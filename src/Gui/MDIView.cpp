--- conflicted
+++ resolved
@@ -1,394 +1,390 @@
-/***************************************************************************
- *   Copyright (c) 2007 Werner Mayer <wmayer[at]users.sourceforge.net>     *
- *                                                                         *
- *   This file is part of the FreeCAD CAx development system.              *
- *                                                                         *
- *   This library is free software; you can redistribute it and/or         *
- *   modify it under the terms of the GNU Library General Public           *
- *   License as published by the Free Software Foundation; either          *
- *   version 2 of the License, or (at your option) any later version.      *
- *                                                                         *
- *   This library  is distributed in the hope that it will be useful,      *
- *   but WITHOUT ANY WARRANTY; without even the implied warranty of        *
- *   MERCHANTABILITY or FITNESS FOR A PARTICULAR PURPOSE.  See the         *
- *   GNU Library General Public License for more details.                  *
- *                                                                         *
- *   You should have received a copy of the GNU Library General Public     *
- *   License along with this library; see the file COPYING.LIB. If not,    *
- *   write to the Free Software Foundation, Inc., 59 Temple Place,         *
- *   Suite 330, Boston, MA  02111-1307, USA                                *
- *                                                                         *
- ***************************************************************************/
-
-
-#include "PreCompiled.h"
-
-#ifndef _PreComp_
-# include <boost/signals2.hpp>
-# include <boost/bind.hpp>
-# include <qapplication.h>
-# include <qregexp.h>
-# include <QEvent>
-# include <QCloseEvent>
-# include <QMdiSubWindow>
-#include <iostream>
-#endif
-
-
-#include "MDIView.h"
-#include "MDIViewPy.h"
-#include "Command.h"
-#include "Document.h"
-#include "Application.h"
-#include "MainWindow.h"
-#include "ViewProviderDocumentObject.h"
-
-using namespace Gui;
-
-TYPESYSTEM_SOURCE_ABSTRACT(Gui::MDIView,Gui::BaseView)
-
-
-MDIView::MDIView(Gui::Document* pcDocument,QWidget* parent, Qt::WindowFlags wflags)
-<<<<<<< HEAD
-  : QMainWindow(parent, wflags), BaseView(pcDocument),currentMode(Child), wstate(Qt::WindowNoState)
-=======
-  : QMainWindow(parent, wflags)
-  , BaseView(pcDocument)
-  , pythonObject(nullptr)
-  , currentMode(Child)
-  , wstate(Qt::WindowNoState)
->>>>>>> c0753806
-  , ActiveObjects(pcDocument)
-{
-    setAttribute(Qt::WA_DeleteOnClose);
-    
-    if (pcDocument)
-    {
-      connectDelObject = pcDocument->signalDeletedObject.connect
-        (boost::bind(&ActiveObjectList::objectDeleted, &ActiveObjects, _1));
-      assert(connectDelObject.connected());
-    }
-}
-
-MDIView::~MDIView()
-{
-    //This view might be the focus widget of the main window. In this case we must
-    //clear the focus and e.g. set the focus directly to the main window, otherwise
-    //the application crashes when accessing this deleted view.
-    //This effect only occurs if this widget is not in Child mode, because otherwise
-    //the focus stuff is done correctly.
-    if (getMainWindow()) {
-        QWidget* foc = getMainWindow()->focusWidget();
-        if (foc) {
-            QWidget* par = foc;
-            while (par) {
-                if (par == this) {
-                    getMainWindow()->setFocus();
-                    break;
-                }
-                par = par->parentWidget();
-            }
-        }
-    }
-    if (connectDelObject.connected())
-      connectDelObject.disconnect();
-
-    if (pythonObject) {
-        Base::PyGILStateLocker lock;
-        Py_DECREF(pythonObject);
-        pythonObject = nullptr;
-    }
-}
-
-void MDIView::deleteSelf()
-{
-    // When using QMdiArea make sure to remove the QMdiSubWindow
-    // this view is associated with.
-    //
-    // #0001023: Crash when quitting after using Windows > Tile
-    // Use deleteLater() instead of delete operator.
-    QWidget* parent = this->parentWidget();
-    if (qobject_cast<QMdiSubWindow*>(parent)) {
-        // https://forum.freecadweb.org/viewtopic.php?f=22&t=23070
-#if QT_VERSION < 0x050000
-        // With Qt5 this would lead to some annoying flickering
-        getMainWindow()->removeWindow(this);
-#endif
-        parent->close();
-    }
-    else {
-        this->close();
-    }
-
-    // detach from document
-    if (_pcDocument)
-        onClose();
-    _pcDocument = 0;
-}
-
-PyObject* MDIView::getPyObject()
-{
-    if (!pythonObject)
-        pythonObject = new MDIViewPy(this);
-
-    Py_INCREF(pythonObject);
-    return pythonObject;
-}
-
-void MDIView::setOverrideCursor(const QCursor& c)
-{
-    Q_UNUSED(c);
-}
-
-void  MDIView::restoreOverrideCursor()
-{
-}
-
-void MDIView::onRelabel(Gui::Document *pDoc)
-{
-    if (!bIsPassive) {
-        // Try to separate document name and view number if there is one
-        QString cap = windowTitle();
-        // Either with dirty flag ...
-        QRegExp rx(QLatin1String("(\\s\\:\\s\\d+\\[\\*\\])$"));
-        int pos = rx.lastIndexIn(cap);
-        if (pos == -1) {
-            // ... or not
-            rx.setPattern(QLatin1String("(\\s\\:\\s\\d+)$"));
-            pos = rx.lastIndexIn(cap);
-        }
-        if (pos != -1) {
-            cap = QString::fromUtf8(pDoc->getDocument()->Label.getValue());
-            cap += rx.cap();
-            setWindowTitle(cap);
-        }
-        else {
-            cap = QString::fromUtf8(pDoc->getDocument()->Label.getValue());
-            cap = QString::fromLatin1("%1[*]").arg(cap);
-            setWindowTitle(cap);
-        }
-    }
-}
-
-void MDIView::viewAll()
-{
-}
-
-/// receive a message
-bool MDIView::onMsg(const char* pMsg,const char** ppReturn)
-{
-    Q_UNUSED(ppReturn);
-
-    if(!getGuiDocument())
-        return false;
-
-    if(strcmp("Undo",pMsg) == 0 ) {
-        getGuiDocument()->undo(1);
-        return true;
-    }
-    else  if(strcmp("Redo",pMsg) == 0 ) {
-        getGuiDocument()->redo(1);
-        return true;
-    }
-    else if (strcmp("Save",pMsg) == 0) {
-        getGuiDocument()->save();
-        return true;
-    }
-    else if (strcmp("SaveAs",pMsg) == 0) {
-        getGuiDocument()->saveAs();
-        return true;
-    }
-    else if (strcmp("SaveCopy",pMsg) == 0) {
-        getGuiDocument()->saveCopy();
-        return true;
-    }
-    return false;
-}
-
-bool MDIView::onHasMsg(const char* pMsg) const
-{
-    if (strcmp("Save",pMsg) == 0)
-        return true;
-    else if (strcmp("SaveAs",pMsg) == 0)
-        return true;
-    else if (strcmp("SaveCopy",pMsg) == 0)
-        return true;
-    else if (strcmp("Undo",pMsg) == 0) {
-        App::Document* doc = getAppDocument();
-        return doc && doc->getAvailableUndos() > 0;
-    }
-    else if (strcmp("Redo",pMsg) == 0) {
-        App::Document* doc = getAppDocument();
-        return doc && doc->getAvailableRedos() > 0;
-    }
-    return false;
-}
-
-bool MDIView::canClose(void)
-{
-    if (!bIsPassive && getGuiDocument() && getGuiDocument()->isLastView()) {
-        this->setFocus(); // raises the view to front
-        return (getGuiDocument()->canClose(true,true));
-    }
-
-    return true;
-}
-
-void MDIView::closeEvent(QCloseEvent *e)
-{
-    if (canClose()) {
-        e->accept();
-        if (!bIsPassive) {
-            // must be detached so that the last view can get asked
-            Document* doc = this->getGuiDocument();
-            if (doc && !doc->isLastView())
-                doc->detachView(this);
-        }
-
-        // Note: When using QMdiArea we must not use removeWindow()
-        // because otherwise the QMdiSubWindow will lose its parent
-        // and thus the notification in QMdiSubWindow::closeEvent of
-        // other mdi windows to get maximized if this window
-        // is maximized will fail.
-        // This odd behaviour is caused by the invocation of 
-        // d->mdiArea->removeSubWindow(parent) which we must let there
-        // because otherwise other parts don't work as they should.
-        QMainWindow::closeEvent(e);
-    }
-    else
-        e->ignore();
-}
-
-void MDIView::windowStateChanged( MDIView* )
-{
-}
-
-void MDIView::print(QPrinter* printer)
-{
-    Q_UNUSED(printer);
-    std::cerr << "Printing not implemented for " << this->metaObject()->className() << std::endl;
-}
-
-void MDIView::print()
-{
-    std::cerr << "Printing not implemented for " << this->metaObject()->className() << std::endl;
-}
-
-void MDIView::printPdf()
-{
-    std::cerr << "Printing PDF not implemented for " << this->metaObject()->className() << std::endl;
-}
-
-void MDIView::printPreview()
-{
-    std::cerr << "Printing preview not implemented for " << this->metaObject()->className() << std::endl;
-}
-
-QSize MDIView::minimumSizeHint () const
-{
-    return QSize(400, 300);
-}
-
-void MDIView::changeEvent(QEvent *e)
-{
-    switch (e->type()) {
-        case QEvent::ActivationChange:
-            {
-                // Forces this top-level window to be the active view of the main window
-                if (isActiveWindow()) {
-                    if (getMainWindow()->activeWindow() != this)
-                        getMainWindow()->setActiveWindow(this);
-                }
-            }   break;
-        case QEvent::WindowTitleChange:
-        case QEvent::ModifiedChange:
-            {
-                // sets the appropriate tab of the tabbar
-                getMainWindow()->tabChanged(this);
-            }   break;
-        default:
-            {
-                QMainWindow::changeEvent(e);
-            }   break;
-    }
-}
-
-#if defined(Q_WS_X11)
-// To fix bug #0000345 move function declaration to here
-extern void qt_x11_wait_for_window_manager( QWidget* w ); // defined in qwidget_x11.cpp
-#endif
-
-void MDIView::setCurrentViewMode(ViewMode mode)
-{
-    switch (mode) {
-        // go to normal mode
-        case Child:
-            {
-                if (this->currentMode == FullScreen) {
-                    showNormal();
-                    setWindowFlags(windowFlags() & ~Qt::Window);
-                }
-                else if (this->currentMode == TopLevel) {
-                    this->wstate = windowState();
-                    setWindowFlags( windowFlags() & ~Qt::Window );
-                }
-
-                if (this->currentMode != Child) {
-                    this->currentMode = Child;
-                    getMainWindow()->addWindow(this);
-                    getMainWindow()->activateWindow();
-                    update();
-                }
-            }   break;
-        // go to top-level mode
-        case TopLevel:
-            {
-                if (this->currentMode == Child) {
-                    if (qobject_cast<QMdiSubWindow*>(this->parentWidget()))
-                        getMainWindow()->removeWindow(this,false);
-                    setWindowFlags(windowFlags() | Qt::Window);
-                    setParent(0, Qt::Window | Qt::WindowTitleHint | Qt::WindowSystemMenuHint | 
-                                 Qt::WindowMinMaxButtonsHint);
-                    if (this->wstate & Qt::WindowMaximized)
-                        showMaximized();
-                    else
-                        showNormal();
-
-#if defined(Q_WS_X11)
-                    //extern void qt_x11_wait_for_window_manager( QWidget* w ); // defined in qwidget_x11.cpp
-                    qt_x11_wait_for_window_manager(this);
-#endif
-                    activateWindow();
-                }
-                else if (this->currentMode == FullScreen) {
-                    if (this->wstate & Qt::WindowMaximized)
-                        showMaximized();
-                    else
-                        showNormal();
-                }
-            
-                this->currentMode = TopLevel;
-                update();
-            }   break;
-        // go to fullscreen mode
-        case FullScreen:
-            {
-                if (this->currentMode == Child) {
-                    if (qobject_cast<QMdiSubWindow*>(this->parentWidget()))
-                        getMainWindow()->removeWindow(this,false);
-                    setWindowFlags(windowFlags() | Qt::Window);
-                    setParent(0, Qt::Window);
-                    showFullScreen();
-                }
-                else if (this->currentMode == TopLevel) {
-                    this->wstate = windowState();
-                    showFullScreen();
-                }
-                
-                this->currentMode = FullScreen;
-                update();
-            }   break;
-    }
-}
-
-#include "moc_MDIView.cpp"
+/***************************************************************************
+ *   Copyright (c) 2007 Werner Mayer <wmayer[at]users.sourceforge.net>     *
+ *                                                                         *
+ *   This file is part of the FreeCAD CAx development system.              *
+ *                                                                         *
+ *   This library is free software; you can redistribute it and/or         *
+ *   modify it under the terms of the GNU Library General Public           *
+ *   License as published by the Free Software Foundation; either          *
+ *   version 2 of the License, or (at your option) any later version.      *
+ *                                                                         *
+ *   This library  is distributed in the hope that it will be useful,      *
+ *   but WITHOUT ANY WARRANTY; without even the implied warranty of        *
+ *   MERCHANTABILITY or FITNESS FOR A PARTICULAR PURPOSE.  See the         *
+ *   GNU Library General Public License for more details.                  *
+ *                                                                         *
+ *   You should have received a copy of the GNU Library General Public     *
+ *   License along with this library; see the file COPYING.LIB. If not,    *
+ *   write to the Free Software Foundation, Inc., 59 Temple Place,         *
+ *   Suite 330, Boston, MA  02111-1307, USA                                *
+ *                                                                         *
+ ***************************************************************************/
+
+
+#include "PreCompiled.h"
+
+#ifndef _PreComp_
+# include <boost/signals2.hpp>
+# include <boost/bind.hpp>
+# include <qapplication.h>
+# include <qregexp.h>
+# include <QEvent>
+# include <QCloseEvent>
+# include <QMdiSubWindow>
+#include <iostream>
+#endif
+
+
+#include "MDIView.h"
+#include "MDIViewPy.h"
+#include "Command.h"
+#include "Document.h"
+#include "Application.h"
+#include "MainWindow.h"
+#include "ViewProviderDocumentObject.h"
+
+using namespace Gui;
+
+TYPESYSTEM_SOURCE_ABSTRACT(Gui::MDIView,Gui::BaseView)
+
+
+MDIView::MDIView(Gui::Document* pcDocument,QWidget* parent, Qt::WindowFlags wflags)
+  : QMainWindow(parent, wflags)
+  , BaseView(pcDocument)
+  , pythonObject(nullptr)
+  , currentMode(Child)
+  , wstate(Qt::WindowNoState)
+  , ActiveObjects(pcDocument)
+{
+    setAttribute(Qt::WA_DeleteOnClose);
+    
+    if (pcDocument)
+    {
+      connectDelObject = pcDocument->signalDeletedObject.connect
+        (boost::bind(&ActiveObjectList::objectDeleted, &ActiveObjects, _1));
+      assert(connectDelObject.connected());
+    }
+}
+
+MDIView::~MDIView()
+{
+    //This view might be the focus widget of the main window. In this case we must
+    //clear the focus and e.g. set the focus directly to the main window, otherwise
+    //the application crashes when accessing this deleted view.
+    //This effect only occurs if this widget is not in Child mode, because otherwise
+    //the focus stuff is done correctly.
+    if (getMainWindow()) {
+        QWidget* foc = getMainWindow()->focusWidget();
+        if (foc) {
+            QWidget* par = foc;
+            while (par) {
+                if (par == this) {
+                    getMainWindow()->setFocus();
+                    break;
+                }
+                par = par->parentWidget();
+            }
+        }
+    }
+    if (connectDelObject.connected())
+      connectDelObject.disconnect();
+
+    if (pythonObject) {
+        Base::PyGILStateLocker lock;
+        Py_DECREF(pythonObject);
+        pythonObject = nullptr;
+    }
+}
+
+void MDIView::deleteSelf()
+{
+    // When using QMdiArea make sure to remove the QMdiSubWindow
+    // this view is associated with.
+    //
+    // #0001023: Crash when quitting after using Windows > Tile
+    // Use deleteLater() instead of delete operator.
+    QWidget* parent = this->parentWidget();
+    if (qobject_cast<QMdiSubWindow*>(parent)) {
+        // https://forum.freecadweb.org/viewtopic.php?f=22&t=23070
+#if QT_VERSION < 0x050000
+        // With Qt5 this would lead to some annoying flickering
+        getMainWindow()->removeWindow(this);
+#endif
+        parent->close();
+    }
+    else {
+        this->close();
+    }
+
+    // detach from document
+    if (_pcDocument)
+        onClose();
+    _pcDocument = 0;
+}
+
+PyObject* MDIView::getPyObject()
+{
+    if (!pythonObject)
+        pythonObject = new MDIViewPy(this);
+
+    Py_INCREF(pythonObject);
+    return pythonObject;
+}
+
+void MDIView::setOverrideCursor(const QCursor& c)
+{
+    Q_UNUSED(c);
+}
+
+void  MDIView::restoreOverrideCursor()
+{
+}
+
+void MDIView::onRelabel(Gui::Document *pDoc)
+{
+    if (!bIsPassive) {
+        // Try to separate document name and view number if there is one
+        QString cap = windowTitle();
+        // Either with dirty flag ...
+        QRegExp rx(QLatin1String("(\\s\\:\\s\\d+\\[\\*\\])$"));
+        int pos = rx.lastIndexIn(cap);
+        if (pos == -1) {
+            // ... or not
+            rx.setPattern(QLatin1String("(\\s\\:\\s\\d+)$"));
+            pos = rx.lastIndexIn(cap);
+        }
+        if (pos != -1) {
+            cap = QString::fromUtf8(pDoc->getDocument()->Label.getValue());
+            cap += rx.cap();
+            setWindowTitle(cap);
+        }
+        else {
+            cap = QString::fromUtf8(pDoc->getDocument()->Label.getValue());
+            cap = QString::fromLatin1("%1[*]").arg(cap);
+            setWindowTitle(cap);
+        }
+    }
+}
+
+void MDIView::viewAll()
+{
+}
+
+/// receive a message
+bool MDIView::onMsg(const char* pMsg,const char** ppReturn)
+{
+    Q_UNUSED(ppReturn);
+
+    if(!getGuiDocument())
+        return false;
+
+    if(strcmp("Undo",pMsg) == 0 ) {
+        getGuiDocument()->undo(1);
+        return true;
+    }
+    else  if(strcmp("Redo",pMsg) == 0 ) {
+        getGuiDocument()->redo(1);
+        return true;
+    }
+    else if (strcmp("Save",pMsg) == 0) {
+        getGuiDocument()->save();
+        return true;
+    }
+    else if (strcmp("SaveAs",pMsg) == 0) {
+        getGuiDocument()->saveAs();
+        return true;
+    }
+    else if (strcmp("SaveCopy",pMsg) == 0) {
+        getGuiDocument()->saveCopy();
+        return true;
+    }
+    return false;
+}
+
+bool MDIView::onHasMsg(const char* pMsg) const
+{
+    if (strcmp("Save",pMsg) == 0)
+        return true;
+    else if (strcmp("SaveAs",pMsg) == 0)
+        return true;
+    else if (strcmp("SaveCopy",pMsg) == 0)
+        return true;
+    else if (strcmp("Undo",pMsg) == 0) {
+        App::Document* doc = getAppDocument();
+        return doc && doc->getAvailableUndos() > 0;
+    }
+    else if (strcmp("Redo",pMsg) == 0) {
+        App::Document* doc = getAppDocument();
+        return doc && doc->getAvailableRedos() > 0;
+    }
+    return false;
+}
+
+bool MDIView::canClose(void)
+{
+    if (!bIsPassive && getGuiDocument() && getGuiDocument()->isLastView()) {
+        this->setFocus(); // raises the view to front
+        return (getGuiDocument()->canClose(true,true));
+    }
+
+    return true;
+}
+
+void MDIView::closeEvent(QCloseEvent *e)
+{
+    if (canClose()) {
+        e->accept();
+        if (!bIsPassive) {
+            // must be detached so that the last view can get asked
+            Document* doc = this->getGuiDocument();
+            if (doc && !doc->isLastView())
+                doc->detachView(this);
+        }
+
+        // Note: When using QMdiArea we must not use removeWindow()
+        // because otherwise the QMdiSubWindow will lose its parent
+        // and thus the notification in QMdiSubWindow::closeEvent of
+        // other mdi windows to get maximized if this window
+        // is maximized will fail.
+        // This odd behaviour is caused by the invocation of 
+        // d->mdiArea->removeSubWindow(parent) which we must let there
+        // because otherwise other parts don't work as they should.
+        QMainWindow::closeEvent(e);
+    }
+    else
+        e->ignore();
+}
+
+void MDIView::windowStateChanged( MDIView* )
+{
+}
+
+void MDIView::print(QPrinter* printer)
+{
+    Q_UNUSED(printer);
+    std::cerr << "Printing not implemented for " << this->metaObject()->className() << std::endl;
+}
+
+void MDIView::print()
+{
+    std::cerr << "Printing not implemented for " << this->metaObject()->className() << std::endl;
+}
+
+void MDIView::printPdf()
+{
+    std::cerr << "Printing PDF not implemented for " << this->metaObject()->className() << std::endl;
+}
+
+void MDIView::printPreview()
+{
+    std::cerr << "Printing preview not implemented for " << this->metaObject()->className() << std::endl;
+}
+
+QSize MDIView::minimumSizeHint () const
+{
+    return QSize(400, 300);
+}
+
+void MDIView::changeEvent(QEvent *e)
+{
+    switch (e->type()) {
+        case QEvent::ActivationChange:
+            {
+                // Forces this top-level window to be the active view of the main window
+                if (isActiveWindow()) {
+                    if (getMainWindow()->activeWindow() != this)
+                        getMainWindow()->setActiveWindow(this);
+                }
+            }   break;
+        case QEvent::WindowTitleChange:
+        case QEvent::ModifiedChange:
+            {
+                // sets the appropriate tab of the tabbar
+                getMainWindow()->tabChanged(this);
+            }   break;
+        default:
+            {
+                QMainWindow::changeEvent(e);
+            }   break;
+    }
+}
+
+#if defined(Q_WS_X11)
+// To fix bug #0000345 move function declaration to here
+extern void qt_x11_wait_for_window_manager( QWidget* w ); // defined in qwidget_x11.cpp
+#endif
+
+void MDIView::setCurrentViewMode(ViewMode mode)
+{
+    switch (mode) {
+        // go to normal mode
+        case Child:
+            {
+                if (this->currentMode == FullScreen) {
+                    showNormal();
+                    setWindowFlags(windowFlags() & ~Qt::Window);
+                }
+                else if (this->currentMode == TopLevel) {
+                    this->wstate = windowState();
+                    setWindowFlags( windowFlags() & ~Qt::Window );
+                }
+
+                if (this->currentMode != Child) {
+                    this->currentMode = Child;
+                    getMainWindow()->addWindow(this);
+                    getMainWindow()->activateWindow();
+                    update();
+                }
+            }   break;
+        // go to top-level mode
+        case TopLevel:
+            {
+                if (this->currentMode == Child) {
+                    if (qobject_cast<QMdiSubWindow*>(this->parentWidget()))
+                        getMainWindow()->removeWindow(this,false);
+                    setWindowFlags(windowFlags() | Qt::Window);
+                    setParent(0, Qt::Window | Qt::WindowTitleHint | Qt::WindowSystemMenuHint | 
+                                 Qt::WindowMinMaxButtonsHint);
+                    if (this->wstate & Qt::WindowMaximized)
+                        showMaximized();
+                    else
+                        showNormal();
+
+#if defined(Q_WS_X11)
+                    //extern void qt_x11_wait_for_window_manager( QWidget* w ); // defined in qwidget_x11.cpp
+                    qt_x11_wait_for_window_manager(this);
+#endif
+                    activateWindow();
+                }
+                else if (this->currentMode == FullScreen) {
+                    if (this->wstate & Qt::WindowMaximized)
+                        showMaximized();
+                    else
+                        showNormal();
+                }
+            
+                this->currentMode = TopLevel;
+                update();
+            }   break;
+        // go to fullscreen mode
+        case FullScreen:
+            {
+                if (this->currentMode == Child) {
+                    if (qobject_cast<QMdiSubWindow*>(this->parentWidget()))
+                        getMainWindow()->removeWindow(this,false);
+                    setWindowFlags(windowFlags() | Qt::Window);
+                    setParent(0, Qt::Window);
+                    showFullScreen();
+                }
+                else if (this->currentMode == TopLevel) {
+                    this->wstate = windowState();
+                    showFullScreen();
+                }
+                
+                this->currentMode = FullScreen;
+                update();
+            }   break;
+    }
+}
+
+#include "moc_MDIView.cpp"