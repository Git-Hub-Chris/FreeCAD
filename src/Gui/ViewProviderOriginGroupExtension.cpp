/***************************************************************************
 *   Copyright (c) 2015 Alexander Golubev (Fat-Zer) <fatzer2@gmail.com>    *
 *   Copyright (c) 2016 Stefan Tröger <stefantroeger@gmx.net>              *
 *                                                                         *
 *   This file is part of the FreeCAD CAx development system.              *
 *                                                                         *
 *   This library is free software; you can redistribute it and/or         *
 *   modify it under the terms of the GNU Library General Public           *
 *   License as published by the Free Software Foundation; either          *
 *   version 2 of the License, or (at your option) any later version.      *
 *                                                                         *
 *   This library  is distributed in the hope that it will be useful,      *
 *   but WITHOUT ANY WARRANTY; without even the implied warranty of        *
 *   MERCHANTABILITY or FITNESS FOR A PARTICULAR PURPOSE.  See the         *
 *   GNU Library General Public License for more details.                  *
 *                                                                         *
 *   You should have received a copy of the GNU Library General Public     *
 *   License along with this library; see the file COPYING.LIB. If not,    *
 *   write to the Free Software Foundation, Inc., 59 Temple Place,         *
 *   Suite 330, Boston, MA  02111-1307, USA                                *
 *                                                                         *
 ***************************************************************************/


#include "PreCompiled.h"

#ifndef _PreComp_
#include <boost_bind_bind.hpp>
#include <Inventor/actions/SoGetBoundingBoxAction.h>
#include <Inventor/nodes/SoSeparator.h>
#endif

#include "ViewProviderOriginGroupExtension.h"
#include "Application.h"
#include "Document.h"
#include "ViewProviderOriginFeature.h"
#include "ViewProviderOrigin.h"
#include "View3DInventorViewer.h"
#include "View3DInventor.h"
#include "Command.h"
#include <App/OriginGroupExtension.h>
#include <App/Document.h>
#include <App/Origin.h>
#include <Base/Console.h>

using namespace Gui;
namespace bp = boost::placeholders;


EXTENSION_PROPERTY_SOURCE(Gui::ViewProviderOriginGroupExtension, Gui::ViewProviderGeoFeatureGroupExtension)

ViewProviderOriginGroupExtension::ViewProviderOriginGroupExtension()
{
    initExtensionType(ViewProviderOriginGroupExtension::getExtensionClassTypeId());
}

ViewProviderOriginGroupExtension::~ViewProviderOriginGroupExtension()
{
}

void ViewProviderOriginGroupExtension::constructChildren (
        std::vector<App::DocumentObject*> &children ) const
{
    auto* group = getExtendedViewProvider()->getObject()->getExtensionByType<App::OriginGroupExtension>();
    if(!group)
        return;
    
    App::DocumentObject *originObj = group->Origin.getValue();

    // Origin must be first
    if (originObj) {
        children.insert(children.begin(),originObj);
    }
}

void ViewProviderOriginGroupExtension::extensionClaimChildren (std::vector<App::DocumentObject *> &children) const {
    ViewProviderGeoFeatureGroupExtension::extensionClaimChildren (children);
    constructChildren ( children );
}

void ViewProviderOriginGroupExtension::extensionClaimChildren3D (std::vector<App::DocumentObject *> &children) const {
    ViewProviderGeoFeatureGroupExtension::extensionClaimChildren3D (children);
    constructChildren ( children );
}

void ViewProviderOriginGroupExtension::extensionAttach(App::DocumentObject *pcObject) {
    ViewProviderGeoFeatureGroupExtension::extensionAttach ( pcObject );
<<<<<<< HEAD
=======

    App::Document *adoc  = pcObject->getDocument ();
    Gui::Document *gdoc = Gui::Application::Instance->getDocument ( adoc ) ;

    assert ( adoc );
    assert ( gdoc );

    connectChangedObjectApp = adoc->signalChangedObject.connect (
            boost::bind ( &ViewProviderOriginGroupExtension::slotChangedObjectApp, this, bp::_1) );
    
    connectChangedObjectGui = gdoc->signalChangedObject.connect (
            boost::bind ( &ViewProviderOriginGroupExtension::slotChangedObjectGui, this, bp::_1) );
>>>>>>> 6e40c19f
}

void ViewProviderOriginGroupExtension::extensionUpdateData( const App::Property* prop ) {
    auto propName = prop->getName();
    if(propName && (strcmp(propName,"_GroupTouched")==0
                || strcmp(propName,"Group")==0
                || strcmp(propName,"Shape")==0))
        updateOriginSize();

    ViewProviderGeoFeatureGroupExtension::extensionUpdateData ( prop );
}

void ViewProviderOriginGroupExtension::updateOriginSize () {
    auto owner = getExtendedViewProvider()->getObject();
    
    if(!owner->getNameInDocument() ||
       owner->isRemoving() ||
       owner->getDocument()->testStatus(App::Document::Restoring))
        return;
    
    auto* group = owner->getExtensionByType<App::OriginGroupExtension>();
    if(!group)
        return;

    // obtain an Origin and it's ViewProvider
    App::Origin* origin = 0;
    Gui::ViewProviderOrigin* vpOrigin = 0;
    try {
        origin = group->getOrigin ();
        assert (origin);

        Gui::ViewProvider *vp = Gui::Application::Instance->getViewProvider(origin);
        if (!vp) {
            Base::Console().Error ("No view provider linked to the Origin\n");
            return;
        }
        assert ( vp->isDerivedFrom ( Gui::ViewProviderOrigin::getClassTypeId () ) );
        vpOrigin = static_cast <Gui::ViewProviderOrigin *> ( vp );
    } catch (const Base::Exception &ex) {
        Base::Console().Error ("%s\n", ex.what() );
        return;
    }

    // calculate the bounding box for out content
    Base::BoundBox3d bbox(0,0,0,0,0,0);
    for(App::DocumentObject* obj : group->Group.getValues()) {
        ViewProvider *vp = Gui::Application::Instance->getViewProvider(obj);
        if (!vp || !vp->isVisible()) {
            continue;
        }
        bbox.Add ( vp->getBoundingBox() );
    };
    
    Base::Vector3d size(std::max(std::abs(bbox.MinX),std::abs(bbox.MaxX)),
                        std::max(std::abs(bbox.MinY),std::abs(bbox.MaxY)),
                        std::max(std::abs(bbox.MinZ),std::abs(bbox.MaxZ)));

    for (uint_fast8_t i=0; i<3; i++) {
        if (size[i] < 1e-7) { // TODO replace the magic values (2015-08-31, Fat-Zer)
            size[i] = ViewProviderOrigin::defaultSize();
        }
    }

    vpOrigin->Size.setValue ( size );
}

namespace Gui {
EXTENSION_PROPERTY_SOURCE_TEMPLATE(Gui::ViewProviderOriginGroupExtensionPython, Gui::ViewProviderOriginGroupExtension)

// explicit template instantiation
template class GuiExport ViewProviderExtensionPythonT<ViewProviderOriginGroupExtension>;
}<|MERGE_RESOLUTION|>--- conflicted
+++ resolved
@@ -85,21 +85,6 @@
 
 void ViewProviderOriginGroupExtension::extensionAttach(App::DocumentObject *pcObject) {
     ViewProviderGeoFeatureGroupExtension::extensionAttach ( pcObject );
-<<<<<<< HEAD
-=======
-
-    App::Document *adoc  = pcObject->getDocument ();
-    Gui::Document *gdoc = Gui::Application::Instance->getDocument ( adoc ) ;
-
-    assert ( adoc );
-    assert ( gdoc );
-
-    connectChangedObjectApp = adoc->signalChangedObject.connect (
-            boost::bind ( &ViewProviderOriginGroupExtension::slotChangedObjectApp, this, bp::_1) );
-    
-    connectChangedObjectGui = gdoc->signalChangedObject.connect (
-            boost::bind ( &ViewProviderOriginGroupExtension::slotChangedObjectGui, this, bp::_1) );
->>>>>>> 6e40c19f
 }
 
 void ViewProviderOriginGroupExtension::extensionUpdateData( const App::Property* prop ) {
