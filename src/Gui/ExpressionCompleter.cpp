/***************************************************************************
 *   Copyright (c) 2015 Eivind Kvedalen <eivind@kvedalen.name>             *
 *                                                                         *
 *   This file is part of the FreeCAD CAx development system.              *
 *                                                                         *
 *   This library is free software; you can redistribute it and/or         *
 *   modify it under the terms of the GNU Library General Public           *
 *   License as published by the Free Software Foundation; either          *
 *   version 2 of the License, or (at your option) any later version.      *
 *                                                                         *
 *   This library  is distributed in the hope that it will be useful,      *
 *   but WITHOUT ANY WARRANTY; without even the implied warranty of        *
 *   MERCHANTABILITY or FITNESS FOR A PARTICULAR PURPOSE.  See the         *
 *   GNU Library General Public License for more details.                  *
 *                                                                         *
 *   You should have received a copy of the GNU Library General Public     *
 *   License along with this library; see the file COPYING.LIB. If not,    *
 *   write to the Free Software Foundation, Inc., 59 Temple Place,         *
 *   Suite 330, Boston, MA  02111-1307, USA                                *
 *                                                                         *
 ***************************************************************************/

#include "PreCompiled.h"

#ifndef _PreComp_
# include <boost/algorithm/string/predicate.hpp>
# include <QAbstractItemView>
# include <QContextMenuEvent>
# include <QLineEdit>
# include <QMenu>
# include <QTextBlock>
#endif

#include <App/Application.h>
#include <App/Document.h>
#include <App/DocumentObject.h>
#include <App/ExpressionParser.h>
#include <App/ObjectIdentifier.h>
#include <Base/Tools.h>
#include <CXX/Extensions.hxx>

#include "ExpressionCompleter.h"


FC_LOG_LEVEL_INIT("Completer", true, true)

Q_DECLARE_METATYPE(App::ObjectIdentifier)

using namespace App;
using namespace Gui;

class ExpressionCompleterModel: public QAbstractItemModel {
public:
    ExpressionCompleterModel(QObject *parent, bool noProperty)
        :QAbstractItemModel(parent), noProperty(noProperty)
    {
    }

    void setNoProperty(bool enabled) {
        noProperty = enabled;
    }

    void setDocumentObject(const App::DocumentObject *obj, bool checkInList) {
        beginResetModel();
        if(obj) {
            currentDoc = obj->getDocument()->getName();
            currentObj = obj->getNameInDocument();
            if (!noProperty && checkInList) {
                inList = obj->getInListEx(true);
            }
        } else {
            currentDoc.clear();
            currentObj.clear();
            inList.clear();
        }
        endResetModel();

    }

    // This ExpressionCompleter model works without any physical items.
    // Everything item related is stored inside QModelIndex.InternalPointer/InternalId(),
    // using the following Info structure.
    //
    // The Info contains two indices, one for document and the other for object.
    // For 32-bit system, the index is 16bit which limits the size to 64K. For
    // 64-bit system, the index is 32bit.
    //
    // The "virtual" items are organized as a tree. The root items are special,
    // which consists of three types in the following order,
    //
    // * Document, even index contains item using document's name, while
    //   odd index with quoted document label.
    // * Objects of the current document, even index with object's internal
    //   name, and odd index with quoted object label.
    // * Properties of the current object.
    //
    // Document item contains object item as child, and object item contains
    // property item.
    //
    // The QModelIndex of a root item has both the doc field and obj field set
    // to -1, and uses the row as the item index. We can figure out the type of
    // the item solely based on this row index.
    //
    // QModelIndex of a non-root object item has doc field as the document
    // index, and obj field set to -1.
    //
    // QModelIndex of a non-root property item has doc field as the document
    // index, and obj field as the object index.
    //
    // An item is uniquely identified by the pair (row, father_link) in the QModelIndex
    //
    // The completion tree structure created takes into account the current document and object
    //
    // It is done as such, in order to have contextual completion (prop -> object -> files):
    // * root (-1,-1)
    // |
    // |----- documents
    // |----- current documents' objects [externally set]
    // |----- current objects' props  [externally set]
    //
    // This complicates the decoding schema for the root, where the childcount will be
    // doc.size() + current_doc.Objects.size() + current_obj.Props.size().
    //
    // This is reflected in the complexity of the DATA function.
    //
    // Example encoding of a QMODEL Index
    //
    //    ROOT (row -1, [-1,-1,-1,0]), info represented as [-1,-1,-1,0]
    //    |-- doc 1 (non contextual)                 - (row 0, [-1,-1,-1,0]) = encode as parent => [0,-1,-1,0]
    //    |-- doc 2 (non contextual)                 - (row 1, [-1,-1,-1,0]) = encode as parent => [1,-1,-1,0]
    //    |   |- doc 2.obj1                          - (row 0, [1,-1,-1,0])  = encode as parent => [1, 0,-1,0]
    //    |   |- doc 2.obj2                          - (row 1, [1,-1,-1,0])  = encode as parent => [1, 1,-1,0]
    //    |   |- doc 2.obj3                          - (row 2, [1,-1,-1,0])  = encode as parent => [1, 2,-1,0]
    //    |      |- doc 2.obj3.prop1                 - (row 0, [1, 2,-1,0])  = encode as parent => [1, 2, 0,0]
    //    |      |- doc 2.obj3.prop2                 - (row 1, [1, 2,-1,0])  = encode as parent => [1, 2, 1,0]
    //    |      |- doc 2.obj3.prop3                 - (row 2, [1, 2,-1,0])  = encode as parent => [1, 2, 2,0]
    //    |         |- doc 2.obj3.prop3.path0        - (row 0, [1, 2, 2,0])  = encode as parent => INVALID, LEAF ITEM
    //    |         |- doc 2.obj3.prop3.path1        - (row 1, [1, 2, 2,0])  = encode as parent => INVALID, LEAF ITEM
    //    |
    //    |
    //    |-- doc 3 (non contextual)                 - (row 2, [-1,-1,-1,0]) = encode as parent => [2,-1,-1,0]
    //    |
    //    |-- obj1 (current doc - contextual)        - (row 3, [-1,-1,-1,0]) = encode as parent => [3,-1,-1,1]
    //    |-- obj2 (current doc - contextual)        - (row 4, [-1,-1,-1,0]) = encode as parent => [4,-1,-1,1]
    //    |   |- obj2.prop1 (contextual)             - (row 0, [4,-1,-1,1])  = encode as parent => [4,-1,0,1]
    //    |   |- obj2.prop2 (contextual)             - (row 1, [4,-1,-1,1])  = encode as parent => [4,-1,1,1]
    //    |      | - obj2.prop2.path1 (contextual)   - (row 0, [4,-1,0 ,1])  = encode as parent => INVALID, LEAF ITEM
    //    |      | - obj2.prop2.path2 (contextual)   - (row 1, [4,-1,1 ,1])  = encode as parent => INVALID, LEAF ITEM
    //    |
    //    |-- prop1 (current obj - contextual)       - (row 5, [-1,-1,-1,0]) = encode as parent => [5,-1,-1,1]
    //    |-- prop2 (current obj - contextual)       - (row 6, [-1,-1,-1,0]) = encode as parent => [6,-1,-1,1]
    //        |-- prop2.path1 (contextual)           - (row 0, [ 6,-1,-1,0]) = encode as parent => INVALID, LEAF ITEM
    //        |-- prop2.path2 (contextual)           - (row 1, [ 6,-1,-1,0]) = encode as parent => INVALID, LEAF ITEM
    //
<<<<<<< HEAD
    
=======

>>>>>>> 8d861e6a
    struct Info {
        qint32 doc;
        qint32 obj;
        qint32 prop;
        quint32 contextualHierarchy : 1;

        static const Info root;
    };

    static const quint64 k_numBitsProp                  = 16ULL;    // 0 .. 15
    static const quint64 k_numBitsObj                   = 24ULL;    // 16.. 39
    static const quint64 k_numBitsContextualHierarchy   = 1;        // 40
    static const quint64 k_numBitsDocuments             = 23ULL;    // 41.. 63

    static const quint64 k_offsetProp                   = 0;
    static const quint64 k_offsetObj                    = k_offsetProp + k_numBitsProp;
    static const quint64 k_offsetContextualHierarchy    = k_offsetObj + k_numBitsObj;
    static const quint64 k_offsetDocuments              = k_offsetContextualHierarchy + k_numBitsContextualHierarchy;

    static const quint64 k_maskProp                     = ((1ULL << k_numBitsProp) - 1);
    static const quint64 k_maskObj                      = ((1ULL << k_numBitsObj) - 1);
    static const quint64 k_maskContextualHierarchy      = ((1ULL << k_numBitsContextualHierarchy) - 1);
    static const quint64 k_maskDocuments                = ((1ULL << k_numBitsDocuments) - 1);



    union InfoPtrEncoding
    {
        quint64 d_enc;
        struct
        {
            quint8 doc;
            quint8 prop;
            quint16 obj:15;
            quint16 contextualHierarchy:1;
        } d32;
        void* ptr;

        InfoPtrEncoding(const Info& info) : d_enc(0)
        {
            if (sizeof(void*) <  sizeof(InfoPtrEncoding)) {
                d32.doc = (quint8)(info.doc+1);
                d32.obj = (quint16)(info.obj+1);
                d32.prop = (quint8)(info.prop+1);
                d32.contextualHierarchy = info.contextualHierarchy;
            } else {
<<<<<<< HEAD
                d_enc = ((quint64(info.doc+1) & k_maskDocuments ) << k_offsetDocuments)
                      | ((quint64(info.contextualHierarchy) & k_maskContextualHierarchy) << k_offsetContextualHierarchy)
                      | ((quint64(info.obj+1) & k_maskObj) << k_offsetObj)
                      | ((quint64(info.prop+1) & k_maskProp) << k_offsetProp);
=======
                d_enc = ((quint64(info.doc+1) & ((1ULL << 23) - 1)) << 41ULL)
                      | (quint64(info.contextualHierarchy) << 40ULL)
                      | ((quint64(info.obj+1) & ((1ULL << 24) - 1)) << 16ULL)
                      | (quint64(info.prop+1) & ((1ULL << 16) - 1));
>>>>>>> 8d861e6a
            }
        }
        InfoPtrEncoding(void* pointer) : d_enc(0), ptr(pointer)
        {
        }

        Info DecodeInfo()
        {
            Info info;

            if (sizeof(void*) < sizeof(InfoPtrEncoding)) {
                info.doc = qint32(d32.doc) - 1;
                info.obj = qint32(d32.obj) -1;
                info.prop = qint32(d32.prop) -1;
                info.contextualHierarchy = d32.contextualHierarchy;
            } else {
<<<<<<< HEAD
                info.doc                    = ((d_enc >> k_offsetDocuments) & k_maskDocuments) - 1;
                info.contextualHierarchy    = ((d_enc >> k_offsetContextualHierarchy) & k_maskContextualHierarchy);
                info.obj                    = ((d_enc >> k_offsetObj) & k_maskObj) - 1;
                info.prop                   = ((d_enc >> k_offsetProp) & k_maskProp) - 1;         
=======
                info.doc = ((d_enc >> 41ULL) & ((1ULL << 23) - 1)) - 1;
                info.contextualHierarchy = ((d_enc >> 40ULL) & 1);
                info.obj = ((d_enc >> 16ULL) & ((1ULL << 24) - 1)) - 1;
                info.prop = (d_enc & ((1ULL << 16) - 1)) - 1;
>>>>>>> 8d861e6a
            }
            return info;
        }
    };

    static void* infoId(const Info& info)
    {
        InfoPtrEncoding ptrEnc(info);
        return ptrEnc.ptr;
    }


    static Info getInfo(const QModelIndex &index) {
        InfoPtrEncoding enc(index.internalPointer());
        return enc.DecodeInfo();
    }

    QVariant data(const QModelIndex & index, int role = Qt::DisplayRole) const override {
        if(role!=Qt::EditRole && role!=Qt::DisplayRole && role!=Qt::UserRole)
            return QVariant();
        QVariant v;
        Info info = getInfo(index);
        _data(info,index.row(),&v,nullptr,role==Qt::UserRole);
        FC_TRACE(  info.doc << "," << info.obj << "," << info.prop << ","
                << info.contextualHierarchy << "," << index.row()
                << ": " << v.toString().toUtf8().constData());
        return v;
    }

    static std::vector<App::ObjectIdentifier> retrieveSubPaths(const App::Property* prop)
    {
        std::vector<App::ObjectIdentifier> result;
        if (prop)
        {
            prop->getPaths(result);
            // need to filter out irrelevant paths (len 1, aka just this object identifier)
            auto res = std::remove_if(
                result.begin(), result.end(), [](const App::ObjectIdentifier& path) -> bool {
                    return path.getComponents().size() == 0;
                });
            result.erase(res, result.end());
        }
        return result;
    }

   // The completion tree structure created takes into account the current document and object
    //
    // It is done as such:
    // * root (-1,-1)
    // |
    // |----- documents
    // |----- current documents' objects [externally set]
    // |----- current objects' props  [externally set]
    //
    // This complicates the decoding schema for the root, where the childcount will be
    // doc.size() + current_doc.Objects.size() + current_obj.Props.size().
    //
    // this function is called in two modes:
    // - obtain the count of a node identified by Info,row => count != nullptr, v==nullptr
    // - get the text of an item. This text will contain separators but NO full path
    void _data(const Info &info, int row, QVariant *v, int *count, bool sep=false) const {
        int idx;
        // identify the document index. For any children of the root, it is given by traversing
        // the flat list and identified by [row]
        idx = info.doc<0?row:info.doc;
        const auto &docs = App::GetApplication().getDocuments();
        int docSize = (int)docs.size()*2;
        int objSize = 0;
        int propSize = 0;
        std::vector<std::pair<const char*, App::Property*> > props;
        App::Document *doc = nullptr;
        App::DocumentObject *obj = nullptr;
        const char *propName = nullptr;
        App::Property* prop = nullptr;
        // check if the document is uniquely identified: either the correct index in info.doc
        // OR if, the node is a descendant of the root, its row lands within 0...docsize
        if(idx>=0 && idx<docSize)
            doc = docs[idx/2];
        else {
            // if we're looking at the ROOT, or the row identifies one of the other ROOT elements
            // |----- current documents' objects, rows: docs.size             ... docs.size + objs.size
            // |----- current objects' props,     rows: docs.size + objs.size ... docs.size + objs.size+  props.size
            //
            // We need to process the ROOT so we get the correct count for its children
            doc = App::GetApplication().getDocument(currentDoc.c_str());
            if(!doc) // no current, there are no additional objects
                return;

            // move to the current documents' objects' range
            idx -= docSize;
            if(info.doc<0)
                row = idx;

            const auto &objs = doc->getObjects();
            objSize = (int)objs.size()*2;
            // if this is a valid object, we found our object and break.
            // if not, this may be the root or one of current object's properties
            if(idx>=0 && idx<objSize) {
                obj = objs[idx/2];
                // if they are in the ignore list skip
                if(inList.count(obj))
                    return;
            } else if (!noProperty) {
                // need to check the current object's props range, or we're parsing the ROOT
                auto cobj = doc->getObject(currentObj.c_str());
                if(cobj) {
                    // move to the props range of the current object
                    idx -= objSize;
                    if(info.doc<0)
                        row = idx;
                    // get the properties
                    cobj->getPropertyNamedList(props);
                    propSize = (int)props.size();

                    // if this is an invalid index, bail out
                    // if it's the ROOT break!
                    if(idx >= propSize)
                        return;
                    if(idx>=0) {
                        obj = cobj; // we only set the active object if we're not processing the root.
                        propName = props[idx].first;
                        prop = props[idx].second;
                    }
                }
            }
        }
        // the item is the ROOT or a CHILD of the root
        if(info.doc<0) {
            // and we're asking for a count, compute it
            if(count)
                // note that if we're dealing with a valid DOC node (row>0, ROOT_info)
                // objSize and propSize will be zero because of the early exit above
                *count = docSize + objSize + propSize;
            if(idx>=0 && v) {
                // we're asking for this child's data, and IT's NOT THE ROOT
                QString res;
                // we resolved the property
                if (propName)
                {
                    res = QString::fromLatin1(propName);
                    // resolve the property
                    if (sep && !noProperty && retrieveSubPaths(prop).size() != 0)
                        res += QLatin1Char('.');
                }
                else if(obj) {
                    // the object has been resolved, use the saved idx to figure out quotation or not.
                    if(idx & 1)
                        res = QString::fromUtf8(quote(obj->Label.getStrValue()).c_str());
                     else
                        res = QString::fromLatin1(obj->getNameInDocument());
                    if(sep && !noProperty)
                        res += QLatin1Char('.');
                } else {
                    // the document has been resolved, use the saved idx to figure out quotation or not.
                    if(idx & 1)
                        res = QString::fromUtf8(quote(doc->Label.getStrValue()).c_str());
                    else
                        res = QString::fromLatin1(doc->getName());
                    if(sep)
                        res += QLatin1Char('#');
                }
                v->setValue(res);
            }
            // done processing the ROOT or any child items
            return;
        }

        // object not resolved
        if(!obj) {
            // are we pointing to an object item, or our father (info) is an object
            idx = info.obj<0?row:info.obj;
            const auto &objs = doc->getObjects();
            objSize = (int)objs.size()*2;
            // if invalid index, or in the ignore list bail out
            if(idx<0 || idx>=objSize || inList.count(obj))
                return;
            obj = objs[idx/2];

            if(info.obj<0) {
                // if this is AN actual Object item and not a root
                if(count)
                    *count = objSize; // set the correct count if requested
                if(v) {
                    // resolve the name
                    QString res;
                    if(idx&1)
                        res = QString::fromUtf8(quote(obj->Label.getStrValue()).c_str());
                    else
                        res = QString::fromLatin1(obj->getNameInDocument());
                    if(sep && !noProperty)
                        res += QLatin1Char('.');
                    v->setValue(res);
                }
                return;
            }
        }

        if(noProperty)
            return;
        if(!propName) {
            idx = info.prop < 0 ? row : info.prop;
            obj->getPropertyNamedList(props);
            propSize = (int)props.size();
            // return if the property is invalid
            if (idx < 0 || idx >= propSize) {
                return;
            }
            propName = props[idx].first;
            prop = props[idx].second;
            // if this is a root object item
            if (info.prop < 0) {
                // set the property size count
                if (count) {
                    *count = propSize;
                }
                if (v) {
                    QString res = QString::fromLatin1(propName);

                    // check to see if we have accessible paths from this prop name?
                    if (sep && retrieveSubPaths(prop).size() != 0)
                        res += QLatin1Char('.');

                    *v = res;
                }
                return;
            }
        }

        // resolve paths
        if (prop) {
            // idx identifies the path
            idx = row;
            std::vector<App::ObjectIdentifier> paths = retrieveSubPaths(prop);

            if (count)
            {
                *count = paths.size();
            }

            // check to see if this is a valid path
            if (idx < 0 || idx >= paths.size()) {
                return;
            }

            if (v)
            {
                auto str = paths[idx].getSubPathStr();
                if (str.size() && (str[0] == '.' || str[0] == '#'))
                {
                    // skip the "."
                    *v = QString::fromLatin1(str.c_str() + 1);
                } else {
                    *v = QString::fromLatin1(str.c_str());
                }

            }
        }
        return;
    }

    QModelIndex parent(const QModelIndex & index) const override {
        if(!index.isValid())
            return QModelIndex();

        Info parentInfo = getInfo(index);
        Info grandParentInfo = parentInfo;


        if (parentInfo.contextualHierarchy) {
            // for contextual hierarchy we have this:
            // ROOT -> Object in Current Doc -> Prop In Object -> PropPath
            // ROOT -> prop in Current Object -> prop Path

            if (parentInfo.prop >= 0) {
                grandParentInfo.prop = -1;
                return createIndex(parentInfo.prop, 0, infoId(grandParentInfo));
            }
            // if the parent is the object or a prop attached to the root, we just need the below line
            return createIndex(parentInfo.doc, 0, infoId(Info::root));
        } else {
            if (parentInfo.prop >= 0) {
                grandParentInfo.prop = -1;
                return createIndex(parentInfo.prop, 0, infoId(grandParentInfo));
            }
            if (parentInfo.obj >= 0) {
                grandParentInfo.obj = -1;
                return createIndex(parentInfo.obj, 0, infoId(grandParentInfo));
            }
            if (parentInfo.doc >= 0) {
                grandParentInfo.doc = -1;
                return createIndex(parentInfo.doc, 0, infoId(grandParentInfo));
            }
        }


        return QModelIndex();
    }

    // returns true if successful, false if 'element' identifies a Leaf
    bool modelIndexToParentInfo(QModelIndex element, Info & info) const
    {
        Info parentInfo;
        info = Info::root;

        if (element.isValid()) {

            parentInfo = getInfo(element);
            info = parentInfo;

            // Our wonderful element is a child of the root
            if (parentInfo.doc < 0) {
                // need special casing to properly identify this model's object
                const auto& docs = App::GetApplication().getDocuments();

                info.doc = element.row();

                // if my element is a contextual descendant of root (current doc object list, current object prop list)
                // mark it as such
                if (element.row() >= docs.size()*2) {
                    info.contextualHierarchy = 1;
                }
            } else if (parentInfo.contextualHierarchy) {

                const auto& docs = App::GetApplication().getDocuments();
                auto cdoc = App::GetApplication().getDocument(currentDoc.c_str());

                if (cdoc) {
                    auto objsSize = cdoc->getObjects().size()*2;
                    int idx = parentInfo.doc - docs.size();
                    if (idx < cdoc->getObjects().size()*2) {
                        //  |-- Parent (OBJECT)        - (row 4, [-1,-1,-1,0]) = encode as element => [parent.row,-1,-1,1]
                        //      |- element (PROP)            - (row 0, [parent.row,-1,-1,1])  = encode as element => [parent.row,-1,parent.row,1]

                        info.doc = parentInfo.doc;
                        info.obj =
                            -1;// object information is determined by the DOC index actually
                        info.prop = element.row();
                        info.contextualHierarchy = 1;
                    } else {
                        // if my parent (parentInfo) is a prop, it means that our element is a prop path
                        // and that is a leaf item (we don't split prop paths further)
                        // we can't encode leaf items into an "Info"
                        return false;
                    }
                } else {
                    // no contextual document
                    return false;
                }

            }
            // regular hierarchy
            else if (parentInfo.obj <= 0) {
                info.obj = element.row();
            } else if (parentInfo.prop <= 0) {
                info.prop = element.row();
            } else {
                return false;
            }
        }
        return true;
    }

    QModelIndex index(int row, int column, const QModelIndex & parent = QModelIndex()) const override {
        if(row<0)
            return QModelIndex();
        Info myParentInfoEncoded = Info::root;

        // encode the parent's QModelIndex into an 'Info' structure
        bool parentCanHaveChildren = modelIndexToParentInfo(parent, myParentInfoEncoded);
        if (!parentCanHaveChildren) {
            return QModelIndex();
        }

        return createIndex(row, column, infoId(myParentInfoEncoded));
    }

    // function returns how many children the QModelIndex parent has
    int rowCount(const QModelIndex & parent = QModelIndex()) const override {
        Info info;
        int row = 0;
        if(!parent.isValid()) {
            // we're getting the row count for the root
            // that is: document hierarchy _and_ contextual completion
            info = Info::root;
            row = -1;
        }else{
            // try to encode the parent's QModelIndex into an info structure
            // if the paren't can't have any children, return 0
            if (!modelIndexToParentInfo(parent, info)) {
                return 0;
            }
        }
        int count = 0;
        _data(info,row,nullptr,&count);
        FC_TRACE(  info.doc << "," << info.obj << "," << info.prop << ","
                << info.contextualHierarchy << "," << row << " row count " << count);
        return count;
    }

    int columnCount(const QModelIndex &) const override {
        return 1;
    }

private:
    std::set<App::DocumentObject*> inList;
    std::string currentDoc;
    std::string currentObj;
    bool noProperty;
};

const ExpressionCompleterModel::Info ExpressionCompleterModel::Info::root = {-1, -1, -1, 0};

/**
 * @brief Construct an ExpressionCompleter object.
 * @param currentDoc Current document to generate the model from.
 * @param currentDocObj Current document object to generate model from.
 * @param parent Parent object owning the completer.
 */

ExpressionCompleter::ExpressionCompleter(const App::DocumentObject * currentDocObj,
        QObject *parent, bool noProperty, bool checkInList)
    : QCompleter(parent), currentObj(currentDocObj)
    , noProperty(noProperty), checkInList(checkInList)
{
    setCaseSensitivity(Qt::CaseInsensitive);
}

void ExpressionCompleter::init() {
    if(model())
        return;

    auto m = new ExpressionCompleterModel(this,noProperty);
    m->setDocumentObject(currentObj.getObject(),checkInList);
    setModel(m);
}

void ExpressionCompleter::setDocumentObject(const App::DocumentObject *obj, bool _checkInList) {
    if(!obj || !obj->getNameInDocument())
        currentObj = App::DocumentObjectT();
    else
        currentObj = obj;
    setCompletionPrefix(QString());
    checkInList = _checkInList;
    auto m = model();
    if(m)
        static_cast<ExpressionCompleterModel*>(m)->setDocumentObject(obj, checkInList);
}

void ExpressionCompleter::setNoProperty(bool enabled) {
    noProperty = enabled;
    auto m = model();
    if(m)
        static_cast<ExpressionCompleterModel*>(m)->setNoProperty(enabled);
}

QString ExpressionCompleter::pathFromIndex ( const QModelIndex & index ) const
{
    auto m = model();
    if(!m || !index.isValid())
        return QString();

    QString res;
    auto parent = index;
    do {
        res = m->data(parent, Qt::UserRole).toString() + res;
        parent = parent.parent();
    }while(parent.isValid());

    auto info = ExpressionCompleterModel::getInfo(index);
    FC_TRACE("join path " << info.doc << "," << info.obj << "," << info.prop << ","
                          << info.contextualHierarchy << "," << index.row()
                          << ": " << res.toUtf8().constData());
    return res;
}

QStringList ExpressionCompleter::splitPath ( const QString & input ) const
{
    QStringList l;
    std::string path = input.toUtf8().constData();
    if(path.empty())
        return l;

    int retry = 0;
    std::string lastElem;  // used to recover in case of parse failure after ".".
    std::string trim;      // used to delete ._self added for another recovery path
    while(1) {
        try {
            // this will not work for incomplete Tokens at the end
            // "Sketch." will fail to parse and complete.

            App::ObjectIdentifier p = ObjectIdentifier::parse(
                    currentObj.getObject(), path);

            std::vector<std::string> sl = p.getStringList();
            auto sli = sl.begin();
            if(retry>1 && !sl.empty())
                sl.pop_back();

            if (!sl.empty())  {
                if (!trim.empty() && boost::ends_with(sl.back(), trim))
                    sl.back().resize(sl.back().size() - trim.size());
                while (sli != sl.end()) {
                    l << Base::Tools::fromStdString(*sli);
                    ++sli;
                }
            }
            if (lastElem.size()) {
                // if we finish in a trailing separator
                if (!lastElem.empty()) {
                    // erase the separator
                    lastElem.erase(lastElem.begin());
                    l << Base::Tools::fromStdString(lastElem);
                } else {
                    // add empty string to allow completion after "." or "#"
                    l << QString();
                }
            }
            FC_TRACE("split path " << path
                    << " -> " << l.join(QLatin1String("/")).toUtf8().constData());
            return l;
        }
        catch (const Base::Exception &e) {
            FC_TRACE("split path " << path << " error: " << e.what());
            if (!retry) {
                size_t lastElemStart = path.rfind('.');

                if (lastElemStart == std::string::npos)
                {
                    lastElemStart = path.rfind('#');
                }
                if (lastElemStart != std::string::npos ) {
                    lastElem = path.substr(lastElemStart);
                    path = path.substr(0, lastElemStart);
                }
                retry++;
                continue;
            }else if(retry==1) {
                // restore path from retry 0
                if (lastElem.size() > 1)
                {
                    path = path + lastElem;
                    lastElem = "";
                }
                // else... we don't reset lastElem if it's a '.' or '#' to allow chaining completions

                char last = path[path.size()-1];
                if(last!='#' && last!='.' && path.find('#')!=std::string::npos) {
                    path += "._self";
                    ++retry;
                    continue;
                }
            }else if(retry==2) {
                path.resize(path.size()-6);
                char last = path[path.size()-1];
                if(last!='.' && last!='<' && path.find("#<<")!=std::string::npos) {
                    path += ">>._self";
                    ++retry;
                    trim = ">>";
                    continue;
                }
            }
            return QStringList() << input;
        }
    }
}

// Code below inspired by blog entry:
// https://john.nachtimwald.com/2009/07/04/qcompleter-and-comma-separated-tags/

void ExpressionCompleter::slotUpdate(const QString & prefix, int pos)
{
    FC_TRACE("SlotUpdate:" << prefix.toUtf8().constData());

    init();

    // ExpressionParser::tokenize() only supports std::string but we need a tuple QString
    // because due to UTF-8 encoding a std::string may be longer than a QString
    // See https://forum.freecadweb.org/viewtopic.php?f=3&t=69931
    auto tokenizeExpression = [](const QString & expr) {
        std::vector<std::tuple<int, int, std::string> > result = ExpressionParser::tokenize(expr.toStdString());
        std::vector<std::tuple<int, int, QString> > tokens;
        std::transform(result.cbegin(), result.cend(), std::back_inserter(tokens), [](const std::tuple<int, int, std::string>& item) {
            return std::make_tuple(get<0>(item), get<1>(item), QString::fromStdString(get<2>(item)));
        });

        return tokens;
    };

    QString completionPrefix;

    // Compute start; if prefix starts with =, start parsing from offset 1.
    int start = (prefix.size() > 0 && prefix.at(0) == QChar::fromLatin1('=')) ? 1 : 0;

    // Tokenize prefix
    std::vector<std::tuple<int, int, QString> > tokens = tokenizeExpression(prefix.mid(start));

    // No tokens
    if (tokens.empty()) {
        if (auto p = popup())
            p->setVisible(false);
        return;
    }

    prefixEnd = prefix.size();

    // Pop those trailing tokens depending on the given position, which may be
    // in the middle of a token, and we shall include that token.
    for(auto it = tokens.begin(); it != tokens.end(); ++it) {
        if (get<1>(*it) >= pos) {
            // Include the immediately followed '.' or '#', because we'll be
            // inserting these separators too, in ExpressionCompleteModel::pathFromIndex()
            if (it != tokens.begin() && get<0>(*it) != '.' && get<0>(*it) != '#')
                it = it - 1;
            tokens.resize(it - tokens.begin() + 1);
            prefixEnd = start + get<1>(*it) + (int)get<2>(*it).size();
            break;
        }
    }

    int trim = 0;
    if (prefixEnd > pos)
        trim = prefixEnd - pos;

    // Extract last tokens that can be rebuilt to a variable
    long i = static_cast<long>(tokens.size()) - 1;

    // First, check if we have unclosing string starting from the end
    bool stringing = false;
    for(; i >= 0; --i) {
        int token = get<0>(tokens[i]);
        if (token == ExpressionParser::STRING) {
            stringing = false;
            break;
        }

        if (token == ExpressionParser::LT && i > 0 && get<0>(tokens[i-1])==ExpressionParser::LT) {
            --i;
            stringing = true;
            break;
        }
    }

    // Not an unclosed string and the last character is a space
    if (!stringing && !prefix.isEmpty() && prefix[prefixEnd-1] == QChar(32)) {
        if (auto p = popup())
            p->setVisible(false);
        return;
    }

    if (!stringing) {
        i = static_cast<long>(tokens.size()) - 1;
        for (;i>=0;--i) {
            int token = get<0>(tokens[i]);
            if (token != '.' &&
                token != '#' &&
                token != ExpressionParser::IDENTIFIER &&
                token != ExpressionParser::STRING &&
                token != ExpressionParser::UNIT)
                break;
        }

        ++i;
    }

    // Set prefix start for use when replacing later
    if (i == static_cast<long>(tokens.size()))
        prefixStart = prefixEnd;
    else
        prefixStart = start + get<1>(tokens[i]);

    // Build prefix from tokens
    while (i < static_cast<long>(tokens.size())) {
        completionPrefix += get<2>(tokens[i]);
        ++i;
    }

    if (trim && trim < int(completionPrefix.size()))
        completionPrefix.resize(completionPrefix.size() - trim);

    FC_TRACE("Completion Prefix:" << completionPrefix.toUtf8().constData());
    // Set completion prefix
    setCompletionPrefix(completionPrefix);

    if (!completionPrefix.isEmpty() && widget()->hasFocus()) {
        FC_TRACE("Complete on Prefix" << completionPrefix.toUtf8().constData());
        complete();
        FC_TRACE("Complete Done");

    }
    else {
        if (auto p = popup())
            p->setVisible(false);
    }
}

ExpressionLineEdit::ExpressionLineEdit(QWidget *parent, bool noProperty, char checkPrefix, bool checkInList)
    : QLineEdit(parent)
    , completer(nullptr)
    , block(true)
    , noProperty(noProperty)
    , exactMatch(false)
    , checkInList(checkInList)
    , checkPrefix(checkPrefix)
{
    connect(this, &QLineEdit::textEdited, this, &ExpressionLineEdit::slotTextChanged);
}

void ExpressionLineEdit::setPrefix(char prefix) {
    checkPrefix = prefix;
}

void ExpressionLineEdit::setDocumentObject(const App::DocumentObject * currentDocObj, bool _checkInList)
{
    checkInList = _checkInList;
    if (completer) {
        completer->setDocumentObject(currentDocObj, checkInList);
        return;
    }
    if (currentDocObj) {
        completer = new ExpressionCompleter(currentDocObj, this, noProperty, checkInList);
        completer->setWidget(this);
        completer->setCaseSensitivity(Qt::CaseInsensitive);
        if (!exactMatch)
            completer->setFilterMode(Qt::MatchContains);
        connect(completer, qOverload<const QString&>(&QCompleter::activated), this, &ExpressionLineEdit::slotCompleteTextSelected);
        connect(completer, qOverload<const QString&>(&QCompleter::highlighted), this, &ExpressionLineEdit::slotCompleteTextHighlighted);
        connect(this, &ExpressionLineEdit::textChanged2, completer, &ExpressionCompleter::slotUpdate);
    }
}

void ExpressionLineEdit::setNoProperty(bool enabled) {
    noProperty = enabled;
    if(completer)
        completer->setNoProperty(enabled);
}

void ExpressionLineEdit::setExactMatch(bool enabled) {
    exactMatch = enabled;
    if (completer)
        completer->setFilterMode(exactMatch ? Qt::MatchStartsWith : Qt::MatchContains);

}

bool ExpressionLineEdit::completerActive() const
{
    return completer && completer->popup() && completer->popup()->isVisible();
}

void ExpressionLineEdit::hideCompleter()
{
    if (completer && completer->popup())
        completer->popup()->setVisible(false);
}

void ExpressionLineEdit::slotTextChanged(const QString & text)
{
    if (!block) {
        if(!text.size() || (checkPrefix && text[0]!=QLatin1Char(checkPrefix)))
            return;
        Q_EMIT textChanged2(text,cursorPosition());
    }
}

void ExpressionLineEdit::slotCompleteText(const QString & completionPrefix, bool isActivated)
{
    int start,end;
    completer->getPrefixRange(start,end);
    QString before(text().left(start));
    QString after(text().mid(end));

    {
        Base::FlagToggler<bool> flag(block, false);
        before += completionPrefix;
        setText(before + after);
        setCursorPosition(before.length());
        completer->updatePrefixEnd(before.length());
    }

    // chain completions if we select an entry from the completer drop down
    // and that entry ends with '.' or '#'
    if(isActivated)
    {
        std::string textToComplete = completionPrefix.toUtf8().constData();
        if (textToComplete.size() &&
            (*textToComplete.crbegin() == '.' || *textToComplete.crbegin() == '#'))
        {
            Base::FlagToggler<bool> flag(block, true);
            slotTextChanged(before + after);
        }
    }
}

void ExpressionLineEdit::slotCompleteTextHighlighted(const QString& completionPrefix)
{
    slotCompleteText(completionPrefix, false);
}

void ExpressionLineEdit::slotCompleteTextSelected(const QString& completionPrefix)
{
    slotCompleteText(completionPrefix, true);
}


void ExpressionLineEdit::keyPressEvent(QKeyEvent *e) {
    Base::FlagToggler<bool> flag(block,true);
    QLineEdit::keyPressEvent(e);
}

void ExpressionLineEdit::contextMenuEvent(QContextMenuEvent *event)
{
    QMenu *menu = createStandardContextMenu();
    menu->addSeparator();
    QAction* match = menu->addAction(tr("Exact match"));

    if (completer) {
        match->setCheckable(true);
        match->setChecked(completer->filterMode() == Qt::MatchStartsWith);
    }
    else {
        match->setVisible(false);
    }

    QAction* action = menu->exec(event->globalPos());

    if (completer) {
        if (action == match)
            setExactMatch(match->isChecked());
    }

    delete menu;
}


///////////////////////////////////////////////////////////////////////

ExpressionTextEdit::ExpressionTextEdit(QWidget *parent)
    : QPlainTextEdit(parent)
    , completer(nullptr)
    , block(true)
    , exactMatch(false)
{
    connect(this, &QPlainTextEdit::textChanged, this, &ExpressionTextEdit::slotTextChanged);
}

void ExpressionTextEdit::setExactMatch(bool enabled) {
    exactMatch = enabled;
    if (completer)
        completer->setFilterMode(exactMatch ? Qt::MatchStartsWith : Qt::MatchContains);
}

void ExpressionTextEdit::setDocumentObject(const App::DocumentObject * currentDocObj)
{
    if (completer) {
        completer->setDocumentObject(currentDocObj);
        return;
    }

    if (currentDocObj) {
        completer = new ExpressionCompleter(currentDocObj, this);
        if (!exactMatch)
            completer->setFilterMode(Qt::MatchContains);
        completer->setWidget(this);
        completer->setCaseSensitivity(Qt::CaseInsensitive);
        connect(completer, qOverload<const QString&>(&QCompleter::activated), this, &ExpressionTextEdit::slotCompleteText);
        connect(completer, qOverload<const QString&>(&QCompleter::highlighted), this, &ExpressionTextEdit::slotCompleteText);
        connect(this, &ExpressionTextEdit::textChanged2, completer, &ExpressionCompleter::slotUpdate);
    }
}

bool ExpressionTextEdit::completerActive() const
{
    return completer && completer->popup() && completer->popup()->isVisible();
}

void ExpressionTextEdit::hideCompleter()
{
    if (completer && completer->popup())
        completer->popup()->setVisible(false);
}

void ExpressionTextEdit::slotTextChanged()
{
    if (!block) {
        QTextCursor cursor = textCursor();
        Q_EMIT textChanged2(cursor.block().text(),cursor.positionInBlock());
    }
}

void ExpressionTextEdit::slotCompleteText(const QString & completionPrefix)
{
    QTextCursor cursor = textCursor();
    int start,end;
    completer->getPrefixRange(start,end);
    int pos = cursor.positionInBlock();
    if(pos<end)
        cursor.movePosition(QTextCursor::NextCharacter,QTextCursor::MoveAnchor,end-pos);
    cursor.movePosition(QTextCursor::PreviousCharacter,QTextCursor::KeepAnchor,end-start);
    Base::FlagToggler<bool> flag(block,false);
    cursor.insertText(completionPrefix);
    completer->updatePrefixEnd(cursor.positionInBlock());
}

void ExpressionTextEdit::keyPressEvent(QKeyEvent *e) {
    Base::FlagToggler<bool> flag(block,true);
    QPlainTextEdit::keyPressEvent(e);
}

void ExpressionTextEdit::contextMenuEvent(QContextMenuEvent *event)
{
    QMenu *menu = createStandardContextMenu();
    menu->addSeparator();
    QAction* match = menu->addAction(tr("Exact match"));

    if (completer) {
        match->setCheckable(true);
        match->setChecked(completer->filterMode() == Qt::MatchStartsWith);
    }
    else {
        match->setVisible(false);
    }

    QAction* action = menu->exec(event->globalPos());

    if (completer) {
        if (action == match)
            setExactMatch(match->isChecked());
    }

    delete menu;
}

///////////////////////////////////////////////////////////////////////

ExpressionParameter* ExpressionParameter::instance()
{
    static auto inst = new ExpressionParameter();
    return inst;
}

bool ExpressionParameter::isCaseSensitive() const
{
    auto handle = GetApplication().GetParameterGroupByPath(
                "User parameter:BaseApp/Preferences/Expression");
    return handle->GetBool("CompleterCaseSensitive", false);
}

bool ExpressionParameter::isExactMatch() const
{
    auto handle = GetApplication().GetParameterGroupByPath(
                "User parameter:BaseApp/Preferences/Expression");
    return handle->GetBool("CompleterMatchExact", false);
}

#include "moc_ExpressionCompleter.cpp"<|MERGE_RESOLUTION|>--- conflicted
+++ resolved
@@ -152,11 +152,7 @@
     //        |-- prop2.path1 (contextual)           - (row 0, [ 6,-1,-1,0]) = encode as parent => INVALID, LEAF ITEM
     //        |-- prop2.path2 (contextual)           - (row 1, [ 6,-1,-1,0]) = encode as parent => INVALID, LEAF ITEM
     //
-<<<<<<< HEAD
-    
-=======
-
->>>>>>> 8d861e6a
+
     struct Info {
         qint32 doc;
         qint32 obj;
@@ -203,17 +199,10 @@
                 d32.prop = (quint8)(info.prop+1);
                 d32.contextualHierarchy = info.contextualHierarchy;
             } else {
-<<<<<<< HEAD
                 d_enc = ((quint64(info.doc+1) & k_maskDocuments ) << k_offsetDocuments)
                       | ((quint64(info.contextualHierarchy) & k_maskContextualHierarchy) << k_offsetContextualHierarchy)
                       | ((quint64(info.obj+1) & k_maskObj) << k_offsetObj)
                       | ((quint64(info.prop+1) & k_maskProp) << k_offsetProp);
-=======
-                d_enc = ((quint64(info.doc+1) & ((1ULL << 23) - 1)) << 41ULL)
-                      | (quint64(info.contextualHierarchy) << 40ULL)
-                      | ((quint64(info.obj+1) & ((1ULL << 24) - 1)) << 16ULL)
-                      | (quint64(info.prop+1) & ((1ULL << 16) - 1));
->>>>>>> 8d861e6a
             }
         }
         InfoPtrEncoding(void* pointer) : d_enc(0), ptr(pointer)
@@ -230,17 +219,10 @@
                 info.prop = qint32(d32.prop) -1;
                 info.contextualHierarchy = d32.contextualHierarchy;
             } else {
-<<<<<<< HEAD
                 info.doc                    = ((d_enc >> k_offsetDocuments) & k_maskDocuments) - 1;
                 info.contextualHierarchy    = ((d_enc >> k_offsetContextualHierarchy) & k_maskContextualHierarchy);
                 info.obj                    = ((d_enc >> k_offsetObj) & k_maskObj) - 1;
-                info.prop                   = ((d_enc >> k_offsetProp) & k_maskProp) - 1;         
-=======
-                info.doc = ((d_enc >> 41ULL) & ((1ULL << 23) - 1)) - 1;
-                info.contextualHierarchy = ((d_enc >> 40ULL) & 1);
-                info.obj = ((d_enc >> 16ULL) & ((1ULL << 24) - 1)) - 1;
-                info.prop = (d_enc & ((1ULL << 16) - 1)) - 1;
->>>>>>> 8d861e6a
+                info.prop                   = ((d_enc >> k_offsetProp) & k_maskProp) - 1;
             }
             return info;
         }
