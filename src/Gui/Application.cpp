/***************************************************************************
 *   Copyright (c) 2004 Jürgen Riegel <juergen.riegel@web.de>              *
 *                                                                         *
 *   This file is part of the FreeCAD CAx development system.              *
 *                                                                         *
 *   This library is free software; you can redistribute it and/or         *
 *   modify it under the terms of the GNU Library General Public           *
 *   License as published by the Free Software Foundation; either          *
 *   version 2 of the License, or (at your option) any later version.      *
 *                                                                         *
 *   This library  is distributed in the hope that it will be useful,      *
 *   but WITHOUT ANY WARRANTY; without even the implied warranty of        *
 *   MERCHANTABILITY or FITNESS FOR A PARTICULAR PURPOSE.  See the         *
 *   GNU Library General Public License for more details.                  *
 *                                                                         *
 *   You should have received a copy of the GNU Library General Public     *
 *   License along with this library; see the file COPYING.LIB. If not,    *
 *   write to the Free Software Foundation, Inc., 59 Temple Place,         *
 *   Suite 330, Boston, MA  02111-1307, USA                                *
 *                                                                         *
 ***************************************************************************/


#include "PreCompiled.h"

#ifndef _PreComp_
# include "InventorAll.h"
# include <boost/signals2.hpp>
# include <boost_bind_bind.hpp>
# include <sstream>
# include <stdexcept>
# include <iostream>
# include <QCloseEvent>
# include <QDir>
# include <QFileInfo>
# include <QLocale>
# include <QMessageBox>
#if QT_VERSION >= 0x050000
# include <QMessageLogContext>
#endif
# include <QPointer>
# include <QSessionManager>
# include <QStatusBar>
# include <QTextStream>
# include <QTimer>
#endif

#include <boost/interprocess/sync/file_lock.hpp>
#include <QtOpenGL.h>
#if defined(HAVE_QT5_OPENGL)
#include <QWindow>
#endif

#if QT_VERSION >= 0x050600 && defined(Q_OS_WIN32)
# include <QtPlatformHeaders/QWindowsWindowFunctions>
#endif

// FreeCAD Base header
#include <Base/Console.h>
#include <Base/Interpreter.h>
#include <Base/Parameter.h>
#include <Base/Exception.h>
#include <Base/Factory.h>
#include <Base/FileInfo.h>
#include <Base/Tools.h>
#include <Base/UnitsApi.h>
#include <App/Document.h>
#include <App/DocumentObjectPy.h>

#include "Application.h"
#include "AutoSaver.h"
#include "GuiApplication.h"
#include "MainWindow.h"
#include "Document.h"
#include "DocumentPy.h"
#include "View.h"
#include "View3DPy.h"
#include "WidgetFactory.h"
#include "Command.h"
#include "Macro.h"
#include "ProgressBar.h"
#include "Workbench.h"
#include "WorkbenchManager.h"
#include "ToolBoxManager.h"
#include "WaitCursor.h"
#include "MenuManager.h"
#include "Window.h"
#include "Selection.h"
#include "BitmapFactory.h"
#include "SoFCDB.h"
#include "PythonConsolePy.h"
#include "PythonDebugger.h"
#include "MDIViewPy.h"
#include "View3DPy.h"
#include "DlgOnlineHelpImp.h"
#include "SpaceballEvent.h"
#include "Control.h"
#include "DocumentRecovery.h"
#include "TransactionObject.h"
#include "FileDialog.h"
#include "ExpressionBindingPy.h"
#include "ViewProviderLinkPy.h"

#include "TextDocumentEditorView.h"
#include "SplitView3DInventor.h"
#include "View3DInventor.h"
#include "ViewProvider.h"
#include "ViewProviderDocumentObject.h"
#include "ViewProviderExtension.h"
#include "ViewProviderExtern.h"
#include "ViewProviderFeature.h"
#include "ViewProviderPythonFeature.h"
#include "ViewProviderDocumentObjectGroup.h"
#include "ViewProviderDragger.h"
#include "ViewProviderGeometryObject.h"
#include "ViewProviderInventorObject.h"
#include "ViewProviderVRMLObject.h"
#include "ViewProviderAnnotation.h"
#include "ViewProviderMeasureDistance.h"
#include "ViewProviderPlacement.h"
#include "ViewProviderOriginFeature.h"
#include "ViewProviderPlane.h"
#include "ViewProviderLine.h"
#include "ViewProviderGeoFeatureGroup.h"
#include "ViewProviderOriginGroup.h"
#include "ViewProviderPart.h"
#include "ViewProviderOrigin.h"
#include "ViewProviderMaterialObject.h"
#include "ViewProviderTextDocument.h"
#include "ViewProviderGroupExtension.h"
#include "ViewProviderLink.h"
#include "LinkViewPy.h"
#include "AxisOriginPy.h"
#include "CommandPy.h"

#include "Language/Translator.h"
#include "TaskView/TaskView.h"
#include "TaskView/TaskDialogPython.h"
#include <Gui/Quarter/Quarter.h>
#include "View3DViewerPy.h"
#include <Gui/GuiInitScript.h>
#include <App/DocumentParams.h>

using namespace Gui;
using namespace Gui::DockWnd;
using namespace std;
namespace bp = boost::placeholders;


Application* Application::Instance = 0L;

namespace Gui {

// Pimpl class
struct ApplicationP
{
    ApplicationP(bool GUIenabled) :
    activeDocument(0L),
    editDocument(0L),
    isClosing(false),
    startingUp(true)
    {
        // create the macro manager
        if (GUIenabled)
            macroMngr = new MacroManager();
        else
            macroMngr = nullptr;
    }

    ~ApplicationP()
    {
        delete macroMngr;
    }

    /// list of all handled documents
    std::map<const App::Document*, Gui::Document*> documents;
    /// Active document
    Gui::Document*   activeDocument;
    Gui::Document*  editDocument;
    MacroManager*  macroMngr;
    /// List of all registered views
    std::list<Gui::BaseView*> passive;
    bool isClosing;
    bool startingUp;
    /// Handles all commands
    CommandManager commandManager;
    std::string initWorkbench;
};

static PyObject *
FreeCADGui_subgraphFromObject(PyObject * /*self*/, PyObject *args)
{
    PyObject *o;
    if (!PyArg_ParseTuple(args, "O!",&(App::DocumentObjectPy::Type), &o))
        return NULL;
    App::DocumentObject* obj = static_cast<App::DocumentObjectPy*>(o)->getDocumentObjectPtr();
    std::string vp = obj->getViewProviderName();
    SoNode* node = 0;
    try {
        Base::BaseClass* base = static_cast<Base::BaseClass*>(Base::Type::createInstanceByName(vp.c_str(), true));
        if (base && base->getTypeId().isDerivedFrom(Gui::ViewProviderDocumentObject::getClassTypeId())) {
            std::unique_ptr<Gui::ViewProviderDocumentObject> vp(static_cast<Gui::ViewProviderDocumentObject*>(base));
            std::map<std::string, App::Property*> Map;
            obj->getPropertyMap(Map);
            vp->attach(obj);
            for (std::map<std::string, App::Property*>::iterator it = Map.begin(); it != Map.end(); ++it) {
                vp->updateData(it->second);
            }

            std::vector<std::string> modes = vp->getDisplayModes();
            if (!modes.empty())
                vp->setDisplayMode(modes.front().c_str());
            node = vp->getRoot()->copy();
            node->ref();
            std::string prefix = "So";
            std::string type = node->getTypeId().getName().getString();
            // doesn't start with the prefix 'So'
            if (type.rfind("So", 0) != 0) {
                type = prefix + type;
            }
            else if (type == "SoFCSelectionRoot") {
                type = "SoSeparator";
            }

            type += " *";
            PyObject* proxy = 0;
            proxy = Base::Interpreter().createSWIGPointerObj("pivy.coin", type.c_str(), (void*)node, 1);
            return Py::new_reference_to(Py::Object(proxy, true));
        }
    }
    catch (const Base::Exception& e) {
        if (node) node->unref();
        PyErr_SetString(PyExc_RuntimeError, e.what());
        return 0;
    }

    Py_INCREF(Py_None);
    return Py_None;
}

static PyObject *
FreeCADGui_exportSubgraph(PyObject * /*self*/, PyObject *args)
{
    const char* format = "VRML";
    PyObject* proxy;
    PyObject* output;
    if (!PyArg_ParseTuple(args, "OO|s", &proxy, &output, &format))
        return nullptr;

    void* ptr = 0;
    try {
        Base::Interpreter().convertSWIGPointerObj("pivy.coin", "SoNode *", proxy, &ptr, 0);
        SoNode* node = reinterpret_cast<SoNode*>(ptr);
        if (node) {
            std::string formatStr(format);
            std::string buffer;

            if (formatStr == "VRML") {
                SoFCDB::writeToVRML(node, buffer);
            }
            else if (formatStr == "IV") {
                buffer = SoFCDB::writeNodesToString(node);
            }
            else {
                throw Base::ValueError("Unsupported format");
            }

            Base::PyStreambuf buf(output);
            std::ostream str(0);
            str.rdbuf(&buf);
            str << buffer;
        }

        Py_INCREF(Py_None);
        return Py_None;
    }
    catch (const Base::Exception& e) {
        PyErr_SetString(PyExc_RuntimeError, e.what());
        return nullptr;
    }
}

static PyObject *
FreeCADGui_getSoDBVersion(PyObject * /*self*/, PyObject *args)
{
    if (!PyArg_ParseTuple(args, ""))
        return NULL;
#if PY_MAJOR_VERSION >= 3
    return PyUnicode_FromString(SoDB::getVersion());
#else
    return PyString_FromString(SoDB::getVersion());
#endif
}

// Copied from https://github.com/python/cpython/blob/master/Objects/moduleobject.c
#if PY_MAJOR_VERSION >= 3
#if PY_MINOR_VERSION <= 4
static int
_add_methods_to_object(PyObject *module, PyObject *name, PyMethodDef *functions)
{
    PyObject *func;
    PyMethodDef *fdef;

    for (fdef = functions; fdef->ml_name != NULL; fdef++) {
        if ((fdef->ml_flags & METH_CLASS) ||
            (fdef->ml_flags & METH_STATIC)) {
            PyErr_SetString(PyExc_ValueError,
                            "module functions cannot set"
                            " METH_CLASS or METH_STATIC");
            return -1;
        }
        func = PyCFunction_NewEx(fdef, (PyObject*)module, name);
        if (func == NULL) {
            return -1;
        }
        if (PyObject_SetAttrString(module, fdef->ml_name, func) != 0) {
            Py_DECREF(func);
            return -1;
        }
        Py_DECREF(func);
    }

    return 0;
}

int
PyModule_AddFunctions(PyObject *m, PyMethodDef *functions)
{
    int res;
    PyObject *name = PyModule_GetNameObject(m);
    if (name == NULL) {
        return -1;
    }

    res = _add_methods_to_object(m, name, functions);
    Py_DECREF(name);
    return res;
}
#endif
#endif

struct PyMethodDef FreeCADGui_methods[] = {
    {"subgraphFromObject",FreeCADGui_subgraphFromObject,METH_VARARGS,
     "subgraphFromObject(object) -> Node\n\n"
     "Return the Inventor subgraph to an object"},
    {"exportSubgraph",FreeCADGui_exportSubgraph,METH_VARARGS,
     "exportSubgraph(Node, File or Buffer, [Format='VRML']) -> None\n\n"
     "Exports the sub-graph in the requested format"
     "The format string can be VRML or IV"},
    {"getSoDBVersion",FreeCADGui_getSoDBVersion,METH_VARARGS,
     "getSoDBVersion() -> String\n\n"
     "Return a text string containing the name\n"
     "of the Coin library and version information"},
    {NULL, NULL, 0, NULL}  /* sentinel */
};

} // namespace Gui

Application::Application(bool GUIenabled)
{
    //App::GetApplication().Attach(this);
    if (GUIenabled) {
        App::GetApplication().signalNewDocument.connect(boost::bind(&Gui::Application::slotNewDocument, this, bp::_1, bp::_2));
        App::GetApplication().signalDeleteDocument.connect(boost::bind(&Gui::Application::slotDeleteDocument, this, bp::_1));
        App::GetApplication().signalRenameDocument.connect(boost::bind(&Gui::Application::slotRenameDocument, this, bp::_1));
        App::GetApplication().signalActiveDocument.connect(boost::bind(&Gui::Application::slotActiveDocument, this, bp::_1));
        App::GetApplication().signalRelabelDocument.connect(boost::bind(&Gui::Application::slotRelabelDocument, this, bp::_1));
        App::GetApplication().signalShowHidden.connect(boost::bind(&Gui::Application::slotShowHidden, this, bp::_1));

        App::GetApplication().signalFinishOpenDocument.connect([]() {
            std::vector<App::Document*> docs;
            for(auto doc : App::GetApplication().getDocuments()) {
                if(doc->testStatus(App::Document::RecomputeOnRestore)) {
                    docs.push_back(doc);
                    doc->setStatus(App::Document::RecomputeOnRestore, false);
                }
            }
            if(docs.empty() || !App::DocumentParams::WarnRecomputeOnRestore())
                return;
            WaitCursor wc;
            wc.restoreCursor();
            auto res = QMessageBox::warning(getMainWindow(), QObject::tr("Recompution required"),
                QObject::tr("Some document(s) require recomputation for migration purpose. "
                            "It is highly recommended to perform a recomputation before "
                            "any modification to avoid compatibility problem.\n\n"
                            "Do you want to recompute now?"),
                QMessageBox::Yes|QMessageBox::No, QMessageBox::Yes);
            if(res != QMessageBox::Yes)
                return;
            bool hasError = false;
            for(auto doc : App::Document::getDependentDocuments(docs,true)) {
                try {
                    doc->recompute({},false,&hasError);
                } catch (Base::Exception &e) {
                    e.ReportException();
                    hasError = true;
                }
            }
            if(hasError)
                QMessageBox::critical(getMainWindow(), QObject::tr("Recompute error"),
                        QObject::tr("Failed to recompute some document(s).\n"
                                    "Please check report view for mor details."));
        });

        // install the last active language
        ParameterGrp::handle hPGrp = App::GetApplication().GetUserParameter().GetGroup("BaseApp");
        hPGrp = hPGrp->GetGroup("Preferences")->GetGroup("General");
        QString lang = QLocale::languageToString(QLocale().language());
        Translator::instance()->activateLanguage(hPGrp->GetASCII("Language", (const char*)lang.toLatin1()).c_str());
        GetWidgetFactorySupplier();

        // Coin3d disabled VBO support for all Intel drivers but in the meantime they have improved
        // so we can try to override the workaround by setting COIN_VBO
        ParameterGrp::handle hViewGrp = App::GetApplication().GetParameterGroupByPath("User parameter:BaseApp/Preferences/View");
        if (hViewGrp->GetBool("UseVBO",false)) {
            (void)coin_setenv("COIN_VBO", "0", true);
        }

        // Check for the symbols for group separator and decimal point. They must be different otherwise
        // Qt doesn't work properly.
#if defined(Q_OS_WIN32)
        if (QLocale().groupSeparator() == QLocale().decimalPoint()) {
            QMessageBox::critical(0, QLatin1String("Invalid system settings"),
                QLatin1String("Your system uses the same symbol for decimal point and group separator.\n\n"
                              "This causes serious problems and makes the application fail to work properly.\n"
                              "Go to the system configuration panel of the OS and fix this issue, please."));
            throw Base::RuntimeError("Invalid system settings");
        }
#endif
#if 0 // QuantitySpinBox and InputField try to handle the group separator now
        // http://forum.freecadweb.org/viewtopic.php?f=10&t=6910
        // A workaround is to disable the group separator for double-to-string conversion, i.e.
        // setting the flag 'OmitGroupSeparator'.
        QLocale loc;
        loc.setNumberOptions(QLocale::OmitGroupSeparator);
        QLocale::setDefault(loc);
#endif

        // setting up Python binding
        Base::PyGILStateLocker lock;

        PyDoc_STRVAR(FreeCADGui_doc,
            "The functions in the FreeCADGui module allow working with GUI documents,\n"
            "view providers, views, workbenches and much more.\n\n"
            "The FreeCADGui instance provides a list of references of GUI documents which\n"
            "can be addressed by a string. These documents contain the view providers for\n"
            "objects in the associated App document. An App and GUI document can be\n"
            "accessed with the same name.\n\n"
            "The FreeCADGui module also provides a set of functions to work with so called\n"
            "workbenches."
            );

#if PY_MAJOR_VERSION >= 3
        // if this returns a valid pointer then the 'FreeCADGui' Python module was loaded,
        // otherwise the executable was launched
        PyObject* modules = PyImport_GetModuleDict();
        PyObject* module = PyDict_GetItemString(modules, "FreeCADGui");
        if (!module) {
            static struct PyModuleDef FreeCADGuiModuleDef = {
                PyModuleDef_HEAD_INIT,
                "FreeCADGui", FreeCADGui_doc, -1,
                Application::Methods,
                NULL, NULL, NULL, NULL
            };
            module = PyModule_Create(&FreeCADGuiModuleDef);

            PyDict_SetItemString(modules, "FreeCADGui", module);
        }
        else {
            // extend the method list
            PyModule_AddFunctions(module, Application::Methods);
        }
#else
        PyObject* module = Py_InitModule3("FreeCADGui", Application::Methods, FreeCADGui_doc);
#endif
        Py::Module(module).setAttr(std::string("ActiveDocument"),Py::None());

        UiLoaderPy::init_type();
        Base::Interpreter().addType(UiLoaderPy::type_object(),
            module,"UiLoader");
        PyResource::init_type();

        // PySide additions
        PySideUicModule* pySide = new PySideUicModule();
        Py_INCREF(pySide->module().ptr());
        PyModule_AddObject(module, "PySideUic", pySide->module().ptr());

        ExpressionBindingPy::init_type();
        Base::Interpreter().addType(ExpressionBindingPy::type_object(),
            module,"ExpressionBinding");

        //insert Selection module
#if PY_MAJOR_VERSION >= 3
        static struct PyModuleDef SelectionModuleDef = {
            PyModuleDef_HEAD_INIT,
            "Selection", "Selection module", -1,
            SelectionSingleton::Methods,
            NULL, NULL, NULL, NULL
        };
        PyObject* pSelectionModule = PyModule_Create(&SelectionModuleDef);
#else
        PyObject* pSelectionModule = Py_InitModule3("Selection", SelectionSingleton::Methods,"Selection module");
#endif
        Py_INCREF(pSelectionModule);
        PyModule_AddObject(module, "Selection", pSelectionModule);

        SelectionFilterPy::init_type();
        Base::Interpreter().addType(SelectionFilterPy::type_object(),
            pSelectionModule,"Filter");

        Gui::TaskView::ControlPy::init_type();
        Py::Module(module).setAttr(std::string("Control"),
            Py::Object(Gui::TaskView::ControlPy::getInstance(), true));

        Base::Interpreter().addType(&LinkViewPy::Type,module,"LinkView");
        Base::Interpreter().addType(&AxisOriginPy::Type,module,"AxisOrigin");
        Base::Interpreter().addType(&CommandPy::Type,module, "Command");
        Base::Interpreter().addType(&DocumentPy::Type, module, "Document");
        Base::Interpreter().addType(&ViewProviderPy::Type, module, "ViewProvider");
        Base::Interpreter().addType(&ViewProviderDocumentObjectPy::Type, module, "ViewProviderDocumentObject");
        Base::Interpreter().addType(&ViewProviderLinkPy::Type, module, "ViewProviderLink");
    }

    Base::PyGILStateLocker lock;
    PyObject *module = PyImport_AddModule("FreeCADGui");
    PyMethodDef *meth = FreeCADGui_methods;
    PyObject *dict = PyModule_GetDict(module);
    for (; meth->ml_name != NULL; meth++) {
        PyObject *descr;
        descr = PyCFunction_NewEx(meth,0,0);
        if (descr == NULL)
            break;
        if (PyDict_SetItemString(dict, meth->ml_name, descr) != 0)
            break;
        Py_DECREF(descr);
    }

    // Python console binding
    PythonDebugModule           ::init_module();
    PythonStdout                ::init_type();
    PythonStderr                ::init_type();
    OutputStdout                ::init_type();
    OutputStderr                ::init_type();
    PythonStdin                 ::init_type();
    MDIViewPy                   ::init_type();
    View3DInventorPy            ::init_type();
    View3DInventorViewerPy      ::init_type();
    AbstractSplitViewPy         ::init_type();

    d = new ApplicationP(GUIenabled);

    // global access
    Instance = this;

    // instantiate the workbench dictionary
    _pcWorkbenchDictionary = PyDict_New();

    if (GUIenabled) {
        createStandardOperations();
        MacroCommand::load();
    }
}

Application::~Application()
{
    Base::Console().Log("Destruct Gui::Application\n");
    WorkbenchManager::destruct();
    SelectionSingleton::destruct();
    Translator::destruct();
    WidgetFactorySupplier::destruct();
    BitmapFactoryInst::destruct();

#if 0
    // we must run the garbage collector before shutting down the SoDB
    // subsystem because we may reference some class objects of them in Python
    Base::Interpreter().cleanupSWIG("SoBase *");
    // finish also Inventor subsystem
    SoFCDB::finish();

#if (COIN_MAJOR_VERSION >= 2) && (COIN_MINOR_VERSION >= 4)
    SoDB::finish();
#elif (COIN_MAJOR_VERSION >= 3)
    SoDB::finish();
#else
    SoDB::cleanup();
#endif
#endif
    {
    Base::PyGILStateLocker lock;
    Py_DECREF(_pcWorkbenchDictionary);
    }

    // save macros
    try {
        MacroCommand::save();
    }
    catch (const Base::Exception& e) {
        std::cerr << "Saving macros failed: " << e.what() << std::endl;
    }
    //App::GetApplication().Detach(this);

    delete d;
    Instance = 0;
}


//+++++++++++++++++++++++++++++++++++++++++++++++++++++++++++++++++++++++++
// creating std commands
//+++++++++++++++++++++++++++++++++++++++++++++++++++++++++++++++++++++++++

void Application::open(const char* FileName, const char* Module)
{
    WaitCursor wc;
    wc.setIgnoreEvents(WaitCursor::NoEvents);
    Base::FileInfo File(FileName);
    string te = File.extension();
    string unicodepath = Base::Tools::escapedUnicodeFromUtf8(File.filePath().c_str());
    unicodepath = Base::Tools::escapeEncodeFilename(unicodepath);

    // if the active document is empty and not modified, close it
    // in case of an automatically created empty document at startup
    App::Document* act = App::GetApplication().getActiveDocument();
    Gui::Document* gui = this->getDocument(act);
    if (act && act->countObjects() == 0 && gui && gui->isModified() == false){
        Command::doCommand(Command::App, "App.closeDocument('%s')", act->getName());
        qApp->processEvents(); // an update is needed otherwise the new view isn't shown
    }

    if (Module != 0) {
        try {
            if (File.isDir() || File.hasExtension("FCStd")) {
                bool handled = false;
                std::string filepath = File.filePath();
                for (auto &v : d->documents) {
                    auto doc = v.second->getDocument();
                    std::string fi = Base::FileInfo(doc->FileName.getValue()).filePath();
                    if (filepath == fi) {
                        handled = true;
                        Command::doCommand(Command::App, "FreeCADGui.reload('%s')", doc->getName());
                        break;
                    }
                }

                if (!handled)
                    Command::doCommand(Command::App, "FreeCAD.openDocument('%s')", unicodepath.c_str());
            }
            else {
                // issue module loading
                Command::doCommand(Command::App, "import %s", Module);

                // load the file with the module
                Command::doCommand(Command::App, "%s.open(u\"%s\")", Module, unicodepath.c_str());

                // ViewFit
                if (sendHasMsgToActiveView("ViewFit")) {
                    ParameterGrp::handle hGrp = App::GetApplication().GetParameterGroupByPath
                        ("User parameter:BaseApp/Preferences/View");
                    if (hGrp->GetBool("AutoFitToView", true))
                        Command::doCommand(Command::Gui, "Gui.SendMsgToActiveView(\"ViewFit\")");
                }
            }

            // the original file name is required
            QString filename = QString::fromUtf8(File.filePath().c_str());
            getMainWindow()->appendRecentFile(filename);
            FileDialog::setWorkingDirectory(filename);
        }
        catch (const Base::PyException& e){
            // Usually thrown if the file is invalid somehow
            e.ReportException();
        }
    }
    else {
        wc.restoreCursor();
        QMessageBox::warning(getMainWindow(), QObject::tr("Unknown filetype"),
            QObject::tr("Cannot open unknown filetype: %1").arg(QLatin1String(te.c_str())));
        wc.setWaitCursor();
        return;
    }
}

void Application::importFrom(const char* FileName, const char* DocName, const char* Module)
{
    WaitCursor wc;
    wc.setIgnoreEvents(WaitCursor::NoEvents);
    Base::FileInfo File(FileName);
    std::string te = File.extension();
    string unicodepath = Base::Tools::escapedUnicodeFromUtf8(File.filePath().c_str());
    unicodepath = Base::Tools::escapeEncodeFilename(unicodepath);

    if (Module != 0) {
        try {
            // issue module loading
            Command::doCommand(Command::App, "import %s", Module);

            // load the file with the module
            if (File.hasExtension("FCStd")) {
                Command::doCommand(Command::App, "%s.open(u\"%s\")"
                                               , Module, unicodepath.c_str());
                if (activeDocument())
                    activeDocument()->setModified(false);
            }
            else {
                if (DocName) {
                    Command::doCommand(Command::App, "%s.insert(u\"%s\",\"%s\")"
                                                   , Module, unicodepath.c_str(), DocName);
                }
                else {
                    Command::doCommand(Command::App, "%s.insert(u\"%s\")"
                                                   , Module, unicodepath.c_str());
                }
                ParameterGrp::handle hGrp = App::GetApplication().GetParameterGroupByPath
                    ("User parameter:BaseApp/Preferences/View");
                if (hGrp->GetBool("AutoFitToView", true))
                    Command::doCommand(Command::Gui, "Gui.SendMsgToActiveView(\"ViewFit\")");
                Gui::Document* doc = activeDocument();
                if (DocName) doc = getDocument(DocName);
                if (doc)
                    doc->setModified(true);
            }

            // the original file name is required
            QString filename = QString::fromUtf8(File.filePath().c_str());
            getMainWindow()->appendRecentFile(filename);
            FileDialog::setWorkingDirectory(filename);
        }
        catch (const Base::PyException& e){
            // Usually thrown if the file is invalid somehow
            e.ReportException();
        }
    }
    else {
        wc.restoreCursor();
        QMessageBox::warning(getMainWindow(), QObject::tr("Unknown filetype"),
            QObject::tr("Cannot open unknown filetype: %1").arg(QLatin1String(te.c_str())));
        wc.setWaitCursor();
    }
}

void Application::exportTo(const char* FileName, const char* DocName, const char* Module)
{
    WaitCursor wc;
    wc.setIgnoreEvents(WaitCursor::NoEvents);
    Base::FileInfo File(FileName);
    std::string te = File.extension();
    string unicodepath = Base::Tools::escapedUnicodeFromUtf8(File.filePath().c_str());
    unicodepath = Base::Tools::escapeEncodeFilename(unicodepath);

    if (Module != 0) {
        try {
            std::vector<App::DocumentObject*> sel = Gui::Selection().getObjectsOfType
                (App::DocumentObject::getClassTypeId(),DocName);
            if (sel.empty()) {
                App::Document* doc = App::GetApplication().getDocument(DocName);
                sel = doc->getObjectsOfType(App::DocumentObject::getClassTypeId());
            }

            std::stringstream str;
            std::set<App::DocumentObject*> unique_objs;
            str << "__objs__=[]" << std::endl;
            for (std::vector<App::DocumentObject*>::iterator it = sel.begin(); it != sel.end(); ++it) {
                if (unique_objs.insert(*it).second) {
                    str << "__objs__.append(FreeCAD.getDocument(\"" << DocName << "\").getObject(\""
                        << (*it)->getNameInDocument() << "\"))" << std::endl;
                }
            }

            str << "import " << Module << std::endl;
            str << Module << ".export(__objs__,u\"" << unicodepath << "\")" << std::endl;
            //str << "del __objs__" << std::endl;

            std::string code = str.str();
            // the original file name is required
            Gui::Command::runCommand(Gui::Command::App, code.c_str());
            // search for a module that is able to open the exported file because otherwise
            // it doesn't need to be added to the recent files list (#0002047)
            std::map<std::string, std::string> importMap = App::GetApplication().getImportFilters(te.c_str());
            if (!importMap.empty())
                getMainWindow()->appendRecentFile(QString::fromUtf8(File.filePath().c_str()));

            // allow exporters to pass _objs__ to submodules before deleting it
            Gui::Command::runCommand(Gui::Command::App, "del __objs__");
        }
        catch (const Base::PyException& e){
            // Usually thrown if the file is invalid somehow
            e.ReportException();
            wc.restoreCursor();
            QMessageBox::critical(getMainWindow(), QObject::tr("Export failed"),
                QString::fromUtf8(e.what()));
            wc.setWaitCursor();
        }
    }
    else {
        wc.restoreCursor();
        QMessageBox::warning(getMainWindow(), QObject::tr("Unknown filetype"),
            QObject::tr("Cannot save to unknown filetype: %1").arg(QLatin1String(te.c_str())));
        wc.setWaitCursor();
    }
}

void Application::createStandardOperations()
{
    // register the application Standard commands from CommandStd.cpp
    Gui::CreateStdCommands();
    Gui::CreateDocCommands();
    Gui::CreateFeatCommands();
    Gui::CreateMacroCommands();
    Gui::CreateViewStdCommands();
    Gui::CreateWindowStdCommands();
    Gui::CreateStructureCommands();
    Gui::CreateTestCommands();
    Gui::CreateLinkCommands();
}

void Application::slotNewDocument(const App::Document& Doc, bool isMainDoc)
{
#ifdef FC_DEBUG
    std::map<const App::Document*, Gui::Document*>::const_iterator it = d->documents.find(&Doc);
    assert(it==d->documents.end());
#endif
    Gui::Document* pDoc = new Gui::Document(const_cast<App::Document*>(&Doc),this);
    d->documents[&Doc] = pDoc;

    // connect the signals to the application for the new document
    pDoc->signalNewObject.connect(boost::bind(&Gui::Application::slotNewObject, this, bp::_1));
    pDoc->signalDeletedObject.connect(boost::bind(&Gui::Application::slotDeletedObject, this, bp::_1));
    pDoc->signalChangedObject.connect(boost::bind(&Gui::Application::slotChangedObject, this, bp::_1, bp::_2));
    pDoc->signalRelabelObject.connect(boost::bind(&Gui::Application::slotRelabelObject, this, bp::_1));
    pDoc->signalActivatedObject.connect(boost::bind(&Gui::Application::slotActivatedObject, this, bp::_1));
    pDoc->signalInEdit.connect(boost::bind(&Gui::Application::slotInEdit, this, bp::_1));
    pDoc->signalResetEdit.connect(boost::bind(&Gui::Application::slotResetEdit, this, bp::_1));

    signalNewDocument(*pDoc, isMainDoc);
    if (isMainDoc)
        pDoc->createView(View3DInventor::getClassTypeId());
}

void Application::slotDeleteDocument(const App::Document& Doc)
{
    std::map<const App::Document*, Gui::Document*>::iterator doc = d->documents.find(&Doc);
    if (doc == d->documents.end()) {
        Base::Console().Log("GUI document '%s' already deleted\n", Doc.getName());
        return;
    }

    // If the active window does not belong to the active view, then the
    // MainWindow will not receive active view change signal, and there will be
    // no auto switching new active document. We need to do it manually.
    bool tryNewActiveDocument = (doc->second->getActiveView() != getMainWindow()->activeWindow());

    // Inside beforeDelete() a view provider may finish editing mode
    // and therefore can alter the selection.
    doc->second->beforeDelete();

    // We must clear the selection here to notify all observers.
    // And because of possible cross document link, better clear all selection
    // to be safe
    Gui::Selection().clearCompleteSelection();
    doc->second->signalDeleteDocument(*doc->second);
    signalDeleteDocument(*doc->second);

    if (d->activeDocument == doc->second)
        setActiveDocument(0);

    // For exception-safety use a smart pointer
    unique_ptr<Document> delDoc (doc->second);
    d->documents.erase(doc);

    if(tryNewActiveDocument)
        switchActiveDocument();
}

void Application::slotRelabelDocument(const App::Document& Doc)
{
    std::map<const App::Document*, Gui::Document*>::iterator doc = d->documents.find(&Doc);
#ifdef FC_DEBUG
    assert(doc!=d->documents.end());
#endif

    signalRelabelDocument(*doc->second);
    doc->second->onRelabel();
}

void Application::slotRenameDocument(const App::Document& Doc)
{
    std::map<const App::Document*, Gui::Document*>::iterator doc = d->documents.find(&Doc);
#ifdef FC_DEBUG
    assert(doc!=d->documents.end());
#endif

    signalRenameDocument(*doc->second);
}

void Application::slotShowHidden(const App::Document& Doc)
{
    std::map<const App::Document*, Gui::Document*>::iterator doc = d->documents.find(&Doc);
#ifdef FC_DEBUG
    assert(doc!=d->documents.end());
#endif

    signalShowHidden(*doc->second);
}

void Application::slotActiveDocument(const App::Document& Doc)
{
    std::map<const App::Document*, Gui::Document*>::iterator doc = d->documents.find(&Doc);
    // this can happen when closing a document with two views opened
    if (doc != d->documents.end()) {
        // this can happen when calling App.setActiveDocument directly from Python
        // because no MDI view will be activated
        if (d->activeDocument != doc->second) {
            d->activeDocument = doc->second;
            if (d->activeDocument) {
                Base::PyGILStateLocker lock;
                Py::Object active(d->activeDocument->getPyObject(), true);
                Py::Module("FreeCADGui").setAttr(std::string("ActiveDocument"),active);

                auto view = getMainWindow()->activeWindow();
                if(!view || view->getAppDocument()!=&Doc) {
                    Gui::MDIView* view = d->activeDocument->getActiveView();
                    getMainWindow()->setActiveWindow(view);
                }
            }
            else {
                Base::PyGILStateLocker lock;
                Py::Module("FreeCADGui").setAttr(std::string("ActiveDocument"),Py::None());
            }
        }
        signalActiveDocument(*doc->second);
        getMainWindow()->updateActions();
    }
}

void Application::slotNewObject(const ViewProvider& vp)
{
    this->signalNewObject(vp);
}

void Application::slotDeletedObject(const ViewProvider& vp)
{
    this->signalDeletedObject(vp);
}

void Application::slotChangedObject(const ViewProvider& vp, const App::Property& prop)
{
    this->signalChangedObject(vp,prop);
    getMainWindow()->updateActions(true);
}

void Application::slotRelabelObject(const ViewProvider& vp)
{
    this->signalRelabelObject(vp);
}

void Application::slotActivatedObject(const ViewProvider& vp)
{
    this->signalActivatedObject(vp);
    getMainWindow()->updateActions();
}

void Application::slotInEdit(const Gui::ViewProviderDocumentObject& vp)
{
    this->signalInEdit(vp);
}

void Application::slotResetEdit(const Gui::ViewProviderDocumentObject& vp)
{
    this->signalResetEdit(vp);
}

void Application::switchActiveDocument()
{
    if (App::GetApplication().isClosingAll() || d->activeDocument || d->documents.empty())
        return;
    Document *gdoc = 0;
    for(auto &v : d->documents) {
        if(v.second->getDocument()->testStatus(App::Document::TempDoc))
            continue;
        else if (!gdoc)
            gdoc = v.second;
        Gui::MDIView* view = v.second->getActiveView();
        if(view) {
            setActiveDocument(v.second);
            getMainWindow()->setActiveWindow(view);
            return;
        }
    }
    if(gdoc) {
        setActiveDocument(gdoc);
        activateView(View3DInventor::getClassTypeId(),true);
    }
}

void Application::onLastWindowClosed(Gui::Document* pcDoc)
{
    if (!d->isClosing && pcDoc) {
        try {
            // Call the closing mechanism from Python. This also checks whether pcDoc is the last open document.
            Command::doCommand(Command::Doc, "App.closeDocument(\"%s\")", pcDoc->getDocument()->getName());
<<<<<<< HEAD
            switchActiveDocument();
=======
            if (!d->activeDocument && d->documents.size()) {
                Document *gdoc = nullptr;
                for(auto &v : d->documents) {
                    if (v.second->getDocument()->testStatus(App::Document::TempDoc))
                        continue;
                    else if (!gdoc)
                        gdoc = v.second;

                    Gui::MDIView* view = v.second->getActiveView();
                    if (view) {
                        setActiveDocument(v.second);
                        getMainWindow()->setActiveWindow(view);
                        return;
                    }
                }

                if (gdoc) {
                    setActiveDocument(gdoc);
                    activateView(View3DInventor::getClassTypeId(),true);
                }
            }
>>>>>>> 0306c237
        }
        catch (const Base::Exception& e) {
            e.ReportException();
        }
        catch (const Py::Exception&) {
            Base::PyException e;
            e.ReportException();
        }
    }
}

/// send Messages to the active view
bool Application::sendMsgToActiveView(const char* pMsg, const char** ppReturn)
{
    MDIView* pView = getMainWindow()->activeWindow();
    bool res = pView ? pView->onMsg(pMsg,ppReturn) : false;
    getMainWindow()->updateActions(true);
    return res;
}

bool Application::sendHasMsgToActiveView(const char* pMsg)
{
    MDIView* pView = getMainWindow()->activeWindow();
    return pView ? pView->onHasMsg(pMsg) : false;
}

/// send Messages to the active view
bool Application::sendMsgToFocusView(const char* pMsg, const char** ppReturn)
{
    MDIView* pView = getMainWindow()->activeWindow();
    if(!pView)
        return false;
    for(auto focus=qApp->focusWidget();focus;focus=focus->parentWidget()) {
        if(focus == pView) {
            bool res = pView->onMsg(pMsg,ppReturn);
            getMainWindow()->updateActions(true);
            return res;
        }
    }
    return false;
}

bool Application::sendHasMsgToFocusView(const char* pMsg)
{
    MDIView* pView = getMainWindow()->activeWindow();
    if(!pView)
        return false;
    for(auto focus=qApp->focusWidget();focus;focus=focus->parentWidget()) {
        if(focus == pView)
            return pView->onHasMsg(pMsg);
    }
    return false;
}

Gui::MDIView* Application::activeView(void) const
{
    if (activeDocument())
        return activeDocument()->getActiveView();
    else
        return NULL;
}

/**
 * @brief Application::activateView
 * Activates a view of the given type of the active document.
 * If a view of this type doesn't exist and \a create is true
 * a new view of this type will be created.
 * @param type
 * @param create
 */
void Application::activateView(const Base::Type& type, bool create)
{
    Document* doc = activeDocument();
    if (doc) {
        MDIView* mdiView = doc->getActiveView();
        if (mdiView && mdiView->isDerivedFrom(type))
            return;
        std::list<MDIView*> mdiViews = doc->getMDIViewsOfType(type);
        if (!mdiViews.empty())
            doc->setActiveWindow(mdiViews.back());
        else if (create)
            doc->createView(type);
    }
}

/// Getter for the active view
Gui::Document* Application::activeDocument(void) const
{
    return d->activeDocument;
}

Gui::Document* Application::editDocument(void) const
{
    return d->editDocument;
}

Gui::MDIView* Application::editViewOfNode(SoNode *node) const
{
    // getViewOfNode() searches the scene graph that can be slow. It can be
    // simplified here since we only allow one editing view at the moment.
    //
    // return d->editDocument?d->editDocument->getViewOfNode(node):0;
    
    (void)node;
    return d->editDocument?d->editDocument->getEditingViewOfViewProvider(nullptr):nullptr;
}

void Application::setEditDocument(Gui::Document *doc) {
    if(doc == d->editDocument)
        return;
    if(!doc) 
        d->editDocument = 0;
    for(auto &v : d->documents)
        v.second->_resetEdit();
    d->editDocument = doc;
    getMainWindow()->updateActions();
}

void Application::setActiveDocument(Gui::Document* pcDocument)
{
    if (d->activeDocument == pcDocument)
        return; // nothing needs to be done

    getMainWindow()->updateActions();

    if (pcDocument) {
        // This happens if a document with more than one view is about being
        // closed and a second view is activated. The document is still not
        // removed from the map.
        App::Document* doc = pcDocument->getDocument();
        if (d->documents.find(doc) == d->documents.end())
            return;
    }
    d->activeDocument = pcDocument;
    std::string nameApp, nameGui;

    // This adds just a line to the macro file but does not set the active document
    // Macro recording of this is problematic, thus it's written out as comment.
    if (pcDocument){
        nameApp += "App.setActiveDocument(\"";
        nameApp += pcDocument->getDocument()->getName();
        nameApp +=  "\")\n";
        nameApp += "App.ActiveDocument=App.getDocument(\"";
        nameApp += pcDocument->getDocument()->getName();
        nameApp +=  "\")";
        macroManager()->addLine(MacroManager::Cmt,nameApp.c_str());
        nameGui += "Gui.ActiveDocument=Gui.getDocument(\"";
        nameGui += pcDocument->getDocument()->getName();
        nameGui +=  "\")";
        macroManager()->addLine(MacroManager::Cmt,nameGui.c_str());
    }
    else {
        nameApp += "App.setActiveDocument(\"\")\n";
        nameApp += "App.ActiveDocument=None";
        macroManager()->addLine(MacroManager::Cmt,nameApp.c_str());
        nameGui += "Gui.ActiveDocument=None";
        macroManager()->addLine(MacroManager::Cmt,nameGui.c_str());
    }

    // Sets the currently active document
    try {
        Base::Interpreter().runString(nameApp.c_str());
        Base::Interpreter().runString(nameGui.c_str());
    }
    catch (const Base::Exception& e) {
        Base::Console().Warning(e.what());
        return;
    }

#ifdef FC_DEBUG
    // May be useful for error detection
    if (d->activeDocument) {
        App::Document* doc = d->activeDocument->getDocument();
        Base::Console().Log("Active document is %s (at %p)\n",doc->getName(), doc);
    }
    else {
        Base::Console().Log("No active document\n");
    }
#endif

    // notify all views attached to the application (not views belong to a special document)
    for(list<Gui::BaseView*>::iterator It=d->passive.begin();It!=d->passive.end();++It)
        (*It)->setDocument(pcDocument);
}

Gui::Document* Application::getDocument(const char* name) const
{
    App::Document* pDoc = App::GetApplication().getDocument( name );
    std::map<const App::Document*, Gui::Document*>::const_iterator it = d->documents.find(pDoc);
    if ( it!=d->documents.end() )
        return it->second;
    else
        return 0;
}

Gui::Document* Application::getDocument(const App::Document* pDoc) const
{
    std::map<const App::Document*, Gui::Document*>::const_iterator it = d->documents.find(pDoc);
    if ( it!=d->documents.end() )
        return it->second;
    else
        return 0;
}

void Application::showViewProvider(const App::DocumentObject* obj)
{
    ViewProvider* vp = getViewProvider(obj);
    if (vp) vp->show();
}

void Application::hideViewProvider(const App::DocumentObject* obj)
{
    ViewProvider* vp = getViewProvider(obj);
    if (vp) vp->hide();
}

Gui::ViewProvider* Application::getViewProvider(const App::DocumentObject* obj) const
{
    App::Document* doc = obj ? obj->getDocument() : 0;
    if (doc) {
        Gui::Document* gui = getDocument(doc);
        if (gui) {
            ViewProvider* vp = gui->getViewProvider(obj);
            return vp;
        }
    }

    return 0;
}

void Application::attachView(Gui::BaseView* pcView)
{
    d->passive.push_back(pcView);
}

void Application::detachView(Gui::BaseView* pcView)
{
    d->passive.remove(pcView);
}

void Application::onUpdate(void)
{
    // update all documents
    std::map<const App::Document*, Gui::Document*>::iterator It;
    for (It = d->documents.begin();It != d->documents.end();++It)
        It->second->onUpdate();
    // update all the independent views
    for (std::list<Gui::BaseView*>::iterator It2 = d->passive.begin();It2 != d->passive.end();++It2)
        (*It2)->onUpdate();
}

/// Gets called if a view gets activated, this manages the whole activation scheme
void Application::viewActivated(MDIView* pcView)
{
#ifdef FC_DEBUG
    // May be useful for error detection
    Base::Console().Log("Active view is %s (at %p)\n",
                 (const char*)pcView->windowTitle().toUtf8(),pcView);
#endif

    signalActivateView(pcView);

    // Set the new active document which is taken of the activated view. If, however,
    // this view is passive we let the currently active document unchanged as we would
    // have no document active which is causing a lot of trouble.
    if (!pcView->isPassive())
        setActiveDocument(pcView->getGuiDocument());
}


void Application::updateActive(void)
{
    activeDocument()->onUpdate();
}

void Application::tryClose(QCloseEvent * e)
{
    e->setAccepted(getMainWindow()->closeAllDocuments(false));
    if(!e->isAccepted())
        return;

    // ask all passive views if closable
    for (std::list<Gui::BaseView*>::iterator It = d->passive.begin();It!=d->passive.end();++It) {
        e->setAccepted((*It)->canClose());
        if (!e->isAccepted())
            return;
    }

    if (e->isAccepted()) {
        d->isClosing = true;

        std::map<const App::Document*, Gui::Document*>::iterator It;

        //detach the passive views
        //SetActiveDocument(0);
        std::list<Gui::BaseView*>::iterator itp = d->passive.begin();
        while (itp != d->passive.end()) {
            (*itp)->onClose();
            itp = d->passive.begin();
        }

        App::GetApplication().closeAllDocuments();
    }
}

bool Application::initializeWorkbench(const char *name)
{
    Workbench* oldWb = WorkbenchManager::instance()->active();
    if (oldWb && oldWb->name() == name)
        return false; // already active

    Base::PyGILStateLocker lock;
    PyObject* pcWorkbench = 0;
    pcWorkbench = PyDict_GetItemString(_pcWorkbenchDictionary, name);
    if (!pcWorkbench)
        return false;

    try {
        initializeWorkbench(name, Py::Object(pcWorkbench));
    } catch (Base::Exception &e) {
        e.ReportException();
        return false;
    }
    return true;
}

struct ExecFileGuard
{
    ExecFileGuard(std::string &s, std::string *wb=nullptr, const char *initWb=nullptr)
        :execFile(s), saved(s), wb(wb)
    {
        if (wb) *wb = initWb;
    }

    ~ExecFileGuard()
    {
        execFile = saved;
        if (wb) wb->clear();
    }

    std::string &execFile;
    std::string saved;
    std::string *wb;
};

const char *Application::initializingWorkbench() const
{
    return d->initWorkbench.size()?d->initWorkbench.c_str():nullptr;
}

std::string Application::initializeWorkbench(const char *name, Py::Object handler)
{
    ExecFileGuard guard(_ExecFile, &d->initWorkbench, name);
    try {
        std::string type;
        if (!handler.hasAttr(std::string("__Workbench__"))) {
            WaitCursor wc;

            // call its GetClassName method if possible
            Py::Callable method(handler.getAttr(std::string("GetClassName")));
            Py::Tuple args;
            Py::String result(method.apply(args));
            type = result.as_std_string("ascii");
            if (Base::Type::fromName(type.c_str()).isDerivedFrom(Gui::PythonBaseWorkbench::getClassTypeId())) {
                Workbench* wb = WorkbenchManager::instance()->createWorkbench(name, type);
                if (!wb)
                    throw Py::RuntimeError("Failed to instantiate workbench of type " + type);
                handler.setAttr(std::string("__Workbench__"), Py::Object(wb->getPyObject(), true));
            }

            auto iter = _workbenchPaths.find(name);
            if (iter == _workbenchPaths.end())
                _ExecFile.clear();
            else
                _ExecFile = iter->second;

            // import the matching module first
            Py::Callable activate(handler.getAttr(std::string("Initialize")));
            activate.apply(args);

            // Dependent on the implementation of a workbench handler the type
            // can be defined after the call of Initialize()
            if (type.empty()) {
                Py::String result(method.apply(args));
                type = result.as_std_string("ascii");
            }
        }

        return type;
    }
    catch (Py::Exception&) {
        Base::PyException e;
        if (!d->startingUp)
            Base::Console().Error("%s\n", e.getStackTrace().c_str());
        else
            Base::Console().Log("%s\n", e.getStackTrace().c_str());
        throw e;
    }
}

/**
 * Activate the matching workbench to the registered workbench handler with name \a name.
 * The handler must be an instance of a class written in Python.
 * Normally, if a handler gets activated a workbench with the same name gets created unless it
 * already exists.
 *
 * The old workbench gets deactivated before. If the workbench to the handler is already
 * active or if the switch fails false is returned.
 */
bool Application::activateWorkbench(const char* name)
{
    bool ok = false;
    Workbench* oldWb = WorkbenchManager::instance()->active();
    if (oldWb && oldWb->name() == name)
        return false; // already active

    Base::PyGILStateLocker lock;
    // we check for the currently active workbench and call its 'Deactivated'
    // method, if available
    PyObject* pcOldWorkbench = 0;
    if (oldWb) {
        pcOldWorkbench = PyDict_GetItemString(_pcWorkbenchDictionary, oldWb->name().c_str());
    }

    // get the python workbench object from the dictionary
    PyObject* pcWorkbench = 0;
    pcWorkbench = PyDict_GetItemString(_pcWorkbenchDictionary, name);
    // test if the workbench exists
    if (!pcWorkbench)
        return false;

    std::string errMsg;

    try {
        Py::Object handler(pcWorkbench);
        std::string type = initializeWorkbench(name, handler);

        WaitCursor wc;

        // does the Python workbench handler have changed the workbench?
        Workbench* curWb = WorkbenchManager::instance()->active();
        if (curWb && curWb->name() == name)
            ok = true; // already active
        // now try to create and activate the matching workbench object
        else if (WorkbenchManager::instance()->activate(name, type)) {
            getMainWindow()->activateWorkbench(QString::fromLatin1(name));
            this->signalActivateWorkbench(name);
            ok = true;
        }

        // if we still not have this member then it must be built-in C++ workbench
        // which could be created after loading the appropriate module
        if (!handler.hasAttr(std::string("__Workbench__"))) {
            Workbench* wb = WorkbenchManager::instance()->getWorkbench(name);
            if (wb) handler.setAttr(std::string("__Workbench__"), Py::Object(wb->getPyObject(), true));
        }


        // If the method Deactivate is available we call it
        if (pcOldWorkbench) {
            Py::Object handler(pcOldWorkbench);
            if (handler.hasAttr(std::string("Deactivated"))) {
                Py::Object method(handler.getAttr(std::string("Deactivated")));
                if (method.isCallable()) {
                    Py::Tuple args;
                    Py::Callable activate(method);
                    activate.apply(args);
                }
            }
        }

        if (oldWb)
            oldWb->deactivated();

        // If the method Activate is available we call it
        if (handler.hasAttr(std::string("Activated"))) {
            Py::Object method(handler.getAttr(std::string("Activated")));
            if (method.isCallable()) {
                Py::Tuple args;
                Py::Callable activate(method);
                activate.apply(args);
            }
        }

        // now get the newly activated workbench
        Workbench* newWb = WorkbenchManager::instance()->active();
        if (newWb) {
            if (!Instance->d->startingUp) {
                std::string nameWb = newWb->name();
                App::GetApplication().GetParameterGroupByPath("User parameter:BaseApp/Preferences/General")->
                                      SetASCII("LastModule", nameWb.c_str());
            }
            newWb->activated();
        }
    }
    catch (Py::Exception&) {
        Base::PyException e; // extract the Python error text
        if (!d->startingUp)
            Base::Console().Error("%s\n", e.getStackTrace().c_str());
        else
            Base::Console().Log("%s\n", e.getStackTrace().c_str());
        errMsg = e.what();
    }
    catch (Base::Exception &e) {
        errMsg = e.what();
    }

    if (errMsg.size()) {
        QString msg = QString::fromUtf8(errMsg.c_str());
        QRegExp rx;
        // ignore '<type 'exceptions.ImportError'>' prefixes
        rx.setPattern(QLatin1String("^\\s*<type 'exceptions.ImportError'>:\\s*"));
        int pos = rx.indexIn(msg);
        while ( pos != -1 ) {
            msg = msg.mid(rx.matchedLength());
            pos = rx.indexIn(msg);
        }

        Base::Console().Error("%s\n", (const char*)msg.toUtf8());

        if (!d->startingUp) {
            QMessageBox::critical(getMainWindow(), QObject::tr("Workbench failure"),
                QObject::tr("%1").arg(msg));
        }
    }
    return ok;
}

QPixmap Application::workbenchIcon(const QString& wb) const
{
    Base::PyGILStateLocker lock;
    // get the python workbench object from the dictionary
    PyObject* pcWorkbench = PyDict_GetItemString(_pcWorkbenchDictionary, wb.toLatin1());
    // test if the workbench exists
    if (pcWorkbench) {
        // make a unique icon name
        std::stringstream str;
        str << static_cast<const void *>(pcWorkbench) << std::ends;
        std::string iconName = str.str();
        QPixmap icon;
        if (BitmapFactory().findPixmapInCache(iconName.c_str(), icon))
            return icon;

        // get its Icon member if possible
        try {
            Py::Object handler(pcWorkbench);
            if (handler.hasAttr(std::string("Icon"))) {
                Py::Object member = handler.getAttr(std::string("Icon"));
                Py::String data(member);
                std::string content = data.as_std_string("utf-8");

                // test if in XPM format
                QByteArray ary;
                int strlen = (int)content.size();
                ary.resize(strlen);
                for (int j=0; j<strlen; j++)
                    ary[j]=content[j];
                if (ary.indexOf("/* XPM */") > 0) {
                    // Make sure to remove crap around the XPM data
                    QList<QByteArray> lines = ary.split('\n');
                    QByteArray buffer;
                    buffer.reserve(ary.size()+lines.size());
                    for (QList<QByteArray>::iterator it = lines.begin(); it != lines.end(); ++it) {
                        QByteArray trim = it->trimmed();
                        if (!trim.isEmpty()) {
                            buffer.append(trim);
                            buffer.append('\n');
                        }
                    }
                    icon.loadFromData(buffer, "XPM");
                }
                else {
                    // is it a file name...
                    QString file = QString::fromUtf8(content.c_str());
                    icon.load(file);
                    if (icon.isNull()) {
                        // ... or the name of another icon?
                        icon = BitmapFactory().pixmap(file.toUtf8());
                    }
                }

                if (!icon.isNull()) {
                    BitmapFactory().addPixmapToCache(iconName.c_str(), icon);
                }

                return icon;
            }
        }
        catch (Py::Exception& e) {
            e.clear();
        }
    }

    QIcon icon = QApplication::windowIcon();
    if (!icon.isNull()) {
        QList<QSize> s = icon.availableSizes();
        if (!s.isEmpty())
            return icon.pixmap(s[0]);
    }
    return QPixmap();
}

QString Application::workbenchToolTip(const QString& wb) const
{
    // get the python workbench object from the dictionary
    Base::PyGILStateLocker lock;
    PyObject* pcWorkbench = PyDict_GetItemString(_pcWorkbenchDictionary, wb.toLatin1());
    // test if the workbench exists
    if (pcWorkbench) {
        // get its ToolTip member if possible
        try {
            Py::Object handler(pcWorkbench);
            Py::Object member = handler.getAttr(std::string("ToolTip"));
            if (member.isString()) {
                Py::String tip(member);
                return QString::fromUtf8(tip.as_std_string("utf-8").c_str());
            }
        }
        catch (Py::Exception& e) {
            e.clear();
        }
    }

    return QString();
}

QString Application::workbenchMenuText(const QString& wb) const
{
    // get the python workbench object from the dictionary
    Base::PyGILStateLocker lock;
    PyObject* pcWorkbench = PyDict_GetItemString(_pcWorkbenchDictionary, wb.toLatin1());
    // test if the workbench exists
    if (pcWorkbench) {
        // get its ToolTip member if possible
        Base::PyGILStateLocker locker;
        try {
            Py::Object handler(pcWorkbench);
            Py::Object member = handler.getAttr(std::string("MenuText"));
            if (member.isString()) {
                Py::String tip(member);
                return QString::fromUtf8(tip.as_std_string("utf-8").c_str());
            }
        }
        catch (Py::Exception& e) {
            e.clear();
        }
    }

    return QString();
}

QStringList Application::workbenches(void) const
{
    // If neither 'HiddenWorkbench' nor 'ExtraWorkbench' is set then all workbenches are returned.
    const std::map<std::string,std::string>& config = App::Application::Config();
    std::map<std::string, std::string>::const_iterator ht = config.find("HiddenWorkbench");
    std::map<std::string, std::string>::const_iterator et = config.find("ExtraWorkbench");
    std::map<std::string, std::string>::const_iterator st = config.find("StartWorkbench");
    const char* start = (st != config.end() ? st->second.c_str() : "<none>");
    QStringList hidden, extra;
    if (ht != config.end()) {
        QString items = QString::fromLatin1(ht->second.c_str());
        hidden = items.split(QLatin1Char(';'), QString::SkipEmptyParts);
        if (hidden.isEmpty())
            hidden.push_back(QLatin1String(""));
    }
    if (et != config.end()) {
        QString items = QString::fromLatin1(et->second.c_str());
        extra = items.split(QLatin1Char(';'), QString::SkipEmptyParts);
        if (extra.isEmpty())
            extra.push_back(QLatin1String(""));
    }

    PyObject *key, *value;
    Py_ssize_t pos = 0;
    QStringList wb;
    // insert all items
    while (PyDict_Next(_pcWorkbenchDictionary, &pos, &key, &value)) {
        /* do something interesting with the values... */
#if PY_MAJOR_VERSION >= 3
        const char* wbName = PyUnicode_AsUTF8(key);
#else
        const char* wbName = PyString_AsString(key);
#endif
        // add only allowed workbenches
        bool ok = true;
        if (!extra.isEmpty()&&ok) {
            ok = (extra.indexOf(QString::fromLatin1(wbName)) != -1);
        }
        if (!hidden.isEmpty()&&ok) {
            ok = (hidden.indexOf(QString::fromLatin1(wbName)) == -1);
        }

        // okay the item is visible
        if (ok)
            wb.push_back(QString::fromLatin1(wbName));
        // also allow start workbench in case it is hidden
        else if (strcmp(wbName, start) == 0)
            wb.push_back(QString::fromLatin1(wbName));
    }

    return wb;
}

void Application::setupContextMenu(const char* recipient, MenuItem* items) const
{
    Workbench* actWb = WorkbenchManager::instance()->active();
    if (actWb) {
        // when populating the context-menu of a Python workbench invoke the method
        // 'ContextMenu' of the handler object
        if (actWb->getTypeId().isDerivedFrom(PythonWorkbench::getClassTypeId())) {
            static_cast<PythonWorkbench*>(actWb)->clearContextMenu();
            Base::PyGILStateLocker lock;
            PyObject* pWorkbench = 0;
            pWorkbench = PyDict_GetItemString(_pcWorkbenchDictionary, actWb->name().c_str());

            try {
                // call its GetClassName method if possible
                Py::Object handler(pWorkbench);
                Py::Callable method(handler.getAttr(std::string("ContextMenu")));
                Py::Tuple args(1);
                args.setItem(0, Py::String(recipient));
                method.apply(args);
            }
            catch (Py::Exception& e) {
                Py::Object o = Py::type(e);
                e.clear();
                if (o.isString()) {
                    Py::String s(o);
                    std::clog << "Application::setupContextMenu: " << s.as_std_string("utf-8") << std::endl;
                }
            }
        }
        actWb->setupContextMenu(recipient, items);
    }
}

bool Application::isClosing(void)
{
    return d->isClosing;
}

MacroManager *Application::macroManager(void)
{
    return d->macroMngr;
}

CommandManager &Application::commandManager(void)
{
    return d->commandManager;
}

//**************************************************************************
// Init, Destruct and singleton

#if QT_VERSION >= 0x050000
typedef void (*_qt_msg_handler_old)(QtMsgType, const QMessageLogContext &, const QString &);
#else
typedef void (*_qt_msg_handler_old)(QtMsgType type, const char *msg);
#endif
_qt_msg_handler_old old_qtmsg_handler = 0;

#if QT_VERSION >= 0x050000
void messageHandler(QtMsgType type, const QMessageLogContext &context, const QString &msg)
{
    Q_UNUSED(context);
#ifdef FC_DEBUG
    switch (type)
    {
#if QT_VERSION >= 0x050500
    case QtInfoMsg:
#endif
    case QtDebugMsg:
        Base::Console().Message("%s\n", msg.toUtf8().constData());
        break;
    case QtWarningMsg:
        Base::Console().Warning("%s\n", msg.toUtf8().constData());
        break;
    case QtCriticalMsg:
        Base::Console().Error("%s\n", msg.toUtf8().constData());
        break;
    case QtFatalMsg:
        Base::Console().Error("%s\n", msg.toUtf8().constData());
        abort();                    // deliberately core dump
    }
#ifdef FC_OS_WIN32
    if (old_qtmsg_handler)
        (*old_qtmsg_handler)(type, context, msg);
#endif
#else
    // do not stress user with Qt internals but write to log file if enabled
    Q_UNUSED(type);
    Base::Console().Log("%s\n", msg.toUtf8().constData());
#endif
}
#else
void messageHandler(QtMsgType type, const char *msg)
{
#ifdef FC_DEBUG
    switch (type)
    {
    case QtDebugMsg:
        Base::Console().Message("%s\n", msg);
        break;
    case QtWarningMsg:
        Base::Console().Warning("%s\n", msg);
        break;
    case QtCriticalMsg:
        Base::Console().Error("%s\n", msg);
        break;
    case QtFatalMsg:
        Base::Console().Error("%s\n", msg);
        abort();                    // deliberately core dump
    }
#ifdef FC_OS_WIN32
    if (old_qtmsg_handler)
        (*old_qtmsg_handler)(type, msg);
#endif
#else
    // do not stress user with Qt internals but write to log file if enabled
    Q_UNUSED(type);
    Base::Console().Log("%s\n", msg);
#endif
}
#endif

#ifdef FC_DEBUG // redirect Coin messages to FreeCAD
void messageHandlerCoin(const SoError * error, void * /*userdata*/)
{
    if (error && error->getTypeId() == SoDebugError::getClassTypeId()) {
        const SoDebugError* dbg = static_cast<const SoDebugError*>(error);
        const char* msg = error->getDebugString().getString();
        switch (dbg->getSeverity())
        {
        case SoDebugError::INFO:
            Base::Console().Message("%s\n", msg);
            break;
        case SoDebugError::WARNING:
            Base::Console().Warning("%s\n", msg);
            break;
        default: // error
            Base::Console().Error("%s\n", msg);
            break;
        }
#ifdef FC_OS_WIN32
    if (old_qtmsg_handler)
#if QT_VERSION >=0x050000
        (*old_qtmsg_handler)(QtDebugMsg, QMessageLogContext(), QString::fromLatin1(msg));
#else
        (*old_qtmsg_handler)(QtDebugMsg, msg);
#endif
#endif
    }
    else if (error) {
        const char* msg = error->getDebugString().getString();
        Base::Console().Log( msg );
    }
}

#endif

// To fix bug #0000345 move Q_INIT_RESOURCE() outside initApplication()
static void init_resources()
{
    // init resources
    Q_INIT_RESOURCE(resource);
    Q_INIT_RESOURCE(translation);
}

void Application::initApplication(void)
{
    static bool init = false;
    if (init) {
        Base::Console().Error("Tried to run Gui::Application::initApplication() twice!\n");
        return;
    }

    try {
        initTypes();
        new Base::ScriptProducer( "FreeCADGuiInit", FreeCADGuiInit );
        init_resources();
#if QT_VERSION >=0x050000
        old_qtmsg_handler = qInstallMessageHandler(messageHandler);
#else
        old_qtmsg_handler = qInstallMsgHandler(messageHandler);
#endif
        init = true;
    }
    catch (...) {
        // force to flush the log
        App::Application::destructObserver();
        throw;
    }
}

void Application::initTypes(void)
{
    // views
    Gui::BaseView                               ::init();
    Gui::MDIView                                ::init();
    Gui::View3DInventor                         ::init();
    Gui::AbstractSplitView                      ::init();
    Gui::SplitView3DInventor                    ::init();
    Gui::TextDocumentEditorView                 ::init();
    // View Provider
    Gui::ViewProvider                           ::init();
    Gui::ViewProviderExtension                  ::init();
    Gui::ViewProviderExtensionPython            ::init();
    Gui::ViewProviderGroupExtension             ::init();
    Gui::ViewProviderGroupExtensionPython       ::init();
    Gui::ViewProviderGeoFeatureGroupExtension   ::init();
    Gui::ViewProviderGeoFeatureGroupExtensionPython::init();
    Gui::ViewProviderOriginGroupExtension       ::init();
    Gui::ViewProviderOriginGroupExtensionPython ::init();
    Gui::ViewProviderExtern                     ::init();
    Gui::ViewProviderDocumentObject             ::init();
    Gui::ViewProviderFeature                    ::init();
    Gui::ViewProviderDocumentObjectGroup        ::init();
    Gui::ViewProviderDocumentObjectGroupPython  ::init();
    Gui::ViewProviderDragger                    ::init();
    Gui::ViewProviderGeometryObject             ::init();
    Gui::ViewProviderInventorObject             ::init();
    Gui::ViewProviderVRMLObject                 ::init();
    Gui::ViewProviderAnnotation                 ::init();
    Gui::ViewProviderAnnotationLabel            ::init();
    Gui::ViewProviderPointMarker                ::init();
    Gui::ViewProviderMeasureDistance            ::init();
    Gui::ViewProviderPythonFeature              ::init();
    Gui::ViewProviderPythonGeometry             ::init();
    Gui::ViewProviderPlacement                  ::init();
    Gui::ViewProviderPlacementPython            ::init();
    Gui::ViewProviderOriginFeature              ::init();
    Gui::ViewProviderPlane                      ::init();
    Gui::ViewProviderLine                       ::init();
    Gui::ViewProviderGeoFeatureGroup            ::init();
    Gui::ViewProviderGeoFeatureGroupPython      ::init();
    Gui::ViewProviderOriginGroup                ::init();
    Gui::ViewProviderPart                       ::init();
    Gui::ViewProviderOrigin                     ::init();
    Gui::ViewProviderMaterialObject             ::init();
    Gui::ViewProviderMaterialObjectPython       ::init();
    Gui::ViewProviderTextDocument               ::init();
    Gui::ViewProviderLinkObserver               ::init();
    Gui::LinkView                               ::init();
    Gui::ViewProviderLink                       ::init();
    Gui::ViewProviderLinkPython                 ::init();
    Gui::AxisOrigin                             ::init();

    // Workbench
    Gui::Workbench                              ::init();
    Gui::StdWorkbench                           ::init();
    Gui::BlankWorkbench                         ::init();
    Gui::NoneWorkbench                          ::init();
    Gui::TestWorkbench                          ::init();
    Gui::PythonBaseWorkbench                    ::init();
    Gui::PythonBlankWorkbench                   ::init();
    Gui::PythonWorkbench                        ::init();

    // register transaction type
    new App::TransactionProducer<TransactionViewProvider>
            (ViewProviderDocumentObject::getClassTypeId());
}

void Application::initOpenInventor(void)
{
    // init the Inventor subsystem
    SoDB::init();
    SIM::Coin3D::Quarter::Quarter::init();
    SoFCDB::init();
}

void Application::runInitGuiScript(void)
{
    Base::Interpreter().runString(Base::ScriptFactory().ProduceScript("FreeCADGuiInit"));
}

void Application::runApplication(void)
{
    const std::map<std::string,std::string>& cfg = App::Application::Config();
    std::map<std::string,std::string>::const_iterator it;

#if (QT_VERSION >= QT_VERSION_CHECK(5, 9, 0))
    QCoreApplication::setAttribute(Qt::AA_ShareOpenGLContexts);
#elif defined(QTWEBENGINE) && defined(Q_OS_LINUX)
    // Avoid warning of 'Qt WebEngine seems to be initialized from a plugin...'
    // QTWEBENGINE is defined in src/Gui/CMakeLists.txt, currently only enabled
    // when build with Conda.
    QCoreApplication::setAttribute(Qt::AA_ShareOpenGLContexts);
#endif

#if (QT_VERSION >= QT_VERSION_CHECK(5, 12, 0))
    QCoreApplication::setAttribute(Qt::AA_UseDesktopOpenGL);
#endif
#if QT_VERSION >= 0x050600
    //Enable automatic scaling based on pixel density of display (added in Qt 5.6)
    QCoreApplication::setAttribute(Qt::AA_EnableHighDpiScaling);
#endif
#if QT_VERSION >= 0x050100
    //Enable support for highres images (added in Qt 5.1, but off by default)
    QCoreApplication::setAttribute(Qt::AA_UseHighDpiPixmaps);
#endif

    // A new QApplication
    Base::Console().Log("Init: Creating Gui::Application and QApplication\n");

    // if application not yet created by the splasher
    int argc = App::Application::GetARGC();
    GUISingleApplication mainApp(argc, App::Application::GetARGV());
    // http://forum.freecadweb.org/viewtopic.php?f=3&t=15540
    mainApp.setAttribute(Qt::AA_DontShowIconsInMenus, false);

#ifdef Q_OS_UNIX
    // Make sure that we use '.' as decimal point. See also
    // http://bugs.debian.org/cgi-bin/bugreport.cgi?bug=559846
    // and issue #0002891
    // http://doc.qt.io/qt-5/qcoreapplication.html#locale-settings
    setlocale(LC_NUMERIC, "C");
#endif

    // check if a single or multiple instances can run
    it = cfg.find("SingleInstance");
    if (it != cfg.end() && mainApp.isRunning()) {
        // send the file names to be opened to the server application so that this
        // opens them
        QDir cwd = QDir::current();
        std::list<std::string> files = App::Application::getCmdLineFiles();
        for (std::list<std::string>::iterator jt = files.begin(); jt != files.end(); ++jt) {
            QString fn = QString::fromUtf8(jt->c_str(), static_cast<int>(jt->size()));
            QFileInfo fi(fn);
            // if path name is relative make it absolute because the running instance
            // cannot determine the full path when trying to load the file
            if (fi.isRelative()) {
                fn = cwd.absoluteFilePath(fn);
                fn = QDir::cleanPath(fn);
            }

            QByteArray msg = fn.toUtf8();
            msg.prepend("OpenFile:");
            if (!mainApp.sendMessage(msg)) {
                qWarning("Failed to send message to server");
                break;
            }
        }
        return;
    }

    // set application icon and window title
    it = cfg.find("Application");
    if (it != cfg.end()) {
        mainApp.setApplicationName(QString::fromUtf8(it->second.c_str()));
    }
    else {
        mainApp.setApplicationName(QString::fromUtf8(App::GetApplication().getExecutableName()));
    }
#ifndef Q_OS_MACX
    mainApp.setWindowIcon(Gui::BitmapFactory().pixmap(App::Application::Config()["AppIcon"].c_str()));
#endif
    QString plugin;
    plugin = QString::fromUtf8(App::GetApplication().getHomePath());
    plugin += QLatin1String("/plugins");
    QCoreApplication::addLibraryPath(plugin);

    // setup the search paths for Qt style sheets
    QStringList qssPaths;
    qssPaths << QString::fromUtf8((App::Application::getUserAppDataDir() + "Gui/Stylesheets/").c_str())
             << QString::fromUtf8((App::Application::getResourceDir() + "Gui/Stylesheets/").c_str())
             << QLatin1String(":/stylesheets");
    QDir::setSearchPaths(QString::fromLatin1("qss"), qssPaths);

    // setup the search paths for Qt overlay style sheets
    QStringList qssOverlayPaths;
    qssOverlayPaths << QString::fromUtf8((App::Application::getUserAppDataDir()
                        + "Gui/Stylesheets/overlay").c_str())
                    << QString::fromUtf8((App::Application::getResourceDir()
                        + "Gui/Stylesheets/overlay").c_str());
    QDir::setSearchPaths(QString::fromLatin1("overlay"), qssOverlayPaths);

    // setup the search paths for view menu style sheets
    QStringList qssMenuPaths;
    qssMenuPaths << QString::fromUtf8((App::Application::getUserAppDataDir()
                        + "Gui/Stylesheets/menu").c_str())
                 << QString::fromUtf8((App::Application::getResourceDir()
                        + "Gui/Stylesheets/menu").c_str());
    QDir::setSearchPaths(QString::fromLatin1("qssm"), qssMenuPaths);

    // set search paths for images
    QStringList imagePaths;
    imagePaths << QString::fromUtf8((App::Application::getUserAppDataDir() + "Gui/images").c_str())
               << QString::fromUtf8((App::Application::getUserAppDataDir() + "pixmaps").c_str())
               << QLatin1String(":/icons");
    QDir::setSearchPaths(QString::fromLatin1("images"), imagePaths);

    // register action style event type
    ActionStyleEvent::EventType = QEvent::registerEventType(QEvent::User + 1);

    // check for OpenGL
#if !defined(HAVE_QT5_OPENGL)
    if (!QGLFormat::hasOpenGL()) {
        QMessageBox::critical(0, QObject::tr("No OpenGL"), QObject::tr("This system does not support OpenGL"));
        throw Base::RuntimeError("This system does not support OpenGL");
    }
    if (!QGLFramebufferObject::hasOpenGLFramebufferObjects()) {
        Base::Console().Log("This system does not support framebuffer objects\n");
    }
    if (!QGLPixelBuffer::hasOpenGLPbuffers()) {
        Base::Console().Log("This system does not support pbuffers\n");
    }

    QGLFormat::OpenGLVersionFlags version = QGLFormat::openGLVersionFlags ();
    if (version & QGLFormat::OpenGL_Version_3_0)
        Base::Console().Log("OpenGL version 3.0 or higher is present\n");
    else if (version & QGLFormat::OpenGL_Version_2_1)
        Base::Console().Log("OpenGL version 2.1 or higher is present\n");
    else if (version & QGLFormat::OpenGL_Version_2_0)
        Base::Console().Log("OpenGL version 2.0 or higher is present\n");
    else if (version & QGLFormat::OpenGL_Version_1_5)
        Base::Console().Log("OpenGL version 1.5 or higher is present\n");
    else if (version & QGLFormat::OpenGL_Version_1_4)
        Base::Console().Log("OpenGL version 1.4 or higher is present\n");
    else if (version & QGLFormat::OpenGL_Version_1_3)
        Base::Console().Log("OpenGL version 1.3 or higher is present\n");
    else if (version & QGLFormat::OpenGL_Version_1_2)
        Base::Console().Log("OpenGL version 1.2 or higher is present\n");
    else if (version & QGLFormat::OpenGL_Version_1_1)
        Base::Console().Log("OpenGL version 1.1 or higher is present\n");
    else if (version & QGLFormat::OpenGL_Version_None)
        Base::Console().Log("No OpenGL is present or no OpenGL context is current\n");
#endif

    ParameterGrp::handle hTheme = App::GetApplication().GetParameterGroupByPath("User parameter:BaseApp/Preferences/Bitmaps/Theme");
#if !defined(Q_OS_LINUX)
    QIcon::setThemeSearchPaths(QIcon::themeSearchPaths() << QString::fromLatin1(":/icons/FreeCAD-default"));
    QIcon::setThemeName(QLatin1String("FreeCAD-default"));
#else
    // Option to opt-out from using a Linux desktop icon theme.
    // https://forum.freecadweb.org/viewtopic.php?f=4&t=35624
    bool themePaths = hTheme->GetBool("ThemeSearchPaths",true);
    if (!themePaths) {
        QStringList searchPaths;
        searchPaths.prepend(QString::fromUtf8(":/icons"));
        QIcon::setThemeSearchPaths(searchPaths);
        QIcon::setThemeName(QLatin1String("FreeCAD-default"));
    }
#endif

    std::string searchpath = hTheme->GetASCII("SearchPath");
    if (!searchpath.empty()) {
        QStringList searchPaths = QIcon::themeSearchPaths();
        searchPaths.prepend(QString::fromUtf8(searchpath.c_str()));
        QIcon::setThemeSearchPaths(searchPaths);
    }

    std::string name = hTheme->GetASCII("Name");
    if (!name.empty()) {
        QIcon::setThemeName(QString::fromLatin1(name.c_str()));
    }

#if defined(FC_OS_LINUX)
    // See #0001588
    QString path = FileDialog::restoreLocation();
    FileDialog::setWorkingDirectory(QDir::currentPath());
    FileDialog::saveLocation(path);
#else
    FileDialog::setWorkingDirectory(FileDialog::restoreLocation());
#endif

    Application app(true);
    MainWindow mw;
    mw.setProperty("QuitOnClosed", true);

    // allow to disable version number
    ParameterGrp::handle hGen = App::GetApplication().GetParameterGroupByPath("User parameter:BaseApp/Preferences/General");
    bool showVersion = hGen->GetBool("ShowVersionInTitle",true);

    if (showVersion) {
        // set main window title with FreeCAD Version
        std::map<std::string, std::string>& config = App::Application::Config();
        QString major  = QString::fromLatin1(config["BuildVersionMajor"].c_str());
        QString minor  = QString::fromLatin1(config["BuildVersionMinor"].c_str());
        QString title = QString::fromLatin1("%1 %2.%3").arg(mainApp.applicationName(), major, minor);
        mw.setWindowTitle(title);
    } else {
        mw.setWindowTitle(mainApp.applicationName());
    }

    QObject::connect(&mainApp, SIGNAL(messageReceived(const QList<QByteArray> &)),
                     &mw, SLOT(processMessages(const QList<QByteArray> &)));

    ParameterGrp::handle hDocGrp = WindowParameter::getDefaultParameter()->GetGroup("Document");
    int timeout = hDocGrp->GetInt("AutoSaveTimeout", 15); // 15 min
    if (!hDocGrp->GetBool("AutoSaveEnabled", true))
        timeout = 0;
    AutoSaver::instance()->setTimeout(timeout * 60000);
    AutoSaver::instance()->setCompressed(hDocGrp->GetBool("AutoSaveCompressed", true));

    // set toolbar icon size
    ParameterGrp::handle hGrp = WindowParameter::getDefaultParameter()->GetGroup("General");
    int size = hGrp->GetInt("ToolbarIconSize", 0);
    if (size >= 16) // must not be lower than this
        mw.setIconSize(QSize(size,size));

    // filter wheel events for combo boxes
    if (hGrp->GetBool("ComboBoxWheelEventFilter", false)) {
        WheelEventFilter* filter = new WheelEventFilter(&mainApp);
        mainApp.installEventFilter(filter);
    }

#if defined(HAVE_QT5_OPENGL)
    {
        QWindow window;
        window.setSurfaceType(QWindow::OpenGLSurface);
        window.create();

        QOpenGLContext context;
        if (context.create()) {
            context.makeCurrent(&window);
            if (!context.functions()->hasOpenGLFeature(QOpenGLFunctions::Framebuffers)) {
                Base::Console().Log("This system does not support framebuffer objects\n");
            }
            if (!context.functions()->hasOpenGLFeature(QOpenGLFunctions::NPOTTextures)) {
                Base::Console().Log("This system does not support NPOT textures\n");
            }

            int major = context.format().majorVersion();
            int minor = context.format().minorVersion();
            const char* glVersion = reinterpret_cast<const char*>(glGetString(GL_VERSION));
            Base::Console().Log("OpenGL version is: %d.%d (%s)\n", major, minor, glVersion);
        }
    }
#endif

    // init the Inventor subsystem
    initOpenInventor();

    QString home = QString::fromUtf8(App::GetApplication().getHomePath());

    it = cfg.find("WindowTitle");
    if (it != cfg.end()) {
        QString title = QString::fromUtf8(it->second.c_str());
        mw.setWindowTitle(title);
    }
    it = cfg.find("WindowIcon");
    if (it != cfg.end()) {
        QString path = QString::fromUtf8(it->second.c_str());
        if (QDir(path).isRelative()) {
            path = QFileInfo(QDir(home), path).absoluteFilePath();
        }
        QApplication::setWindowIcon(QIcon(path));
    }
    it = cfg.find("ProgramLogo");
    if (it != cfg.end()) {
        QString path = QString::fromUtf8(it->second.c_str());
        if (QDir(path).isRelative()) {
            path = QFileInfo(QDir(home), path).absoluteFilePath();
        }
        QPixmap px(path);
        if (!px.isNull()) {
            QLabel* logo = new QLabel();
            logo->setPixmap(px.scaledToHeight(32));
            mw.statusBar()->addPermanentWidget(logo, 0);
            logo->setFrameShape(QFrame::NoFrame);
        }
    }
    bool hidden = false;
    it = cfg.find("StartHidden");
    if (it != cfg.end()) {
        hidden = true;
    }

    // show splasher while initializing the GUI
    if (!hidden)
        mw.startSplasher();

    // running the GUI init script
    try {
        Base::Console().Log("Run Gui init script\n");
        runInitGuiScript();
    }
    catch (const Base::Exception& e) {
        Base::Console().Error("Error in FreeCADGuiInit.py: %s\n", e.what());
        mw.stopSplasher();
        throw;
    }

    // stop splash screen and set immediately the active window that may be of interest
    // for scripts using Python binding for Qt
    mw.stopSplasher();
    mainApp.setActiveWindow(&mw);

    // Activate the correct workbench
    std::string start = App::Application::Config()["StartWorkbench"];
    Base::Console().Log("Init: Activating default workbench %s\n", start.c_str());
    std::string autoload = App::GetApplication().GetParameterGroupByPath("User parameter:BaseApp/Preferences/General")->
                           GetASCII("AutoloadModule", start.c_str());
    if ("$LastModule" == autoload) {
        start = App::GetApplication().GetParameterGroupByPath("User parameter:BaseApp/Preferences/General")->
                               GetASCII("LastModule", start.c_str());
    } else {
        start = autoload;
    }
    // if the auto workbench is not visible then force to use the default workbech
    // and replace the wrong entry in the parameters
    QStringList wb = app.workbenches();
    if (!wb.contains(QString::fromLatin1(start.c_str()))) {
        start = App::Application::Config()["StartWorkbench"];
        if ("$LastModule" == autoload) {
            App::GetApplication().GetParameterGroupByPath("User parameter:BaseApp/Preferences/General")->
                                  SetASCII("LastModule", start.c_str());
        } else {
            App::GetApplication().GetParameterGroupByPath("User parameter:BaseApp/Preferences/General")->
                                  SetASCII("AutoloadModule", start.c_str());
        }
    }

    // Call this before showing the main window because otherwise:
    // 1. it shows a white window for a few seconds which doesn't look nice
    // 2. the layout of the toolbars is completely broken
    app.activateWorkbench(start.c_str());

    // show the main window
    if (!hidden) {
        Base::Console().Log("Init: Showing main window\n");
        mw.loadWindowSettings();
    }

    hGrp = App::GetApplication().GetParameterGroupByPath("User parameter:BaseApp/Preferences/MainWindow");
    std::string style = hGrp->GetASCII("StyleSheet");
    if (style.empty()) {
        // check the branding settings
        const auto& config = App::Application::Config();
        auto it = config.find("StyleSheet");
        if (it != config.end())
            style = it->second;
    }

    app.setStyleSheet(QLatin1String(style.c_str()), hGrp->GetBool("TiledBackground", false));

#if QT_VERSION >= 0x050600 && defined(Q_OS_WIN32)
    // Fix menu not shown when in full screen on windows.
    // See https://doc.qt.io/qt-5/windows-issues.html#fullscreen-opengl-based-windows
    QWindowsWindowFunctions::setHasBorderInFullScreen(getMainWindow()->windowHandle(),true);
#endif

    //initialize spaceball.
    mainApp.initSpaceball(&mw);

#ifdef FC_DEBUG // redirect Coin messages to FreeCAD
    SoDebugError::setHandlerCallback( messageHandlerCoin, 0 );
#endif


    Instance->d->startingUp = false;

    // gets called once we start the event loop
    QTimer::singleShot(0, &mw, SLOT(delayedStartup()));

    // run the Application event loop
    Base::Console().Log("Init: Entering event loop\n");

    // boot phase reference point
    // https://forum.freecadweb.org/viewtopic.php?f=10&t=21665
    Gui::getMainWindow()->setProperty("eventLoop", true);

    try {
        std::stringstream s;
        s << App::Application::getTempPath() << App::GetApplication().getExecutableName()
          << "_" << QCoreApplication::applicationPid() << ".lock";
        // open a lock file with the PID
        Base::FileInfo fi(s.str());
        Base::ofstream lock(fi);
        boost::interprocess::file_lock flock(s.str().c_str());
        flock.lock();

        mainApp.exec();
        // Qt can't handle exceptions thrown from event handlers, so we need
        // to manually rethrow SystemExitExceptions.
        if(mainApp.caughtException.get())
            throw Base::SystemExitException(*mainApp.caughtException.get());

        // close the lock file, in case of a crash we can see the existing lock file
        // on the next restart and try to repair the documents, if needed.
        flock.unlock();
        lock.close();
        fi.deleteFile();
    }
    catch (const Base::SystemExitException&) {
        Base::Console().Message("System exit\n");
        throw;
    }
    catch (const std::exception& e) {
        // catching nasty stuff coming out of the event loop
        App::Application::destructObserver();
        Base::Console().Error("Event loop left through unhandled exception: %s\n", e.what());
        throw;
    }
    catch (...) {
        // catching nasty stuff coming out of the event loop
        App::Application::destructObserver();
        Base::Console().Error("Event loop left through unhandled exception\n");
        throw;
    }

    Base::Console().Log("Finish: Event loop left\n");
}

void Application::setStyleSheet(const QString& qssFile, bool tiledBackground)
{
    Gui::MainWindow* mw = getMainWindow();
    QMdiArea* mdi = mw->findChild<QMdiArea*>();
    mdi->setProperty("showImage", tiledBackground);

    QString current = mw->property("fc_currentStyleSheet").toString();
    mw->setProperty("fc_currentStyleSheet", qssFile);

    if (!qssFile.isEmpty() && current != qssFile) {
        // Search for stylesheet in user-defined search paths.
        // For qss they are set-up in runApplication() with the prefix "qss"
        QString prefix(QLatin1String("qss:"));

        QFile f;
        if (QFile::exists(qssFile)) {
            f.setFileName(qssFile);
        }
        else if (QFile::exists(prefix + qssFile)) {
            f.setFileName(prefix + qssFile);
        }

        if (!f.fileName().isEmpty() && f.open(QFile::ReadOnly | QFile::Text)) {
            mdi->setBackground(QBrush(Qt::NoBrush));
            QTextStream str(&f);
            qApp->setStyleSheet(str.readAll());

            ActionStyleEvent e(ActionStyleEvent::Clear);
            qApp->sendEvent(mw, &e);
        }
    }

    if (qssFile.isEmpty()) {
        if (tiledBackground) {
            qApp->setStyleSheet(QString());
            ActionStyleEvent e(ActionStyleEvent::Restore);
            qApp->sendEvent(getMainWindow(), &e);
            mdi->setBackground(QPixmap(QLatin1String("images:background.png")));
        }
        else {
            qApp->setStyleSheet(QString());
            ActionStyleEvent e(ActionStyleEvent::Restore);
            qApp->sendEvent(getMainWindow(), &e);
            mdi->setBackground(QBrush(QColor(160,160,160)));
        }
#if QT_VERSION == 0x050600 && defined(Q_OS_WIN32)
        // Under Windows the tree indicator branch gets corrupted after a while.
        // For more details see also https://bugreports.qt.io/browse/QTBUG-52230
        // and https://codereview.qt-project.org/#/c/154357/2//ALL,unified
        // A workaround for Qt 5.6.0 is to set a minimal style sheet.
        QString qss = QString::fromLatin1(
               "QTreeView::branch:closed:has-children  {\n"
               "    image: url(:/icons/style/windows_branch_closed.png);\n"
               "}\n"
               "\n"
               "QTreeView::branch:open:has-children  {\n"
               "    image: url(:/icons/style/windows_branch_open.png);\n"
               "}\n");
        qApp->setStyleSheet(qss);
#endif
    }

    if (mdi->style())
        mdi->style()->unpolish(qApp);
}

void Application::checkForPreviousCrashes()
{
    QDir tmp = QString::fromUtf8(App::Application::getTempPath().c_str());
    tmp.setNameFilters(QStringList() << QString::fromLatin1("*.lock"));
    tmp.setFilter(QDir::Files);

    QList<QFileInfo> restoreDocFiles;
    QString exeName = QString::fromLatin1(App::GetApplication().getExecutableName());
    QList<QFileInfo> locks = tmp.entryInfoList();
    for (QList<QFileInfo>::iterator it = locks.begin(); it != locks.end(); ++it) {
        QString bn = it->baseName();
        // ignore the lock file for this instance
        QString pid = QString::number(QCoreApplication::applicationPid());
        if (bn.startsWith(exeName) && bn.indexOf(pid) < 0) {
            QString fn = it->absoluteFilePath();
            boost::interprocess::file_lock flock((const char*)fn.toLocal8Bit());
            if (flock.try_lock()) {
                // OK, this file is a leftover from a previous crash
                QString crashed_pid = bn.mid(exeName.length()+1);
                // search for transient directories with this PID
                QString filter;
                QTextStream str(&filter);
                str << exeName << "_Doc_*_" << crashed_pid;
                tmp.setNameFilters(QStringList() << filter);
                tmp.setFilter(QDir::Dirs);
                QList<QFileInfo> dirs = tmp.entryInfoList();
                if (dirs.isEmpty()) {
                    // delete the lock file immediately if no transient directories are related
                    tmp.remove(fn);
                }
                else {
                    int countDeletedDocs = 0;
                    QString recovery_files = QString::fromLatin1("fc_recovery_files");
                    for (QList<QFileInfo>::iterator it = dirs.begin(); it != dirs.end(); ++it) {
                        QDir doc_dir(it->absoluteFilePath());
                        doc_dir.setFilter(QDir::NoDotAndDotDot|QDir::AllEntries);
                        uint entries = doc_dir.entryList().count();
                        if (entries == 0) {
                            // in this case we can delete the transient directory because
                            // we cannot do anything
                            if (tmp.rmdir(it->filePath()))
                                countDeletedDocs++;
                        }
                        // search for the existence of a recovery file
                        else if (doc_dir.exists(QLatin1String("fc_recovery_file.xml"))) {
                            // store the transient directory in case it's not empty
                            restoreDocFiles << *it;
                        }
                        // search for the 'fc_recovery_files' sub-directory and check that it's the only entry
                        else if (entries == 1 && doc_dir.exists(recovery_files)) {
                            // if the sub-directory is empty delete the transient directory
                            QDir rec_dir(doc_dir.absoluteFilePath(recovery_files));
                            rec_dir.setFilter(QDir::NoDotAndDotDot|QDir::AllEntries);
                            if (rec_dir.entryList().isEmpty()) {
                                doc_dir.rmdir(recovery_files);
                                if (tmp.rmdir(it->filePath()))
                                    countDeletedDocs++;
                            }
                        }
                    }

                    // all directories corresponding to the lock file have been deleted
                    // so delete the lock file, too
                    if (countDeletedDocs == dirs.size()) {
                        tmp.remove(fn);
                    }
                }
            }
        }
    }

    if (!restoreDocFiles.isEmpty()) {
        Gui::Dialog::DocumentRecovery dlg(restoreDocFiles, Gui::getMainWindow());
        if (dlg.foundDocuments())
            dlg.exec();
    }
}

App::Document *Application::reopen(App::Document *doc) {
    if(!doc) return 0;
    std::string name = doc->FileName.getValue();
    std::set<const Gui::Document*> untouchedDocs;
    for(auto &v : d->documents) {
        if(!v.second->isModified() && !v.second->getDocument()->isTouched())
            untouchedDocs.insert(v.second);
    }

    WaitCursor wc;
    wc.setIgnoreEvents(WaitCursor::NoEvents);

    if(doc->testStatus(App::Document::PartialDoc) 
            || doc->testStatus(App::Document::PartialRestore))
    {
        App::GetApplication().openDocument(name.c_str());
    } else {
        std::vector<std::string> docs;
        for(auto d : doc->getDependentDocuments(true)) {
            if(d->testStatus(App::Document::PartialDoc)
                    || d->testStatus(App::Document::PartialRestore) )
                docs.push_back(d->FileName.getValue());
        }

        if(docs.empty()) {
            Document *gdoc = getDocument(doc);
            if(gdoc) {
                setActiveDocument(gdoc);
                if(!gdoc->setActiveView())
                    gdoc->setActiveView(0,View3DInventor::getClassTypeId());
            }
            return doc;
        }

        for(auto &file : docs)
            App::GetApplication().openDocument(file.c_str(),false);
    }

    doc = 0;
    for(auto &v : d->documents) {
        if(name == v.first->FileName.getValue())
            doc = const_cast<App::Document*>(v.first);
        if(untouchedDocs.count(v.second)) {
            if(!v.second->isModified()) continue;
            bool reset = true;
            for(auto obj : v.second->getDocument()->getObjects()) {
                if(!obj->isTouched())
                    continue;
                std::vector<App::Property*> props;
                obj->getPropertyList(props);
                for(auto prop : props){
                    auto link = dynamic_cast<App::PropertyLinkBase*>(prop);
                    if(link && link->checkRestore()) {
                        reset = false;
                        break;
                    }
                }
                if(!reset)
                    break;
            }
            if(reset) {
                v.second->getDocument()->purgeTouched();
                v.second->setModified(false);
            }
        }
    }
    return doc;
}<|MERGE_RESOLUTION|>--- conflicted
+++ resolved
@@ -997,31 +997,7 @@
         try {
             // Call the closing mechanism from Python. This also checks whether pcDoc is the last open document.
             Command::doCommand(Command::Doc, "App.closeDocument(\"%s\")", pcDoc->getDocument()->getName());
-<<<<<<< HEAD
             switchActiveDocument();
-=======
-            if (!d->activeDocument && d->documents.size()) {
-                Document *gdoc = nullptr;
-                for(auto &v : d->documents) {
-                    if (v.second->getDocument()->testStatus(App::Document::TempDoc))
-                        continue;
-                    else if (!gdoc)
-                        gdoc = v.second;
-
-                    Gui::MDIView* view = v.second->getActiveView();
-                    if (view) {
-                        setActiveDocument(v.second);
-                        getMainWindow()->setActiveWindow(view);
-                        return;
-                    }
-                }
-
-                if (gdoc) {
-                    setActiveDocument(gdoc);
-                    activateView(View3DInventor::getClassTypeId(),true);
-                }
-            }
->>>>>>> 0306c237
         }
         catch (const Base::Exception& e) {
             e.ReportException();
