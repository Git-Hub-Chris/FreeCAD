--- conflicted
+++ resolved
@@ -1,661 +1,646 @@
-/***************************************************************************
- *   Copyright (c) 2004 Werner Mayer <wmayer[at]users.sourceforge.net>     *
- *                                                                         *
- *   This file is part of the FreeCAD CAx development system.              *
- *                                                                         *
- *   This library is free software; you can redistribute it and/or         *
- *   modify it under the terms of the GNU Library General Public           *
- *   License as published by the Free Software Foundation; either          *
- *   version 2 of the License, or (at your option) any later version.      *
- *                                                                         *
- *   This library  is distributed in the hope that it will be useful,      *
- *   but WITHOUT ANY WARRANTY; without even the implied warranty of        *
- *   MERCHANTABILITY or FITNESS FOR A PARTICULAR PURPOSE.  See the         *
- *   GNU Library General Public License for more details.                  *
- *                                                                         *
- *   You should have received a copy of the GNU Library General Public     *
- *   License along with this library; see the file COPYING.LIB. If not,    *
- *   write to the Free Software Foundation, Inc., 59 Temple Place,         *
- *   Suite 330, Boston, MA  02111-1307, USA                                *
- *                                                                         *
- ***************************************************************************/
-
-
-#include "PreCompiled.h"
-#ifndef _PreComp_
-# include <QGridLayout>
-# include <QApplication>
-# include <QMenu>
-# include <QContextMenuEvent>
-# include <QTextCursor>
-# include <QTextStream>
-# include <QDockWidget>
-# include <QPointer>
-#endif
-
-#include <Base/Interpreter.h>
-#include "ReportView.h"
-#include "FileDialog.h"
-#include "PythonConsole.h"
-#include "PythonConsolePy.h"
-#include "BitmapFactory.h"
-#include "MainWindow.h"
-#include "Application.h"
-
-using namespace Gui;
-using namespace Gui::DockWnd;
-
-/* TRANSLATOR Gui::DockWnd::ReportView */
-
-/**
- *  Constructs a ReportView which is a child of 'parent', with the 
- *  name 'name' and widget flags set to 'f' 
- */
-ReportView::ReportView( QWidget* parent )
-  : QWidget(parent)
-{
-    setObjectName(QLatin1String("ReportOutput"));
-
-    resize( 529, 162 );
-    QGridLayout* tabLayout = new QGridLayout( this );
-    tabLayout->setSpacing( 0 );
-    tabLayout->setMargin( 0 );
-
-    tabWidget = new QTabWidget( this );
-    tabWidget->setObjectName(QString::fromUtf8("tabWidget"));
-    tabWidget->setTabPosition(QTabWidget::South);
-    tabWidget->setTabShape(QTabWidget::Rounded);
-    tabLayout->addWidget( tabWidget, 0, 0 );
-
-
-    // create the output window
-    tabOutput = new ReportOutput();
-    tabOutput->setWindowTitle(trUtf8("Output"));
-    tabOutput->setWindowIcon(BitmapFactory().pixmap("MacroEditor"));
-    int output = tabWidget->addTab(tabOutput, tabOutput->windowTitle());
-    tabWidget->setTabIcon(output, tabOutput->windowIcon());
-
-    // create the python console
-    tabPython = new PythonConsole();
-    tabPython->setWordWrapMode(QTextOption::NoWrap);
-    tabPython->setWindowTitle(trUtf8("Python console"));
-    tabPython->setWindowIcon(BitmapFactory().iconFromTheme("applications-python"));
-    int python = tabWidget->addTab(tabPython, tabPython->windowTitle());
-    tabWidget->setTabIcon(python, tabPython->windowIcon());
-    tabWidget->setCurrentIndex(0);
-
-    // raise the tab page set in the preferences
-    ParameterGrp::handle hGrp = WindowParameter::getDefaultParameter()->GetGroup("General");
-    int index = hGrp->GetInt("AutoloadTab", 0);
-    tabWidget->setCurrentIndex(index);
-}
-
-/**
- *  Destroys the object and frees any allocated resources
- */
-ReportView::~ReportView()
-{
-    // no need to delete child widgets, Qt does it all for us
-}
-
-void ReportView::changeEvent(QEvent *e)
-{
-    QWidget::changeEvent(e);
-    if (e->type() == QEvent::LanguageChange) {
-        tabOutput->setWindowTitle(trUtf8("Output"));
-        tabPython->setWindowTitle(trUtf8("Python console"));
-        for (int i=0; i<tabWidget->count();i++)
-            tabWidget->setTabText(i, tabWidget->widget(i)->windowTitle());
-    }
-}
-
-// ----------------------------------------------------------
-
-namespace Gui {
-struct TextBlockData : public QTextBlockUserData
-{
-    struct State {
-        int length;
-        ReportHighlighter::Paragraph type;
-    };
-    QVector<State> block;
-};
-}
-
-ReportHighlighter::ReportHighlighter(QTextEdit* edit)
-  : QSyntaxHighlighter(edit), type(Message)
-{
-    QPalette pal = edit->palette();
-    txtCol = pal.windowText().color();
-    logCol = Qt::blue;
-    warnCol = QColor(255, 170, 0);
-    errCol = Qt::red;
-}
-
-ReportHighlighter::~ReportHighlighter()
-{
-}
-
-void ReportHighlighter::highlightBlock (const QString & text)
-{
-    if (text.isEmpty())
-        return;
-    TextBlockData* ud = static_cast<TextBlockData*>(this->currentBlockUserData());
-    if (!ud) {
-        ud = new TextBlockData;
-        this->setCurrentBlockUserData(ud);
-    }
-
-    TextBlockData::State b;
-    b.length = text.length();
-    b.type = this->type;
-    ud->block.append(b);
-
-    QVector<TextBlockData::State> block = ud->block;
-    int start = 0;
-    for (QVector<TextBlockData::State>::Iterator it = block.begin(); it != block.end(); ++it) {
-        switch (it->type)
-        {
-        case Message:
-            setFormat(start, it->length-start, txtCol);
-            break;
-        case Warning:
-            setFormat(start, it->length-start, warnCol);
-            break;
-        case Error:
-            setFormat(start, it->length-start, errCol);
-            break;
-        case LogText:
-            setFormat(start, it->length-start, logCol);
-            break;
-        default:
-            break;
-        }
-
-        start = it->length;
-    }
-}
-
-void ReportHighlighter::setParagraphType(ReportHighlighter::Paragraph t)
-{
-    type = t;
-}
-
-void ReportHighlighter::setTextColor( const QColor& col )
-{
-    txtCol = col;
-}
-
-void ReportHighlighter::setLogColor( const QColor& col )
-{
-    logCol = col;
-}
-
-void ReportHighlighter::setWarningColor( const QColor& col )
-{
-    warnCol = col;
-}
-
-void ReportHighlighter::setErrorColor( const QColor& col )
-{
-    errCol = col;
-}
-
-// ----------------------------------------------------------
-
-/**
- * The CustomReportEvent class is used to send report events in the methods Log(), 
- * Error(), Warning() and Message() of the ReportOutput class to itself instead of
- * printing the messages directly in its text view.
- *
- * This makes the methods Log(), Error(), Warning() and Message() thread-safe.
- * @author Werner Mayer
- */
-class CustomReportEvent : public QEvent
-{
-public:
-    CustomReportEvent(ReportHighlighter::Paragraph p, const QString& s)
-    : QEvent(QEvent::Type(QEvent::User)) 
-    { par = p; msg = s;}
-    ~CustomReportEvent()
-    { }
-    const QString& message() const
-    { return msg; }
-    ReportHighlighter::Paragraph messageType() const
-    { return par; }
-private:
-    ReportHighlighter::Paragraph par;
-    QString msg;
-};
-
-// ----------------------------------------------------------
-
-/**
- * The ReportOutputObserver class is used to check if messages sent to the
- * report view are warnings or errors, and if so and if the user has not
- * disabled this in preferences, the report view is toggled on so the
- * user always gets the warnings/errors
- */
-
-ReportOutputObserver::ReportOutputObserver(ReportOutput *report)
-{
-    this->reportView = report;
-}
-
-bool ReportOutputObserver::eventFilter(QObject *obj, QEvent *event)
-{
-    if (event->type() == QEvent::User && obj == reportView.data()) {
-        CustomReportEvent* cr = dynamic_cast<CustomReportEvent*>(event);
-        if (cr) {
-            ReportHighlighter::Paragraph msgType = cr->messageType();
-            if (msgType == ReportHighlighter::Error || msgType == ReportHighlighter::Warning){
-                ParameterGrp::handle group = App::GetApplication().GetUserParameter().
-                        GetGroup("BaseApp")->GetGroup("Preferences")->GetGroup("OutputWindow");
-
-                if (group->GetBool("checkShowReportViewOnWarningOrError", true)) {
-                    // get the QDockWidget parent of the report view
-                    QDockWidget* dw = nullptr;
-                    QWidget* par = reportView->parentWidget();
-                    while (par) {
-                        dw = qobject_cast<QDockWidget*>(par);
-                        if (dw)
-                            break;
-                        par = par->parentWidget();
-                    }
-
-                    if (dw && !dw->toggleViewAction()->isChecked()) {
-                        dw->toggleViewAction()->activate(QAction::Trigger);
-                    }
-                }
-            }
-        }
-        return false;  //true would prevent the messages reaching the report view
-    }
-
-    // standard event processing
-    return QObject::eventFilter(obj, event);
-}
-
-// ----------------------------------------------------------
-
-class ReportOutput::Data
-{
-public:
-    Data()
-    {
-        if (!default_stdout) {
-            Base::PyGILStateLocker lock;
-            default_stdout = PySys_GetObject(const_cast<char*>("stdout"));
-            replace_stdout = new OutputStdout();
-            redirected_stdout = false;
-        }
-
-        if (!default_stderr) {
-            Base::PyGILStateLocker lock;
-            default_stderr = PySys_GetObject(const_cast<char*>("stderr"));
-            replace_stderr = new OutputStderr();
-            redirected_stderr = false;
-        }
-    }
-    ~Data()
-    {
-        if (replace_stdout) {
-            Py_DECREF(replace_stdout);
-            replace_stdout = 0;
-        }
-
-        if (replace_stderr) {
-            Py_DECREF(replace_stderr);
-            replace_stderr = 0;
-        }
-    }
-
-    // make them static because redirection should done only once
-    static bool redirected_stdout;
-    static PyObject* default_stdout;
-    static PyObject* replace_stdout;
-
-    static bool redirected_stderr;
-    static PyObject* default_stderr;
-    static PyObject* replace_stderr;
-};
-
-bool ReportOutput::Data::redirected_stdout = false;
-PyObject* ReportOutput::Data::default_stdout = 0;
-PyObject* ReportOutput::Data::replace_stdout = 0;
-
-bool ReportOutput::Data::redirected_stderr = false;
-PyObject* ReportOutput::Data::default_stderr = 0;
-PyObject* ReportOutput::Data::replace_stderr = 0;
-
-/* TRANSLATOR Gui::DockWnd::ReportOutput */
-
-/**
- *  Constructs a ReportOutput which is a child of 'parent', with the 
- *  name 'name' and widget flags set to 'f' 
- */
-ReportOutput::ReportOutput(QWidget* parent)
-  : QTextEdit(parent), WindowParameter("OutputWindow"), d(new Data), gotoEnd(false)
-{
-    bLog = false;
-    reportHl = new ReportHighlighter(this);
-
-    restoreFont();
-    setReadOnly(true);
-    clear();
-    setHorizontalScrollBarPolicy(Qt::ScrollBarAlwaysOff);
-
-    Base::Console().AttachObserver(this);
-    getWindowParameter()->Attach(this);
-
-    getWindowParameter()->NotifyAll();
-    _prefs = WindowParameter::getDefaultParameter()->GetGroup("Editor");
-    _prefs->Attach(this);
-    _prefs->Notify("FontSize");
-
-#ifdef FC_DEBUG
-    messageSize = _prefs->GetInt("LogMessageSize",0);
-#else
-    messageSize = _prefs->GetInt("LogMessageSize",2048);
-#endif
-
-    // scroll to bottom at startup to make sure that last appended text is visible
-    ensureCursorVisible();
-}
-
-/**
- *  Destroys the object and frees any allocated resources
- */
-ReportOutput::~ReportOutput()
-{
-    getWindowParameter()->Detach(this);
-    _prefs->Detach(this);
-    Base::Console().DetachObserver(this);
-    delete reportHl;
-    delete d;
-}
-
-void ReportOutput::restoreFont()
-{
-    QFont serifFont(QLatin1String("Courier"), 10, QFont::Normal);
-    setFont(serifFont);
-}
-
-void ReportOutput::SendLog(const std::string& msg, Base::LogStyle level)
-{
-    ReportHighlighter::Paragraph style = ReportHighlighter::LogText;
-    switch (level) {
-        case Base::LogStyle::Warning:
-            style = ReportHighlighter::Warning;
-            break;
-        case Base::LogStyle::Message:
-            style = ReportHighlighter::Message;
-            break;
-        case Base::LogStyle::Error:
-            style = ReportHighlighter::Error;
-            break;
-        case Base::LogStyle::Log:
-            style = ReportHighlighter::LogText;
-            break;
-    }
-
-    QString qMsg = QString::fromUtf8(msg.c_str());
-
-    // This truncates log messages that are too long
-    if (style == ReportHighlighter::LogText) {
-        if (messageSize > 0 && qMsg.size()>messageSize) {
-            qMsg.truncate(messageSize);
-            qMsg += QString::fromLatin1("...\n");
-        }
-    }
-
-    // Send the event to itself to allow thread-safety. Qt will delete it when done.
-    CustomReportEvent* ev = new CustomReportEvent(style, qMsg);
-    QApplication::postEvent(this, ev);
-}
-
-<<<<<<< HEAD
-void ReportOutput::Log (const char * s)
-{
-    QString msg = QString::fromUtf8(s);
-    if(messageSize>0 && msg.size()>messageSize) {
-        msg.truncate(messageSize);
-        msg += QString::fromLatin1("...\n");
-    }
-    // Send the event to itself to allow thread-safety. Qt will delete it when done.
-    CustomReportEvent* ev = new CustomReportEvent(ReportHighlighter::LogText, msg);
-    QApplication::postEvent(this, ev);
-}
-
-=======
->>>>>>> c0753806
-void ReportOutput::customEvent ( QEvent* ev )
-{
-    // Appends the text stored in the event to the text view
-    if ( ev->type() ==  QEvent::User ) {
-        CustomReportEvent* ce = (CustomReportEvent*)ev;
-        reportHl->setParagraphType(ce->messageType());
-
-        QTextCursor cursor(this->document());
-        cursor.beginEditBlock();
-        cursor.movePosition(QTextCursor::End);
-        cursor.insertText(ce->message());
-        cursor.endEditBlock();
-        if (gotoEnd) {
-            setTextCursor(cursor);
-        }
-        ensureCursorVisible();
-    }
-}
-
-void ReportOutput::changeEvent(QEvent *ev)
-{
-    if (ev->type() == QEvent::StyleChange) {
-        QPalette pal = palette();
-        QColor color = pal.windowText().color();
-        unsigned int text = (color.red() << 24) | (color.green() << 16) | (color.blue() << 8);
-        unsigned long value = static_cast<unsigned long>(text);
-        // if this parameter is not already set use the style's window text color
-        value = getWindowParameter()->GetUnsigned("colorText", value);
-        getWindowParameter()->SetUnsigned("colorText", value);
-    }
-    QTextEdit::changeEvent(ev);
-}
-
-void ReportOutput::contextMenuEvent ( QContextMenuEvent * e )
-{
-    QMenu* menu = createStandardContextMenu();
-    QAction* first = menu->actions().front();
-
-    QMenu* submenu = new QMenu( menu );
-    QAction* logAct = submenu->addAction(tr("Logging"), this, SLOT(onToggleLogging()));
-    logAct->setCheckable(true);
-    logAct->setChecked(bLog);
-
-    QAction* wrnAct = submenu->addAction(tr("Warning"), this, SLOT(onToggleWarning()));
-    wrnAct->setCheckable(true);
-    wrnAct->setChecked(bWrn);
-
-    QAction* errAct = submenu->addAction(tr("Error"), this, SLOT(onToggleError()));
-    errAct->setCheckable(true);
-    errAct->setChecked(bErr);
-
-    submenu->addSeparator();
-
-    QAction* stdoutAct = submenu->addAction(tr("Redirect Python output"), this, SLOT(onToggleRedirectPythonStdout()));
-    stdoutAct->setCheckable(true);
-    stdoutAct->setChecked(d->redirected_stdout);
-
-    QAction* stderrAct = submenu->addAction(tr("Redirect Python errors"), this, SLOT(onToggleRedirectPythonStderr()));
-    stderrAct->setCheckable(true);
-    stderrAct->setChecked(d->redirected_stderr);
-
-    submenu->addSeparator();
-    QAction* botAct = submenu->addAction(tr("Go to end"), this, SLOT(onToggleGoToEnd()));
-    botAct->setCheckable(true);
-    botAct->setChecked(gotoEnd);
-
-    submenu->setTitle(tr("Options"));
-    menu->insertMenu(first, submenu);
-    menu->insertSeparator(first);
-
-    menu->addAction(tr("Clear"), this, SLOT(clear()));
-    menu->addSeparator();
-    menu->addAction(tr("Save As..."), this, SLOT(onSaveAs()));
-
-    menu->exec(e->globalPos());
-    delete menu;
-}
-
-void ReportOutput::onSaveAs()
-{
-    QString fn = QFileDialog::getSaveFileName(this, tr("Save Report Output"), QString(),
-        QString::fromLatin1("%1 (*.txt *.log)").arg(tr("Plain Text Files")));
-    if (!fn.isEmpty()) {
-        QFileInfo fi(fn);
-        if (fi.completeSuffix().isEmpty())
-            fn += QLatin1String(".log");
-        QFile f(fn);
-        if (f.open(QIODevice::WriteOnly)) {
-            QTextStream t (&f);
-            t << toPlainText();
-            f.close();
-        }
-    }
-}
-
-bool ReportOutput::isError() const
-{
-    return bErr;
-}
-
-bool ReportOutput::isWarning() const
-{
-    return bWrn;
-}
-
-bool ReportOutput::isLogging() const
-{
-    return bLog;
-}
-
-void ReportOutput::onToggleError()
-{
-    bErr = bErr ? false : true;
-    getWindowParameter()->SetBool( "checkError", bErr );
-}
-
-void ReportOutput::onToggleShowReportViewOnWarningOrError(){
-    bool show = getWindowParameter()->GetBool("checkShowReportViewOnWarningOrError", true);
-    getWindowParameter()->SetBool("checkShowReportViewOnWarningOrError", !show);
-}
-void ReportOutput::onToggleWarning()
-{
-    bWrn = bWrn ? false : true;
-    getWindowParameter()->SetBool( "checkWarning", bWrn );
-}
-
-void ReportOutput::onToggleLogging()
-{
-    bLog = bLog ? false : true;
-    getWindowParameter()->SetBool( "checkLogging", bLog );
-}
-
-void ReportOutput::onToggleRedirectPythonStdout()
-{
-    if (d->redirected_stdout) {
-        d->redirected_stdout = false;
-        Base::PyGILStateLocker lock;
-        PySys_SetObject(const_cast<char*>("stdout"), d->default_stdout);
-    }
-    else {
-        d->redirected_stdout = true;
-        Base::PyGILStateLocker lock;
-        PySys_SetObject(const_cast<char*>("stdout"), d->replace_stdout);
-    }
-
-    getWindowParameter()->SetBool("RedirectPythonOutput", d->redirected_stdout);
-}
-
-void ReportOutput::onToggleRedirectPythonStderr()
-{
-    if (d->redirected_stderr) {
-        d->redirected_stderr = false;
-        Base::PyGILStateLocker lock;
-        PySys_SetObject(const_cast<char*>("stderr"), d->default_stderr);
-    }
-    else {
-        d->redirected_stderr = true;
-        Base::PyGILStateLocker lock;
-        PySys_SetObject(const_cast<char*>("stderr"), d->replace_stderr);
-    }
-
-    getWindowParameter()->SetBool("RedirectPythonErrors", d->redirected_stderr);
-}
-
-void ReportOutput::onToggleGoToEnd()
-{
-    gotoEnd = gotoEnd ? false : true;
-    getWindowParameter()->SetBool( "checkGoToEnd", gotoEnd );
-}
-
-void ReportOutput::OnChange(Base::Subject<const char*> &rCaller, const char * sReason)
-{
-    ParameterGrp& rclGrp = ((ParameterGrp&)rCaller);
-    if (strcmp(sReason, "checkLogging") == 0) {
-        bLog = rclGrp.GetBool( sReason, bLog );
-    }
-    else if (strcmp(sReason, "checkWarning") == 0) {
-        bWrn = rclGrp.GetBool( sReason, bWrn );
-    }
-    else if (strcmp(sReason, "checkError") == 0) {
-        bErr = rclGrp.GetBool( sReason, bErr );
-    }
-    else if (strcmp(sReason, "colorText") == 0) {
-        unsigned long col = rclGrp.GetUnsigned( sReason );
-        reportHl->setTextColor( QColor( (col >> 24) & 0xff,(col >> 16) & 0xff,(col >> 8) & 0xff) );
-    }
-    else if (strcmp(sReason, "colorLogging") == 0) {
-        unsigned long col = rclGrp.GetUnsigned( sReason );
-        reportHl->setLogColor( QColor( (col >> 24) & 0xff,(col >> 16) & 0xff,(col >> 8) & 0xff) );
-    }
-    else if (strcmp(sReason, "colorWarning") == 0) {
-        unsigned long col = rclGrp.GetUnsigned( sReason );
-        reportHl->setWarningColor( QColor( (col >> 24) & 0xff,(col >> 16) & 0xff,(col >> 8) & 0xff) );
-    }
-    else if (strcmp(sReason, "colorError") == 0) {
-        unsigned long col = rclGrp.GetUnsigned( sReason );
-        reportHl->setErrorColor( QColor( (col >> 24) & 0xff,(col >> 16) & 0xff,(col >> 8) & 0xff) );
-    }
-    else if (strcmp(sReason, "checkGoToEnd") == 0) {
-        gotoEnd = rclGrp.GetBool(sReason, gotoEnd);
-    }
-    else if (strcmp(sReason, "FontSize") == 0 || strcmp(sReason, "Font") == 0) {
-        int fontSize = rclGrp.GetInt("FontSize", 10);
-        QString fontFamily = QString::fromLatin1(rclGrp.GetASCII("Font", "Courier").c_str());
-        
-        QFont font(fontFamily, fontSize);
-        setFont(font);
-        QFontMetrics metric(font);
-        int width = metric.width(QLatin1String("0000"));
-        setTabStopWidth(width);
-    }
-    else if (strcmp(sReason, "RedirectPythonOutput") == 0) {
-        bool checked = rclGrp.GetBool(sReason, true);
-        if (checked != d->redirected_stdout)
-            onToggleRedirectPythonStdout();
-    }
-    else if (strcmp(sReason, "RedirectPythonErrors") == 0) {
-        bool checked = rclGrp.GetBool(sReason, true);
-        if (checked != d->redirected_stderr)
-            onToggleRedirectPythonStderr();
-    }else if(strcmp(sReason, "LogMessageSize") == 0) {
-#ifdef FC_DEBUG
-        messageSize = rclGrp.GetInt(sReason,0);
-#else
-        messageSize = rclGrp.GetInt(sReason,2048);
-#endif
-    }
-}
-
-#include "moc_ReportView.cpp"
+/***************************************************************************
+ *   Copyright (c) 2004 Werner Mayer <wmayer[at]users.sourceforge.net>     *
+ *                                                                         *
+ *   This file is part of the FreeCAD CAx development system.              *
+ *                                                                         *
+ *   This library is free software; you can redistribute it and/or         *
+ *   modify it under the terms of the GNU Library General Public           *
+ *   License as published by the Free Software Foundation; either          *
+ *   version 2 of the License, or (at your option) any later version.      *
+ *                                                                         *
+ *   This library  is distributed in the hope that it will be useful,      *
+ *   but WITHOUT ANY WARRANTY; without even the implied warranty of        *
+ *   MERCHANTABILITY or FITNESS FOR A PARTICULAR PURPOSE.  See the         *
+ *   GNU Library General Public License for more details.                  *
+ *                                                                         *
+ *   You should have received a copy of the GNU Library General Public     *
+ *   License along with this library; see the file COPYING.LIB. If not,    *
+ *   write to the Free Software Foundation, Inc., 59 Temple Place,         *
+ *   Suite 330, Boston, MA  02111-1307, USA                                *
+ *                                                                         *
+ ***************************************************************************/
+
+
+#include "PreCompiled.h"
+#ifndef _PreComp_
+# include <QGridLayout>
+# include <QApplication>
+# include <QMenu>
+# include <QContextMenuEvent>
+# include <QTextCursor>
+# include <QTextStream>
+# include <QDockWidget>
+# include <QPointer>
+#endif
+
+#include <Base/Interpreter.h>
+#include "ReportView.h"
+#include "FileDialog.h"
+#include "PythonConsole.h"
+#include "PythonConsolePy.h"
+#include "BitmapFactory.h"
+#include "MainWindow.h"
+#include "Application.h"
+
+using namespace Gui;
+using namespace Gui::DockWnd;
+
+/* TRANSLATOR Gui::DockWnd::ReportView */
+
+/**
+ *  Constructs a ReportView which is a child of 'parent', with the 
+ *  name 'name' and widget flags set to 'f' 
+ */
+ReportView::ReportView( QWidget* parent )
+  : QWidget(parent)
+{
+    setObjectName(QLatin1String("ReportOutput"));
+
+    resize( 529, 162 );
+    QGridLayout* tabLayout = new QGridLayout( this );
+    tabLayout->setSpacing( 0 );
+    tabLayout->setMargin( 0 );
+
+    tabWidget = new QTabWidget( this );
+    tabWidget->setObjectName(QString::fromUtf8("tabWidget"));
+    tabWidget->setTabPosition(QTabWidget::South);
+    tabWidget->setTabShape(QTabWidget::Rounded);
+    tabLayout->addWidget( tabWidget, 0, 0 );
+
+
+    // create the output window
+    tabOutput = new ReportOutput();
+    tabOutput->setWindowTitle(trUtf8("Output"));
+    tabOutput->setWindowIcon(BitmapFactory().pixmap("MacroEditor"));
+    int output = tabWidget->addTab(tabOutput, tabOutput->windowTitle());
+    tabWidget->setTabIcon(output, tabOutput->windowIcon());
+
+    // create the python console
+    tabPython = new PythonConsole();
+    tabPython->setWordWrapMode(QTextOption::NoWrap);
+    tabPython->setWindowTitle(trUtf8("Python console"));
+    tabPython->setWindowIcon(BitmapFactory().iconFromTheme("applications-python"));
+    int python = tabWidget->addTab(tabPython, tabPython->windowTitle());
+    tabWidget->setTabIcon(python, tabPython->windowIcon());
+    tabWidget->setCurrentIndex(0);
+
+    // raise the tab page set in the preferences
+    ParameterGrp::handle hGrp = WindowParameter::getDefaultParameter()->GetGroup("General");
+    int index = hGrp->GetInt("AutoloadTab", 0);
+    tabWidget->setCurrentIndex(index);
+}
+
+/**
+ *  Destroys the object and frees any allocated resources
+ */
+ReportView::~ReportView()
+{
+    // no need to delete child widgets, Qt does it all for us
+}
+
+void ReportView::changeEvent(QEvent *e)
+{
+    QWidget::changeEvent(e);
+    if (e->type() == QEvent::LanguageChange) {
+        tabOutput->setWindowTitle(trUtf8("Output"));
+        tabPython->setWindowTitle(trUtf8("Python console"));
+        for (int i=0; i<tabWidget->count();i++)
+            tabWidget->setTabText(i, tabWidget->widget(i)->windowTitle());
+    }
+}
+
+// ----------------------------------------------------------
+
+namespace Gui {
+struct TextBlockData : public QTextBlockUserData
+{
+    struct State {
+        int length;
+        ReportHighlighter::Paragraph type;
+    };
+    QVector<State> block;
+};
+}
+
+ReportHighlighter::ReportHighlighter(QTextEdit* edit)
+  : QSyntaxHighlighter(edit), type(Message)
+{
+    QPalette pal = edit->palette();
+    txtCol = pal.windowText().color();
+    logCol = Qt::blue;
+    warnCol = QColor(255, 170, 0);
+    errCol = Qt::red;
+}
+
+ReportHighlighter::~ReportHighlighter()
+{
+}
+
+void ReportHighlighter::highlightBlock (const QString & text)
+{
+    if (text.isEmpty())
+        return;
+    TextBlockData* ud = static_cast<TextBlockData*>(this->currentBlockUserData());
+    if (!ud) {
+        ud = new TextBlockData;
+        this->setCurrentBlockUserData(ud);
+    }
+
+    TextBlockData::State b;
+    b.length = text.length();
+    b.type = this->type;
+    ud->block.append(b);
+
+    QVector<TextBlockData::State> block = ud->block;
+    int start = 0;
+    for (QVector<TextBlockData::State>::Iterator it = block.begin(); it != block.end(); ++it) {
+        switch (it->type)
+        {
+        case Message:
+            setFormat(start, it->length-start, txtCol);
+            break;
+        case Warning:
+            setFormat(start, it->length-start, warnCol);
+            break;
+        case Error:
+            setFormat(start, it->length-start, errCol);
+            break;
+        case LogText:
+            setFormat(start, it->length-start, logCol);
+            break;
+        default:
+            break;
+        }
+
+        start = it->length;
+    }
+}
+
+void ReportHighlighter::setParagraphType(ReportHighlighter::Paragraph t)
+{
+    type = t;
+}
+
+void ReportHighlighter::setTextColor( const QColor& col )
+{
+    txtCol = col;
+}
+
+void ReportHighlighter::setLogColor( const QColor& col )
+{
+    logCol = col;
+}
+
+void ReportHighlighter::setWarningColor( const QColor& col )
+{
+    warnCol = col;
+}
+
+void ReportHighlighter::setErrorColor( const QColor& col )
+{
+    errCol = col;
+}
+
+// ----------------------------------------------------------
+
+/**
+ * The CustomReportEvent class is used to send report events in the methods Log(), 
+ * Error(), Warning() and Message() of the ReportOutput class to itself instead of
+ * printing the messages directly in its text view.
+ *
+ * This makes the methods Log(), Error(), Warning() and Message() thread-safe.
+ * @author Werner Mayer
+ */
+class CustomReportEvent : public QEvent
+{
+public:
+    CustomReportEvent(ReportHighlighter::Paragraph p, const QString& s)
+    : QEvent(QEvent::Type(QEvent::User)) 
+    { par = p; msg = s;}
+    ~CustomReportEvent()
+    { }
+    const QString& message() const
+    { return msg; }
+    ReportHighlighter::Paragraph messageType() const
+    { return par; }
+private:
+    ReportHighlighter::Paragraph par;
+    QString msg;
+};
+
+// ----------------------------------------------------------
+
+/**
+ * The ReportOutputObserver class is used to check if messages sent to the
+ * report view are warnings or errors, and if so and if the user has not
+ * disabled this in preferences, the report view is toggled on so the
+ * user always gets the warnings/errors
+ */
+
+ReportOutputObserver::ReportOutputObserver(ReportOutput *report)
+{
+    this->reportView = report;
+}
+
+bool ReportOutputObserver::eventFilter(QObject *obj, QEvent *event)
+{
+    if (event->type() == QEvent::User && obj == reportView.data()) {
+        CustomReportEvent* cr = dynamic_cast<CustomReportEvent*>(event);
+        if (cr) {
+            ReportHighlighter::Paragraph msgType = cr->messageType();
+            if (msgType == ReportHighlighter::Error || msgType == ReportHighlighter::Warning){
+                ParameterGrp::handle group = App::GetApplication().GetUserParameter().
+                        GetGroup("BaseApp")->GetGroup("Preferences")->GetGroup("OutputWindow");
+
+                if (group->GetBool("checkShowReportViewOnWarningOrError", true)) {
+                    // get the QDockWidget parent of the report view
+                    QDockWidget* dw = nullptr;
+                    QWidget* par = reportView->parentWidget();
+                    while (par) {
+                        dw = qobject_cast<QDockWidget*>(par);
+                        if (dw)
+                            break;
+                        par = par->parentWidget();
+                    }
+
+                    if (dw && !dw->toggleViewAction()->isChecked()) {
+                        dw->toggleViewAction()->activate(QAction::Trigger);
+                    }
+                }
+            }
+        }
+        return false;  //true would prevent the messages reaching the report view
+    }
+
+    // standard event processing
+    return QObject::eventFilter(obj, event);
+}
+
+// ----------------------------------------------------------
+
+class ReportOutput::Data
+{
+public:
+    Data()
+    {
+        if (!default_stdout) {
+            Base::PyGILStateLocker lock;
+            default_stdout = PySys_GetObject(const_cast<char*>("stdout"));
+            replace_stdout = new OutputStdout();
+            redirected_stdout = false;
+        }
+
+        if (!default_stderr) {
+            Base::PyGILStateLocker lock;
+            default_stderr = PySys_GetObject(const_cast<char*>("stderr"));
+            replace_stderr = new OutputStderr();
+            redirected_stderr = false;
+        }
+    }
+    ~Data()
+    {
+        if (replace_stdout) {
+            Py_DECREF(replace_stdout);
+            replace_stdout = 0;
+        }
+
+        if (replace_stderr) {
+            Py_DECREF(replace_stderr);
+            replace_stderr = 0;
+        }
+    }
+
+    // make them static because redirection should done only once
+    static bool redirected_stdout;
+    static PyObject* default_stdout;
+    static PyObject* replace_stdout;
+
+    static bool redirected_stderr;
+    static PyObject* default_stderr;
+    static PyObject* replace_stderr;
+};
+
+bool ReportOutput::Data::redirected_stdout = false;
+PyObject* ReportOutput::Data::default_stdout = 0;
+PyObject* ReportOutput::Data::replace_stdout = 0;
+
+bool ReportOutput::Data::redirected_stderr = false;
+PyObject* ReportOutput::Data::default_stderr = 0;
+PyObject* ReportOutput::Data::replace_stderr = 0;
+
+/* TRANSLATOR Gui::DockWnd::ReportOutput */
+
+/**
+ *  Constructs a ReportOutput which is a child of 'parent', with the 
+ *  name 'name' and widget flags set to 'f' 
+ */
+ReportOutput::ReportOutput(QWidget* parent)
+  : QTextEdit(parent), WindowParameter("OutputWindow"), d(new Data), gotoEnd(false)
+{
+    bLog = false;
+    reportHl = new ReportHighlighter(this);
+
+    restoreFont();
+    setReadOnly(true);
+    clear();
+    setHorizontalScrollBarPolicy(Qt::ScrollBarAlwaysOff);
+
+    Base::Console().AttachObserver(this);
+    getWindowParameter()->Attach(this);
+
+    getWindowParameter()->NotifyAll();
+    _prefs = WindowParameter::getDefaultParameter()->GetGroup("Editor");
+    _prefs->Attach(this);
+    _prefs->Notify("FontSize");
+
+#ifdef FC_DEBUG
+    messageSize = _prefs->GetInt("LogMessageSize",0);
+#else
+    messageSize = _prefs->GetInt("LogMessageSize",2048);
+#endif
+
+    // scroll to bottom at startup to make sure that last appended text is visible
+    ensureCursorVisible();
+}
+
+/**
+ *  Destroys the object and frees any allocated resources
+ */
+ReportOutput::~ReportOutput()
+{
+    getWindowParameter()->Detach(this);
+    _prefs->Detach(this);
+    Base::Console().DetachObserver(this);
+    delete reportHl;
+    delete d;
+}
+
+void ReportOutput::restoreFont()
+{
+    QFont serifFont(QLatin1String("Courier"), 10, QFont::Normal);
+    setFont(serifFont);
+}
+
+void ReportOutput::SendLog(const std::string& msg, Base::LogStyle level)
+{
+    ReportHighlighter::Paragraph style = ReportHighlighter::LogText;
+    switch (level) {
+        case Base::LogStyle::Warning:
+            style = ReportHighlighter::Warning;
+            break;
+        case Base::LogStyle::Message:
+            style = ReportHighlighter::Message;
+            break;
+        case Base::LogStyle::Error:
+            style = ReportHighlighter::Error;
+            break;
+        case Base::LogStyle::Log:
+            style = ReportHighlighter::LogText;
+            break;
+    }
+
+    QString qMsg = QString::fromUtf8(msg.c_str());
+
+    // This truncates log messages that are too long
+    if (style == ReportHighlighter::LogText) {
+        if (messageSize > 0 && qMsg.size()>messageSize) {
+            qMsg.truncate(messageSize);
+            qMsg += QString::fromLatin1("...\n");
+        }
+    }
+
+    // Send the event to itself to allow thread-safety. Qt will delete it when done.
+    CustomReportEvent* ev = new CustomReportEvent(style, qMsg);
+    QApplication::postEvent(this, ev);
+}
+
+void ReportOutput::customEvent ( QEvent* ev )
+{
+    // Appends the text stored in the event to the text view
+    if ( ev->type() ==  QEvent::User ) {
+        CustomReportEvent* ce = (CustomReportEvent*)ev;
+        reportHl->setParagraphType(ce->messageType());
+
+        QTextCursor cursor(this->document());
+        cursor.beginEditBlock();
+        cursor.movePosition(QTextCursor::End);
+        cursor.insertText(ce->message());
+        cursor.endEditBlock();
+        if (gotoEnd) {
+            setTextCursor(cursor);
+        }
+        ensureCursorVisible();
+    }
+}
+
+void ReportOutput::changeEvent(QEvent *ev)
+{
+    if (ev->type() == QEvent::StyleChange) {
+        QPalette pal = palette();
+        QColor color = pal.windowText().color();
+        unsigned int text = (color.red() << 24) | (color.green() << 16) | (color.blue() << 8);
+        unsigned long value = static_cast<unsigned long>(text);
+        // if this parameter is not already set use the style's window text color
+        value = getWindowParameter()->GetUnsigned("colorText", value);
+        getWindowParameter()->SetUnsigned("colorText", value);
+    }
+    QTextEdit::changeEvent(ev);
+}
+
+void ReportOutput::contextMenuEvent ( QContextMenuEvent * e )
+{
+    QMenu* menu = createStandardContextMenu();
+    QAction* first = menu->actions().front();
+
+    QMenu* submenu = new QMenu( menu );
+    QAction* logAct = submenu->addAction(tr("Logging"), this, SLOT(onToggleLogging()));
+    logAct->setCheckable(true);
+    logAct->setChecked(bLog);
+
+    QAction* wrnAct = submenu->addAction(tr("Warning"), this, SLOT(onToggleWarning()));
+    wrnAct->setCheckable(true);
+    wrnAct->setChecked(bWrn);
+
+    QAction* errAct = submenu->addAction(tr("Error"), this, SLOT(onToggleError()));
+    errAct->setCheckable(true);
+    errAct->setChecked(bErr);
+
+    submenu->addSeparator();
+
+    QAction* stdoutAct = submenu->addAction(tr("Redirect Python output"), this, SLOT(onToggleRedirectPythonStdout()));
+    stdoutAct->setCheckable(true);
+    stdoutAct->setChecked(d->redirected_stdout);
+
+    QAction* stderrAct = submenu->addAction(tr("Redirect Python errors"), this, SLOT(onToggleRedirectPythonStderr()));
+    stderrAct->setCheckable(true);
+    stderrAct->setChecked(d->redirected_stderr);
+
+    submenu->addSeparator();
+    QAction* botAct = submenu->addAction(tr("Go to end"), this, SLOT(onToggleGoToEnd()));
+    botAct->setCheckable(true);
+    botAct->setChecked(gotoEnd);
+
+    submenu->setTitle(tr("Options"));
+    menu->insertMenu(first, submenu);
+    menu->insertSeparator(first);
+
+    menu->addAction(tr("Clear"), this, SLOT(clear()));
+    menu->addSeparator();
+    menu->addAction(tr("Save As..."), this, SLOT(onSaveAs()));
+
+    menu->exec(e->globalPos());
+    delete menu;
+}
+
+void ReportOutput::onSaveAs()
+{
+    QString fn = QFileDialog::getSaveFileName(this, tr("Save Report Output"), QString(),
+        QString::fromLatin1("%1 (*.txt *.log)").arg(tr("Plain Text Files")));
+    if (!fn.isEmpty()) {
+        QFileInfo fi(fn);
+        if (fi.completeSuffix().isEmpty())
+            fn += QLatin1String(".log");
+        QFile f(fn);
+        if (f.open(QIODevice::WriteOnly)) {
+            QTextStream t (&f);
+            t << toPlainText();
+            f.close();
+        }
+    }
+}
+
+bool ReportOutput::isError() const
+{
+    return bErr;
+}
+
+bool ReportOutput::isWarning() const
+{
+    return bWrn;
+}
+
+bool ReportOutput::isLogging() const
+{
+    return bLog;
+}
+
+void ReportOutput::onToggleError()
+{
+    bErr = bErr ? false : true;
+    getWindowParameter()->SetBool( "checkError", bErr );
+}
+
+void ReportOutput::onToggleShowReportViewOnWarningOrError(){
+    bool show = getWindowParameter()->GetBool("checkShowReportViewOnWarningOrError", true);
+    getWindowParameter()->SetBool("checkShowReportViewOnWarningOrError", !show);
+}
+void ReportOutput::onToggleWarning()
+{
+    bWrn = bWrn ? false : true;
+    getWindowParameter()->SetBool( "checkWarning", bWrn );
+}
+
+void ReportOutput::onToggleLogging()
+{
+    bLog = bLog ? false : true;
+    getWindowParameter()->SetBool( "checkLogging", bLog );
+}
+
+void ReportOutput::onToggleRedirectPythonStdout()
+{
+    if (d->redirected_stdout) {
+        d->redirected_stdout = false;
+        Base::PyGILStateLocker lock;
+        PySys_SetObject(const_cast<char*>("stdout"), d->default_stdout);
+    }
+    else {
+        d->redirected_stdout = true;
+        Base::PyGILStateLocker lock;
+        PySys_SetObject(const_cast<char*>("stdout"), d->replace_stdout);
+    }
+
+    getWindowParameter()->SetBool("RedirectPythonOutput", d->redirected_stdout);
+}
+
+void ReportOutput::onToggleRedirectPythonStderr()
+{
+    if (d->redirected_stderr) {
+        d->redirected_stderr = false;
+        Base::PyGILStateLocker lock;
+        PySys_SetObject(const_cast<char*>("stderr"), d->default_stderr);
+    }
+    else {
+        d->redirected_stderr = true;
+        Base::PyGILStateLocker lock;
+        PySys_SetObject(const_cast<char*>("stderr"), d->replace_stderr);
+    }
+
+    getWindowParameter()->SetBool("RedirectPythonErrors", d->redirected_stderr);
+}
+
+void ReportOutput::onToggleGoToEnd()
+{
+    gotoEnd = gotoEnd ? false : true;
+    getWindowParameter()->SetBool( "checkGoToEnd", gotoEnd );
+}
+
+void ReportOutput::OnChange(Base::Subject<const char*> &rCaller, const char * sReason)
+{
+    ParameterGrp& rclGrp = ((ParameterGrp&)rCaller);
+    if (strcmp(sReason, "checkLogging") == 0) {
+        bLog = rclGrp.GetBool( sReason, bLog );
+    }
+    else if (strcmp(sReason, "checkWarning") == 0) {
+        bWrn = rclGrp.GetBool( sReason, bWrn );
+    }
+    else if (strcmp(sReason, "checkError") == 0) {
+        bErr = rclGrp.GetBool( sReason, bErr );
+    }
+    else if (strcmp(sReason, "colorText") == 0) {
+        unsigned long col = rclGrp.GetUnsigned( sReason );
+        reportHl->setTextColor( QColor( (col >> 24) & 0xff,(col >> 16) & 0xff,(col >> 8) & 0xff) );
+    }
+    else if (strcmp(sReason, "colorLogging") == 0) {
+        unsigned long col = rclGrp.GetUnsigned( sReason );
+        reportHl->setLogColor( QColor( (col >> 24) & 0xff,(col >> 16) & 0xff,(col >> 8) & 0xff) );
+    }
+    else if (strcmp(sReason, "colorWarning") == 0) {
+        unsigned long col = rclGrp.GetUnsigned( sReason );
+        reportHl->setWarningColor( QColor( (col >> 24) & 0xff,(col >> 16) & 0xff,(col >> 8) & 0xff) );
+    }
+    else if (strcmp(sReason, "colorError") == 0) {
+        unsigned long col = rclGrp.GetUnsigned( sReason );
+        reportHl->setErrorColor( QColor( (col >> 24) & 0xff,(col >> 16) & 0xff,(col >> 8) & 0xff) );
+    }
+    else if (strcmp(sReason, "checkGoToEnd") == 0) {
+        gotoEnd = rclGrp.GetBool(sReason, gotoEnd);
+    }
+    else if (strcmp(sReason, "FontSize") == 0 || strcmp(sReason, "Font") == 0) {
+        int fontSize = rclGrp.GetInt("FontSize", 10);
+        QString fontFamily = QString::fromLatin1(rclGrp.GetASCII("Font", "Courier").c_str());
+        
+        QFont font(fontFamily, fontSize);
+        setFont(font);
+        QFontMetrics metric(font);
+        int width = metric.width(QLatin1String("0000"));
+        setTabStopWidth(width);
+    }
+    else if (strcmp(sReason, "RedirectPythonOutput") == 0) {
+        bool checked = rclGrp.GetBool(sReason, true);
+        if (checked != d->redirected_stdout)
+            onToggleRedirectPythonStdout();
+    }
+    else if (strcmp(sReason, "RedirectPythonErrors") == 0) {
+        bool checked = rclGrp.GetBool(sReason, true);
+        if (checked != d->redirected_stderr)
+            onToggleRedirectPythonStderr();
+    }else if(strcmp(sReason, "LogMessageSize") == 0) {
+#ifdef FC_DEBUG
+        messageSize = rclGrp.GetInt(sReason,0);
+#else
+        messageSize = rclGrp.GetInt(sReason,2048);
+#endif
+    }
+}
+
+#include "moc_ReportView.cpp"