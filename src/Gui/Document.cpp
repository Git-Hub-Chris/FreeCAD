--- conflicted
+++ resolved
@@ -1,2217 +1,2201 @@
-/***************************************************************************
- *   Copyright (c) 2004 Jürgen Riegel <juergen.riegel@web.de>              *
- *                                                                         *
- *   This file is part of the FreeCAD CAx development system.              *
- *                                                                         *
- *   This library is free software; you can redistribute it and/or         *
- *   modify it under the terms of the GNU Library General Public           *
- *   License as published by the Free Software Foundation; either          *
- *   version 2 of the License, or (at your option) any later version.      *
- *                                                                         *
- *   This library  is distributed in the hope that it will be useful,      *
- *   but WITHOUT ANY WARRANTY; without even the implied warranty of        *
- *   MERCHANTABILITY or FITNESS FOR A PARTICULAR PURPOSE.  See the         *
- *   GNU Library General Public License for more details.                  *
- *                                                                         *
- *   You should have received a copy of the GNU Library General Public     *
- *   License along with this library; see the file COPYING.LIB. If not,    *
- *   write to the Free Software Foundation, Inc., 59 Temple Place,         *
- *   Suite 330, Boston, MA  02111-1307, USA                                *
- *                                                                         *
- ***************************************************************************/
-
-
-#include "PreCompiled.h"
-
-#ifndef _PreComp_
-# include <algorithm>
-# include <QAbstractButton>
-# include <qapplication.h>
-# include <qdir.h>
-# include <qfileinfo.h>
-# include <QKeySequence>
-# include <qmessagebox.h>
-# include <qstatusbar.h>
-# include <boost/signals2.hpp>
-# include <boost/bind.hpp>
-# include <Inventor/actions/SoSearchAction.h>
-# include <Inventor/nodes/SoSeparator.h>
-#endif
-
-#include <Base/Console.h>
-#include <Base/Exception.h>
-#include <Base/Matrix.h>
-#include <Base/Reader.h>
-#include <Base/Writer.h>
-#include <Base/Tools.h>
-
-#include <App/Document.h>
-#include <App/DocumentObject.h>
-#include <App/DocumentObjectGroup.h>
-#include <App/Transactions.h>
-#include <App/GeoFeatureGroupExtension.h>
-
-#include "Application.h"
-#include "MainWindow.h"
-#include "Tree.h"
-#include "Document.h"
-#include "DocumentPy.h"
-#include "Command.h"
-#include "Control.h"
-#include "FileDialog.h"
-#include "View3DInventor.h"
-#include "View3DInventorViewer.h"
-#include "BitmapFactory.h"
-#include "ViewProviderDocumentObject.h"
-#include "ViewProviderDocumentObjectGroup.h"
-#include "Selection.h"
-#include "WaitCursor.h"
-#include "Thumbnail.h"
-#include "ViewProviderLink.h"
-
-FC_LOG_LEVEL_INIT("Gui",true,true)
-
-using namespace Gui;
-
-namespace Gui {
-
-// Pimpl class
-struct DocumentP
-{
-    Thumbnail thumb;
-    int        _iWinCount;
-    int        _iDocId;
-    bool       _isClosing;
-    bool       _isModified;
-    bool       _isTransacting;
-    int                         _editMode;
-    ViewProvider*               _editViewProvider;
-    ViewProviderDocumentObject* _editViewProviderParent;
-    std::string                 _editSubname;
-    std::string                 _editSubElement;
-    Base::Matrix4D              _editingTransform;
-    Application*    _pcAppWnd;
-    // the doc/Document
-    App::Document*  _pcDocument;
-    /// List of all registered views
-    std::list<Gui::BaseView*> baseViews;
-    /// List of all registered views
-    std::list<Gui::BaseView*> passiveViews;
-    std::map<const App::DocumentObject*,ViewProviderDocumentObject*> _ViewProviderMap;
-    std::map<SoSeparator *,ViewProviderDocumentObject*> _CoinMap;
-    std::map<std::string,ViewProvider*> _ViewProviderMapAnnotation;
-
-    typedef boost::signals2::connection Connection;
-    Connection connectNewObject;
-    Connection connectDelObject;
-    Connection connectCngObject;
-    Connection connectRenObject;
-    Connection connectActObject;
-    Connection connectSaveDocument;
-    Connection connectRestDocument;
-    Connection connectStartLoadDocument;
-    Connection connectFinishLoadDocument;
-    Connection connectShowHidden;
-    Connection connectFinishRestoreObject;
-    Connection connectExportObjects;
-    Connection connectImportObjects;
-    Connection connectFinishImportObjects;
-    Connection connectUndoDocument;
-    Connection connectRedoDocument;
-    Connection connectRecomputed;
-    Connection connectSkipRecompute;
-    Connection connectTransactionAppend;
-    Connection connectTransactionRemove;
-    Connection connectTouchedObject;
-    Connection connectChangePropertyEditor;
-
-    typedef boost::signals2::shared_connection_block ConnectionBlock;
-    ConnectionBlock connectActObjectBlocker;
-};
-
-} // namespace Gui
-
-/* TRANSLATOR Gui::Document */
-
-/// @namespace Gui @class Document
-
-int Document::_iDocCount = 0;
-
-Document::Document(App::Document* pcDocument,Application * app)
-{
-    d = new DocumentP;
-    d->_iWinCount = 1;
-    // new instance
-    d->_iDocId = (++_iDocCount);
-    d->_isClosing = false;
-    d->_isModified = false;
-    d->_isTransacting = false;
-    d->_pcAppWnd = app;
-    d->_pcDocument = pcDocument;
-    d->_editViewProvider = 0;
-    d->_editViewProviderParent = 0;
-    d->_editMode = 0;
-
-    // Setup the connections
-    d->connectNewObject = pcDocument->signalNewObject.connect
-        (boost::bind(&Gui::Document::slotNewObject, this, _1));
-    d->connectDelObject = pcDocument->signalDeletedObject.connect
-        (boost::bind(&Gui::Document::slotDeletedObject, this, _1));
-    d->connectCngObject = pcDocument->signalChangedObject.connect
-        (boost::bind(&Gui::Document::slotChangedObject, this, _1, _2));
-    d->connectRenObject = pcDocument->signalRelabelObject.connect
-        (boost::bind(&Gui::Document::slotRelabelObject, this, _1));
-    d->connectActObject = pcDocument->signalActivatedObject.connect
-        (boost::bind(&Gui::Document::slotActivatedObject, this, _1));
-    d->connectActObjectBlocker = boost::signals2::shared_connection_block
-        (d->connectActObject, false);
-    d->connectSaveDocument = pcDocument->signalSaveDocument.connect
-        (boost::bind(&Gui::Document::Save, this, _1));
-    d->connectRestDocument = pcDocument->signalRestoreDocument.connect
-        (boost::bind(&Gui::Document::Restore, this, _1));
-    d->connectStartLoadDocument = App::GetApplication().signalStartRestoreDocument.connect
-        (boost::bind(&Gui::Document::slotStartRestoreDocument, this, _1));
-    d->connectFinishLoadDocument = App::GetApplication().signalFinishRestoreDocument.connect
-        (boost::bind(&Gui::Document::slotFinishRestoreDocument, this, _1));
-    d->connectShowHidden = App::GetApplication().signalShowHidden.connect
-        (boost::bind(&Gui::Document::slotShowHidden, this, _1));
-
-    d->connectChangePropertyEditor = pcDocument->signalChangePropertyEditor.connect
-        (boost::bind(&Gui::Document::slotChangePropertyEditor, this, _1, _2));
-    d->connectFinishRestoreObject = pcDocument->signalFinishRestoreObject.connect
-        (boost::bind(&Gui::Document::slotFinishRestoreObject, this, _1));
-    d->connectExportObjects = pcDocument->signalExportViewObjects.connect
-        (boost::bind(&Gui::Document::exportObjects, this, _1, _2));
-    d->connectImportObjects = pcDocument->signalImportViewObjects.connect
-        (boost::bind(&Gui::Document::importObjects, this, _1, _2, _3));
-    d->connectFinishImportObjects = pcDocument->signalFinishImportObjects.connect
-        (boost::bind(&Gui::Document::slotFinishImportObjects, this, _1));
-        
-    d->connectUndoDocument = pcDocument->signalUndo.connect
-        (boost::bind(&Gui::Document::slotUndoDocument, this, _1));
-    d->connectRedoDocument = pcDocument->signalRedo.connect
-        (boost::bind(&Gui::Document::slotRedoDocument, this, _1));
-    d->connectRecomputed = pcDocument->signalRecomputed.connect
-        (boost::bind(&Gui::Document::slotRecomputed, this, _1));
-    d->connectSkipRecompute = pcDocument->signalSkipRecompute.connect
-        (boost::bind(&Gui::Document::slotSkipRecompute, this, _1, _2));
-    d->connectTouchedObject = pcDocument->signalTouchedObject.connect
-        (boost::bind(&Gui::Document::slotTouchedObject, this, _1));
-
-    d->connectTransactionAppend = pcDocument->signalTransactionAppend.connect
-        (boost::bind(&Gui::Document::slotTransactionAppend, this, _1, _2));
-    d->connectTransactionRemove = pcDocument->signalTransactionRemove.connect
-        (boost::bind(&Gui::Document::slotTransactionRemove, this, _1, _2));
-    // pointer to the python class
-    // NOTE: As this Python object doesn't get returned to the interpreter we
-    // mustn't increment it (Werner Jan-12-2006)
-    _pcDocPy = new Gui::DocumentPy(this);
-
-    if (App::GetApplication().GetParameterGroupByPath
-        ("User parameter:BaseApp/Preferences/Document")->GetBool("UsingUndo",true)){
-        d->_pcDocument->setUndoMode(1);
-        // set the maximum stack size
-        d->_pcDocument->setMaxUndoStackSize(App::GetApplication().GetParameterGroupByPath("User parameter:BaseApp/Preferences/Document")->GetInt("MaxUndoSize",20));
-    }
-}
-
-Document::~Document()
-{
-    // disconnect everything to avoid to be double-deleted
-    // in case an exception is raised somewhere
-    d->connectNewObject.disconnect();
-    d->connectDelObject.disconnect();
-    d->connectCngObject.disconnect();
-    d->connectRenObject.disconnect();
-    d->connectActObject.disconnect();
-    d->connectSaveDocument.disconnect();
-    d->connectRestDocument.disconnect();
-    d->connectStartLoadDocument.disconnect();
-    d->connectFinishLoadDocument.disconnect();
-    d->connectShowHidden.disconnect();
-    d->connectFinishRestoreObject.disconnect();
-    d->connectExportObjects.disconnect();
-    d->connectImportObjects.disconnect();
-    d->connectFinishImportObjects.disconnect();
-    d->connectUndoDocument.disconnect();
-    d->connectRedoDocument.disconnect();
-    d->connectRecomputed.disconnect();
-    d->connectSkipRecompute.disconnect();
-    d->connectTransactionAppend.disconnect();
-    d->connectTransactionRemove.disconnect();
-    d->connectTouchedObject.disconnect();
-    d->connectChangePropertyEditor.disconnect();
-
-    // e.g. if document gets closed from within a Python command
-    d->_isClosing = true;
-    // calls Document::detachView() and alter the view list
-    std::list<Gui::BaseView*> temp = d->baseViews;
-    for(std::list<Gui::BaseView*>::iterator it=temp.begin();it!=temp.end();++it)
-        (*it)->deleteSelf();
-
-    std::map<const App::DocumentObject*,ViewProviderDocumentObject*>::iterator jt;
-    for (jt = d->_ViewProviderMap.begin();jt != d->_ViewProviderMap.end(); ++jt)
-        delete jt->second;
-    std::map<std::string,ViewProvider*>::iterator it2;
-    for (it2 = d->_ViewProviderMapAnnotation.begin();it2 != d->_ViewProviderMapAnnotation.end(); ++it2)
-        delete it2->second;
-
-    // remove the reference from the object
-    Base::PyGILStateLocker lock;
-    _pcDocPy->setInvalid();
-    _pcDocPy->DecRef();
-    delete d;
-}
-
-//*****************************************************************************************************
-// 3D viewer handling
-//*****************************************************************************************************
-
-bool Document::setEdit(Gui::ViewProvider* p, int ModNum, const char *subname)
-{
-    ViewProviderDocumentObject* vp = dynamic_cast<ViewProviderDocumentObject*>(p);
-    if (!vp) {
-        FC_ERR("cannot edit non ViewProviderDocumentObject");
-        return false;
-    }
-    auto obj = vp->getObject();
-    if(!obj->getNameInDocument()) {
-        FC_ERR("cannot edit detached object");
-        return false;
-    }
-
-    std::string _subname;
-    if(!subname || !subname[0]) {
-        // No subname reference is given, we try to extract one from the current
-        // selection in order to obtain the correct transformation matrix below
-        auto sels = Gui::Selection().getCompleteSelection(false);
-        App::DocumentObject *parentObj = 0;
-        for(auto &sel : sels) {
-            if(!sel.pObject || !sel.pObject->getNameInDocument())
-                continue;
-            if(!parentObj)
-                parentObj = sel.pObject;
-            else if(parentObj!=sel.pObject) {
-                FC_LOG("Cannot deduce subname for editing, more than one parent?");
-                parentObj = 0;
-                break;
-            }
-            auto sobj = parentObj->getSubObject(sel.SubName);
-            if(!sobj || (sobj!=obj && sobj->getLinkedObject(true)!= obj)) {
-                FC_LOG("Cannot deduce subname for editing, subname mismatch");
-                parentObj = 0;
-                break;
-            }
-            _subname = sel.SubName;
-        }
-        if(parentObj) {
-            FC_LOG("deduced editing reference " << parentObj->getFullName() << '.' << _subname);
-            subname = _subname.c_str();
-            obj = parentObj;
-            vp = dynamic_cast<ViewProviderDocumentObject*>(
-                    Application::Instance->getViewProvider(obj));
-            if(!vp || !vp->getDocument()) {
-                FC_ERR("invliad view provider for parent object");
-                return false;
-            }
-            if(vp->getDocument()!=this)
-                return vp->getDocument()->setEdit(vp,ModNum,subname);
-        }
-    }
-
-    if (d->_ViewProviderMap.find(obj) == d->_ViewProviderMap.end()) {
-        // We can actually support editing external object, by calling
-        // View3DInventViewer::setupEditingRoot() before exiting from
-        // ViewProvider::setEditViewer(), which transfer all child node of the view
-        // provider into an editing node inside the viewer of this document. And
-        // that's may actually be the case, as the subname referenced sub object
-        // is allowed to be in other documents. 
-        //
-        // We just disabling editing external parent object here, for bug
-        // tracking purpose. Because, bringing an unrelated external object to
-        // the current view for editing will confuse user, and is certainly a
-        // bug. By right, the top parent object should always belong to the
-<<<<<<< HEAD
-        // editing document, and the acutally editing sub object can be
-=======
-        // editing document, and the actually editing sub object can be
->>>>>>> 3c4d5983
-        // external.
-        //
-        // So, you can either call setEdit() with subname set to 0, which cause
-        // the code above to auto detect selection context, and dispatch the
-        // editing call to the correct document. Or, supply subname yourself,
-        // and make sure you get the document right.
-        //
-        FC_ERR("cannot edit object '" << obj->getNameInDocument() << "': not found in document "
-                << "'" << getDocument()->getName() << "'");
-        return false;
-    }
-
-    d->_editingTransform = Base::Matrix4D();
-    // Geo feature group now handles subname like link group. So no need of the
-    // following code.
-    //
-    // if(!subname || !subname[0]) {
-    //     auto group = App::GeoFeatureGroupExtension::getGroupOfObject(obj);
-    //     if(group) {
-    //         auto ext = group->getExtensionByType<App::GeoFeatureGroupExtension>();
-    //         d->_editingTransform = ext->globalGroupPlacement().toMatrix();
-    //     }
-    // }
-    auto sobj = obj->getSubObject(subname,0,&d->_editingTransform);
-    if(!sobj || !sobj->getNameInDocument()) {
-        FC_ERR("Invalid sub object '" << obj->getFullName() 
-                << '.' << (subname?subname:"") << "'");
-        return false;
-    }
-    auto svp = vp;
-    if(sobj!=obj) {
-        svp = dynamic_cast<ViewProviderDocumentObject*>(
-                Application::Instance->getViewProvider(sobj));
-        if(!svp) {
-            FC_ERR("Cannot edit '" << sobj->getFullName() << "' without view provider");
-            return false;
-        }
-    }
-
-    View3DInventor *activeView = dynamic_cast<View3DInventor *>(getActiveView());
-    // if the currently active view is not the 3d view search for it and activate it
-    if (!activeView) {
-        activeView = dynamic_cast<View3DInventor *>(getViewOfViewProvider(vp));
-        if(!activeView){
-            FC_ERR("cannot edit without active view");
-            return false;
-        }
-    }
-    getMainWindow()->setActiveWindow(activeView);
-    Application::Instance->setEditDocument(this);
-
-    d->_editViewProviderParent = vp;
-    d->_editSubElement.clear();
-    d->_editSubname.clear();
-    if(subname) {
-        const char *element = Data::ComplexGeoData::findElementName(subname);
-        if(element) {
-            d->_editSubname = std::string(subname,element-subname);
-            d->_editSubElement = element;
-        }else
-            d->_editSubname = subname;
-    }
-
-    d->_editMode = ModNum;
-    d->_editViewProvider = svp->startEditing(ModNum);
-    if(!d->_editViewProvider) {
-        d->_editViewProviderParent = 0;
-        FC_LOG("object '" << sobj->getFullName() << "' refuse to edit");
-        return false;
-    }
-    activeView->getViewer()->setEditingViewProvider(d->_editViewProvider,ModNum);
-    Gui::TaskView::TaskDialog* dlg = Gui::Control().activeDialog();
-    if (dlg)
-        dlg->setDocumentName(this->getDocument()->getName());
-    if (d->_editViewProvider->isDerivedFrom(ViewProviderDocumentObject::getClassTypeId())) 
-        signalInEdit(*(static_cast<ViewProviderDocumentObject*>(d->_editViewProvider)));
-
-    App::AutoTransaction::setEnable(false);
-    return true;
-}
-
-const Base::Matrix4D &Document::getEditingTransform() const {
-    return d->_editingTransform;
-}
-
-void Document::setEditingTransform(const Base::Matrix4D &mat) {
-    d->_editingTransform = mat;
-    View3DInventor *activeView = dynamic_cast<View3DInventor *>(getActiveView());
-    if (activeView) 
-        activeView->getViewer()->setEditingTransform(mat);
-}
-
-void Document::resetEdit(void) {
-    Application::Instance->setEditDocument(0);
-}
-
-void Document::_resetEdit(void)
-{
-    std::list<Gui::BaseView*>::iterator it;
-    if (d->_editViewProvider) {
-        for (it = d->baseViews.begin();it != d->baseViews.end();++it) {
-            View3DInventor *activeView = dynamic_cast<View3DInventor *>(*it);
-            if (activeView)
-                activeView->getViewer()->resetEditingViewProvider();
-        }
-
-        d->_editViewProvider->finishEditing();
-        if (d->_editViewProvider->isDerivedFrom(ViewProviderDocumentObject::getClassTypeId())) 
-            signalResetEdit(*(static_cast<ViewProviderDocumentObject*>(d->_editViewProvider)));
-        d->_editViewProvider = 0;
-
-        // The logic below is not necessary anymore, because this method is
-        // changed into a private one,  _resetEdit(). And the exposed
-        // resetEdit() above calls into Application->setEditDocument(0) which
-<<<<<<< HEAD
-        // will prevent recrusive calling.
-=======
-        // will prevent recursive calling.
->>>>>>> 3c4d5983
-#if 0
-        // Nullify the member variable before calling finishEditing().
-        // This is to avoid a possible stack overflow when a view provider wrongly
-        // invokes the document's resetEdit() method.
-        ViewProvider* editViewProvider = d->_editViewProvider;
-        d->_editViewProvider = nullptr;
-
-        editViewProvider->finishEditing();
-        if (editViewProvider->isDerivedFrom(ViewProviderDocumentObject::getClassTypeId()))
-            signalResetEdit(*(static_cast<ViewProviderDocumentObject*>(editViewProvider)));
-#endif
-    }
-    d->_editViewProviderParent = 0;
-    if(Application::Instance->editDocument() == this)
-        Application::Instance->setEditDocument(0);
-}
-
-ViewProvider *Document::getInEdit(ViewProviderDocumentObject **parentVp, 
-        std::string *subname, int *mode, std::string *subelement) const
-{
-    if(parentVp) *parentVp = d->_editViewProviderParent;
-    if(subname) *subname = d->_editSubname;
-    if(subelement) *subelement = d->_editSubElement;
-    if(mode) *mode = d->_editMode;
-
-    if (d->_editViewProvider) {
-        // there is only one 3d view which is in edit mode
-        View3DInventor *activeView = dynamic_cast<View3DInventor *>(getActiveView());
-        if (activeView && activeView->getViewer()->isEditingViewProvider())
-            return d->_editViewProvider;
-    }
-
-    return 0;
-}
-
-void Document::setInEdit(ViewProviderDocumentObject *parentVp, const char *subname) {
-    if (d->_editViewProvider) {
-        d->_editViewProviderParent = parentVp;
-        d->_editSubname = subname?subname:"";
-    }
-}
-
-void Document::setAnnotationViewProvider(const char* name, ViewProvider *pcProvider)
-{
-    std::list<Gui::BaseView*>::iterator vIt;
-
-    // already in ?
-    std::map<std::string,ViewProvider*>::iterator it = d->_ViewProviderMapAnnotation.find(name);
-    if (it != d->_ViewProviderMapAnnotation.end())
-        removeAnnotationViewProvider(name);
-
-    // add 
-    d->_ViewProviderMapAnnotation[name] = pcProvider;
-
-    // cycling to all views of the document
-    for (vIt = d->baseViews.begin();vIt != d->baseViews.end();++vIt) {
-        View3DInventor *activeView = dynamic_cast<View3DInventor *>(*vIt);
-        if (activeView)
-            activeView->getViewer()->addViewProvider(pcProvider);
-    }
-}
-
-ViewProvider * Document::getAnnotationViewProvider(const char* name) const
-{
-    std::map<std::string,ViewProvider*>::const_iterator it = d->_ViewProviderMapAnnotation.find(name);
-    return ( (it != d->_ViewProviderMapAnnotation.end()) ? it->second : 0 );
-}
-
-void Document::removeAnnotationViewProvider(const char* name)
-{
-    std::map<std::string,ViewProvider*>::iterator it = d->_ViewProviderMapAnnotation.find(name);
-    std::list<Gui::BaseView*>::iterator vIt;
-
-    // cycling to all views of the document
-    for (vIt = d->baseViews.begin();vIt != d->baseViews.end();++vIt) {
-        View3DInventor *activeView = dynamic_cast<View3DInventor *>(*vIt);
-        if (activeView)
-            activeView->getViewer()->removeViewProvider(it->second);
-    }
-
-    delete it->second;
-    d->_ViewProviderMapAnnotation.erase(it); 
-}
-
-
-ViewProvider* Document::getViewProvider(const App::DocumentObject* Feat) const
-{
-    std::map<const App::DocumentObject*,ViewProviderDocumentObject*>::const_iterator
-    it = d->_ViewProviderMap.find( Feat );
-    return ( (it != d->_ViewProviderMap.end()) ? it->second : 0 );
-}
-
-std::vector<ViewProvider*> Document::getViewProvidersOfType(const Base::Type& typeId) const
-{
-    std::vector<ViewProvider*> Objects;
-    for (std::map<const App::DocumentObject*,ViewProviderDocumentObject*>::const_iterator it = 
-         d->_ViewProviderMap.begin(); it != d->_ViewProviderMap.end(); ++it ) {
-        if (it->second->getTypeId().isDerivedFrom(typeId))
-            Objects.push_back(it->second);
-    }
-    return Objects;
-}
-
-ViewProvider *Document::getViewProviderByName(const char* name) const
-{
-    // first check on feature name
-    App::DocumentObject *pcFeat = getDocument()->getObject(name);
-
-    if (pcFeat)
-    {
-        std::map<const App::DocumentObject*,ViewProviderDocumentObject*>::const_iterator
-        it = d->_ViewProviderMap.find( pcFeat );
-
-        if (it != d->_ViewProviderMap.end())
-            return it->second;
-    } else {
-        // then try annotation name
-        std::map<std::string,ViewProvider*>::const_iterator it2 = d->_ViewProviderMapAnnotation.find( name );
-
-        if (it2 != d->_ViewProviderMapAnnotation.end())
-            return it2->second;
-    }
-
-    return 0;
-}
-
-bool Document::isShow(const char* name)
-{
-    ViewProvider* pcProv = getViewProviderByName(name);
-    return pcProv ? pcProv->isShow() : false;
-}
-
-/// put the feature in show
-void Document::setShow(const char* name)
-{
-    ViewProvider* pcProv = getViewProviderByName(name);
-
-    if (pcProv && pcProv->getTypeId().isDerivedFrom(ViewProviderDocumentObject::getClassTypeId())) {
-        ((ViewProviderDocumentObject*)pcProv)->Visibility.setValue(true);
-    }
-}
-
-/// set the feature in Noshow
-void Document::setHide(const char* name)
-{
-    ViewProvider* pcProv = getViewProviderByName(name);
-
-    if (pcProv && pcProv->getTypeId().isDerivedFrom(ViewProviderDocumentObject::getClassTypeId())) {
-        ((ViewProviderDocumentObject*)pcProv)->Visibility.setValue(false);
-    }
-}
-
-/// set the feature in Noshow
-void Document::setPos(const char* name, const Base::Matrix4D& rclMtrx)
-{
-    ViewProvider* pcProv = getViewProviderByName(name);
-    if (pcProv)
-        pcProv->setTransformation(rclMtrx);
-
-}
-
-//*****************************************************************************************************
-// Document
-//*****************************************************************************************************
-void Document::slotNewObject(const App::DocumentObject& Obj)
-{
-    ViewProviderDocumentObject* pcProvider = static_cast<ViewProviderDocumentObject*>(getViewProvider(&Obj));
-    if (!pcProvider) {
-        //Base::Console().Log("Document::slotNewObject() called\n");
-        std::string cName = Obj.getViewProviderNameStored();
-        if (cName.empty()) {
-            // handle document object with no view provider specified
-            Base::Console().Log("%s has no view provider specified\n", Obj.getTypeId().getName());
-            return;
-        }
-
-        setModified(true);
-        Base::BaseClass* base = static_cast<Base::BaseClass*>(Base::Type::createInstanceByName(cName.c_str(),true));
-        if (base) {
-            // type not derived from ViewProviderDocumentObject!!!
-            assert(base->getTypeId().isDerivedFrom(Gui::ViewProviderDocumentObject::getClassTypeId()));
-            pcProvider = static_cast<ViewProviderDocumentObject*>(base);
-            d->_ViewProviderMap[&Obj] = pcProvider;
-            d->_CoinMap[pcProvider->getRoot()] = pcProvider;
-
-            try {
-                // if successfully created set the right name and calculate the view
-                //FIXME: Consider to change argument of attach() to const pointer
-                pcProvider->attach(const_cast<App::DocumentObject*>(&Obj));
-                pcProvider->updateView();
-                pcProvider->setActiveMode();
-            }
-            catch(const Base::MemoryException& e){
-                FC_ERR("Memory exception in " << Obj.getFullName() << " thrown: " << e.what());
-            }
-            catch(Base::Exception &e){
-                e.ReportException();
-            }
-#ifndef FC_DEBUG
-            catch(...){
-                FC_ERR("Unknown exception in Feature " << Obj.getFullName() << " thrown");
-            }
-#endif
-        }
-        else {
-            FC_WARN("no view provider for the object " << cName << " found");
-        }
-    }else{
-        try {
-            pcProvider->reattach(const_cast<App::DocumentObject*>(&Obj));
-        } catch(Base::Exception &e){
-            e.ReportException();
-        }
-    }
-
-    if (pcProvider) {
-        std::list<Gui::BaseView*>::iterator vIt;
-        // cycling to all views of the document
-        for (vIt = d->baseViews.begin();vIt != d->baseViews.end();++vIt) {
-            View3DInventor *activeView = dynamic_cast<View3DInventor *>(*vIt);
-            if (activeView)
-                activeView->getViewer()->addViewProvider(pcProvider);
-        }
-
-        // adding to the tree
-        signalNewObject(*pcProvider);
-        pcProvider->pcDocument = this;
-
-        // it is possible that a new viewprovider already claims children
-        handleChildren3D(pcProvider);
-    }
-}
-
-void Document::slotDeletedObject(const App::DocumentObject& Obj)
-{
-    std::list<Gui::BaseView*>::iterator vIt;
-    setModified(true);
-    //Base::Console().Log("Document::slotDeleteObject() called\n");
-  
-    // cycling to all views of the document
-    ViewProvider* viewProvider = getViewProvider(&Obj);
-    if(!viewProvider) return;
-
-    if (d->_editViewProvider==viewProvider || d->_editViewProviderParent==viewProvider)
-        _resetEdit();
-    else if(Application::Instance->editDocument()) {
-        auto editDoc = Application::Instance->editDocument();
-        if(editDoc->d->_editViewProvider==viewProvider ||
-           editDoc->d->_editViewProviderParent==viewProvider)
-            Application::Instance->setEditDocument(0);
-    }
-
-    handleChildren3D(viewProvider,true);
-
-#if 0 // With this we can show child objects again if this method was called by undo
-    viewProvider->onDelete(std::vector<std::string>());
-#endif
-    if (viewProvider && viewProvider->getTypeId().isDerivedFrom
-        (ViewProviderDocumentObject::getClassTypeId())) {
-        // go through the views
-        for (vIt = d->baseViews.begin();vIt != d->baseViews.end();++vIt) {
-            View3DInventor *activeView = dynamic_cast<View3DInventor *>(*vIt);
-            if (activeView)
-                activeView->getViewer()->removeViewProvider(viewProvider);
-        }
-
-        // removing from tree
-        signalDeletedObject(*(static_cast<ViewProviderDocumentObject*>(viewProvider)));
-    }
-
-    viewProvider->beforeDelete();
-}
-
-void Document::beforeDelete() {
-    auto editDoc = Application::Instance->editDocument();
-    if(editDoc) {
-        auto vp = dynamic_cast<ViewProviderDocumentObject*>(editDoc->d->_editViewProvider);
-        auto vpp = dynamic_cast<ViewProviderDocumentObject*>(editDoc->d->_editViewProviderParent);
-        if(editDoc == this || 
-           (vp && vp->getDocument()==this) ||
-           (vpp && vpp->getDocument()==this))
-        {
-            Application::Instance->setEditDocument(0);
-        }
-    }
-    for(auto &v : d->_ViewProviderMap)
-        v.second->beforeDelete();
-}
-
-void Document::slotChangedObject(const App::DocumentObject& Obj, const App::Property& Prop)
-{
-    //Base::Console().Log("Document::slotChangedObject() called\n");
-    ViewProvider* viewProvider = getViewProvider(&Obj);
-    if (viewProvider) {
-        try {
-            viewProvider->update(&Prop);
-        }
-        catch(const Base::MemoryException& e) {
-            FC_ERR("Memory exception in " << Obj.getFullName() << " thrown: " << e.what());
-        }
-        catch(Base::Exception& e){
-            e.ReportException();
-        }
-        catch(const std::exception& e){
-            FC_ERR("C++ exception in " << Obj.getFullName() << " thrown " << e.what());
-        }
-        catch (...) {
-            FC_ERR("Cannot update representation for " << Obj.getFullName());
-        }
-
-        handleChildren3D(viewProvider);
-
-        if (viewProvider->isDerivedFrom(ViewProviderDocumentObject::getClassTypeId()))
-            signalChangedObject(static_cast<ViewProviderDocumentObject&>(*viewProvider), Prop);
-    }
-
-    // a property of an object has changed
-    if(!Prop.testStatus(App::Property::NoModify) && !isModified()) {
-        FC_LOG(Prop.getFullName() << " modified");
-        setModified(true);
-    }
-}
-
-void Document::slotRelabelObject(const App::DocumentObject& Obj)
-{
-    ViewProvider* viewProvider = getViewProvider(&Obj);
-    if (viewProvider && viewProvider->isDerivedFrom(ViewProviderDocumentObject::getClassTypeId())) {
-        signalRelabelObject(*(static_cast<ViewProviderDocumentObject*>(viewProvider)));
-    }
-}
-
-void Document::slotTransactionAppend(const App::DocumentObject& obj, App::Transaction* transaction)
-{
-    ViewProvider* viewProvider = getViewProvider(&obj);
-    if (viewProvider && viewProvider->isDerivedFrom(ViewProviderDocumentObject::getClassTypeId())) {
-        transaction->addObjectDel(viewProvider);
-    }
-}
-
-void Document::slotTransactionRemove(const App::DocumentObject& obj, App::Transaction* transaction)
-{
-    std::map<const App::DocumentObject*,ViewProviderDocumentObject*>::const_iterator
-    it = d->_ViewProviderMap.find(&obj);
-    if (it != d->_ViewProviderMap.end()) {
-        ViewProvider* viewProvider = it->second;
-
-        auto itC = d->_CoinMap.find(viewProvider->getRoot());
-        if(itC != d->_CoinMap.end())
-            d->_CoinMap.erase(itC);
-
-        d->_ViewProviderMap.erase(&obj);
-        // transaction being a nullptr indicates that undo/redo is off and the object
-        // can be safely deleted
-        if (transaction)
-            transaction->addObjectNew(viewProvider);
-        else
-            delete viewProvider;
-    }
-}
-
-void Document::slotActivatedObject(const App::DocumentObject& Obj)
-{
-    ViewProvider* viewProvider = getViewProvider(&Obj);
-    if (viewProvider && viewProvider->isDerivedFrom(ViewProviderDocumentObject::getClassTypeId())) {
-        signalActivatedObject(*(static_cast<ViewProviderDocumentObject*>(viewProvider)));
-    }
-}
-
-void Document::slotUndoDocument(const App::Document& doc)
-{
-    if (d->_pcDocument != &doc)
-        return;
-    
-    signalUndoDocument(*this);  
-    getMainWindow()->updateActions();
-}
-
-void Document::slotRedoDocument(const App::Document& doc)
-{
-    if (d->_pcDocument != &doc)
-        return;
-    
-    signalRedoDocument(*this);   
-    getMainWindow()->updateActions();
-}
-
-void Document::slotRecomputed(const App::Document& doc)
-{
-    if (d->_pcDocument != &doc)
-        return;
-    getMainWindow()->updateActions();
-    TreeWidget::updateStatus();
-}
-
-// This function is called when some asks to recompute a document that is marked
-// as 'SkipRecompute'. We'll check if we are the current document, and if either
-// not given an explicit recomputing object list, or the given single object is
-// the eidting object or the active object. If the conditions are met, we'll
-// force recompute only that object and all its dependent objects.
-void Document::slotSkipRecompute(const App::Document& doc, const std::vector<App::DocumentObject*> &objs)
-{
-    if (d->_pcDocument != &doc)
-        return;
-    if(objs.size()>1 || 
-       App::GetApplication().getActiveDocument()!=&doc || 
-       !doc.testStatus(App::Document::AllowPartialRecompute))
-        return;
-    App::DocumentObject *obj = 0;
-    auto editDoc = Application::Instance->editDocument();
-    if(editDoc) {
-        auto vp = dynamic_cast<ViewProviderDocumentObject*>(editDoc->getInEdit());
-        if(vp)
-            obj = vp->getObject();
-    }
-    if(!obj)
-        obj = doc.getActiveObject();
-    if(!obj || !obj->getNameInDocument() || (objs.size() && objs.front()!=obj))
-        return;
-    obj->recomputeFeature(true);
-}
-
-void Document::slotTouchedObject(const App::DocumentObject &Obj)
-{
-    getMainWindow()->updateActions(true);
-    TreeWidget::updateStatus(true);
-    if(!isModified()) {
-        FC_LOG(Obj.getFullName() << " touched");
-        setModified(true);
-    }
-}
-
-void Document::addViewProvider(Gui::ViewProviderDocumentObject* vp)
-{
-    // Hint: The undo/redo first adds the view provider to the Gui
-    // document before adding the objects to the App document.
-
-    // the view provider is added by TransactionViewProvider and an
-    // object can be there only once
-    assert(d->_ViewProviderMap.find(vp->getObject()) == d->_ViewProviderMap.end());
-    vp->setStatus(Detach, false);
-    d->_ViewProviderMap[vp->getObject()] = vp;
-    d->_CoinMap[vp->getRoot()] = vp;
-}
-
-void Document::setModified(bool b)
-{
-    if(d->_isModified == b)
-        return;
-    d->_isModified = b;
-    
-    std::list<MDIView*> mdis = getMDIViews();
-    for (std::list<MDIView*>::iterator it = mdis.begin(); it != mdis.end(); ++it) {
-        (*it)->setWindowModified(b);
-    }
-}
-
-bool Document::isModified() const
-{
-    return d->_isModified;
-}
-
-
-ViewProviderDocumentObject* Document::getViewProviderByPathFromTail(SoPath * path) const
-{
-    // Get the lowest root node in the pick path!
-    for (int i = 0; i < path->getLength(); i++) {
-        SoNode *node = path->getNodeFromTail(i);
-        if (node->isOfType(SoSeparator::getClassTypeId())) {
-            auto it = d->_CoinMap.find(static_cast<SoSeparator*>(node));
-            if(it!=d->_CoinMap.end())
-                return it->second;
-        }
-    }
-
-    return 0;
-}
-
-ViewProviderDocumentObject* Document::getViewProviderByPathFromHead(SoPath * path) const
-{
-    for (int i = 0; i < path->getLength(); i++) {
-        SoNode *node = path->getNode(i);
-        if (node->isOfType(SoSeparator::getClassTypeId())) {
-            auto it = d->_CoinMap.find(static_cast<SoSeparator*>(node));
-            if(it!=d->_CoinMap.end())
-                return it->second;
-        }
-    }
-
-    return 0;
-}
-
-ViewProviderDocumentObject *Document::getViewProvider(SoNode *node) const {
-    if(!node || !node->isOfType(SoSeparator::getClassTypeId()))
-        return 0;
-    auto it = d->_CoinMap.find(static_cast<SoSeparator*>(node));
-    if(it!=d->_CoinMap.end())
-        return it->second;
-    return 0;
-}
-
-std::vector<std::pair<ViewProviderDocumentObject*,int> > Document::getViewProvidersByPath(SoPath * path) const
-{
-    std::vector<std::pair<ViewProviderDocumentObject*,int> > ret;
-    for (int i = 0; i < path->getLength(); i++) {
-        SoNode *node = path->getNodeFromTail(i);
-        if (node->isOfType(SoSeparator::getClassTypeId())) {
-            auto it = d->_CoinMap.find(static_cast<SoSeparator*>(node));
-            if(it!=d->_CoinMap.end())
-                ret.push_back(std::make_pair(it->second,i));
-        }
-    }
-    return ret;
-}
-
-App::Document* Document::getDocument(void) const
-{
-    return d->_pcDocument;
-}
-
-/// Save the document
-bool Document::save(void)
-{
-    if (d->_pcDocument->isSaved()) {
-        try {
-            std::vector<std::pair<App::Document*,bool> > docs;
-            try {
-                for(auto doc : getDocument()->getDependentDocuments()) {
-                    auto gdoc = Application::Instance->getDocument(doc);
-                    if(gdoc && (gdoc==this || gdoc->isModified()))
-                        docs.emplace_back(doc,doc->mustExecute());
-                }
-            }catch(const Base::RuntimeError &e) {
-                FC_ERR(e.what());
-                docs.emplace_back(getDocument(),getDocument()->mustExecute());
-            }
-            if(docs.size()>1) {
-                int ret = QMessageBox::question(getMainWindow(),
-                        QObject::tr("Save dependent files"),
-                        QObject::tr("The file contain external depencencies. "
-                        "Do you want to save the dependent files, too?"),
-                        QMessageBox::Yes,QMessageBox::No);
-                if (ret != QMessageBox::Yes) {
-                    docs.clear();
-                    docs.emplace_back(getDocument(),getDocument()->mustExecute());
-                }
-            }
-            Gui::WaitCursor wc;
-            // save all documents
-            for(auto v : docs) {
-                auto doc = v.first;
-                // Changed 'mustExecute' status may be triggered by saving external document
-                if(!v.second && doc->mustExecute()) {
-                    App::AutoTransaction trans("Recompute");
-                    Command::doCommand(Command::Doc,"App.getDocument(\"%s\").recompute()",doc->getName());
-                }
-                Command::doCommand(Command::Doc,"App.getDocument(\"%s\").save()",doc->getName());
-                auto gdoc = Application::Instance->getDocument(doc);
-                if(gdoc) gdoc->setModified(false);
-            }
-        }
-        catch (const Base::Exception& e) {
-            QMessageBox::critical(getMainWindow(), QObject::tr("Saving document failed"),
-                QString::fromLatin1(e.what()));
-        }
-        return true;
-    }
-    else {
-        return saveAs();
-    }
-}
-
-/// Save the document under a new file name
-bool Document::saveAs(void)
-{
-    getMainWindow()->showMessage(QObject::tr("Save document under new filename..."));
-
-    QString exe = qApp->applicationName();
-    QString fn = FileDialog::getSaveFileName(getMainWindow(), QObject::tr("Save %1 Document").arg(exe), 
-        QString::fromUtf8(getDocument()->FileName.getValue()), 
-        QString::fromLatin1("%1 %2 (*.FCStd)").arg(exe).arg(QObject::tr("Document")));
-    if (!fn.isEmpty()) {
-        QFileInfo fi;
-        fi.setFile(fn);
-
-        const char * DocName = App::GetApplication().getDocumentName(getDocument());
-
-        // save as new file name
-        try {
-            Gui::WaitCursor wc;
-            std::string escapedstr = Base::Tools::escapedUnicodeFromUtf8(fn.toUtf8());
-            Command::doCommand(Command::Doc,"App.getDocument(\"%s\").saveAs(u\"%s\")"
-                                           , DocName, escapedstr.c_str());
-            setModified(false);
-            getMainWindow()->appendRecentFile(fi.filePath());
-        }
-        catch (const Base::Exception& e) {
-            QMessageBox::critical(getMainWindow(), QObject::tr("Saving document failed"),
-                QString::fromLatin1(e.what()));
-        }
-        return true;
-    }
-    else {
-        getMainWindow()->showMessage(QObject::tr("Saving aborted"), 2000);
-        return false;
-    }
-}
-
-void Document::saveAll() {
-    std::vector<App::Document*> docs;
-    try {
-        docs = App::Document::getDependentDocuments(App::GetApplication().getDocuments(),true);
-    }catch(Base::Exception &e) {
-        e.ReportException();
-        int ret = QMessageBox::critical(getMainWindow(), QObject::tr("Failed to save document"),
-                QObject::tr("Documents contains cyclic dependices. Do you still want to save them?"),
-                QMessageBox::Yes,QMessageBox::No);
-        if(ret!=QMessageBox::Yes)
-            return;
-        docs = App::GetApplication().getDocuments();
-    }
-    std::map<App::Document *, bool> dmap;
-    for(auto doc : docs)
-        dmap[doc] = doc->mustExecute();
-    for(auto doc : docs) {
-        if(doc->testStatus(App::Document::PartialDoc))
-            continue;
-        auto gdoc = Application::Instance->getDocument(doc);
-        if(!gdoc)
-            continue;
-        if(!doc->isSaved()) {
-            if(!gdoc->saveAs())
-                break;
-        }
-        Gui::WaitCursor wc;
-
-        try {
-            // Changed 'mustExecute' status may be triggered by saving external document
-            if(!dmap[doc] && doc->mustExecute()) {
-                App::AutoTransaction trans("Recompute");
-                Command::doCommand(Command::Doc,"App.getDocument('%s').recompute()",doc->getName());
-            }
-            Command::doCommand(Command::Doc,"App.getDocument('%s').save()",doc->getName());
-            gdoc->setModified(false);
-        } catch (const Base::Exception& e) {
-            QMessageBox::critical(getMainWindow(), 
-                    QObject::tr("Failed to save document") + 
-                        QString::fromLatin1(": %1").arg(QString::fromUtf8(doc->getName())), 
-                    QString::fromLatin1(e.what()));
-            break;
-        }
-    }
-}
-
-/// Save a copy of the document under a new file name
-bool Document::saveCopy(void)
-{
-    getMainWindow()->showMessage(QObject::tr("Save a copy of the document under new filename..."));
-
-    QString exe = qApp->applicationName();
-    QString fn = FileDialog::getSaveFileName(getMainWindow(), QObject::tr("Save %1 Document").arg(exe), 
-                                             QString::fromUtf8(getDocument()->FileName.getValue()), 
-                                             QObject::tr("%1 document (*.FCStd)").arg(exe));
-    if (!fn.isEmpty()) {
-        QFileInfo fi;
-        fi.setFile(fn);
-
-        const char * DocName = App::GetApplication().getDocumentName(getDocument());
-
-        // save as new file name
-        Gui::WaitCursor wc;
-        Command::doCommand(Command::Doc,"App.getDocument(\"%s\").saveCopy(\"%s\")"
-                                       , DocName, (const char*)fn.toUtf8());
-
-        return true;
-    }
-    else {
-        getMainWindow()->showMessage(QObject::tr("Saving aborted"), 2000);
-        return false;
-    }
-}
-
-unsigned int Document::getMemSize (void) const
-{
-    unsigned int size = 0;
-
-    // size of the view providers in the document
-    std::map<const App::DocumentObject*,ViewProviderDocumentObject*>::const_iterator it;
-    for (it = d->_ViewProviderMap.begin(); it != d->_ViewProviderMap.end(); ++it)
-        size += it->second->getMemSize();
-    return size;
-}
-
-/** 
- * Adds a separate XML file to the projects file that contains information about the view providers.
- */
-void Document::Save (Base::Writer &writer) const
-{
-    // It's only possible to add extra information if force of XML is disabled
-    if (writer.isForceXML() == false) {
-        writer.addFile("GuiDocument.xml", this);
-
-        if (App::GetApplication().GetParameterGroupByPath
-            ("User parameter:BaseApp/Preferences/Document")->GetBool("SaveThumbnail",false)) {
-            std::list<MDIView*> mdi = getMDIViews();
-            for (std::list<MDIView*>::iterator it = mdi.begin(); it != mdi.end(); ++it) {
-                if ((*it)->getTypeId().isDerivedFrom(View3DInventor::getClassTypeId())) {
-                    View3DInventorViewer* view = static_cast<View3DInventor*>(*it)->getViewer();
-                    d->thumb.setFileName(d->_pcDocument->FileName.getValue());
-                    d->thumb.setSize(128);
-                    d->thumb.setViewer(view);
-                    d->thumb.Save(writer);
-                    break;
-                }
-            }
-        }
-    }
-}
-
-/** 
- * Loads a separate XML file from the projects file with information about the view providers.
- */
-void Document::Restore(Base::XMLReader &reader)
-{
-    reader.addFile("GuiDocument.xml",this);
-    // hide all elements to avoid to update the 3d view when loading data files
-    // RestoreDocFile then restores the visibility status again
-    std::map<const App::DocumentObject*,ViewProviderDocumentObject*>::iterator it;
-    for (it = d->_ViewProviderMap.begin(); it != d->_ViewProviderMap.end(); ++it) {
-        it->second->startRestoring();
-        it->second->setStatus(Gui::isRestoring,true);
-    }
-}
-
-/**
- * Restores the properties of the view providers.
- */
-void Document::RestoreDocFile(Base::Reader &reader)
-{
-    // We must create an XML parser to read from the input stream
-    Base::XMLReader xmlReader("GuiDocument.xml", reader);
-    xmlReader.FileVersion = reader.getFileVersion();
-
-    xmlReader.readElement("Document");
-    long scheme = xmlReader.getAttributeAsInteger("SchemaVersion");
-    xmlReader.DocumentSchema = scheme;
-
-    bool hasExpansion = xmlReader.hasAttribute("HasExpansion");
-    if(hasExpansion) {
-        auto tree = TreeWidget::instance();
-        if(tree) {
-            auto docItem = tree->getDocumentItem(this);
-            if(docItem)
-                docItem->Restore(xmlReader);
-        }
-    }
-
-    // At this stage all the document objects and their associated view providers exist.
-    // Now we must restore the properties of the view providers only.
-    //
-    // SchemeVersion "1"
-    if (scheme == 1) {
-        // read the viewproviders itself
-        xmlReader.readElement("ViewProviderData");
-        int Cnt = xmlReader.getAttributeAsInteger("Count");
-        for (int i=0; i<Cnt; i++) {
-            xmlReader.readElement("ViewProvider");
-            std::string name = xmlReader.getAttribute("name");
-            bool expanded = false;
-            if (!hasExpansion && xmlReader.hasAttribute("expanded")) {
-                const char* attr = xmlReader.getAttribute("expanded");
-                if (strcmp(attr,"1") == 0) {
-                    expanded = true;
-                }
-            }
-            ViewProvider* pObj = getViewProviderByName(name.c_str());
-            if (pObj) // check if this feature has been registered
-                pObj->Restore(xmlReader);
-            if (pObj && expanded) {
-                Gui::ViewProviderDocumentObject* vp = static_cast<Gui::ViewProviderDocumentObject*>(pObj);
-                this->signalExpandObject(*vp, Gui::ExpandItem,0,0);
-            }
-            xmlReader.readEndElement("ViewProvider");
-        }
-        xmlReader.readEndElement("ViewProviderData");
-
-        // read camera settings
-        xmlReader.readElement("Camera");
-        const char* ppReturn = xmlReader.getAttribute("settings");
-        cameraSettings.clear();
-        if(ppReturn && ppReturn[0]) {
-            saveCameraSettings(ppReturn);
-            try {
-                const char** pReturnIgnore=0;
-                std::list<MDIView*> mdi = getMDIViews();
-                for (std::list<MDIView*>::iterator it = mdi.begin(); it != mdi.end(); ++it) {
-                    if ((*it)->onHasMsg("SetCamera"))
-                        (*it)->onMsg(cameraSettings.c_str(), pReturnIgnore);
-                }
-            }
-            catch (const Base::Exception& e) {
-                Base::Console().Error("%s\n", e.what());
-            }
-        }
-    }
-
-    xmlReader.readEndElement("Document");
-
-    // In the file GuiDocument.xml new data files might be added
-    if (!xmlReader.getFilenames().empty())
-        xmlReader.readFiles(static_cast<zipios::ZipInputStream&>(reader.getStream()));
-
-    // reset modified flag
-    setModified(false);
-}
-
-void Document::slotStartRestoreDocument(const App::Document& doc)
-{
-    if (d->_pcDocument != &doc)
-        return;
-    // disable this signal while loading a document
-    d->connectActObjectBlocker.block();
-}
-
-void Document::slotFinishRestoreObject(const App::DocumentObject &obj) {
-    auto vpd = dynamic_cast<ViewProviderDocumentObject*>(getViewProvider(&obj));
-    if(vpd) {
-        vpd->setStatus(Gui::isRestoring,false);
-        vpd->finishRestoring();
-        if(!vpd->canAddToSceneGraph())
-            toggleInSceneGraph(vpd);
-    }
-}
-
-void Document::slotFinishRestoreDocument(const App::Document& doc)
-{
-    if (d->_pcDocument != &doc)
-        return;
-    d->connectActObjectBlocker.unblock();
-    App::DocumentObject* act = doc.getActiveObject();
-    if (act) {
-        ViewProvider* viewProvider = getViewProvider(act);
-        if (viewProvider && viewProvider->isDerivedFrom(ViewProviderDocumentObject::getClassTypeId())) {
-            signalActivatedObject(*(static_cast<ViewProviderDocumentObject*>(viewProvider)));
-        }
-    }
-
-    // reset modified flag
-    setModified(false);
-}
-
-void Document::slotShowHidden(const App::Document& doc)
-{
-    if (d->_pcDocument != &doc)
-        return;
-
-    Application::Instance->signalShowHidden(*this);
-}
-
-/**
- * Saves the properties of the view providers.
- */
-void Document::SaveDocFile (Base::Writer &writer) const
-{
-    writer.Stream() << "<?xml version='1.0' encoding='utf-8'?>" << std::endl
-                    << "<!--" << std::endl
-                    << " FreeCAD Document, see http://www.freecadweb.org for more information..."
-                    << std::endl << "-->" << std::endl;
-
-    writer.Stream() << "<Document SchemaVersion=\"1\"";
-
-    writer.incInd(); 
-
-    auto tree = TreeWidget::instance();
-    bool hasExpansion = false;
-    if(tree) {
-        auto docItem = tree->getDocumentItem(this);
-        if(docItem) {
-            hasExpansion = true;
-            writer.Stream() << " HasExpansion=\"1\">" << std::endl;
-            docItem->Save(writer);
-        }
-    }
-    if(!hasExpansion)
-        writer.Stream() << ">" << std::endl;
-
-    std::map<const App::DocumentObject*,ViewProviderDocumentObject*>::const_iterator it;
-
-    // writing the view provider names itself
-    writer.Stream() << writer.ind() << "<ViewProviderData Count=\"" 
-                    << d->_ViewProviderMap.size() <<"\">" << std::endl;
-
-    bool xml = writer.isForceXML();
-    //writer.setForceXML(true);
-    writer.incInd(); // indentation for 'ViewProvider name'
-    for(it = d->_ViewProviderMap.begin(); it != d->_ViewProviderMap.end(); ++it) {
-        const App::DocumentObject* doc = it->first;
-        ViewProvider* obj = it->second;
-        writer.Stream() << writer.ind() << "<ViewProvider name=\""
-                        << doc->getNameInDocument() << "\" "
-                        << "expanded=\"" << (doc->testStatus(App::Expand) ? 1:0) << "\"";
-        if (obj->hasExtensions())
-            writer.Stream() << " Extensions=\"True\"";
-        
-        writer.Stream() << ">" << std::endl;
-        obj->Save(writer);
-        writer.Stream() << writer.ind() << "</ViewProvider>" << std::endl;
-    }
-    writer.setForceXML(xml);
-
-    writer.decInd(); // indentation for 'ViewProvider name'
-    writer.Stream() << writer.ind() << "</ViewProviderData>" << std::endl;
-    writer.decInd();  // indentation for 'ViewProviderData Count'
-
-    // set camera settings
-    QString viewPos;
-    std::list<MDIView*> mdi = getMDIViews();
-    for (std::list<MDIView*>::iterator it = mdi.begin(); it != mdi.end(); ++it) {
-        if ((*it)->onHasMsg("GetCamera")) {
-            const char* ppReturn=0;
-            (*it)->onMsg("GetCamera",&ppReturn);
-
-            // remove the first line because it's a comment like '#Inventor V2.1 ascii'
-            QStringList lines = QString(QString::fromLatin1(ppReturn)).split(QLatin1String("\n"));
-            if (lines.size() > 1) {
-                lines.pop_front();
-                viewPos = lines.join(QLatin1String(" "));
-                break;
-            }
-        }
-    }
-
-    writer.incInd(); // indentation for camera settings
-    writer.Stream() << writer.ind() << "<Camera settings=\"" 
-                    << (const char*)viewPos.toLatin1() <<"\"/>" << std::endl;
-    writer.decInd(); // indentation for camera settings
-    writer.Stream() << "</Document>" << std::endl;
-}
-
-void Document::exportObjects(const std::vector<App::DocumentObject*>& obj, Base::Writer& writer)
-{
-    writer.Stream() << "<?xml version='1.0' encoding='utf-8'?>" << std::endl;
-    writer.Stream() << "<Document SchemaVersion=\"1\">" << std::endl;
-
-    std::map<const App::DocumentObject*,ViewProvider*> views;
-    for (std::vector<App::DocumentObject*>::const_iterator it = obj.begin(); it != obj.end(); ++it) {
-        Document* doc = Application::Instance->getDocument((*it)->getDocument());
-        if (doc) {
-            ViewProvider* vp = doc->getViewProvider(*it);
-            if (vp) views[*it] = vp;
-        }
-    }
-
-    // writing the view provider names itself
-    writer.incInd(); // indentation for 'ViewProviderData Count'
-    writer.Stream() << writer.ind() << "<ViewProviderData Count=\"" 
-                    << views.size() <<"\">" << std::endl;
-
-    bool xml = writer.isForceXML();
-    //writer.setForceXML(true);
-    writer.incInd(); // indentation for 'ViewProvider name'
-    std::map<const App::DocumentObject*,ViewProvider*>::const_iterator jt;
-    for (jt = views.begin(); jt != views.end(); ++jt) {
-        const App::DocumentObject* doc = jt->first;
-        ViewProvider* obj = jt->second;
-        writer.Stream() << writer.ind() << "<ViewProvider name=\""
-                        << doc->getExportName() << "\" "
-                        << "expanded=\"" << (doc->testStatus(App::Expand) ? 1:0) << "\"";
-        if (obj->hasExtensions())
-            writer.Stream() << " Extensions=\"True\"";
-
-        writer.Stream() << ">" << std::endl;
-        obj->Save(writer);
-        writer.Stream() << writer.ind() << "</ViewProvider>" << std::endl;
-    }
-    writer.setForceXML(xml);
-
-    writer.decInd(); // indentation for 'ViewProvider name'
-    writer.Stream() << writer.ind() << "</ViewProviderData>" << std::endl;
-    writer.decInd();  // indentation for 'ViewProviderData Count'
-    writer.incInd(); // indentation for camera settings
-    writer.Stream() << writer.ind() << "<Camera settings=\"\"/>" << std::endl;
-    writer.decInd(); // indentation for camera settings
-    writer.Stream() << "</Document>" << std::endl;
-}
-
-void Document::importObjects(const std::vector<App::DocumentObject*>& obj, Base::Reader& reader,
-                             const std::map<std::string, std::string>& nameMapping)
-{
-    // We must create an XML parser to read from the input stream
-    Base::XMLReader xmlReader("GuiDocument.xml", reader);
-    xmlReader.readElement("Document");
-    long scheme = xmlReader.getAttributeAsInteger("SchemaVersion");
-
-    // At this stage all the document objects and their associated view providers exist.
-    // Now we must restore the properties of the view providers only.
-    //
-    // SchemeVersion "1"
-    if (scheme == 1) {
-        // read the viewproviders itself
-        xmlReader.readElement("ViewProviderData");
-        int Cnt = xmlReader.getAttributeAsInteger("Count");
-        std::vector<App::DocumentObject*>::const_iterator it = obj.begin();
-        for (int i=0;i<Cnt&&it!=obj.end();++i,++it) {
-            // The stored name usually doesn't match with the current name anymore
-            // thus we try to match by type. This should work because the order of
-            // objects should not have changed
-            xmlReader.readElement("ViewProvider");
-            std::string name = xmlReader.getAttribute("name");
-            std::map<std::string, std::string>::const_iterator jt = nameMapping.find(name);
-            if (jt != nameMapping.end())
-                name = jt->second;
-            bool expanded = false;
-            if (xmlReader.hasAttribute("expanded")) {
-                const char* attr = xmlReader.getAttribute("expanded");
-                if (strcmp(attr,"1") == 0) {
-                    expanded = true;
-                }
-            }
-            Gui::ViewProvider* pObj = this->getViewProviderByName(name.c_str());
-            if (pObj) {
-                pObj->setStatus(Gui::isRestoring,true);
-                auto vpd = Base::freecad_dynamic_cast<ViewProviderDocumentObject>(pObj);
-                if(vpd) vpd->startRestoring();
-                pObj->Restore(xmlReader);
-                if (expanded && vpd) 
-                    this->signalExpandObject(*vpd, Gui::ExpandItem,0,0);
-            }
-            xmlReader.readEndElement("ViewProvider");
-            if (it == obj.end())
-                break;
-        }
-        xmlReader.readEndElement("ViewProviderData");
-    }
-
-    xmlReader.readEndElement("Document");
-
-    // In the file GuiDocument.xml new data files might be added
-    if (!xmlReader.getFilenames().empty())
-        xmlReader.readFiles(static_cast<zipios::ZipInputStream&>(reader.getStream()));
-}
-
-void Document::slotFinishImportObjects(const std::vector<App::DocumentObject*> &objs) {
-    (void)objs;
-<<<<<<< HEAD
-    // finishRestoring() is now trigged by signalFinishRestoreObject
-=======
-    // finishRestoring() is now triggered by signalFinishRestoreObject
->>>>>>> 3c4d5983
-    //
-    // for(auto obj : objs) {
-    //     auto vp = getViewProvider(obj);
-    //     if(!vp) continue;
-    //     vp->setStatus(Gui::isRestoring,false);
-    //     auto vpd = dynamic_cast<ViewProviderDocumentObject*>(vp);
-    //     if(vpd) vpd->finishRestoring();
-    // }
-}
-
-
-void Document::addRootObjectsToGroup(const std::vector<App::DocumentObject*>& obj, App::DocumentObjectGroup* grp)
-{
-    std::map<App::DocumentObject*, bool> rootMap;
-    for (std::vector<App::DocumentObject*>::const_iterator it = obj.begin(); it != obj.end(); ++it) {
-        rootMap[*it] = true;
-    }
-    // get the view providers and check which objects are children
-    for (std::vector<App::DocumentObject*>::const_iterator it = obj.begin(); it != obj.end(); ++it) {
-        Gui::ViewProvider* vp = getViewProvider(*it);
-        if (vp) {
-            std::vector<App::DocumentObject*> child = vp->claimChildren();
-            for (std::vector<App::DocumentObject*>::iterator jt = child.begin(); jt != child.end(); ++jt) {
-                std::map<App::DocumentObject*, bool>::iterator kt = rootMap.find(*jt);
-                if (kt != rootMap.end()) {
-                    kt->second = false;
-                }
-            }
-        }
-    }
-
-    // all objects that are not children of other objects can be added to the group
-    for (std::map<App::DocumentObject*, bool>::iterator it = rootMap.begin(); it != rootMap.end(); ++it) {
-        if (it->second)
-            grp->addObject(it->first);
-    }
-}
-
-MDIView *Document::createView(const Base::Type& typeId)
-{
-    if (!typeId.isDerivedFrom(MDIView::getClassTypeId()))
-        return 0;
-
-    std::list<MDIView*> theViews = this->getMDIViewsOfType(typeId);
-    if (typeId == View3DInventor::getClassTypeId()) {
-
-        QtGLWidget* shareWidget = 0;
-        // VBO rendering doesn't work correctly when we don't share the OpenGL widgets
-        if (!theViews.empty()) {
-            View3DInventor* firstView = static_cast<View3DInventor*>(theViews.front());
-            shareWidget = qobject_cast<QtGLWidget*>(firstView->getViewer()->getGLWidget());
-
-            const char *ppReturn = 0;
-            firstView->onMsg("GetCamera",&ppReturn);
-            saveCameraSettings(ppReturn);
-        }
-
-        View3DInventor* view3D = new View3DInventor(this, getMainWindow(), shareWidget);
-        if (!theViews.empty()) {
-            View3DInventor* firstView = static_cast<View3DInventor*>(theViews.front());
-            std::string overrideMode = firstView->getViewer()->getOverrideMode();
-            view3D->getViewer()->setOverrideMode(overrideMode);
-        }
-
-        // attach the viewproviders. we need to make sure that we only attach the toplevel ones
-        // and not viewproviders which are claimed by other providers. To ensure this we first
-        // add all providers and then remove the ones already claimed
-        std::map<const App::DocumentObject*,ViewProviderDocumentObject*>::const_iterator It1;
-        std::vector<App::DocumentObject*> child_vps;
-        for (It1=d->_ViewProviderMap.begin();It1!=d->_ViewProviderMap.end();++It1) {
-            view3D->getViewer()->addViewProvider(It1->second);
-            std::vector<App::DocumentObject*> children = It1->second->claimChildren3D();
-            child_vps.insert(child_vps.end(), children.begin(), children.end());
-        }
-        std::map<std::string,ViewProvider*>::const_iterator It2;
-        for (It2=d->_ViewProviderMapAnnotation.begin();It2!=d->_ViewProviderMapAnnotation.end();++It2) {
-            view3D->getViewer()->addViewProvider(It2->second);
-            std::vector<App::DocumentObject*> children = It2->second->claimChildren3D();
-            child_vps.insert(child_vps.end(), children.begin(), children.end());
-        }
-        
-        for(App::DocumentObject* obj : child_vps) 
-            view3D->getViewer()->removeViewProvider(getViewProvider(obj));
-
-        const char* name = getDocument()->Label.getValue();
-        QString title = QString::fromLatin1("%1 : %2[*]")
-            .arg(QString::fromUtf8(name)).arg(d->_iWinCount++);
-
-        view3D->setWindowTitle(title);
-        view3D->setWindowModified(this->isModified());
-        view3D->setWindowIcon(QApplication::windowIcon());
-        view3D->resize(400, 300);
-
-        if(cameraSettings.size()) {
-            const char *ppReturn = 0;
-            view3D->onMsg(cameraSettings.c_str(),&ppReturn);
-        }
-        getMainWindow()->addWindow(view3D);
-        return view3D;
-    }
-    return 0;
-}
-
-Gui::MDIView* Document::cloneView(Gui::MDIView* oldview)
-{
-    if (!oldview)
-        return 0;
-
-    if (oldview->getTypeId() == View3DInventor::getClassTypeId()) {
-        View3DInventor* view3D = new View3DInventor(this, getMainWindow());
-
-        // attach the viewprovider
-        std::map<const App::DocumentObject*,ViewProviderDocumentObject*>::const_iterator It1;
-        for (It1=d->_ViewProviderMap.begin();It1!=d->_ViewProviderMap.end();++It1)
-            view3D->getViewer()->addViewProvider(It1->second);
-        std::map<std::string,ViewProvider*>::const_iterator It2;
-        for (It2=d->_ViewProviderMapAnnotation.begin();It2!=d->_ViewProviderMapAnnotation.end();++It2)
-            view3D->getViewer()->addViewProvider(It2->second);
-
-        view3D->setWindowTitle(oldview->windowTitle());
-        view3D->setWindowModified(oldview->isWindowModified());
-        view3D->setWindowIcon(oldview->windowIcon());
-        view3D->resize(oldview->size());
-
-        return view3D;
-    }
-
-    return 0;
-}
-
-const std::string &Document::getCameraSettings() const {
-    return cameraSettings;
-}
-
-void Document::saveCameraSettings(const char *settings) {
-    if(settings && settings[0])
-        cameraSettings = std::string("SetCamera ") + settings;
-}
-
-void Document::attachView(Gui::BaseView* pcView, bool bPassiv)
-{
-    if (!bPassiv)
-        d->baseViews.push_back(pcView);
-    else
-        d->passiveViews.push_back(pcView);
-}
-
-void Document::detachView(Gui::BaseView* pcView, bool bPassiv)
-{
-    if (bPassiv) {
-        if (find(d->passiveViews.begin(),d->passiveViews.end(),pcView)
-            != d->passiveViews.end())
-        d->passiveViews.remove(pcView);
-    }
-    else {
-        if (find(d->baseViews.begin(),d->baseViews.end(),pcView)
-            != d->baseViews.end())
-        d->baseViews.remove(pcView);
-
-        // last view?
-        if (d->baseViews.size() == 0) {
-            // decouple a passive view
-            std::list<Gui::BaseView*>::iterator it = d->passiveViews.begin();
-            while (it != d->passiveViews.end()) {
-                (*it)->setDocument(0);
-                it = d->passiveViews.begin();
-            }
-
-            // is already closing the document, and is not linked by other documents
-            if (d->_isClosing == false &&
-                App::PropertyXLink::getDocumentInList(getDocument()).empty())
-            {
-                d->_pcAppWnd->onLastWindowClosed(this);
-            }
-        }
-    }
-}
-
-void Document::onUpdate(void)
-{
-#ifdef FC_LOGUPDATECHAIN
-    Base::Console().Log("Acti: Gui::Document::onUpdate()");
-#endif
-
-    std::list<Gui::BaseView*>::iterator it;
-
-    for (it = d->baseViews.begin();it != d->baseViews.end();++it) {
-        (*it)->onUpdate();
-    }
-
-    for (it = d->passiveViews.begin();it != d->passiveViews.end();++it) {
-        (*it)->onUpdate();
-    }
-}
-
-void Document::onRelabel(void)
-{
-#ifdef FC_LOGUPDATECHAIN
-    Base::Console().Log("Acti: Gui::Document::onRelabel()");
-#endif
-
-    std::list<Gui::BaseView*>::iterator it;
-
-    for (it = d->baseViews.begin();it != d->baseViews.end();++it) {
-        (*it)->onRelabel(this);
-    }
-
-    for (it = d->passiveViews.begin();it != d->passiveViews.end();++it) {
-        (*it)->onRelabel(this);
-    }
-}
-
-bool Document::isLastView(void)
-{
-    if (d->baseViews.size() <= 1)
-        return true;
-    return false;
-}
-
-/** 
- *  This method checks if the document can be closed. It checks on
- *  the save state of the document and is able to abort the closing.
- */
-bool Document::canClose (bool checkModify, bool checkLink)
-{
-    if (d->_isClosing)
-        return true;
-    if (!getDocument()->isClosable()) {
-        QMessageBox::warning(getActiveView(),
-            QObject::tr("Document not closable"),
-            QObject::tr("The document is not closable for the moment."));
-        return false;
-    }
-    //else if (!Gui::Control().isAllowedAlterDocument()) {
-    //    std::string name = Gui::Control().activeDialog()->getDocumentName();
-    //    if (name == this->getDocument()->getName()) {
-    //        QMessageBox::warning(getActiveView(),
-    //            QObject::tr("Document not closable"),
-    //            QObject::tr("The document is in editing mode and thus cannot be closed for the moment.\n"
-    //                        "You either have to finish or cancel the editing in the task panel."));
-    //        Gui::TaskView::TaskDialog* dlg = Gui::Control().activeDialog();
-    //        if (dlg) Gui::Control().showDialog(dlg);
-    //        return false;
-    //    }
-    //}
-
-    if (checkLink && App::PropertyXLink::getDocumentInList(getDocument()).size())
-        return true;
-
-    bool ok = true;
-    if (checkModify && isModified() && !getDocument()->testStatus(App::Document::PartialDoc)) {
-        int res = getMainWindow()->confirmSave(getDocument()->Label.getValue(),getActiveView());
-        if(res>0)
-            ok = save();
-        else
-            ok = res<0;
-    }
-
-    if (ok) {
-        // If a task dialog is open that doesn't allow other commands to modify
-        // the document it must be closed by resetting the edit mode of the
-        // corresponding view provider.
-        if (!Gui::Control().isAllowedAlterDocument()) {
-            std::string name = Gui::Control().activeDialog()->getDocumentName();
-            if (name == this->getDocument()->getName()) {
-                if (this->getInEdit())
-                    this->_resetEdit();
-            }
-        }
-    }
-
-    return ok;
-}
-
-std::list<MDIView*> Document::getMDIViews() const
-{
-    std::list<MDIView*> views;
-    for (std::list<BaseView*>::const_iterator it = d->baseViews.begin();
-         it != d->baseViews.end(); ++it) {
-        MDIView* view = dynamic_cast<MDIView*>(*it);
-        if (view)
-            views.push_back(view);
-    }
-
-    return views;
-}
-
-std::list<MDIView*> Document::getMDIViewsOfType(const Base::Type& typeId) const
-{
-    std::list<MDIView*> views;
-    for (std::list<BaseView*>::const_iterator it = d->baseViews.begin();
-         it != d->baseViews.end(); ++it) {
-        MDIView* view = dynamic_cast<MDIView*>(*it);
-        if (view && view->isDerivedFrom(typeId))
-            views.push_back(view);
-    }
-
-    return views;
-}
-
-/// send messages to the active view
-bool Document::sendMsgToViews(const char* pMsg)
-{
-    std::list<Gui::BaseView*>::iterator it;
-    const char** pReturnIgnore=0;
-
-    for (it = d->baseViews.begin();it != d->baseViews.end();++it) {
-        if ((*it)->onMsg(pMsg,pReturnIgnore)) {
-            return true;
-        }
-    }
-
-    for (it = d->passiveViews.begin();it != d->passiveViews.end();++it) {
-        if ((*it)->onMsg(pMsg,pReturnIgnore)) {
-            return true;
-        }
-    }
-
-    return false;
-}
-
-bool Document::sendMsgToFirstView(const Base::Type& typeId, const char* pMsg, const char** ppReturn)
-{
-    // first try the active view
-    Gui::MDIView* view = getActiveView();
-    if (view && view->isDerivedFrom(typeId)) {
-        if (view->onMsg(pMsg, ppReturn))
-            return true;
-    }
-
-    // now try the other views
-    std::list<Gui::MDIView*> views = getMDIViewsOfType(typeId);
-    for (std::list<Gui::MDIView*>::iterator it = views.begin(); it != views.end(); ++it) {
-        if ((*it != view) && (*it)->onMsg(pMsg, ppReturn)) {
-            return true;
-        }
-    }
-
-    return false;
-}
-
-/// Getter for the active view
-MDIView* Document::getActiveView(void) const
-{
-    // get the main window's active view 
-    MDIView* active = getMainWindow()->activeWindow();
-
-    // get all MDI views of the document
-    std::list<MDIView*> mdis = getMDIViews();
-
-    // check whether the active view is part of this document
-    bool ok=false;
-    for (std::list<MDIView*>::const_iterator it = mdis.begin(); it != mdis.end(); ++it) {
-        if ((*it) == active) {
-            ok = true;
-            break;
-        }
-    }
-
-    if (ok) 
-        return active;
-
-    // the active view is not part of this document, just use the last view
-    const auto &windows = Gui::getMainWindow()->windows();
-    for(auto rit=mdis.rbegin();rit!=mdis.rend();++rit) {
-        // Some view is removed from window list for some reason, e.g. TechDraw
-        // hidden page has view but not in the list. By right, the view will
-        // self delete, but not the case for TechDraw, especially during
-        // document restore.
-        if(windows.contains(*rit) || (*rit)->isDerivedFrom(View3DInventor::getClassTypeId()))
-            return *rit;
-    }
-    return 0;
-}
-
-MDIView *Document::setActiveView(ViewProviderDocumentObject *vp, Base::Type typeId) {
-    MDIView *view = 0;
-    if(!vp)
-        view = getActiveView();
-    else{
-        view = vp->getMDIView();
-        if(!view) {
-            auto obj = vp->getObject();
-            if(!obj)
-                view = getActiveView();
-            else {
-                auto linked = obj->getLinkedObject(true);
-                if(linked!=obj) {
-                    auto vpLinked = dynamic_cast<ViewProviderDocumentObject*>(
-                                Application::Instance->getViewProvider(linked));
-                    if(vpLinked)
-                        view = vpLinked->getMDIView();
-                }
-                if(!view && typeId.isBad())
-                    typeId = View3DInventor::getClassTypeId();
-            }
-        }
-    }
-    if(!view || (!typeId.isBad() && !view->isDerivedFrom(typeId))) {
-        view = 0;
-        for (auto *v : d->baseViews) {
-            if(v->isDerivedFrom(MDIView::getClassTypeId()) && 
-               (typeId.isBad() || v->isDerivedFrom(typeId))) 
-            {
-                view = static_cast<MDIView*>(v);
-                break;
-            }
-        }
-    }
-    if(!view && !typeId.isBad()) 
-        view = createView(typeId);
-    if(view)
-        getMainWindow()->setActiveWindow(view);
-    return view;
-}
-
-/**
- * @brief Document::setActiveWindow
- * If this document is active and the view is part of it then it will be
- * activated. If the document is not active of the view is already active
- * nothing is done.
- * @param view
- */
-void Document::setActiveWindow(Gui::MDIView* view)
-{
-    // get the main window's active view
-    MDIView* active = getMainWindow()->activeWindow();
-
-    // view is already active
-    if (active == view)
-        return;
-
-    // get all MDI views of the document
-    std::list<MDIView*> mdis = getMDIViews();
-
-    // this document is not active
-    if (std::find(mdis.begin(), mdis.end(), active) == mdis.end())
-        return;
-
-    // the view is not part of the document
-    if (std::find(mdis.begin(), mdis.end(), view) == mdis.end())
-        return;
-
-    getMainWindow()->setActiveWindow(view);
-}
-
-Gui::MDIView* Document::getViewOfNode(SoNode* node) const
-{
-    std::list<MDIView*> mdis = getMDIViewsOfType(View3DInventor::getClassTypeId());
-    for (std::list<MDIView*>::const_iterator it = mdis.begin(); it != mdis.end(); ++it) {
-        View3DInventor* view = static_cast<View3DInventor*>(*it);
-        if (view->getViewer()->searchNode(node))
-            return *it;
-    }
-
-    return 0;
-}
-
-Gui::MDIView* Document::getViewOfViewProvider(Gui::ViewProvider* vp) const
-{
-    return getViewOfNode(vp->getRoot());
-}
-
-Gui::MDIView* Document::getEditingViewOfViewProvider(Gui::ViewProvider* vp) const
-{
-    std::list<MDIView*> mdis = getMDIViewsOfType(View3DInventor::getClassTypeId());
-    for (std::list<MDIView*>::const_iterator it = mdis.begin(); it != mdis.end(); ++it) {
-        View3DInventor* view = static_cast<View3DInventor*>(*it);
-        View3DInventorViewer* viewer = view->getViewer();
-        // there is only one 3d view which is in edit mode
-        if (viewer->hasViewProvider(vp) && viewer->isEditingViewProvider())
-            return *it;
-    }
-
-    return 0;
-}
-
-//--------------------------------------------------------------------------
-// UNDO REDO transaction handling  
-//--------------------------------------------------------------------------
-/** Open a new Undo transaction on the active document
- *  This method opens a new UNDO transaction on the active document. This transaction
- *  will later appear in the UNDO/REDO dialog with the name of the command. If the user 
- *  recall the transaction everything changed on the document between OpenCommand() and 
- *  CommitCommand will be undone (or redone). You can use an alternative name for the 
- *  operation default is the command name.
- *  @see CommitCommand(),AbortCommand()
- */
-void Document::openCommand(const char* sName)
-{
-    getDocument()->openTransaction(sName);
-}
-
-void Document::commitCommand(void)
-{
-    getDocument()->commitTransaction();
-}
-
-void Document::abortCommand(void)
-{
-    getDocument()->abortTransaction();
-}
-
-bool Document::hasPendingCommand(void) const
-{
-    return getDocument()->hasPendingTransaction();
-}
-
-/// Get a string vector with the 'Undo' actions
-std::vector<std::string> Document::getUndoVector(void) const
-{
-    return getDocument()->getAvailableUndoNames();
-}
-
-/// Get a string vector with the 'Redo' actions
-std::vector<std::string> Document::getRedoVector(void) const
-{
-    return getDocument()->getAvailableRedoNames();
-}
-
-bool Document::checkTransactionID(bool undo, int iSteps) {
-    if(!iSteps)
-        return false;
-
-    std::vector<int> ids;
-    for (int i=0;i<iSteps;i++) {
-        int id = getDocument()->getTransactionID(undo,i);
-        if(!id) break;
-        ids.push_back(id);
-    }
-    std::set<App::Document*> prompts;
-    std::map<App::Document*,int> dmap;
-    for(auto doc : App::GetApplication().getDocuments()) {
-        if(doc == getDocument())
-            continue;
-        for(auto id : ids) {
-            int steps = undo?doc->getAvailableUndos(id):doc->getAvailableRedos(id);
-            if(!steps) continue;
-            int &currentSteps = dmap[doc];
-            if(currentSteps+1 != steps)
-                prompts.insert(doc);
-            if(currentSteps < steps)
-                currentSteps = steps;
-        }
-    }
-    if(prompts.size()) {
-        std::ostringstream str;
-        int i=0;
-        for(auto doc : prompts) {
-            if(i++==5) {
-                str << "...\n";
-                break;
-            }
-            str << "    " << doc->getName() << "\n";
-        }
-        int ret = QMessageBox::warning(getMainWindow(), 
-                    undo?QObject::tr("Undo"):QObject::tr("Redo"),
-                    QString::fromLatin1("%1,\n%2%3")
-                        .arg(QObject::tr(
-                            "There are grouped transactions in the following documents with "
-                            "other preceding transactions"))
-                        .arg(QString::fromUtf8(str.str().c_str()))
-<<<<<<< HEAD
-                        .arg(QObject::tr("Choose 'Yes' to roll back all preceeding transactions.\n"
-=======
-                        .arg(QObject::tr("Choose 'Yes' to roll back all preceding transactions.\n"
->>>>>>> 3c4d5983
-                                         "Choose 'No' to roll back in the active document only.\n"
-                                         "Choose 'Abort' to abort")),
-                    QMessageBox::Yes|QMessageBox::No|QMessageBox::Abort, QMessageBox::Yes);
-        if(ret == QMessageBox::Abort)
-            return false;
-        if(ret == QMessageBox::No)
-            return true;
-    }
-    for(auto &v : dmap) {
-        for(int i=0;i<v.second;++i) {
-            if(undo)
-                v.first->undo();
-            else
-                v.first->redo();
-        }
-    }
-    return true;
-}
-
-bool Document::isPerformingTransaction() const {
-    return d->_isTransacting;
-}
-
-/// Will UNDO one or more steps
-void Document::undo(int iSteps)
-{
-    Base::FlagToggler<> flag(d->_isTransacting);
-
-    if(!checkTransactionID(true,iSteps))
-        return;
-
-    for (int i=0;i<iSteps;i++) {
-        getDocument()->undo();
-    }
-    App::GetApplication().signalUndo();
-}
-
-/// Will REDO one or more steps
-void Document::redo(int iSteps)
-{
-    Base::FlagToggler<> flag(d->_isTransacting);
-
-    if(!checkTransactionID(false,iSteps))
-        return;
-
-    for (int i=0;i<iSteps;i++) {
-        getDocument()->redo();
-    }
-    App::GetApplication().signalRedo();
-}
-
-PyObject* Document::getPyObject(void)
-{
-    _pcDocPy->IncRef();
-    return _pcDocPy;
-}
-
-void Document::handleChildren3D(ViewProvider* viewProvider, bool deleting)
-{
-    // check for children
-    if (viewProvider && viewProvider->getChildRoot()) {
-        std::vector<App::DocumentObject*> children = viewProvider->claimChildren3D();
-        SoGroup* childGroup =  viewProvider->getChildRoot();
-
-        // size not the same -> build up the list new
-        if (deleting || childGroup->getNumChildren() != static_cast<int>(children.size())) {
-
-            std::set<ViewProviderDocumentObject*> oldChildren;
-            for(int i=0,count=childGroup->getNumChildren();i<count;++i) {
-                auto it = d->_CoinMap.find(static_cast<SoSeparator*>(childGroup->getChild(i)));
-                if(it == d->_CoinMap.end()) continue;
-                oldChildren.insert(it->second);
-            }
-
-            Gui::coinRemoveAllChildren(childGroup);
-
-            if(!deleting) {
-                for (std::vector<App::DocumentObject*>::iterator it=children.begin();it!=children.end();++it) {
-                    ViewProvider* ChildViewProvider = getViewProvider(*it);
-                    if (ChildViewProvider) {
-                        auto itOld = oldChildren.find(static_cast<ViewProviderDocumentObject*>(ChildViewProvider));
-                        if(itOld!=oldChildren.end()) oldChildren.erase(itOld);
-
-                        SoSeparator* childRootNode =  ChildViewProvider->getRoot();
-                        childGroup->addChild(childRootNode);
-
-                        // cycling to all views of the document to remove the viewprovider from the viewer itself
-                        for (std::list<Gui::BaseView*>::iterator vIt = d->baseViews.begin();vIt != d->baseViews.end();++vIt) {
-                            View3DInventor *activeView = dynamic_cast<View3DInventor *>(*vIt);
-                            if (activeView && activeView->getViewer()->hasViewProvider(ChildViewProvider)) {
-                                // @Note hasViewProvider()
-                                // remove the viewprovider serves the purpose of detaching the inventor nodes from the
-                                // top level root in the viewer. However, if some of the children were grouped beneath the object
-                                // earlier they are not anymore part of the toplevel inventor node. we need to check for that.
-                                activeView->getViewer()->removeViewProvider(ChildViewProvider);
-                            }
-                        }
-                    }
-                }
-            }
-
-            // add the remaining old children back to toplevel invertor node
-            for(auto vpd : oldChildren) {
-                auto obj = vpd->getObject();
-                if(!obj || !obj->getNameInDocument())
-                    continue;
-
-                for (BaseView* view : d->baseViews) {
-                    View3DInventor *activeView = dynamic_cast<View3DInventor *>(view);
-                    if (activeView && !activeView->getViewer()->hasViewProvider(vpd))
-                        activeView->getViewer()->addViewProvider(vpd);
-                }
-            }
-        }
-    } 
-}
-
-void Document::toggleInSceneGraph(ViewProvider *vp) {
-    for (auto view : d->baseViews) {
-        View3DInventor *activeView = dynamic_cast<View3DInventor *>(view);
-        if (!activeView)
-            continue;
-        auto root = vp->getRoot();
-        if(!root)
-            continue;
-        auto scenegraph = dynamic_cast<SoGroup*>(
-                activeView->getViewer()->getSceneGraph());
-        if(!scenegraph)
-            continue;
-        int idx = scenegraph->findChild(root);
-        if(idx<0) {
-            if(vp->canAddToSceneGraph())
-                scenegraph->addChild(root);
-        }else if(!vp->canAddToSceneGraph())
-            scenegraph->removeChild(idx);
-    }
-}
-
-void Document::slotChangePropertyEditor(const App::Document &doc, const App::Property &Prop) {
-    if(getDocument() == &doc) {
-        FC_LOG(Prop.getFullName() << " editor changed");
-        setModified(true);
-    }
-}
-
+/***************************************************************************
+ *   Copyright (c) 2004 Jürgen Riegel <juergen.riegel@web.de>              *
+ *                                                                         *
+ *   This file is part of the FreeCAD CAx development system.              *
+ *                                                                         *
+ *   This library is free software; you can redistribute it and/or         *
+ *   modify it under the terms of the GNU Library General Public           *
+ *   License as published by the Free Software Foundation; either          *
+ *   version 2 of the License, or (at your option) any later version.      *
+ *                                                                         *
+ *   This library  is distributed in the hope that it will be useful,      *
+ *   but WITHOUT ANY WARRANTY; without even the implied warranty of        *
+ *   MERCHANTABILITY or FITNESS FOR A PARTICULAR PURPOSE.  See the         *
+ *   GNU Library General Public License for more details.                  *
+ *                                                                         *
+ *   You should have received a copy of the GNU Library General Public     *
+ *   License along with this library; see the file COPYING.LIB. If not,    *
+ *   write to the Free Software Foundation, Inc., 59 Temple Place,         *
+ *   Suite 330, Boston, MA  02111-1307, USA                                *
+ *                                                                         *
+ ***************************************************************************/
+
+
+#include "PreCompiled.h"
+
+#ifndef _PreComp_
+# include <algorithm>
+# include <QAbstractButton>
+# include <qapplication.h>
+# include <qdir.h>
+# include <qfileinfo.h>
+# include <QKeySequence>
+# include <qmessagebox.h>
+# include <qstatusbar.h>
+# include <boost/signals2.hpp>
+# include <boost/bind.hpp>
+# include <Inventor/actions/SoSearchAction.h>
+# include <Inventor/nodes/SoSeparator.h>
+#endif
+
+#include <Base/Console.h>
+#include <Base/Exception.h>
+#include <Base/Matrix.h>
+#include <Base/Reader.h>
+#include <Base/Writer.h>
+#include <Base/Tools.h>
+
+#include <App/Document.h>
+#include <App/DocumentObject.h>
+#include <App/DocumentObjectGroup.h>
+#include <App/Transactions.h>
+#include <App/GeoFeatureGroupExtension.h>
+
+#include "Application.h"
+#include "MainWindow.h"
+#include "Tree.h"
+#include "Document.h"
+#include "DocumentPy.h"
+#include "Command.h"
+#include "Control.h"
+#include "FileDialog.h"
+#include "View3DInventor.h"
+#include "View3DInventorViewer.h"
+#include "BitmapFactory.h"
+#include "ViewProviderDocumentObject.h"
+#include "ViewProviderDocumentObjectGroup.h"
+#include "Selection.h"
+#include "WaitCursor.h"
+#include "Thumbnail.h"
+#include "ViewProviderLink.h"
+
+FC_LOG_LEVEL_INIT("Gui",true,true)
+
+using namespace Gui;
+
+namespace Gui {
+
+// Pimpl class
+struct DocumentP
+{
+    Thumbnail thumb;
+    int        _iWinCount;
+    int        _iDocId;
+    bool       _isClosing;
+    bool       _isModified;
+    bool       _isTransacting;
+    int                         _editMode;
+    ViewProvider*               _editViewProvider;
+    ViewProviderDocumentObject* _editViewProviderParent;
+    std::string                 _editSubname;
+    std::string                 _editSubElement;
+    Base::Matrix4D              _editingTransform;
+    Application*    _pcAppWnd;
+    // the doc/Document
+    App::Document*  _pcDocument;
+    /// List of all registered views
+    std::list<Gui::BaseView*> baseViews;
+    /// List of all registered views
+    std::list<Gui::BaseView*> passiveViews;
+    std::map<const App::DocumentObject*,ViewProviderDocumentObject*> _ViewProviderMap;
+    std::map<SoSeparator *,ViewProviderDocumentObject*> _CoinMap;
+    std::map<std::string,ViewProvider*> _ViewProviderMapAnnotation;
+
+    typedef boost::signals2::connection Connection;
+    Connection connectNewObject;
+    Connection connectDelObject;
+    Connection connectCngObject;
+    Connection connectRenObject;
+    Connection connectActObject;
+    Connection connectSaveDocument;
+    Connection connectRestDocument;
+    Connection connectStartLoadDocument;
+    Connection connectFinishLoadDocument;
+    Connection connectShowHidden;
+    Connection connectFinishRestoreObject;
+    Connection connectExportObjects;
+    Connection connectImportObjects;
+    Connection connectFinishImportObjects;
+    Connection connectUndoDocument;
+    Connection connectRedoDocument;
+    Connection connectRecomputed;
+    Connection connectSkipRecompute;
+    Connection connectTransactionAppend;
+    Connection connectTransactionRemove;
+    Connection connectTouchedObject;
+    Connection connectChangePropertyEditor;
+
+    typedef boost::signals2::shared_connection_block ConnectionBlock;
+    ConnectionBlock connectActObjectBlocker;
+};
+
+} // namespace Gui
+
+/* TRANSLATOR Gui::Document */
+
+/// @namespace Gui @class Document
+
+int Document::_iDocCount = 0;
+
+Document::Document(App::Document* pcDocument,Application * app)
+{
+    d = new DocumentP;
+    d->_iWinCount = 1;
+    // new instance
+    d->_iDocId = (++_iDocCount);
+    d->_isClosing = false;
+    d->_isModified = false;
+    d->_isTransacting = false;
+    d->_pcAppWnd = app;
+    d->_pcDocument = pcDocument;
+    d->_editViewProvider = 0;
+    d->_editViewProviderParent = 0;
+    d->_editMode = 0;
+
+    // Setup the connections
+    d->connectNewObject = pcDocument->signalNewObject.connect
+        (boost::bind(&Gui::Document::slotNewObject, this, _1));
+    d->connectDelObject = pcDocument->signalDeletedObject.connect
+        (boost::bind(&Gui::Document::slotDeletedObject, this, _1));
+    d->connectCngObject = pcDocument->signalChangedObject.connect
+        (boost::bind(&Gui::Document::slotChangedObject, this, _1, _2));
+    d->connectRenObject = pcDocument->signalRelabelObject.connect
+        (boost::bind(&Gui::Document::slotRelabelObject, this, _1));
+    d->connectActObject = pcDocument->signalActivatedObject.connect
+        (boost::bind(&Gui::Document::slotActivatedObject, this, _1));
+    d->connectActObjectBlocker = boost::signals2::shared_connection_block
+        (d->connectActObject, false);
+    d->connectSaveDocument = pcDocument->signalSaveDocument.connect
+        (boost::bind(&Gui::Document::Save, this, _1));
+    d->connectRestDocument = pcDocument->signalRestoreDocument.connect
+        (boost::bind(&Gui::Document::Restore, this, _1));
+    d->connectStartLoadDocument = App::GetApplication().signalStartRestoreDocument.connect
+        (boost::bind(&Gui::Document::slotStartRestoreDocument, this, _1));
+    d->connectFinishLoadDocument = App::GetApplication().signalFinishRestoreDocument.connect
+        (boost::bind(&Gui::Document::slotFinishRestoreDocument, this, _1));
+    d->connectShowHidden = App::GetApplication().signalShowHidden.connect
+        (boost::bind(&Gui::Document::slotShowHidden, this, _1));
+
+    d->connectChangePropertyEditor = pcDocument->signalChangePropertyEditor.connect
+        (boost::bind(&Gui::Document::slotChangePropertyEditor, this, _1, _2));
+    d->connectFinishRestoreObject = pcDocument->signalFinishRestoreObject.connect
+        (boost::bind(&Gui::Document::slotFinishRestoreObject, this, _1));
+    d->connectExportObjects = pcDocument->signalExportViewObjects.connect
+        (boost::bind(&Gui::Document::exportObjects, this, _1, _2));
+    d->connectImportObjects = pcDocument->signalImportViewObjects.connect
+        (boost::bind(&Gui::Document::importObjects, this, _1, _2, _3));
+    d->connectFinishImportObjects = pcDocument->signalFinishImportObjects.connect
+        (boost::bind(&Gui::Document::slotFinishImportObjects, this, _1));
+        
+    d->connectUndoDocument = pcDocument->signalUndo.connect
+        (boost::bind(&Gui::Document::slotUndoDocument, this, _1));
+    d->connectRedoDocument = pcDocument->signalRedo.connect
+        (boost::bind(&Gui::Document::slotRedoDocument, this, _1));
+    d->connectRecomputed = pcDocument->signalRecomputed.connect
+        (boost::bind(&Gui::Document::slotRecomputed, this, _1));
+    d->connectSkipRecompute = pcDocument->signalSkipRecompute.connect
+        (boost::bind(&Gui::Document::slotSkipRecompute, this, _1, _2));
+    d->connectTouchedObject = pcDocument->signalTouchedObject.connect
+        (boost::bind(&Gui::Document::slotTouchedObject, this, _1));
+
+    d->connectTransactionAppend = pcDocument->signalTransactionAppend.connect
+        (boost::bind(&Gui::Document::slotTransactionAppend, this, _1, _2));
+    d->connectTransactionRemove = pcDocument->signalTransactionRemove.connect
+        (boost::bind(&Gui::Document::slotTransactionRemove, this, _1, _2));
+    // pointer to the python class
+    // NOTE: As this Python object doesn't get returned to the interpreter we
+    // mustn't increment it (Werner Jan-12-2006)
+    _pcDocPy = new Gui::DocumentPy(this);
+
+    if (App::GetApplication().GetParameterGroupByPath
+        ("User parameter:BaseApp/Preferences/Document")->GetBool("UsingUndo",true)){
+        d->_pcDocument->setUndoMode(1);
+        // set the maximum stack size
+        d->_pcDocument->setMaxUndoStackSize(App::GetApplication().GetParameterGroupByPath("User parameter:BaseApp/Preferences/Document")->GetInt("MaxUndoSize",20));
+    }
+}
+
+Document::~Document()
+{
+    // disconnect everything to avoid to be double-deleted
+    // in case an exception is raised somewhere
+    d->connectNewObject.disconnect();
+    d->connectDelObject.disconnect();
+    d->connectCngObject.disconnect();
+    d->connectRenObject.disconnect();
+    d->connectActObject.disconnect();
+    d->connectSaveDocument.disconnect();
+    d->connectRestDocument.disconnect();
+    d->connectStartLoadDocument.disconnect();
+    d->connectFinishLoadDocument.disconnect();
+    d->connectShowHidden.disconnect();
+    d->connectFinishRestoreObject.disconnect();
+    d->connectExportObjects.disconnect();
+    d->connectImportObjects.disconnect();
+    d->connectFinishImportObjects.disconnect();
+    d->connectUndoDocument.disconnect();
+    d->connectRedoDocument.disconnect();
+    d->connectRecomputed.disconnect();
+    d->connectSkipRecompute.disconnect();
+    d->connectTransactionAppend.disconnect();
+    d->connectTransactionRemove.disconnect();
+    d->connectTouchedObject.disconnect();
+    d->connectChangePropertyEditor.disconnect();
+
+    // e.g. if document gets closed from within a Python command
+    d->_isClosing = true;
+    // calls Document::detachView() and alter the view list
+    std::list<Gui::BaseView*> temp = d->baseViews;
+    for(std::list<Gui::BaseView*>::iterator it=temp.begin();it!=temp.end();++it)
+        (*it)->deleteSelf();
+
+    std::map<const App::DocumentObject*,ViewProviderDocumentObject*>::iterator jt;
+    for (jt = d->_ViewProviderMap.begin();jt != d->_ViewProviderMap.end(); ++jt)
+        delete jt->second;
+    std::map<std::string,ViewProvider*>::iterator it2;
+    for (it2 = d->_ViewProviderMapAnnotation.begin();it2 != d->_ViewProviderMapAnnotation.end(); ++it2)
+        delete it2->second;
+
+    // remove the reference from the object
+    Base::PyGILStateLocker lock;
+    _pcDocPy->setInvalid();
+    _pcDocPy->DecRef();
+    delete d;
+}
+
+//*****************************************************************************************************
+// 3D viewer handling
+//*****************************************************************************************************
+
+bool Document::setEdit(Gui::ViewProvider* p, int ModNum, const char *subname)
+{
+    ViewProviderDocumentObject* vp = dynamic_cast<ViewProviderDocumentObject*>(p);
+    if (!vp) {
+        FC_ERR("cannot edit non ViewProviderDocumentObject");
+        return false;
+    }
+    auto obj = vp->getObject();
+    if(!obj->getNameInDocument()) {
+        FC_ERR("cannot edit detached object");
+        return false;
+    }
+
+    std::string _subname;
+    if(!subname || !subname[0]) {
+        // No subname reference is given, we try to extract one from the current
+        // selection in order to obtain the correct transformation matrix below
+        auto sels = Gui::Selection().getCompleteSelection(false);
+        App::DocumentObject *parentObj = 0;
+        for(auto &sel : sels) {
+            if(!sel.pObject || !sel.pObject->getNameInDocument())
+                continue;
+            if(!parentObj)
+                parentObj = sel.pObject;
+            else if(parentObj!=sel.pObject) {
+                FC_LOG("Cannot deduce subname for editing, more than one parent?");
+                parentObj = 0;
+                break;
+            }
+            auto sobj = parentObj->getSubObject(sel.SubName);
+            if(!sobj || (sobj!=obj && sobj->getLinkedObject(true)!= obj)) {
+                FC_LOG("Cannot deduce subname for editing, subname mismatch");
+                parentObj = 0;
+                break;
+            }
+            _subname = sel.SubName;
+        }
+        if(parentObj) {
+            FC_LOG("deduced editing reference " << parentObj->getFullName() << '.' << _subname);
+            subname = _subname.c_str();
+            obj = parentObj;
+            vp = dynamic_cast<ViewProviderDocumentObject*>(
+                    Application::Instance->getViewProvider(obj));
+            if(!vp || !vp->getDocument()) {
+                FC_ERR("invliad view provider for parent object");
+                return false;
+            }
+            if(vp->getDocument()!=this)
+                return vp->getDocument()->setEdit(vp,ModNum,subname);
+        }
+    }
+
+    if (d->_ViewProviderMap.find(obj) == d->_ViewProviderMap.end()) {
+        // We can actually support editing external object, by calling
+        // View3DInventViewer::setupEditingRoot() before exiting from
+        // ViewProvider::setEditViewer(), which transfer all child node of the view
+        // provider into an editing node inside the viewer of this document. And
+        // that's may actually be the case, as the subname referenced sub object
+        // is allowed to be in other documents. 
+        //
+        // We just disabling editing external parent object here, for bug
+        // tracking purpose. Because, bringing an unrelated external object to
+        // the current view for editing will confuse user, and is certainly a
+        // bug. By right, the top parent object should always belong to the
+        // editing document, and the actually editing sub object can be
+        // external.
+        //
+        // So, you can either call setEdit() with subname set to 0, which cause
+        // the code above to auto detect selection context, and dispatch the
+        // editing call to the correct document. Or, supply subname yourself,
+        // and make sure you get the document right.
+        //
+        FC_ERR("cannot edit object '" << obj->getNameInDocument() << "': not found in document "
+                << "'" << getDocument()->getName() << "'");
+        return false;
+    }
+
+    d->_editingTransform = Base::Matrix4D();
+    // Geo feature group now handles subname like link group. So no need of the
+    // following code.
+    //
+    // if(!subname || !subname[0]) {
+    //     auto group = App::GeoFeatureGroupExtension::getGroupOfObject(obj);
+    //     if(group) {
+    //         auto ext = group->getExtensionByType<App::GeoFeatureGroupExtension>();
+    //         d->_editingTransform = ext->globalGroupPlacement().toMatrix();
+    //     }
+    // }
+    auto sobj = obj->getSubObject(subname,0,&d->_editingTransform);
+    if(!sobj || !sobj->getNameInDocument()) {
+        FC_ERR("Invalid sub object '" << obj->getFullName() 
+                << '.' << (subname?subname:"") << "'");
+        return false;
+    }
+    auto svp = vp;
+    if(sobj!=obj) {
+        svp = dynamic_cast<ViewProviderDocumentObject*>(
+                Application::Instance->getViewProvider(sobj));
+        if(!svp) {
+            FC_ERR("Cannot edit '" << sobj->getFullName() << "' without view provider");
+            return false;
+        }
+    }
+
+    View3DInventor *activeView = dynamic_cast<View3DInventor *>(getActiveView());
+    // if the currently active view is not the 3d view search for it and activate it
+    if (!activeView) {
+        activeView = dynamic_cast<View3DInventor *>(getViewOfViewProvider(vp));
+        if(!activeView){
+            FC_ERR("cannot edit without active view");
+            return false;
+        }
+    }
+    getMainWindow()->setActiveWindow(activeView);
+    Application::Instance->setEditDocument(this);
+
+    d->_editViewProviderParent = vp;
+    d->_editSubElement.clear();
+    d->_editSubname.clear();
+    if(subname) {
+        const char *element = Data::ComplexGeoData::findElementName(subname);
+        if(element) {
+            d->_editSubname = std::string(subname,element-subname);
+            d->_editSubElement = element;
+        }else
+            d->_editSubname = subname;
+    }
+
+    d->_editMode = ModNum;
+    d->_editViewProvider = svp->startEditing(ModNum);
+    if(!d->_editViewProvider) {
+        d->_editViewProviderParent = 0;
+        FC_LOG("object '" << sobj->getFullName() << "' refuse to edit");
+        return false;
+    }
+    activeView->getViewer()->setEditingViewProvider(d->_editViewProvider,ModNum);
+    Gui::TaskView::TaskDialog* dlg = Gui::Control().activeDialog();
+    if (dlg)
+        dlg->setDocumentName(this->getDocument()->getName());
+    if (d->_editViewProvider->isDerivedFrom(ViewProviderDocumentObject::getClassTypeId())) 
+        signalInEdit(*(static_cast<ViewProviderDocumentObject*>(d->_editViewProvider)));
+
+    App::AutoTransaction::setEnable(false);
+    return true;
+}
+
+const Base::Matrix4D &Document::getEditingTransform() const {
+    return d->_editingTransform;
+}
+
+void Document::setEditingTransform(const Base::Matrix4D &mat) {
+    d->_editingTransform = mat;
+    View3DInventor *activeView = dynamic_cast<View3DInventor *>(getActiveView());
+    if (activeView) 
+        activeView->getViewer()->setEditingTransform(mat);
+}
+
+void Document::resetEdit(void) {
+    Application::Instance->setEditDocument(0);
+}
+
+void Document::_resetEdit(void)
+{
+    std::list<Gui::BaseView*>::iterator it;
+    if (d->_editViewProvider) {
+        for (it = d->baseViews.begin();it != d->baseViews.end();++it) {
+            View3DInventor *activeView = dynamic_cast<View3DInventor *>(*it);
+            if (activeView)
+                activeView->getViewer()->resetEditingViewProvider();
+        }
+
+        d->_editViewProvider->finishEditing();
+        if (d->_editViewProvider->isDerivedFrom(ViewProviderDocumentObject::getClassTypeId())) 
+            signalResetEdit(*(static_cast<ViewProviderDocumentObject*>(d->_editViewProvider)));
+        d->_editViewProvider = 0;
+
+        // The logic below is not necessary anymore, because this method is
+        // changed into a private one,  _resetEdit(). And the exposed
+        // resetEdit() above calls into Application->setEditDocument(0) which
+        // will prevent recursive calling.
+#if 0
+        // Nullify the member variable before calling finishEditing().
+        // This is to avoid a possible stack overflow when a view provider wrongly
+        // invokes the document's resetEdit() method.
+        ViewProvider* editViewProvider = d->_editViewProvider;
+        d->_editViewProvider = nullptr;
+
+        editViewProvider->finishEditing();
+        if (editViewProvider->isDerivedFrom(ViewProviderDocumentObject::getClassTypeId()))
+            signalResetEdit(*(static_cast<ViewProviderDocumentObject*>(editViewProvider)));
+#endif
+    }
+    d->_editViewProviderParent = 0;
+    if(Application::Instance->editDocument() == this)
+        Application::Instance->setEditDocument(0);
+}
+
+ViewProvider *Document::getInEdit(ViewProviderDocumentObject **parentVp, 
+        std::string *subname, int *mode, std::string *subelement) const
+{
+    if(parentVp) *parentVp = d->_editViewProviderParent;
+    if(subname) *subname = d->_editSubname;
+    if(subelement) *subelement = d->_editSubElement;
+    if(mode) *mode = d->_editMode;
+
+    if (d->_editViewProvider) {
+        // there is only one 3d view which is in edit mode
+        View3DInventor *activeView = dynamic_cast<View3DInventor *>(getActiveView());
+        if (activeView && activeView->getViewer()->isEditingViewProvider())
+            return d->_editViewProvider;
+    }
+
+    return 0;
+}
+
+void Document::setInEdit(ViewProviderDocumentObject *parentVp, const char *subname) {
+    if (d->_editViewProvider) {
+        d->_editViewProviderParent = parentVp;
+        d->_editSubname = subname?subname:"";
+    }
+}
+
+void Document::setAnnotationViewProvider(const char* name, ViewProvider *pcProvider)
+{
+    std::list<Gui::BaseView*>::iterator vIt;
+
+    // already in ?
+    std::map<std::string,ViewProvider*>::iterator it = d->_ViewProviderMapAnnotation.find(name);
+    if (it != d->_ViewProviderMapAnnotation.end())
+        removeAnnotationViewProvider(name);
+
+    // add 
+    d->_ViewProviderMapAnnotation[name] = pcProvider;
+
+    // cycling to all views of the document
+    for (vIt = d->baseViews.begin();vIt != d->baseViews.end();++vIt) {
+        View3DInventor *activeView = dynamic_cast<View3DInventor *>(*vIt);
+        if (activeView)
+            activeView->getViewer()->addViewProvider(pcProvider);
+    }
+}
+
+ViewProvider * Document::getAnnotationViewProvider(const char* name) const
+{
+    std::map<std::string,ViewProvider*>::const_iterator it = d->_ViewProviderMapAnnotation.find(name);
+    return ( (it != d->_ViewProviderMapAnnotation.end()) ? it->second : 0 );
+}
+
+void Document::removeAnnotationViewProvider(const char* name)
+{
+    std::map<std::string,ViewProvider*>::iterator it = d->_ViewProviderMapAnnotation.find(name);
+    std::list<Gui::BaseView*>::iterator vIt;
+
+    // cycling to all views of the document
+    for (vIt = d->baseViews.begin();vIt != d->baseViews.end();++vIt) {
+        View3DInventor *activeView = dynamic_cast<View3DInventor *>(*vIt);
+        if (activeView)
+            activeView->getViewer()->removeViewProvider(it->second);
+    }
+
+    delete it->second;
+    d->_ViewProviderMapAnnotation.erase(it); 
+}
+
+
+ViewProvider* Document::getViewProvider(const App::DocumentObject* Feat) const
+{
+    std::map<const App::DocumentObject*,ViewProviderDocumentObject*>::const_iterator
+    it = d->_ViewProviderMap.find( Feat );
+    return ( (it != d->_ViewProviderMap.end()) ? it->second : 0 );
+}
+
+std::vector<ViewProvider*> Document::getViewProvidersOfType(const Base::Type& typeId) const
+{
+    std::vector<ViewProvider*> Objects;
+    for (std::map<const App::DocumentObject*,ViewProviderDocumentObject*>::const_iterator it = 
+         d->_ViewProviderMap.begin(); it != d->_ViewProviderMap.end(); ++it ) {
+        if (it->second->getTypeId().isDerivedFrom(typeId))
+            Objects.push_back(it->second);
+    }
+    return Objects;
+}
+
+ViewProvider *Document::getViewProviderByName(const char* name) const
+{
+    // first check on feature name
+    App::DocumentObject *pcFeat = getDocument()->getObject(name);
+
+    if (pcFeat)
+    {
+        std::map<const App::DocumentObject*,ViewProviderDocumentObject*>::const_iterator
+        it = d->_ViewProviderMap.find( pcFeat );
+
+        if (it != d->_ViewProviderMap.end())
+            return it->second;
+    } else {
+        // then try annotation name
+        std::map<std::string,ViewProvider*>::const_iterator it2 = d->_ViewProviderMapAnnotation.find( name );
+
+        if (it2 != d->_ViewProviderMapAnnotation.end())
+            return it2->second;
+    }
+
+    return 0;
+}
+
+bool Document::isShow(const char* name)
+{
+    ViewProvider* pcProv = getViewProviderByName(name);
+    return pcProv ? pcProv->isShow() : false;
+}
+
+/// put the feature in show
+void Document::setShow(const char* name)
+{
+    ViewProvider* pcProv = getViewProviderByName(name);
+
+    if (pcProv && pcProv->getTypeId().isDerivedFrom(ViewProviderDocumentObject::getClassTypeId())) {
+        ((ViewProviderDocumentObject*)pcProv)->Visibility.setValue(true);
+    }
+}
+
+/// set the feature in Noshow
+void Document::setHide(const char* name)
+{
+    ViewProvider* pcProv = getViewProviderByName(name);
+
+    if (pcProv && pcProv->getTypeId().isDerivedFrom(ViewProviderDocumentObject::getClassTypeId())) {
+        ((ViewProviderDocumentObject*)pcProv)->Visibility.setValue(false);
+    }
+}
+
+/// set the feature in Noshow
+void Document::setPos(const char* name, const Base::Matrix4D& rclMtrx)
+{
+    ViewProvider* pcProv = getViewProviderByName(name);
+    if (pcProv)
+        pcProv->setTransformation(rclMtrx);
+
+}
+
+//*****************************************************************************************************
+// Document
+//*****************************************************************************************************
+void Document::slotNewObject(const App::DocumentObject& Obj)
+{
+    ViewProviderDocumentObject* pcProvider = static_cast<ViewProviderDocumentObject*>(getViewProvider(&Obj));
+    if (!pcProvider) {
+        //Base::Console().Log("Document::slotNewObject() called\n");
+        std::string cName = Obj.getViewProviderNameStored();
+        if (cName.empty()) {
+            // handle document object with no view provider specified
+            Base::Console().Log("%s has no view provider specified\n", Obj.getTypeId().getName());
+            return;
+        }
+
+        setModified(true);
+        Base::BaseClass* base = static_cast<Base::BaseClass*>(Base::Type::createInstanceByName(cName.c_str(),true));
+        if (base) {
+            // type not derived from ViewProviderDocumentObject!!!
+            assert(base->getTypeId().isDerivedFrom(Gui::ViewProviderDocumentObject::getClassTypeId()));
+            pcProvider = static_cast<ViewProviderDocumentObject*>(base);
+            d->_ViewProviderMap[&Obj] = pcProvider;
+            d->_CoinMap[pcProvider->getRoot()] = pcProvider;
+
+            try {
+                // if successfully created set the right name and calculate the view
+                //FIXME: Consider to change argument of attach() to const pointer
+                pcProvider->attach(const_cast<App::DocumentObject*>(&Obj));
+                pcProvider->updateView();
+                pcProvider->setActiveMode();
+            }
+            catch(const Base::MemoryException& e){
+                FC_ERR("Memory exception in " << Obj.getFullName() << " thrown: " << e.what());
+            }
+            catch(Base::Exception &e){
+                e.ReportException();
+            }
+#ifndef FC_DEBUG
+            catch(...){
+                FC_ERR("Unknown exception in Feature " << Obj.getFullName() << " thrown");
+            }
+#endif
+        }
+        else {
+            FC_WARN("no view provider for the object " << cName << " found");
+        }
+    }else{
+        try {
+            pcProvider->reattach(const_cast<App::DocumentObject*>(&Obj));
+        } catch(Base::Exception &e){
+            e.ReportException();
+        }
+    }
+
+    if (pcProvider) {
+        std::list<Gui::BaseView*>::iterator vIt;
+        // cycling to all views of the document
+        for (vIt = d->baseViews.begin();vIt != d->baseViews.end();++vIt) {
+            View3DInventor *activeView = dynamic_cast<View3DInventor *>(*vIt);
+            if (activeView)
+                activeView->getViewer()->addViewProvider(pcProvider);
+        }
+
+        // adding to the tree
+        signalNewObject(*pcProvider);
+        pcProvider->pcDocument = this;
+
+        // it is possible that a new viewprovider already claims children
+        handleChildren3D(pcProvider);
+    }
+}
+
+void Document::slotDeletedObject(const App::DocumentObject& Obj)
+{
+    std::list<Gui::BaseView*>::iterator vIt;
+    setModified(true);
+    //Base::Console().Log("Document::slotDeleteObject() called\n");
+  
+    // cycling to all views of the document
+    ViewProvider* viewProvider = getViewProvider(&Obj);
+    if(!viewProvider) return;
+
+    if (d->_editViewProvider==viewProvider || d->_editViewProviderParent==viewProvider)
+        _resetEdit();
+    else if(Application::Instance->editDocument()) {
+        auto editDoc = Application::Instance->editDocument();
+        if(editDoc->d->_editViewProvider==viewProvider ||
+           editDoc->d->_editViewProviderParent==viewProvider)
+            Application::Instance->setEditDocument(0);
+    }
+
+    handleChildren3D(viewProvider,true);
+
+#if 0 // With this we can show child objects again if this method was called by undo
+    viewProvider->onDelete(std::vector<std::string>());
+#endif
+    if (viewProvider && viewProvider->getTypeId().isDerivedFrom
+        (ViewProviderDocumentObject::getClassTypeId())) {
+        // go through the views
+        for (vIt = d->baseViews.begin();vIt != d->baseViews.end();++vIt) {
+            View3DInventor *activeView = dynamic_cast<View3DInventor *>(*vIt);
+            if (activeView)
+                activeView->getViewer()->removeViewProvider(viewProvider);
+        }
+
+        // removing from tree
+        signalDeletedObject(*(static_cast<ViewProviderDocumentObject*>(viewProvider)));
+    }
+
+    viewProvider->beforeDelete();
+}
+
+void Document::beforeDelete() {
+    auto editDoc = Application::Instance->editDocument();
+    if(editDoc) {
+        auto vp = dynamic_cast<ViewProviderDocumentObject*>(editDoc->d->_editViewProvider);
+        auto vpp = dynamic_cast<ViewProviderDocumentObject*>(editDoc->d->_editViewProviderParent);
+        if(editDoc == this || 
+           (vp && vp->getDocument()==this) ||
+           (vpp && vpp->getDocument()==this))
+        {
+            Application::Instance->setEditDocument(0);
+        }
+    }
+    for(auto &v : d->_ViewProviderMap)
+        v.second->beforeDelete();
+}
+
+void Document::slotChangedObject(const App::DocumentObject& Obj, const App::Property& Prop)
+{
+    //Base::Console().Log("Document::slotChangedObject() called\n");
+    ViewProvider* viewProvider = getViewProvider(&Obj);
+    if (viewProvider) {
+        try {
+            viewProvider->update(&Prop);
+        }
+        catch(const Base::MemoryException& e) {
+            FC_ERR("Memory exception in " << Obj.getFullName() << " thrown: " << e.what());
+        }
+        catch(Base::Exception& e){
+            e.ReportException();
+        }
+        catch(const std::exception& e){
+            FC_ERR("C++ exception in " << Obj.getFullName() << " thrown " << e.what());
+        }
+        catch (...) {
+            FC_ERR("Cannot update representation for " << Obj.getFullName());
+        }
+
+        handleChildren3D(viewProvider);
+
+        if (viewProvider->isDerivedFrom(ViewProviderDocumentObject::getClassTypeId()))
+            signalChangedObject(static_cast<ViewProviderDocumentObject&>(*viewProvider), Prop);
+    }
+
+    // a property of an object has changed
+    if(!Prop.testStatus(App::Property::NoModify) && !isModified()) {
+        FC_LOG(Prop.getFullName() << " modified");
+        setModified(true);
+    }
+}
+
+void Document::slotRelabelObject(const App::DocumentObject& Obj)
+{
+    ViewProvider* viewProvider = getViewProvider(&Obj);
+    if (viewProvider && viewProvider->isDerivedFrom(ViewProviderDocumentObject::getClassTypeId())) {
+        signalRelabelObject(*(static_cast<ViewProviderDocumentObject*>(viewProvider)));
+    }
+}
+
+void Document::slotTransactionAppend(const App::DocumentObject& obj, App::Transaction* transaction)
+{
+    ViewProvider* viewProvider = getViewProvider(&obj);
+    if (viewProvider && viewProvider->isDerivedFrom(ViewProviderDocumentObject::getClassTypeId())) {
+        transaction->addObjectDel(viewProvider);
+    }
+}
+
+void Document::slotTransactionRemove(const App::DocumentObject& obj, App::Transaction* transaction)
+{
+    std::map<const App::DocumentObject*,ViewProviderDocumentObject*>::const_iterator
+    it = d->_ViewProviderMap.find(&obj);
+    if (it != d->_ViewProviderMap.end()) {
+        ViewProvider* viewProvider = it->second;
+
+        auto itC = d->_CoinMap.find(viewProvider->getRoot());
+        if(itC != d->_CoinMap.end())
+            d->_CoinMap.erase(itC);
+
+        d->_ViewProviderMap.erase(&obj);
+        // transaction being a nullptr indicates that undo/redo is off and the object
+        // can be safely deleted
+        if (transaction)
+            transaction->addObjectNew(viewProvider);
+        else
+            delete viewProvider;
+    }
+}
+
+void Document::slotActivatedObject(const App::DocumentObject& Obj)
+{
+    ViewProvider* viewProvider = getViewProvider(&Obj);
+    if (viewProvider && viewProvider->isDerivedFrom(ViewProviderDocumentObject::getClassTypeId())) {
+        signalActivatedObject(*(static_cast<ViewProviderDocumentObject*>(viewProvider)));
+    }
+}
+
+void Document::slotUndoDocument(const App::Document& doc)
+{
+    if (d->_pcDocument != &doc)
+        return;
+    
+    signalUndoDocument(*this);  
+    getMainWindow()->updateActions();
+}
+
+void Document::slotRedoDocument(const App::Document& doc)
+{
+    if (d->_pcDocument != &doc)
+        return;
+    
+    signalRedoDocument(*this);   
+    getMainWindow()->updateActions();
+}
+
+void Document::slotRecomputed(const App::Document& doc)
+{
+    if (d->_pcDocument != &doc)
+        return;
+    getMainWindow()->updateActions();
+    TreeWidget::updateStatus();
+}
+
+// This function is called when some asks to recompute a document that is marked
+// as 'SkipRecompute'. We'll check if we are the current document, and if either
+// not given an explicit recomputing object list, or the given single object is
+// the eidting object or the active object. If the conditions are met, we'll
+// force recompute only that object and all its dependent objects.
+void Document::slotSkipRecompute(const App::Document& doc, const std::vector<App::DocumentObject*> &objs)
+{
+    if (d->_pcDocument != &doc)
+        return;
+    if(objs.size()>1 || 
+       App::GetApplication().getActiveDocument()!=&doc || 
+       !doc.testStatus(App::Document::AllowPartialRecompute))
+        return;
+    App::DocumentObject *obj = 0;
+    auto editDoc = Application::Instance->editDocument();
+    if(editDoc) {
+        auto vp = dynamic_cast<ViewProviderDocumentObject*>(editDoc->getInEdit());
+        if(vp)
+            obj = vp->getObject();
+    }
+    if(!obj)
+        obj = doc.getActiveObject();
+    if(!obj || !obj->getNameInDocument() || (objs.size() && objs.front()!=obj))
+        return;
+    obj->recomputeFeature(true);
+}
+
+void Document::slotTouchedObject(const App::DocumentObject &Obj)
+{
+    getMainWindow()->updateActions(true);
+    TreeWidget::updateStatus(true);
+    if(!isModified()) {
+        FC_LOG(Obj.getFullName() << " touched");
+        setModified(true);
+    }
+}
+
+void Document::addViewProvider(Gui::ViewProviderDocumentObject* vp)
+{
+    // Hint: The undo/redo first adds the view provider to the Gui
+    // document before adding the objects to the App document.
+
+    // the view provider is added by TransactionViewProvider and an
+    // object can be there only once
+    assert(d->_ViewProviderMap.find(vp->getObject()) == d->_ViewProviderMap.end());
+    vp->setStatus(Detach, false);
+    d->_ViewProviderMap[vp->getObject()] = vp;
+    d->_CoinMap[vp->getRoot()] = vp;
+}
+
+void Document::setModified(bool b)
+{
+    if(d->_isModified == b)
+        return;
+    d->_isModified = b;
+    
+    std::list<MDIView*> mdis = getMDIViews();
+    for (std::list<MDIView*>::iterator it = mdis.begin(); it != mdis.end(); ++it) {
+        (*it)->setWindowModified(b);
+    }
+}
+
+bool Document::isModified() const
+{
+    return d->_isModified;
+}
+
+
+ViewProviderDocumentObject* Document::getViewProviderByPathFromTail(SoPath * path) const
+{
+    // Get the lowest root node in the pick path!
+    for (int i = 0; i < path->getLength(); i++) {
+        SoNode *node = path->getNodeFromTail(i);
+        if (node->isOfType(SoSeparator::getClassTypeId())) {
+            auto it = d->_CoinMap.find(static_cast<SoSeparator*>(node));
+            if(it!=d->_CoinMap.end())
+                return it->second;
+        }
+    }
+
+    return 0;
+}
+
+ViewProviderDocumentObject* Document::getViewProviderByPathFromHead(SoPath * path) const
+{
+    for (int i = 0; i < path->getLength(); i++) {
+        SoNode *node = path->getNode(i);
+        if (node->isOfType(SoSeparator::getClassTypeId())) {
+            auto it = d->_CoinMap.find(static_cast<SoSeparator*>(node));
+            if(it!=d->_CoinMap.end())
+                return it->second;
+        }
+    }
+
+    return 0;
+}
+
+ViewProviderDocumentObject *Document::getViewProvider(SoNode *node) const {
+    if(!node || !node->isOfType(SoSeparator::getClassTypeId()))
+        return 0;
+    auto it = d->_CoinMap.find(static_cast<SoSeparator*>(node));
+    if(it!=d->_CoinMap.end())
+        return it->second;
+    return 0;
+}
+
+std::vector<std::pair<ViewProviderDocumentObject*,int> > Document::getViewProvidersByPath(SoPath * path) const
+{
+    std::vector<std::pair<ViewProviderDocumentObject*,int> > ret;
+    for (int i = 0; i < path->getLength(); i++) {
+        SoNode *node = path->getNodeFromTail(i);
+        if (node->isOfType(SoSeparator::getClassTypeId())) {
+            auto it = d->_CoinMap.find(static_cast<SoSeparator*>(node));
+            if(it!=d->_CoinMap.end())
+                ret.push_back(std::make_pair(it->second,i));
+        }
+    }
+    return ret;
+}
+
+App::Document* Document::getDocument(void) const
+{
+    return d->_pcDocument;
+}
+
+/// Save the document
+bool Document::save(void)
+{
+    if (d->_pcDocument->isSaved()) {
+        try {
+            std::vector<std::pair<App::Document*,bool> > docs;
+            try {
+                for(auto doc : getDocument()->getDependentDocuments()) {
+                    auto gdoc = Application::Instance->getDocument(doc);
+                    if(gdoc && (gdoc==this || gdoc->isModified()))
+                        docs.emplace_back(doc,doc->mustExecute());
+                }
+            }catch(const Base::RuntimeError &e) {
+                FC_ERR(e.what());
+                docs.emplace_back(getDocument(),getDocument()->mustExecute());
+            }
+            if(docs.size()>1) {
+                int ret = QMessageBox::question(getMainWindow(),
+                        QObject::tr("Save dependent files"),
+                        QObject::tr("The file contain external depencencies. "
+                        "Do you want to save the dependent files, too?"),
+                        QMessageBox::Yes,QMessageBox::No);
+                if (ret != QMessageBox::Yes) {
+                    docs.clear();
+                    docs.emplace_back(getDocument(),getDocument()->mustExecute());
+                }
+            }
+            Gui::WaitCursor wc;
+            // save all documents
+            for(auto v : docs) {
+                auto doc = v.first;
+                // Changed 'mustExecute' status may be triggered by saving external document
+                if(!v.second && doc->mustExecute()) {
+                    App::AutoTransaction trans("Recompute");
+                    Command::doCommand(Command::Doc,"App.getDocument(\"%s\").recompute()",doc->getName());
+                }
+                Command::doCommand(Command::Doc,"App.getDocument(\"%s\").save()",doc->getName());
+                auto gdoc = Application::Instance->getDocument(doc);
+                if(gdoc) gdoc->setModified(false);
+            }
+        }
+        catch (const Base::Exception& e) {
+            QMessageBox::critical(getMainWindow(), QObject::tr("Saving document failed"),
+                QString::fromLatin1(e.what()));
+        }
+        return true;
+    }
+    else {
+        return saveAs();
+    }
+}
+
+/// Save the document under a new file name
+bool Document::saveAs(void)
+{
+    getMainWindow()->showMessage(QObject::tr("Save document under new filename..."));
+
+    QString exe = qApp->applicationName();
+    QString fn = FileDialog::getSaveFileName(getMainWindow(), QObject::tr("Save %1 Document").arg(exe), 
+        QString::fromUtf8(getDocument()->FileName.getValue()), 
+        QString::fromLatin1("%1 %2 (*.FCStd)").arg(exe).arg(QObject::tr("Document")));
+    if (!fn.isEmpty()) {
+        QFileInfo fi;
+        fi.setFile(fn);
+
+        const char * DocName = App::GetApplication().getDocumentName(getDocument());
+
+        // save as new file name
+        try {
+            Gui::WaitCursor wc;
+            std::string escapedstr = Base::Tools::escapedUnicodeFromUtf8(fn.toUtf8());
+            Command::doCommand(Command::Doc,"App.getDocument(\"%s\").saveAs(u\"%s\")"
+                                           , DocName, escapedstr.c_str());
+            setModified(false);
+            getMainWindow()->appendRecentFile(fi.filePath());
+        }
+        catch (const Base::Exception& e) {
+            QMessageBox::critical(getMainWindow(), QObject::tr("Saving document failed"),
+                QString::fromLatin1(e.what()));
+        }
+        return true;
+    }
+    else {
+        getMainWindow()->showMessage(QObject::tr("Saving aborted"), 2000);
+        return false;
+    }
+}
+
+void Document::saveAll() {
+    std::vector<App::Document*> docs;
+    try {
+        docs = App::Document::getDependentDocuments(App::GetApplication().getDocuments(),true);
+    }catch(Base::Exception &e) {
+        e.ReportException();
+        int ret = QMessageBox::critical(getMainWindow(), QObject::tr("Failed to save document"),
+                QObject::tr("Documents contains cyclic dependices. Do you still want to save them?"),
+                QMessageBox::Yes,QMessageBox::No);
+        if(ret!=QMessageBox::Yes)
+            return;
+        docs = App::GetApplication().getDocuments();
+    }
+    std::map<App::Document *, bool> dmap;
+    for(auto doc : docs)
+        dmap[doc] = doc->mustExecute();
+    for(auto doc : docs) {
+        if(doc->testStatus(App::Document::PartialDoc))
+            continue;
+        auto gdoc = Application::Instance->getDocument(doc);
+        if(!gdoc)
+            continue;
+        if(!doc->isSaved()) {
+            if(!gdoc->saveAs())
+                break;
+        }
+        Gui::WaitCursor wc;
+
+        try {
+            // Changed 'mustExecute' status may be triggered by saving external document
+            if(!dmap[doc] && doc->mustExecute()) {
+                App::AutoTransaction trans("Recompute");
+                Command::doCommand(Command::Doc,"App.getDocument('%s').recompute()",doc->getName());
+            }
+            Command::doCommand(Command::Doc,"App.getDocument('%s').save()",doc->getName());
+            gdoc->setModified(false);
+        } catch (const Base::Exception& e) {
+            QMessageBox::critical(getMainWindow(), 
+                    QObject::tr("Failed to save document") + 
+                        QString::fromLatin1(": %1").arg(QString::fromUtf8(doc->getName())), 
+                    QString::fromLatin1(e.what()));
+            break;
+        }
+    }
+}
+
+/// Save a copy of the document under a new file name
+bool Document::saveCopy(void)
+{
+    getMainWindow()->showMessage(QObject::tr("Save a copy of the document under new filename..."));
+
+    QString exe = qApp->applicationName();
+    QString fn = FileDialog::getSaveFileName(getMainWindow(), QObject::tr("Save %1 Document").arg(exe), 
+                                             QString::fromUtf8(getDocument()->FileName.getValue()), 
+                                             QObject::tr("%1 document (*.FCStd)").arg(exe));
+    if (!fn.isEmpty()) {
+        QFileInfo fi;
+        fi.setFile(fn);
+
+        const char * DocName = App::GetApplication().getDocumentName(getDocument());
+
+        // save as new file name
+        Gui::WaitCursor wc;
+        Command::doCommand(Command::Doc,"App.getDocument(\"%s\").saveCopy(\"%s\")"
+                                       , DocName, (const char*)fn.toUtf8());
+
+        return true;
+    }
+    else {
+        getMainWindow()->showMessage(QObject::tr("Saving aborted"), 2000);
+        return false;
+    }
+}
+
+unsigned int Document::getMemSize (void) const
+{
+    unsigned int size = 0;
+
+    // size of the view providers in the document
+    std::map<const App::DocumentObject*,ViewProviderDocumentObject*>::const_iterator it;
+    for (it = d->_ViewProviderMap.begin(); it != d->_ViewProviderMap.end(); ++it)
+        size += it->second->getMemSize();
+    return size;
+}
+
+/** 
+ * Adds a separate XML file to the projects file that contains information about the view providers.
+ */
+void Document::Save (Base::Writer &writer) const
+{
+    // It's only possible to add extra information if force of XML is disabled
+    if (writer.isForceXML() == false) {
+        writer.addFile("GuiDocument.xml", this);
+
+        if (App::GetApplication().GetParameterGroupByPath
+            ("User parameter:BaseApp/Preferences/Document")->GetBool("SaveThumbnail",false)) {
+            std::list<MDIView*> mdi = getMDIViews();
+            for (std::list<MDIView*>::iterator it = mdi.begin(); it != mdi.end(); ++it) {
+                if ((*it)->getTypeId().isDerivedFrom(View3DInventor::getClassTypeId())) {
+                    View3DInventorViewer* view = static_cast<View3DInventor*>(*it)->getViewer();
+                    d->thumb.setFileName(d->_pcDocument->FileName.getValue());
+                    d->thumb.setSize(128);
+                    d->thumb.setViewer(view);
+                    d->thumb.Save(writer);
+                    break;
+                }
+            }
+        }
+    }
+}
+
+/** 
+ * Loads a separate XML file from the projects file with information about the view providers.
+ */
+void Document::Restore(Base::XMLReader &reader)
+{
+    reader.addFile("GuiDocument.xml",this);
+    // hide all elements to avoid to update the 3d view when loading data files
+    // RestoreDocFile then restores the visibility status again
+    std::map<const App::DocumentObject*,ViewProviderDocumentObject*>::iterator it;
+    for (it = d->_ViewProviderMap.begin(); it != d->_ViewProviderMap.end(); ++it) {
+        it->second->startRestoring();
+        it->second->setStatus(Gui::isRestoring,true);
+    }
+}
+
+/**
+ * Restores the properties of the view providers.
+ */
+void Document::RestoreDocFile(Base::Reader &reader)
+{
+    // We must create an XML parser to read from the input stream
+    Base::XMLReader xmlReader("GuiDocument.xml", reader);
+    xmlReader.FileVersion = reader.getFileVersion();
+
+    xmlReader.readElement("Document");
+    long scheme = xmlReader.getAttributeAsInteger("SchemaVersion");
+    xmlReader.DocumentSchema = scheme;
+
+    bool hasExpansion = xmlReader.hasAttribute("HasExpansion");
+    if(hasExpansion) {
+        auto tree = TreeWidget::instance();
+        if(tree) {
+            auto docItem = tree->getDocumentItem(this);
+            if(docItem)
+                docItem->Restore(xmlReader);
+        }
+    }
+
+    // At this stage all the document objects and their associated view providers exist.
+    // Now we must restore the properties of the view providers only.
+    //
+    // SchemeVersion "1"
+    if (scheme == 1) {
+        // read the viewproviders itself
+        xmlReader.readElement("ViewProviderData");
+        int Cnt = xmlReader.getAttributeAsInteger("Count");
+        for (int i=0; i<Cnt; i++) {
+            xmlReader.readElement("ViewProvider");
+            std::string name = xmlReader.getAttribute("name");
+            bool expanded = false;
+            if (!hasExpansion && xmlReader.hasAttribute("expanded")) {
+                const char* attr = xmlReader.getAttribute("expanded");
+                if (strcmp(attr,"1") == 0) {
+                    expanded = true;
+                }
+            }
+            ViewProvider* pObj = getViewProviderByName(name.c_str());
+            if (pObj) // check if this feature has been registered
+                pObj->Restore(xmlReader);
+            if (pObj && expanded) {
+                Gui::ViewProviderDocumentObject* vp = static_cast<Gui::ViewProviderDocumentObject*>(pObj);
+                this->signalExpandObject(*vp, Gui::ExpandItem,0,0);
+            }
+            xmlReader.readEndElement("ViewProvider");
+        }
+        xmlReader.readEndElement("ViewProviderData");
+
+        // read camera settings
+        xmlReader.readElement("Camera");
+        const char* ppReturn = xmlReader.getAttribute("settings");
+        cameraSettings.clear();
+        if(ppReturn && ppReturn[0]) {
+            saveCameraSettings(ppReturn);
+            try {
+                const char** pReturnIgnore=0;
+                std::list<MDIView*> mdi = getMDIViews();
+                for (std::list<MDIView*>::iterator it = mdi.begin(); it != mdi.end(); ++it) {
+                    if ((*it)->onHasMsg("SetCamera"))
+                        (*it)->onMsg(cameraSettings.c_str(), pReturnIgnore);
+                }
+            }
+            catch (const Base::Exception& e) {
+                Base::Console().Error("%s\n", e.what());
+            }
+        }
+    }
+
+    xmlReader.readEndElement("Document");
+
+    // In the file GuiDocument.xml new data files might be added
+    if (!xmlReader.getFilenames().empty())
+        xmlReader.readFiles(static_cast<zipios::ZipInputStream&>(reader.getStream()));
+
+    // reset modified flag
+    setModified(false);
+}
+
+void Document::slotStartRestoreDocument(const App::Document& doc)
+{
+    if (d->_pcDocument != &doc)
+        return;
+    // disable this signal while loading a document
+    d->connectActObjectBlocker.block();
+}
+
+void Document::slotFinishRestoreObject(const App::DocumentObject &obj) {
+    auto vpd = dynamic_cast<ViewProviderDocumentObject*>(getViewProvider(&obj));
+    if(vpd) {
+        vpd->setStatus(Gui::isRestoring,false);
+        vpd->finishRestoring();
+        if(!vpd->canAddToSceneGraph())
+            toggleInSceneGraph(vpd);
+    }
+}
+
+void Document::slotFinishRestoreDocument(const App::Document& doc)
+{
+    if (d->_pcDocument != &doc)
+        return;
+    d->connectActObjectBlocker.unblock();
+    App::DocumentObject* act = doc.getActiveObject();
+    if (act) {
+        ViewProvider* viewProvider = getViewProvider(act);
+        if (viewProvider && viewProvider->isDerivedFrom(ViewProviderDocumentObject::getClassTypeId())) {
+            signalActivatedObject(*(static_cast<ViewProviderDocumentObject*>(viewProvider)));
+        }
+    }
+
+    // reset modified flag
+    setModified(false);
+}
+
+void Document::slotShowHidden(const App::Document& doc)
+{
+    if (d->_pcDocument != &doc)
+        return;
+
+    Application::Instance->signalShowHidden(*this);
+}
+
+/**
+ * Saves the properties of the view providers.
+ */
+void Document::SaveDocFile (Base::Writer &writer) const
+{
+    writer.Stream() << "<?xml version='1.0' encoding='utf-8'?>" << std::endl
+                    << "<!--" << std::endl
+                    << " FreeCAD Document, see http://www.freecadweb.org for more information..."
+                    << std::endl << "-->" << std::endl;
+
+    writer.Stream() << "<Document SchemaVersion=\"1\"";
+
+    writer.incInd(); 
+
+    auto tree = TreeWidget::instance();
+    bool hasExpansion = false;
+    if(tree) {
+        auto docItem = tree->getDocumentItem(this);
+        if(docItem) {
+            hasExpansion = true;
+            writer.Stream() << " HasExpansion=\"1\">" << std::endl;
+            docItem->Save(writer);
+        }
+    }
+    if(!hasExpansion)
+        writer.Stream() << ">" << std::endl;
+
+    std::map<const App::DocumentObject*,ViewProviderDocumentObject*>::const_iterator it;
+
+    // writing the view provider names itself
+    writer.Stream() << writer.ind() << "<ViewProviderData Count=\"" 
+                    << d->_ViewProviderMap.size() <<"\">" << std::endl;
+
+    bool xml = writer.isForceXML();
+    //writer.setForceXML(true);
+    writer.incInd(); // indentation for 'ViewProvider name'
+    for(it = d->_ViewProviderMap.begin(); it != d->_ViewProviderMap.end(); ++it) {
+        const App::DocumentObject* doc = it->first;
+        ViewProvider* obj = it->second;
+        writer.Stream() << writer.ind() << "<ViewProvider name=\""
+                        << doc->getNameInDocument() << "\" "
+                        << "expanded=\"" << (doc->testStatus(App::Expand) ? 1:0) << "\"";
+        if (obj->hasExtensions())
+            writer.Stream() << " Extensions=\"True\"";
+        
+        writer.Stream() << ">" << std::endl;
+        obj->Save(writer);
+        writer.Stream() << writer.ind() << "</ViewProvider>" << std::endl;
+    }
+    writer.setForceXML(xml);
+
+    writer.decInd(); // indentation for 'ViewProvider name'
+    writer.Stream() << writer.ind() << "</ViewProviderData>" << std::endl;
+    writer.decInd();  // indentation for 'ViewProviderData Count'
+
+    // set camera settings
+    QString viewPos;
+    std::list<MDIView*> mdi = getMDIViews();
+    for (std::list<MDIView*>::iterator it = mdi.begin(); it != mdi.end(); ++it) {
+        if ((*it)->onHasMsg("GetCamera")) {
+            const char* ppReturn=0;
+            (*it)->onMsg("GetCamera",&ppReturn);
+
+            // remove the first line because it's a comment like '#Inventor V2.1 ascii'
+            QStringList lines = QString(QString::fromLatin1(ppReturn)).split(QLatin1String("\n"));
+            if (lines.size() > 1) {
+                lines.pop_front();
+                viewPos = lines.join(QLatin1String(" "));
+                break;
+            }
+        }
+    }
+
+    writer.incInd(); // indentation for camera settings
+    writer.Stream() << writer.ind() << "<Camera settings=\"" 
+                    << (const char*)viewPos.toLatin1() <<"\"/>" << std::endl;
+    writer.decInd(); // indentation for camera settings
+    writer.Stream() << "</Document>" << std::endl;
+}
+
+void Document::exportObjects(const std::vector<App::DocumentObject*>& obj, Base::Writer& writer)
+{
+    writer.Stream() << "<?xml version='1.0' encoding='utf-8'?>" << std::endl;
+    writer.Stream() << "<Document SchemaVersion=\"1\">" << std::endl;
+
+    std::map<const App::DocumentObject*,ViewProvider*> views;
+    for (std::vector<App::DocumentObject*>::const_iterator it = obj.begin(); it != obj.end(); ++it) {
+        Document* doc = Application::Instance->getDocument((*it)->getDocument());
+        if (doc) {
+            ViewProvider* vp = doc->getViewProvider(*it);
+            if (vp) views[*it] = vp;
+        }
+    }
+
+    // writing the view provider names itself
+    writer.incInd(); // indentation for 'ViewProviderData Count'
+    writer.Stream() << writer.ind() << "<ViewProviderData Count=\"" 
+                    << views.size() <<"\">" << std::endl;
+
+    bool xml = writer.isForceXML();
+    //writer.setForceXML(true);
+    writer.incInd(); // indentation for 'ViewProvider name'
+    std::map<const App::DocumentObject*,ViewProvider*>::const_iterator jt;
+    for (jt = views.begin(); jt != views.end(); ++jt) {
+        const App::DocumentObject* doc = jt->first;
+        ViewProvider* obj = jt->second;
+        writer.Stream() << writer.ind() << "<ViewProvider name=\""
+                        << doc->getExportName() << "\" "
+                        << "expanded=\"" << (doc->testStatus(App::Expand) ? 1:0) << "\"";
+        if (obj->hasExtensions())
+            writer.Stream() << " Extensions=\"True\"";
+
+        writer.Stream() << ">" << std::endl;
+        obj->Save(writer);
+        writer.Stream() << writer.ind() << "</ViewProvider>" << std::endl;
+    }
+    writer.setForceXML(xml);
+
+    writer.decInd(); // indentation for 'ViewProvider name'
+    writer.Stream() << writer.ind() << "</ViewProviderData>" << std::endl;
+    writer.decInd();  // indentation for 'ViewProviderData Count'
+    writer.incInd(); // indentation for camera settings
+    writer.Stream() << writer.ind() << "<Camera settings=\"\"/>" << std::endl;
+    writer.decInd(); // indentation for camera settings
+    writer.Stream() << "</Document>" << std::endl;
+}
+
+void Document::importObjects(const std::vector<App::DocumentObject*>& obj, Base::Reader& reader,
+                             const std::map<std::string, std::string>& nameMapping)
+{
+    // We must create an XML parser to read from the input stream
+    Base::XMLReader xmlReader("GuiDocument.xml", reader);
+    xmlReader.readElement("Document");
+    long scheme = xmlReader.getAttributeAsInteger("SchemaVersion");
+
+    // At this stage all the document objects and their associated view providers exist.
+    // Now we must restore the properties of the view providers only.
+    //
+    // SchemeVersion "1"
+    if (scheme == 1) {
+        // read the viewproviders itself
+        xmlReader.readElement("ViewProviderData");
+        int Cnt = xmlReader.getAttributeAsInteger("Count");
+        std::vector<App::DocumentObject*>::const_iterator it = obj.begin();
+        for (int i=0;i<Cnt&&it!=obj.end();++i,++it) {
+            // The stored name usually doesn't match with the current name anymore
+            // thus we try to match by type. This should work because the order of
+            // objects should not have changed
+            xmlReader.readElement("ViewProvider");
+            std::string name = xmlReader.getAttribute("name");
+            std::map<std::string, std::string>::const_iterator jt = nameMapping.find(name);
+            if (jt != nameMapping.end())
+                name = jt->second;
+            bool expanded = false;
+            if (xmlReader.hasAttribute("expanded")) {
+                const char* attr = xmlReader.getAttribute("expanded");
+                if (strcmp(attr,"1") == 0) {
+                    expanded = true;
+                }
+            }
+            Gui::ViewProvider* pObj = this->getViewProviderByName(name.c_str());
+            if (pObj) {
+                pObj->setStatus(Gui::isRestoring,true);
+                auto vpd = Base::freecad_dynamic_cast<ViewProviderDocumentObject>(pObj);
+                if(vpd) vpd->startRestoring();
+                pObj->Restore(xmlReader);
+                if (expanded && vpd) 
+                    this->signalExpandObject(*vpd, Gui::ExpandItem,0,0);
+            }
+            xmlReader.readEndElement("ViewProvider");
+            if (it == obj.end())
+                break;
+        }
+        xmlReader.readEndElement("ViewProviderData");
+    }
+
+    xmlReader.readEndElement("Document");
+
+    // In the file GuiDocument.xml new data files might be added
+    if (!xmlReader.getFilenames().empty())
+        xmlReader.readFiles(static_cast<zipios::ZipInputStream&>(reader.getStream()));
+}
+
+void Document::slotFinishImportObjects(const std::vector<App::DocumentObject*> &objs) {
+    (void)objs;
+    // finishRestoring() is now triggered by signalFinishRestoreObject
+    //
+    // for(auto obj : objs) {
+    //     auto vp = getViewProvider(obj);
+    //     if(!vp) continue;
+    //     vp->setStatus(Gui::isRestoring,false);
+    //     auto vpd = dynamic_cast<ViewProviderDocumentObject*>(vp);
+    //     if(vpd) vpd->finishRestoring();
+    // }
+}
+
+
+void Document::addRootObjectsToGroup(const std::vector<App::DocumentObject*>& obj, App::DocumentObjectGroup* grp)
+{
+    std::map<App::DocumentObject*, bool> rootMap;
+    for (std::vector<App::DocumentObject*>::const_iterator it = obj.begin(); it != obj.end(); ++it) {
+        rootMap[*it] = true;
+    }
+    // get the view providers and check which objects are children
+    for (std::vector<App::DocumentObject*>::const_iterator it = obj.begin(); it != obj.end(); ++it) {
+        Gui::ViewProvider* vp = getViewProvider(*it);
+        if (vp) {
+            std::vector<App::DocumentObject*> child = vp->claimChildren();
+            for (std::vector<App::DocumentObject*>::iterator jt = child.begin(); jt != child.end(); ++jt) {
+                std::map<App::DocumentObject*, bool>::iterator kt = rootMap.find(*jt);
+                if (kt != rootMap.end()) {
+                    kt->second = false;
+                }
+            }
+        }
+    }
+
+    // all objects that are not children of other objects can be added to the group
+    for (std::map<App::DocumentObject*, bool>::iterator it = rootMap.begin(); it != rootMap.end(); ++it) {
+        if (it->second)
+            grp->addObject(it->first);
+    }
+}
+
+MDIView *Document::createView(const Base::Type& typeId)
+{
+    if (!typeId.isDerivedFrom(MDIView::getClassTypeId()))
+        return 0;
+
+    std::list<MDIView*> theViews = this->getMDIViewsOfType(typeId);
+    if (typeId == View3DInventor::getClassTypeId()) {
+
+        QtGLWidget* shareWidget = 0;
+        // VBO rendering doesn't work correctly when we don't share the OpenGL widgets
+        if (!theViews.empty()) {
+            View3DInventor* firstView = static_cast<View3DInventor*>(theViews.front());
+            shareWidget = qobject_cast<QtGLWidget*>(firstView->getViewer()->getGLWidget());
+
+            const char *ppReturn = 0;
+            firstView->onMsg("GetCamera",&ppReturn);
+            saveCameraSettings(ppReturn);
+        }
+
+        View3DInventor* view3D = new View3DInventor(this, getMainWindow(), shareWidget);
+        if (!theViews.empty()) {
+            View3DInventor* firstView = static_cast<View3DInventor*>(theViews.front());
+            std::string overrideMode = firstView->getViewer()->getOverrideMode();
+            view3D->getViewer()->setOverrideMode(overrideMode);
+        }
+
+        // attach the viewproviders. we need to make sure that we only attach the toplevel ones
+        // and not viewproviders which are claimed by other providers. To ensure this we first
+        // add all providers and then remove the ones already claimed
+        std::map<const App::DocumentObject*,ViewProviderDocumentObject*>::const_iterator It1;
+        std::vector<App::DocumentObject*> child_vps;
+        for (It1=d->_ViewProviderMap.begin();It1!=d->_ViewProviderMap.end();++It1) {
+            view3D->getViewer()->addViewProvider(It1->second);
+            std::vector<App::DocumentObject*> children = It1->second->claimChildren3D();
+            child_vps.insert(child_vps.end(), children.begin(), children.end());
+        }
+        std::map<std::string,ViewProvider*>::const_iterator It2;
+        for (It2=d->_ViewProviderMapAnnotation.begin();It2!=d->_ViewProviderMapAnnotation.end();++It2) {
+            view3D->getViewer()->addViewProvider(It2->second);
+            std::vector<App::DocumentObject*> children = It2->second->claimChildren3D();
+            child_vps.insert(child_vps.end(), children.begin(), children.end());
+        }
+        
+        for(App::DocumentObject* obj : child_vps) 
+            view3D->getViewer()->removeViewProvider(getViewProvider(obj));
+
+        const char* name = getDocument()->Label.getValue();
+        QString title = QString::fromLatin1("%1 : %2[*]")
+            .arg(QString::fromUtf8(name)).arg(d->_iWinCount++);
+
+        view3D->setWindowTitle(title);
+        view3D->setWindowModified(this->isModified());
+        view3D->setWindowIcon(QApplication::windowIcon());
+        view3D->resize(400, 300);
+
+        if(cameraSettings.size()) {
+            const char *ppReturn = 0;
+            view3D->onMsg(cameraSettings.c_str(),&ppReturn);
+        }
+        getMainWindow()->addWindow(view3D);
+        return view3D;
+    }
+    return 0;
+}
+
+Gui::MDIView* Document::cloneView(Gui::MDIView* oldview)
+{
+    if (!oldview)
+        return 0;
+
+    if (oldview->getTypeId() == View3DInventor::getClassTypeId()) {
+        View3DInventor* view3D = new View3DInventor(this, getMainWindow());
+
+        // attach the viewprovider
+        std::map<const App::DocumentObject*,ViewProviderDocumentObject*>::const_iterator It1;
+        for (It1=d->_ViewProviderMap.begin();It1!=d->_ViewProviderMap.end();++It1)
+            view3D->getViewer()->addViewProvider(It1->second);
+        std::map<std::string,ViewProvider*>::const_iterator It2;
+        for (It2=d->_ViewProviderMapAnnotation.begin();It2!=d->_ViewProviderMapAnnotation.end();++It2)
+            view3D->getViewer()->addViewProvider(It2->second);
+
+        view3D->setWindowTitle(oldview->windowTitle());
+        view3D->setWindowModified(oldview->isWindowModified());
+        view3D->setWindowIcon(oldview->windowIcon());
+        view3D->resize(oldview->size());
+
+        return view3D;
+    }
+
+    return 0;
+}
+
+const std::string &Document::getCameraSettings() const {
+    return cameraSettings;
+}
+
+void Document::saveCameraSettings(const char *settings) {
+    if(settings && settings[0])
+        cameraSettings = std::string("SetCamera ") + settings;
+}
+
+void Document::attachView(Gui::BaseView* pcView, bool bPassiv)
+{
+    if (!bPassiv)
+        d->baseViews.push_back(pcView);
+    else
+        d->passiveViews.push_back(pcView);
+}
+
+void Document::detachView(Gui::BaseView* pcView, bool bPassiv)
+{
+    if (bPassiv) {
+        if (find(d->passiveViews.begin(),d->passiveViews.end(),pcView)
+            != d->passiveViews.end())
+        d->passiveViews.remove(pcView);
+    }
+    else {
+        if (find(d->baseViews.begin(),d->baseViews.end(),pcView)
+            != d->baseViews.end())
+        d->baseViews.remove(pcView);
+
+        // last view?
+        if (d->baseViews.size() == 0) {
+            // decouple a passive view
+            std::list<Gui::BaseView*>::iterator it = d->passiveViews.begin();
+            while (it != d->passiveViews.end()) {
+                (*it)->setDocument(0);
+                it = d->passiveViews.begin();
+            }
+
+            // is already closing the document, and is not linked by other documents
+            if (d->_isClosing == false &&
+                App::PropertyXLink::getDocumentInList(getDocument()).empty())
+            {
+                d->_pcAppWnd->onLastWindowClosed(this);
+            }
+        }
+    }
+}
+
+void Document::onUpdate(void)
+{
+#ifdef FC_LOGUPDATECHAIN
+    Base::Console().Log("Acti: Gui::Document::onUpdate()");
+#endif
+
+    std::list<Gui::BaseView*>::iterator it;
+
+    for (it = d->baseViews.begin();it != d->baseViews.end();++it) {
+        (*it)->onUpdate();
+    }
+
+    for (it = d->passiveViews.begin();it != d->passiveViews.end();++it) {
+        (*it)->onUpdate();
+    }
+}
+
+void Document::onRelabel(void)
+{
+#ifdef FC_LOGUPDATECHAIN
+    Base::Console().Log("Acti: Gui::Document::onRelabel()");
+#endif
+
+    std::list<Gui::BaseView*>::iterator it;
+
+    for (it = d->baseViews.begin();it != d->baseViews.end();++it) {
+        (*it)->onRelabel(this);
+    }
+
+    for (it = d->passiveViews.begin();it != d->passiveViews.end();++it) {
+        (*it)->onRelabel(this);
+    }
+}
+
+bool Document::isLastView(void)
+{
+    if (d->baseViews.size() <= 1)
+        return true;
+    return false;
+}
+
+/** 
+ *  This method checks if the document can be closed. It checks on
+ *  the save state of the document and is able to abort the closing.
+ */
+bool Document::canClose (bool checkModify, bool checkLink)
+{
+    if (d->_isClosing)
+        return true;
+    if (!getDocument()->isClosable()) {
+        QMessageBox::warning(getActiveView(),
+            QObject::tr("Document not closable"),
+            QObject::tr("The document is not closable for the moment."));
+        return false;
+    }
+    //else if (!Gui::Control().isAllowedAlterDocument()) {
+    //    std::string name = Gui::Control().activeDialog()->getDocumentName();
+    //    if (name == this->getDocument()->getName()) {
+    //        QMessageBox::warning(getActiveView(),
+    //            QObject::tr("Document not closable"),
+    //            QObject::tr("The document is in editing mode and thus cannot be closed for the moment.\n"
+    //                        "You either have to finish or cancel the editing in the task panel."));
+    //        Gui::TaskView::TaskDialog* dlg = Gui::Control().activeDialog();
+    //        if (dlg) Gui::Control().showDialog(dlg);
+    //        return false;
+    //    }
+    //}
+
+    if (checkLink && App::PropertyXLink::getDocumentInList(getDocument()).size())
+        return true;
+
+    bool ok = true;
+    if (checkModify && isModified() && !getDocument()->testStatus(App::Document::PartialDoc)) {
+        int res = getMainWindow()->confirmSave(getDocument()->Label.getValue(),getActiveView());
+        if(res>0)
+            ok = save();
+        else
+            ok = res<0;
+    }
+
+    if (ok) {
+        // If a task dialog is open that doesn't allow other commands to modify
+        // the document it must be closed by resetting the edit mode of the
+        // corresponding view provider.
+        if (!Gui::Control().isAllowedAlterDocument()) {
+            std::string name = Gui::Control().activeDialog()->getDocumentName();
+            if (name == this->getDocument()->getName()) {
+                if (this->getInEdit())
+                    this->_resetEdit();
+            }
+        }
+    }
+
+    return ok;
+}
+
+std::list<MDIView*> Document::getMDIViews() const
+{
+    std::list<MDIView*> views;
+    for (std::list<BaseView*>::const_iterator it = d->baseViews.begin();
+         it != d->baseViews.end(); ++it) {
+        MDIView* view = dynamic_cast<MDIView*>(*it);
+        if (view)
+            views.push_back(view);
+    }
+
+    return views;
+}
+
+std::list<MDIView*> Document::getMDIViewsOfType(const Base::Type& typeId) const
+{
+    std::list<MDIView*> views;
+    for (std::list<BaseView*>::const_iterator it = d->baseViews.begin();
+         it != d->baseViews.end(); ++it) {
+        MDIView* view = dynamic_cast<MDIView*>(*it);
+        if (view && view->isDerivedFrom(typeId))
+            views.push_back(view);
+    }
+
+    return views;
+}
+
+/// send messages to the active view
+bool Document::sendMsgToViews(const char* pMsg)
+{
+    std::list<Gui::BaseView*>::iterator it;
+    const char** pReturnIgnore=0;
+
+    for (it = d->baseViews.begin();it != d->baseViews.end();++it) {
+        if ((*it)->onMsg(pMsg,pReturnIgnore)) {
+            return true;
+        }
+    }
+
+    for (it = d->passiveViews.begin();it != d->passiveViews.end();++it) {
+        if ((*it)->onMsg(pMsg,pReturnIgnore)) {
+            return true;
+        }
+    }
+
+    return false;
+}
+
+bool Document::sendMsgToFirstView(const Base::Type& typeId, const char* pMsg, const char** ppReturn)
+{
+    // first try the active view
+    Gui::MDIView* view = getActiveView();
+    if (view && view->isDerivedFrom(typeId)) {
+        if (view->onMsg(pMsg, ppReturn))
+            return true;
+    }
+
+    // now try the other views
+    std::list<Gui::MDIView*> views = getMDIViewsOfType(typeId);
+    for (std::list<Gui::MDIView*>::iterator it = views.begin(); it != views.end(); ++it) {
+        if ((*it != view) && (*it)->onMsg(pMsg, ppReturn)) {
+            return true;
+        }
+    }
+
+    return false;
+}
+
+/// Getter for the active view
+MDIView* Document::getActiveView(void) const
+{
+    // get the main window's active view 
+    MDIView* active = getMainWindow()->activeWindow();
+
+    // get all MDI views of the document
+    std::list<MDIView*> mdis = getMDIViews();
+
+    // check whether the active view is part of this document
+    bool ok=false;
+    for (std::list<MDIView*>::const_iterator it = mdis.begin(); it != mdis.end(); ++it) {
+        if ((*it) == active) {
+            ok = true;
+            break;
+        }
+    }
+
+    if (ok) 
+        return active;
+
+    // the active view is not part of this document, just use the last view
+    const auto &windows = Gui::getMainWindow()->windows();
+    for(auto rit=mdis.rbegin();rit!=mdis.rend();++rit) {
+        // Some view is removed from window list for some reason, e.g. TechDraw
+        // hidden page has view but not in the list. By right, the view will
+        // self delete, but not the case for TechDraw, especially during
+        // document restore.
+        if(windows.contains(*rit) || (*rit)->isDerivedFrom(View3DInventor::getClassTypeId()))
+            return *rit;
+    }
+    return 0;
+}
+
+MDIView *Document::setActiveView(ViewProviderDocumentObject *vp, Base::Type typeId) {
+    MDIView *view = 0;
+    if(!vp)
+        view = getActiveView();
+    else{
+        view = vp->getMDIView();
+        if(!view) {
+            auto obj = vp->getObject();
+            if(!obj)
+                view = getActiveView();
+            else {
+                auto linked = obj->getLinkedObject(true);
+                if(linked!=obj) {
+                    auto vpLinked = dynamic_cast<ViewProviderDocumentObject*>(
+                                Application::Instance->getViewProvider(linked));
+                    if(vpLinked)
+                        view = vpLinked->getMDIView();
+                }
+                if(!view && typeId.isBad())
+                    typeId = View3DInventor::getClassTypeId();
+            }
+        }
+    }
+    if(!view || (!typeId.isBad() && !view->isDerivedFrom(typeId))) {
+        view = 0;
+        for (auto *v : d->baseViews) {
+            if(v->isDerivedFrom(MDIView::getClassTypeId()) && 
+               (typeId.isBad() || v->isDerivedFrom(typeId))) 
+            {
+                view = static_cast<MDIView*>(v);
+                break;
+            }
+        }
+    }
+    if(!view && !typeId.isBad()) 
+        view = createView(typeId);
+    if(view)
+        getMainWindow()->setActiveWindow(view);
+    return view;
+}
+
+/**
+ * @brief Document::setActiveWindow
+ * If this document is active and the view is part of it then it will be
+ * activated. If the document is not active of the view is already active
+ * nothing is done.
+ * @param view
+ */
+void Document::setActiveWindow(Gui::MDIView* view)
+{
+    // get the main window's active view
+    MDIView* active = getMainWindow()->activeWindow();
+
+    // view is already active
+    if (active == view)
+        return;
+
+    // get all MDI views of the document
+    std::list<MDIView*> mdis = getMDIViews();
+
+    // this document is not active
+    if (std::find(mdis.begin(), mdis.end(), active) == mdis.end())
+        return;
+
+    // the view is not part of the document
+    if (std::find(mdis.begin(), mdis.end(), view) == mdis.end())
+        return;
+
+    getMainWindow()->setActiveWindow(view);
+}
+
+Gui::MDIView* Document::getViewOfNode(SoNode* node) const
+{
+    std::list<MDIView*> mdis = getMDIViewsOfType(View3DInventor::getClassTypeId());
+    for (std::list<MDIView*>::const_iterator it = mdis.begin(); it != mdis.end(); ++it) {
+        View3DInventor* view = static_cast<View3DInventor*>(*it);
+        if (view->getViewer()->searchNode(node))
+            return *it;
+    }
+
+    return 0;
+}
+
+Gui::MDIView* Document::getViewOfViewProvider(Gui::ViewProvider* vp) const
+{
+    return getViewOfNode(vp->getRoot());
+}
+
+Gui::MDIView* Document::getEditingViewOfViewProvider(Gui::ViewProvider* vp) const
+{
+    std::list<MDIView*> mdis = getMDIViewsOfType(View3DInventor::getClassTypeId());
+    for (std::list<MDIView*>::const_iterator it = mdis.begin(); it != mdis.end(); ++it) {
+        View3DInventor* view = static_cast<View3DInventor*>(*it);
+        View3DInventorViewer* viewer = view->getViewer();
+        // there is only one 3d view which is in edit mode
+        if (viewer->hasViewProvider(vp) && viewer->isEditingViewProvider())
+            return *it;
+    }
+
+    return 0;
+}
+
+//--------------------------------------------------------------------------
+// UNDO REDO transaction handling  
+//--------------------------------------------------------------------------
+/** Open a new Undo transaction on the active document
+ *  This method opens a new UNDO transaction on the active document. This transaction
+ *  will later appear in the UNDO/REDO dialog with the name of the command. If the user 
+ *  recall the transaction everything changed on the document between OpenCommand() and 
+ *  CommitCommand will be undone (or redone). You can use an alternative name for the 
+ *  operation default is the command name.
+ *  @see CommitCommand(),AbortCommand()
+ */
+void Document::openCommand(const char* sName)
+{
+    getDocument()->openTransaction(sName);
+}
+
+void Document::commitCommand(void)
+{
+    getDocument()->commitTransaction();
+}
+
+void Document::abortCommand(void)
+{
+    getDocument()->abortTransaction();
+}
+
+bool Document::hasPendingCommand(void) const
+{
+    return getDocument()->hasPendingTransaction();
+}
+
+/// Get a string vector with the 'Undo' actions
+std::vector<std::string> Document::getUndoVector(void) const
+{
+    return getDocument()->getAvailableUndoNames();
+}
+
+/// Get a string vector with the 'Redo' actions
+std::vector<std::string> Document::getRedoVector(void) const
+{
+    return getDocument()->getAvailableRedoNames();
+}
+
+bool Document::checkTransactionID(bool undo, int iSteps) {
+    if(!iSteps)
+        return false;
+
+    std::vector<int> ids;
+    for (int i=0;i<iSteps;i++) {
+        int id = getDocument()->getTransactionID(undo,i);
+        if(!id) break;
+        ids.push_back(id);
+    }
+    std::set<App::Document*> prompts;
+    std::map<App::Document*,int> dmap;
+    for(auto doc : App::GetApplication().getDocuments()) {
+        if(doc == getDocument())
+            continue;
+        for(auto id : ids) {
+            int steps = undo?doc->getAvailableUndos(id):doc->getAvailableRedos(id);
+            if(!steps) continue;
+            int &currentSteps = dmap[doc];
+            if(currentSteps+1 != steps)
+                prompts.insert(doc);
+            if(currentSteps < steps)
+                currentSteps = steps;
+        }
+    }
+    if(prompts.size()) {
+        std::ostringstream str;
+        int i=0;
+        for(auto doc : prompts) {
+            if(i++==5) {
+                str << "...\n";
+                break;
+            }
+            str << "    " << doc->getName() << "\n";
+        }
+        int ret = QMessageBox::warning(getMainWindow(), 
+                    undo?QObject::tr("Undo"):QObject::tr("Redo"),
+                    QString::fromLatin1("%1,\n%2%3")
+                        .arg(QObject::tr(
+                            "There are grouped transactions in the following documents with "
+                            "other preceding transactions"))
+                        .arg(QString::fromUtf8(str.str().c_str()))
+                        .arg(QObject::tr("Choose 'Yes' to roll back all preceding transactions.\n"
+                                         "Choose 'No' to roll back in the active document only.\n"
+                                         "Choose 'Abort' to abort")),
+                    QMessageBox::Yes|QMessageBox::No|QMessageBox::Abort, QMessageBox::Yes);
+        if(ret == QMessageBox::Abort)
+            return false;
+        if(ret == QMessageBox::No)
+            return true;
+    }
+    for(auto &v : dmap) {
+        for(int i=0;i<v.second;++i) {
+            if(undo)
+                v.first->undo();
+            else
+                v.first->redo();
+        }
+    }
+    return true;
+}
+
+bool Document::isPerformingTransaction() const {
+    return d->_isTransacting;
+}
+
+/// Will UNDO one or more steps
+void Document::undo(int iSteps)
+{
+    Base::FlagToggler<> flag(d->_isTransacting);
+
+    if(!checkTransactionID(true,iSteps))
+        return;
+
+    for (int i=0;i<iSteps;i++) {
+        getDocument()->undo();
+    }
+    App::GetApplication().signalUndo();
+}
+
+/// Will REDO one or more steps
+void Document::redo(int iSteps)
+{
+    Base::FlagToggler<> flag(d->_isTransacting);
+
+    if(!checkTransactionID(false,iSteps))
+        return;
+
+    for (int i=0;i<iSteps;i++) {
+        getDocument()->redo();
+    }
+    App::GetApplication().signalRedo();
+}
+
+PyObject* Document::getPyObject(void)
+{
+    _pcDocPy->IncRef();
+    return _pcDocPy;
+}
+
+void Document::handleChildren3D(ViewProvider* viewProvider, bool deleting)
+{
+    // check for children
+    if (viewProvider && viewProvider->getChildRoot()) {
+        std::vector<App::DocumentObject*> children = viewProvider->claimChildren3D();
+        SoGroup* childGroup =  viewProvider->getChildRoot();
+
+        // size not the same -> build up the list new
+        if (deleting || childGroup->getNumChildren() != static_cast<int>(children.size())) {
+
+            std::set<ViewProviderDocumentObject*> oldChildren;
+            for(int i=0,count=childGroup->getNumChildren();i<count;++i) {
+                auto it = d->_CoinMap.find(static_cast<SoSeparator*>(childGroup->getChild(i)));
+                if(it == d->_CoinMap.end()) continue;
+                oldChildren.insert(it->second);
+            }
+
+            Gui::coinRemoveAllChildren(childGroup);
+
+            if(!deleting) {
+                for (std::vector<App::DocumentObject*>::iterator it=children.begin();it!=children.end();++it) {
+                    ViewProvider* ChildViewProvider = getViewProvider(*it);
+                    if (ChildViewProvider) {
+                        auto itOld = oldChildren.find(static_cast<ViewProviderDocumentObject*>(ChildViewProvider));
+                        if(itOld!=oldChildren.end()) oldChildren.erase(itOld);
+
+                        SoSeparator* childRootNode =  ChildViewProvider->getRoot();
+                        childGroup->addChild(childRootNode);
+
+                        // cycling to all views of the document to remove the viewprovider from the viewer itself
+                        for (std::list<Gui::BaseView*>::iterator vIt = d->baseViews.begin();vIt != d->baseViews.end();++vIt) {
+                            View3DInventor *activeView = dynamic_cast<View3DInventor *>(*vIt);
+                            if (activeView && activeView->getViewer()->hasViewProvider(ChildViewProvider)) {
+                                // @Note hasViewProvider()
+                                // remove the viewprovider serves the purpose of detaching the inventor nodes from the
+                                // top level root in the viewer. However, if some of the children were grouped beneath the object
+                                // earlier they are not anymore part of the toplevel inventor node. we need to check for that.
+                                activeView->getViewer()->removeViewProvider(ChildViewProvider);
+                            }
+                        }
+                    }
+                }
+            }
+
+            // add the remaining old children back to toplevel invertor node
+            for(auto vpd : oldChildren) {
+                auto obj = vpd->getObject();
+                if(!obj || !obj->getNameInDocument())
+                    continue;
+
+                for (BaseView* view : d->baseViews) {
+                    View3DInventor *activeView = dynamic_cast<View3DInventor *>(view);
+                    if (activeView && !activeView->getViewer()->hasViewProvider(vpd))
+                        activeView->getViewer()->addViewProvider(vpd);
+                }
+            }
+        }
+    } 
+}
+
+void Document::toggleInSceneGraph(ViewProvider *vp) {
+    for (auto view : d->baseViews) {
+        View3DInventor *activeView = dynamic_cast<View3DInventor *>(view);
+        if (!activeView)
+            continue;
+        auto root = vp->getRoot();
+        if(!root)
+            continue;
+        auto scenegraph = dynamic_cast<SoGroup*>(
+                activeView->getViewer()->getSceneGraph());
+        if(!scenegraph)
+            continue;
+        int idx = scenegraph->findChild(root);
+        if(idx<0) {
+            if(vp->canAddToSceneGraph())
+                scenegraph->addChild(root);
+        }else if(!vp->canAddToSceneGraph())
+            scenegraph->removeChild(idx);
+    }
+}
+
+void Document::slotChangePropertyEditor(const App::Document &doc, const App::Property &Prop) {
+    if(getDocument() == &doc) {
+        FC_LOG(Prop.getFullName() << " editor changed");
+        setModified(true);
+    }
+}
+