--- conflicted
+++ resolved
@@ -1,2857 +1,2841 @@
-/***************************************************************************
- *   Copyright (c) 2002 Jürgen Riegel <juergen.riegel@web.de>              *
- *                                                                         *
- *   This file is part of the FreeCAD CAx development system.              *
- *                                                                         *
- *   This library is free software; you can redistribute it and/or         *
- *   modify it under the terms of the GNU Library General Public           *
- *   License as published by the Free Software Foundation; either          *
- *   version 2 of the License, or (at your option) any later version.      *
- *                                                                         *
- *   This library  is distributed in the hope that it will be useful,      *
- *   but WITHOUT ANY WARRANTY; without even the implied warranty of        *
- *   MERCHANTABILITY or FITNESS FOR A PARTICULAR PURPOSE.  See the         *
- *   GNU Library General Public License for more details.                  *
- *                                                                         *
- *   You should have received a copy of the GNU Library General Public     *
- *   License along with this library; see the file COPYING.LIB. If not,    *
- *   write to the Free Software Foundation, Inc., 59 Temple Place,         *
- *   Suite 330, Boston, MA  02111-1307, USA                                *
- *                                                                         *
- ***************************************************************************/
-
-
-#include "PreCompiled.h"
-
-#ifndef __InventorAll__
-# include "InventorAll.h"
-# include <sstream>
-# include <QColor>
-# include <QDir>
-# include <QFileInfo>
-# include <QImage>
-# include <Inventor/SbViewVolume.h>
-# include <Inventor/nodes/SoCamera.h>
-#endif
-
-#include <QtOpenGL.h>
-#include "View3DPy.h"
-#include "ViewProviderDocumentObject.h"
-#include "ViewProviderExtern.h"
-#include "Application.h"
-#include "Document.h"
-#include "NavigationStyle.h"
-#include "SoMouseWheelEvent.h"
-#include "SoFCSelectionAction.h"
-#include "SoFCOffscreenRenderer.h"
-#include "SoFCVectorizeSVGAction.h"
-#include "SoFCVectorizeU3DAction.h"
-#include "SoFCDB.h"
-#include "View3DInventor.h"
-#include "View3DInventorViewer.h"
-#include "View3DViewerPy.h"
-#include "ActiveObjectList.h"
-<<<<<<< HEAD
-#include "ViewParams.h"
-#include "WidgetFactory.h"
-=======
-#include "PythonWrapper.h"
->>>>>>> f58faa60
-
-
-#include <Base/Console.h>
-#include <Base/Exception.h>
-#include <Base/Interpreter.h>
-#include <Base/PlacementPy.h>
-#include <Base/Rotation.h>
-#include <Base/RotationPy.h>
-#include <Base/VectorPy.h>
-#include <Base/GeometryPyCXX.h>
-
-#include <App/Document.h>
-#include <App/DocumentObject.h>
-#include <App/DocumentObjectPy.h>
-#include <App/GeoFeature.h>
-#include <CXX/Objects.hxx>
-
-using namespace Gui;
-
-
-void View3DInventorPy::init_type()
-{
-    behaviors().name("View3DInventorPy");
-    behaviors().doc("Python binding class for the Inventor viewer class");
-    // you must have overwritten the virtual functions
-    behaviors().supportRepr();
-    behaviors().supportGetattr();
-    behaviors().supportSetattr();
-
-    add_varargs_method("message",&View3DInventorPy::message,"message()");
-    add_varargs_method("fitAll",&View3DInventorPy::fitAll,"fitAll()");
-    add_keyword_method("boxZoom",&View3DInventorPy::boxZoom,"boxZoom()");
-
-    add_varargs_method("viewBottom",&View3DInventorPy::viewBottom,"viewBottom()");
-    add_varargs_method("viewFront",&View3DInventorPy::viewFront,"viewFront()");
-    add_varargs_method("viewLeft",&View3DInventorPy::viewLeft,"viewLeft()");
-    add_varargs_method("viewRear",&View3DInventorPy::viewRear,"viewRear()");
-    add_varargs_method("viewRight",&View3DInventorPy::viewRight,"viewRight()");
-    add_varargs_method("viewTop",&View3DInventorPy::viewTop,"viewTop()");
-    add_varargs_method("viewAxometric",&View3DInventorPy::viewIsometric,"viewAxonometric()"); // for backward compatibility
-    add_varargs_method("viewAxonometric",&View3DInventorPy::viewIsometric,"viewAxonometric()");
-    add_varargs_method("viewIsometric",&View3DInventorPy::viewIsometric,"viewIsometric()");
-    add_varargs_method("viewDimetric",&View3DInventorPy::viewDimetric,"viewDimetric()");
-    add_varargs_method("viewTrimetric",&View3DInventorPy::viewTrimetric,"viewTrimetric()");
-    add_varargs_method("viewDefaultOrientation",&View3DInventorPy::viewDefaultOrientation,
-                       "viewDefaultOrientation(ori_str = '', scale = -1.0): sets camera rotation to a predefined one, \n"
-                       "and camera position and zoom to show certain amount of model space. \n"
-                       "ori_string can be 'Top', 'Bottom', 'Front', 'Rear', 'Left', 'Right', \n"
-                       "'Isometric', 'Dimetric', 'Trimetric', 'Custom'. If empty, the value is \n"
-                       "fetched from Parameters.\n"
-                       "scale sets distance from camera to origin, and height of the screen in \n"
-                       "model space, so that a sphere of diameter <scale> fits the height of the\n"
-                       "viewport. If zero, scaling is not done. If negative, the value is \n"
-                       "fetched from Parameters.");
-    add_varargs_method("viewRotateLeft",&View3DInventorPy::viewRotateLeft,"viewRotateLeft()");
-    add_varargs_method("viewRotateRight",&View3DInventorPy::viewRotateRight,"viewRotateRight()");
-    add_varargs_method("zoomIn",&View3DInventorPy::zoomIn,"zoomIn()");
-    add_varargs_method("zoomOut",&View3DInventorPy::zoomOut,"zoomOut()");
-    add_varargs_method("viewPosition",&View3DInventorPy::viewPosition,"viewPosition()");
-    add_varargs_method("startAnimating",&View3DInventorPy::startAnimating,"startAnimating()");
-    add_varargs_method("stopAnimating",&View3DInventorPy::stopAnimating,"stopAnimating()");
-    add_varargs_method("setAnimationEnabled",&View3DInventorPy::setAnimationEnabled,"setAnimationEnabled()");
-    add_varargs_method("isAnimationEnabled",&View3DInventorPy::isAnimationEnabled,"isAnimationEnabled()");
-    add_varargs_method("dump",&View3DInventorPy::dump,"dump(filename, [onlyVisible=False])");
-    add_varargs_method("dumpNode",&View3DInventorPy::dumpNode,"dumpNode(node)");
-    add_varargs_method("setStereoType",&View3DInventorPy::setStereoType,"setStereoType()");
-    add_varargs_method("getStereoType",&View3DInventorPy::getStereoType,"getStereoType()");
-    add_varargs_method("listStereoTypes",&View3DInventorPy::listStereoTypes,"listStereoTypes()");
-    add_varargs_method("saveImage",&View3DInventorPy::saveImage,"saveImage()");
-    add_varargs_method("saveVectorGraphic",&View3DInventorPy::saveVectorGraphic,"saveVectorGraphic()");
-    add_varargs_method("getCamera",&View3DInventorPy::getCamera,"getCamera()");
-    add_varargs_method("getCameraNode",&View3DInventorPy::getCameraNode,"getCameraNode()");
-    add_varargs_method("getViewDirection",&View3DInventorPy::getViewDirection,"getViewDirection() --> tuple of integers\n"
-        "returns the direction vector the view is currently pointing at as tuple with xyz values\n"
-    );
-    add_varargs_method("setViewDirection",&View3DInventorPy::setViewDirection,"setViewDirection(tuple) --> None\n"
-        "Sets the direction the view is pointing at. The direction must be given as tuple with\n"
-        "three coordinates xyz"
-    );
-    add_varargs_method("setCamera",&View3DInventorPy::setCamera,"setCamera()");
-    add_varargs_method("setCameraOrientation",&View3DInventorPy::setCameraOrientation,"setCameraOrientation()");
-    add_varargs_method("getCameraOrientation",&View3DInventorPy::getCameraOrientation,"getCameraOrientation()");
-    add_varargs_method("getCameraType",&View3DInventorPy::getCameraType,"getCameraType()");
-    add_varargs_method("setCameraType",&View3DInventorPy::setCameraType,"setCameraType()");
-    add_varargs_method("listCameraTypes",&View3DInventorPy::listCameraTypes,"listCameraTypes()");
-    add_varargs_method("getCursorPos",&View3DInventorPy::getCursorPos,
-        "getCursorPos() -> tuple of integers\n"
-        "\n"
-        "Return the current cursor position relative to the coordinate system of the\n"
-        "viewport region.\n");
-    add_varargs_method("getObjectInfo",&View3DInventorPy::getObjectInfo,
-        "getObjectInfo(tuple(int,int), [pick_radius]) -> dictionary or None\n"
-        "\n"
-        "Return a dictionary with the name of document, object and component. The\n"
-        "dictionary also contains the coordinates of the appropriate 3d point of\n"
-        "the underlying geometry in the scenegraph.\n"
-        "If no geometry was found 'None' is returned, instead.\n");
-    add_varargs_method("getObjectsInfo",&View3DInventorPy::getObjectsInfo,
-        "getObjectsInfo(tuple(int,int), [pick_radius]) -> dictionary or None\n"
-        "\n"
-        "Does the same as getObjectInfo() but returns a list of dictionaries or None.\n");
-    add_varargs_method("getSize",&View3DInventorPy::getSize,"getSize()");
-    add_varargs_method("getPoint",&View3DInventorPy::getPoint,
-        "getPoint(pixel coords (as integer)) -> 3D vector\n"
-        "\n"
-        "Return the according 3D point on the focal plane to the given 2D point (in\n"
-        "pixel coordinates).\n");
-    add_varargs_method("getPointOnScreen",&View3DInventorPy::getPointOnScreen,
-        "getPointOnScreen(3D vector) -> pixel coords (as integer)\n"
-        "\n"
-        "Return the projected 3D point (in pixel coordinates).\n");
-    add_varargs_method("addEventCallback",&View3DInventorPy::addEventCallback,"addEventCallback()");
-    add_varargs_method("removeEventCallback",&View3DInventorPy::removeEventCallback,"removeEventCallback()");
-    add_varargs_method("setAnnotation",&View3DInventorPy::setAnnotation,"setAnnotation()");
-    add_varargs_method("removeAnnotation",&View3DInventorPy::removeAnnotation,"removeAnnotation()");
-    add_varargs_method("getSceneGraph",&View3DInventorPy::getSceneGraph,"getSceneGraph()");
-    add_varargs_method("getAuxSceneGraph",&View3DInventorPy::getAuxSceneGraph,"getAuxSceneGraph()");
-    add_varargs_method("getViewer",&View3DInventorPy::getViewer,"getViewer()");
-    add_varargs_method("addEventCallbackPivy",&View3DInventorPy::addEventCallbackPivy,"addEventCallbackPivy()");
-    add_varargs_method("removeEventCallbackPivy",&View3DInventorPy::removeEventCallbackPivy,"removeEventCallbackPivy()");
-    add_varargs_method("addEventCallbackSWIG",&View3DInventorPy::addEventCallbackPivy,
-        "Deprecated -- use addEventCallbackPivy()");
-    add_varargs_method("removeEventCallbackSWIG",&View3DInventorPy::removeEventCallbackPivy,
-        "Deprecated -- use removeEventCallbackPivy()");
-    add_varargs_method("listNavigationTypes",&View3DInventorPy::listNavigationTypes,"listNavigationTypes()");
-    add_varargs_method("getNavigationType",&View3DInventorPy::getNavigationType,"getNavigationType()");
-    add_varargs_method("setNavigationType",&View3DInventorPy::setNavigationType,"setNavigationType()");
-    add_varargs_method("setAxisCross",&View3DInventorPy::setAxisCross,"switch the big axis-cross on and off");
-    add_varargs_method("hasAxisCross",&View3DInventorPy::hasAxisCross,"check if the big axis-cross is on or off()");
-    add_varargs_method("addDraggerCallback",&View3DInventorPy::addDraggerCallback,
-        "addDraggerCallback(SoDragger, String CallbackType, function)\n"
-        "Add a DraggerCalback function to the coin node\n"
-        "Possibles types :\n"
-        "'addFinishCallback','addStartCallback','addMotionCallback','addValueChangedCallback'\n");
-    add_varargs_method("removeDraggerCallback",&View3DInventorPy::removeDraggerCallback,
-        "removeDraggerCallback(SoDragger, String CallbackType, function)\n"
-        "Remove the DraggerCalback function from the coin node\n"
-        "Possibles types :\n"
-        "'addFinishCallback','addStartCallback','addMotionCallback','addValueChangedCallback'\n");
-    add_varargs_method("setActiveObject", &View3DInventorPy::setActiveObject, "setActiveObject(name,object,subname=None)\nadd or set a new active object");
-    add_varargs_method("getActiveObject", &View3DInventorPy::getActiveObject, "getActiveObject(name,resolve=True)\nreturns the active object for the given type");
-    add_varargs_method("getViewProvidersOfType", &View3DInventorPy::getViewProvidersOfType, "getViewProvidersOfType(name)\nreturns a list of view providers for the given type");
-    add_varargs_method("redraw", &View3DInventorPy::redraw, "redraw(): renders the scene on screen (useful for animations)");
-    add_varargs_method("setName",&View3DInventorPy::setName,"setName(str): sets a name to this viewer\nThe name sets the widget's windowTitle and appears on the viewer tab");
-    add_varargs_method("getName",&View3DInventorPy::getName,"getName() -> string: return the window Title of this view");
-    add_keyword_method("toggleClippingPlane", &View3DInventorPy::toggleClippingPlane,
-        "toggleClippingPlane(toggle=-1, beforeEditing=False, noManip=True, pla=App.Placement()\n"
-        "Toggle a global clipping plane\n\n"
-        "toggle: -1 toggle, 1 show, 0 hide\n"
-        "beforeEditing: whether to insert the clipping node before or after editing root node\n"
-        "noManip: whether to create a manipulator\n"
-        "pla: clipping plane placement");
-    add_varargs_method("hasClippingPlane",&View3DInventorPy::hasClippingPlane,
-        "hasClippingPlane(): check whether this clipping plane is active");
-    add_varargs_method("addObjectOnTop",&View3DInventorPy::addObjectOnTop,
-        "addObjectOnTop(obj,subname='')\n\n"
-        "Rorce showing an object in group on top");
-    add_varargs_method("removeObjectOnTop",&View3DInventorPy::removeObjectOnTop,
-        "removeObjectOnTop(obj=None,subname='')\n\n"
-        "Remove an object (or all objects if none is given) from on top group");
-    add_varargs_method("isObjectOnTop",&View3DInventorPy::isObjectOnTop,
-        "isObjectOnTop(obj,subname='')\n\n"
-        "Check if a given object is in group on top");
-    add_varargs_method("bindCamera",&View3DInventorPy::bindCamera,
-        "bindCamera(node, sync=False)\n\n"
-        "Bind a camera node to the camera of this view. Pass 'None' to unbind.\n"
-        "'sync' determines whether to sync the camera setting up on binding.");
-    add_varargs_method("bindView",&View3DInventorPy::bindView,
-        "bindView(view|view_title)\n\n"
-        "Bind the camera of the given view to the camera of this view.\n"
-        "'sync' determines whether to sync the camera setting up on binding.");
-    add_varargs_method("unbindView",&View3DInventorPy::unbindView,
-        "unbindView(view|view_title|None)\n\n"
-        "Unbind the camera of the given view to the camera of this view.\n"
-        "Pass 'None' to unbind all views. To function works bi-directionally.");
-    add_varargs_method("boundView",&View3DInventorPy::boundView,
-        "boundView() -> view\n\n"
-        "Return the bound view. Note that view camera binding is bi-directional.\n"
-        "But this function only returns the view bound by calling bindView(). To\n"
-        "obtain all bound views, use boundViews()");
-    add_varargs_method("boundViews",&View3DInventorPy::boundViews,
-        "boundViews(recursive=False) -> list(view)\n\n"
-        "Return all views that are bound to this view.");
-    add_varargs_method("graphicsView",&View3DInventorPy::graphicsView,
-        "graphicsView(): Access this view as QGraphicsView");
-}
-
-View3DInventorPy::View3DInventorPy(View3DInventor *vi)
-  : _view(vi)
-{
-}
-
-View3DInventorPy::~View3DInventorPy()
-{
-    Base::PyGILStateLocker lock;
-    for (std::list<PyObject*>::iterator it = callbacks.begin(); it != callbacks.end(); ++it)
-        Py_DECREF(*it);
-}
-
-Py::Object View3DInventorPy::repr()
-{
-    std::string s;
-    std::ostringstream s_out;
-    if (!_view)
-        throw Py::RuntimeError("Cannot print representation of deleted object");
-    s_out << "View3DInventor";
-    return Py::String(s_out.str());
-}
-
-static PyCFunction pycxx_handler;
-static PyObject *method_varargs_ext_handler(PyObject *_self_and_name_tuple, PyObject *_args)
-{
-    PY_TRY {
-        return pycxx_handler(_self_and_name_tuple, _args);
-<<<<<<< HEAD
-    } PY_CATCH
-}
-
-static PyCFunctionWithKeywords pycxx_kwd_handler;
-static PyObject *method_keyword_ext_handler(PyObject *_self_and_name_tuple, PyObject *_args, PyObject *_keyword)
-{
-    PY_TRY {
-        return pycxx_kwd_handler(_self_and_name_tuple, _args, _keyword);
-    } PY_CATCH
-=======
-    }
-    catch (const Base::Exception& e) {
-        throw Py::RuntimeError(e.what());
-    }
-    catch (const std::exception& e) {
-        throw Py::RuntimeError(e.what());
-    }
-    catch (...) {
-        throw Py::RuntimeError("Unknown C++ exception");
-    }
->>>>>>> f58faa60
-}
-
-Py::Object View3DInventorPy::getattr(const char * attr)
-{
-    if (!_view) {
-        std::string s;
-        std::ostringstream s_out;
-        s_out << "Cannot access attribute '" << attr << "' of deleted object";
-        throw Py::RuntimeError(s_out.str());
-    }
-    else {
-        // see if an active object has the same name
-        App::DocumentObject *docObj = _view->getActiveObject<App::DocumentObject*>(attr);
-        if (docObj) {
-            return Py::Object(docObj->getPyObject(),true);
-        }
-        else if (Base::streq(attr, "Viewer"))
-            return getViewer(Py::Tuple());
-        else if (Base::streq(attr, "__dict__")) {
-            Py::Dict dict;
-            dict.setItem("Viewer", getViewer(Py::Tuple()));
-            return dict;
-        }
-        else {
-            // else looking for a method with the name and call it
-            Py::Object obj = Py::PythonExtension<View3DInventorPy>::getattr(attr);
-            if (PyCFunction_Check(obj.ptr())) {
-                PyCFunctionObject* op = reinterpret_cast<PyCFunctionObject*>(obj.ptr());
-                if (op->m_ml->ml_flags == METH_VARARGS) {
-                    if (!pycxx_handler)
-                        pycxx_handler = op->m_ml->ml_meth;
-                    op->m_ml->ml_meth = method_varargs_ext_handler;
-                } else if (op->m_ml->ml_flags == METH_KEYWORDS) {
-                    if (!pycxx_kwd_handler)
-                        pycxx_kwd_handler = (PyCFunctionWithKeywords)op->m_ml->ml_meth;
-                    op->m_ml->ml_meth = (PyCFunction)method_keyword_ext_handler;
-                }
-            }
-            return obj;
-        }
-    }
-}
-
-int View3DInventorPy::setattr(const char * attr, const Py::Object & value)
-{
-    if (!_view) {
-        std::string s;
-        std::ostringstream s_out;
-        s_out << "Cannot access attribute '" << attr << "' of deleted object";
-        throw Py::RuntimeError(s_out.str());
-    }
-    else {
-        return Py::PythonExtension<View3DInventorPy>::setattr(attr, value);
-    }
-}
-
-Py::Object View3DInventorPy::message(const Py::Tuple& args)
-{
-    const char **ppReturn = 0;
-    char *psMsgStr;
-    if (!PyArg_ParseTuple(args.ptr(), "s;Message string needed (string)",&psMsgStr))     // convert args: Python->C
-        throw Py::Exception();
-
-    try {
-        _view->onMsg(psMsgStr,ppReturn);
-    }
-    catch (const Base::Exception& e) {
-        throw Py::RuntimeError(e.what());
-    }
-    catch (const std::exception& e) {
-        throw Py::RuntimeError(e.what());
-    }
-    catch (...) {
-        throw Py::RuntimeError("Unknown C++ exception");
-    }
-    return Py::None();
-}
-
-Py::Object View3DInventorPy::fitAll(const Py::Tuple& args)
-{
-    double factor = 1.0;
-    if (!PyArg_ParseTuple(args.ptr(), "|d", &factor))
-        throw Py::Exception();
-
-    try {
-        _view->getViewer()->viewAll((float)factor);
-    }
-    catch (const Base::Exception& e) {
-        throw Py::RuntimeError(e.what());
-    }
-    catch (const std::exception& e) {
-        throw Py::RuntimeError(e.what());
-    }
-    catch (...) {
-        throw Py::RuntimeError("Unknown C++ exception");
-    }
-    return Py::None();
-}
-
-Py::Object View3DInventorPy::boxZoom(const Py::Tuple& args, const Py::Dict& kwds)
-{
-    static char* kwds_box[] = {"XMin", "YMin", "XMax", "YMax", NULL};
-    short xmin, ymin, xmax, ymax;
-    if (!PyArg_ParseTupleAndKeywords(args.ptr(), kwds.ptr(), "hhhh", kwds_box,
-                                     &xmin, &ymin, &xmax, &ymax))
-        throw Py::Exception();
-
-    SbBox2s box(xmin, ymin, xmax, ymax);
-    _view->getViewer()->boxZoom(box);
-    return Py::None();
-}
-
-/**
- Formulas to get quaternion for axonometric views:
-
- \code
-from math import sqrt, degrees, asin, atan
-p1=App.Rotation(App.Vector(1,0,0),90)
-p2=App.Rotation(App.Vector(0,0,1),alpha)
-p3=App.Rotation(p2.multVec(App.Vector(1,0,0)),beta)
-p4=p3.multiply(p2).multiply(p1)
-
-from pivy import coin
-c=Gui.ActiveDocument.ActiveView.getCameraNode()
-c.orientation.setValue(*p4.Q)
- \endcode
-
- The angles alpha and beta depend on the type of axonometry
- Isometric:
- \code
-alpha=45
-beta=degrees(asin(-sqrt(1.0/3.0)))
- \endcode
-
- Dimetric:
- \code
-alpha=degrees(asin(sqrt(1.0/8.0)))
-beta=degrees(-asin(1.0/3.0))
- \endcode
-
- Trimetric:
- \code
-alpha=30.0
-beta=-35.0
- \endcode
-
- Verification code that the axonomtries are correct:
-
- \code
-from pivy import coin
-c=Gui.ActiveDocument.ActiveView.getCameraNode()
-vo=App.Vector(c.getViewVolume().getMatrix().multVecMatrix(coin.SbVec3f(0,0,0)).getValue())
-vx=App.Vector(c.getViewVolume().getMatrix().multVecMatrix(coin.SbVec3f(10,0,0)).getValue())
-vy=App.Vector(c.getViewVolume().getMatrix().multVecMatrix(coin.SbVec3f(0,10,0)).getValue())
-vz=App.Vector(c.getViewVolume().getMatrix().multVecMatrix(coin.SbVec3f(0,0,10)).getValue())
-(vx-vo).Length
-(vy-vo).Length
-(vz-vo).Length
-
-# Projection
-vo.z=0
-vx.z=0
-vy.z=0
-vz.z=0
-
-(vx-vo).Length
-(vy-vo).Length
-(vz-vo).Length
- \endcode
-
- See also:
- http://www.mathematik.uni-marburg.de/~thormae/lectures/graphics1/graphics_6_2_ger_web.html#1
- http://www.mathematik.uni-marburg.de/~thormae/lectures/graphics1/code_v2/Axonometric/qt/Axonometric.cpp
- https://de.wikipedia.org/wiki/Arkussinus_und_Arkuskosinus
-*/
-
-SbRotation Camera::rotation(Camera::Orientation view)
-{
-    switch (view) {
-    case Top:
-        return SbRotation(0, 0, 0, 1);
-    case Bottom:
-        return SbRotation(1, 0, 0, 0);
-    case Front: {
-        float root = (float)(sqrt(2.0)/2.0);
-        return SbRotation(root, 0, 0, root);
-    }
-    case Rear: {
-        float root = (float)(sqrt(2.0)/2.0);
-        return SbRotation(0, root, root, 0);
-    }
-    case Left:
-        return SbRotation(-0.5, 0.5, 0.5, -0.5);
-    case Right:
-        return SbRotation(0.5, 0.5, 0.5, 0.5);
-    case Isometric:
-        //from math import sqrt, degrees, asin
-        //p1=App.Rotation(App.Vector(1,0,0),45)
-        //p2=App.Rotation(App.Vector(0,0,1),-45)
-        //p3=p2.multiply(p1)
-        //return SbRotation(0.353553f, -0.146447f, -0.353553f, 0.853553f);
-
-        //from math import sqrt, degrees, asin
-        //p1=App.Rotation(App.Vector(1,0,0),90)
-        //p2=App.Rotation(App.Vector(0,0,1),135)
-        //p3=App.Rotation(App.Vector(-1,1,0),degrees(asin(-sqrt(1.0/3.0))))
-        //p4=p3.multiply(p2).multiply(p1)
-        //return SbRotation(0.17592, 0.424708, 0.820473, 0.339851);
-
-        //from math import sqrt, degrees, asin
-        //p1=App.Rotation(App.Vector(1,0,0),90)
-        //p2=App.Rotation(App.Vector(0,0,1),45)
-        //#p3=App.Rotation(App.Vector(1,1,0),45)
-        //p3=App.Rotation(App.Vector(1,1,0),degrees(asin(-sqrt(1.0/3.0))))
-        //p4=p3.multiply(p2).multiply(p1)
-        return SbRotation(0.424708f, 0.17592f, 0.339851f, 0.820473f);
-    case Dimetric:
-        return SbRotation(0.567952f, 0.103751f, 0.146726f, 0.803205f);
-    case Trimetric:
-        return SbRotation(0.446015f, 0.119509f, 0.229575f, 0.856787f);
-    default:
-        return SbRotation(0, 0, 0, 1);
-    }
-}
-
-Py::Object View3DInventorPy::viewBottom(const Py::Tuple& args)
-{
-    if (!PyArg_ParseTuple(args.ptr(), ""))
-        throw Py::Exception();
-
-    try {
-        _view->getViewer()->setCameraOrientation(Camera::rotation(Camera::Bottom));
-    }
-    catch (const Base::Exception& e) {
-        throw Py::RuntimeError(e.what());
-    }
-    catch (const std::exception& e) {
-        throw Py::RuntimeError(e.what());
-    }
-    catch (...) {
-        throw Py::RuntimeError("Unknown C++ exception");
-    }
-
-    return Py::None();
-}
-
-Py::Object View3DInventorPy::viewFront(const Py::Tuple& args)
-{
-    if (!PyArg_ParseTuple(args.ptr(), ""))
-        throw Py::Exception();
-
-    try {
-        _view->getViewer()->setCameraOrientation(Camera::rotation(Camera::Front));
-    }
-    catch (const Base::Exception& e) {
-        throw Py::RuntimeError(e.what());
-    }
-    catch (const std::exception& e) {
-        throw Py::RuntimeError(e.what());
-    }
-    catch (...) {
-        throw Py::RuntimeError("Unknown C++ exception");
-    }
-
-    return Py::None();
-}
-
-Py::Object View3DInventorPy::viewLeft(const Py::Tuple& args)
-{
-    if (!PyArg_ParseTuple(args.ptr(), ""))
-        throw Py::Exception();
-
-    try {
-        _view->getViewer()->setCameraOrientation(Camera::rotation(Camera::Left));
-    }
-    catch (const Base::Exception& e) {
-        throw Py::RuntimeError(e.what());
-    }
-    catch (const std::exception& e) {
-        throw Py::RuntimeError(e.what());
-    }
-    catch (...) {
-        throw Py::RuntimeError("Unknown C++ exception");
-    }
-
-    return Py::None();
-}
-
-Py::Object View3DInventorPy::viewRear(const Py::Tuple& args)
-{
-    if (!PyArg_ParseTuple(args.ptr(), ""))
-        throw Py::Exception();
-
-    try {
-        _view->getViewer()->setCameraOrientation(Camera::rotation(Camera::Rear));
-    }
-    catch (const Base::Exception& e) {
-        throw Py::RuntimeError(e.what());
-    }
-    catch (const std::exception& e) {
-        throw Py::RuntimeError(e.what());
-    }
-    catch (...) {
-        throw Py::RuntimeError("Unknown C++ exception");
-    }
-
-    return Py::None();
-}
-
-Py::Object View3DInventorPy::viewRight(const Py::Tuple& args)
-{
-    if (!PyArg_ParseTuple(args.ptr(), ""))
-        throw Py::Exception();
-
-    try {
-        _view->getViewer()->setCameraOrientation(Camera::rotation(Camera::Right));
-    }
-    catch (const Base::Exception& e) {
-        throw Py::RuntimeError(e.what());
-    }
-    catch (const std::exception& e) {
-        throw Py::RuntimeError(e.what());
-    }
-    catch (...) {
-        throw Py::RuntimeError("Unknown C++ exception");
-    }
-
-    return Py::None();
-}
-
-Py::Object View3DInventorPy::viewTop(const Py::Tuple& args)
-{
-    if (!PyArg_ParseTuple(args.ptr(), ""))
-        throw Py::Exception();
-
-    try {
-        _view->getViewer()->setCameraOrientation(Camera::rotation(Camera::Top));
-    }
-    catch (const Base::Exception& e) {
-        throw Py::RuntimeError(e.what());
-    }
-    catch (const std::exception& e) {
-        throw Py::RuntimeError(e.what());
-    }
-    catch (...) {
-        throw Py::RuntimeError("Unknown C++ exception");
-    }
-
-    return Py::None();
-}
-
-Py::Object View3DInventorPy::viewIsometric(const Py::Tuple& args)
-{
-    if (!PyArg_ParseTuple(args.ptr(), ""))
-        throw Py::Exception();
-
-    try {
-        _view->getViewer()->setCameraOrientation(Camera::rotation(Camera::Isometric));
-    }
-    catch (const Base::Exception& e) {
-        throw Py::RuntimeError(e.what());
-    }
-    catch (const std::exception& e) {
-        throw Py::RuntimeError(e.what());
-    }
-    catch (...) {
-        throw Py::RuntimeError("Unknown C++ exception");
-    }
-
-    return Py::None();
-}
-
-Py::Object View3DInventorPy::viewDimetric(const Py::Tuple& args)
-{
-    if (!PyArg_ParseTuple(args.ptr(), ""))
-        throw Py::Exception();
-
-    try {
-        _view->getViewer()->setCameraOrientation(Camera::rotation(Camera::Dimetric));
-    }
-    catch (const Base::Exception& e) {
-        throw Py::RuntimeError(e.what());
-    }
-    catch (const std::exception& e) {
-        throw Py::RuntimeError(e.what());
-    }
-    catch (...) {
-        throw Py::RuntimeError("Unknown C++ exception");
-    }
-
-    return Py::None();
-}
-
-Py::Object View3DInventorPy::viewTrimetric(const Py::Tuple& args)
-{
-    if (!PyArg_ParseTuple(args.ptr(), ""))
-        throw Py::Exception();
-
-    try {
-        _view->getViewer()->setCameraOrientation(Camera::rotation(Camera::Trimetric));
-    }
-    catch (const Base::Exception& e) {
-        throw Py::RuntimeError(e.what());
-    }
-    catch (const std::exception& e) {
-        throw Py::RuntimeError(e.what());
-    }
-    catch (...) {
-        throw Py::RuntimeError("Unknown C++ exception");
-    }
-
-    return Py::None();
-}
-
-Py::Object View3DInventorPy::viewDefaultOrientation(const Py::Tuple& args)
-{
-    char* view = nullptr;
-    double scale = -1.0;
-    if (!PyArg_ParseTuple(args.ptr(), "|sd", &view, &scale))
-        throw Py::Exception();
-
-    try {
-        std::string newDocView;
-        SbRotation rot(0,0,0,1);
-        if (view) {
-            newDocView = view;
-        }
-        else {
-            ParameterGrp::handle hGrp = App::GetApplication().GetParameterGroupByPath("User parameter:BaseApp/Preferences/View");
-            newDocView = hGrp->GetASCII("NewDocumentCameraOrientation", "Trimetric");
-        }
-
-        if (newDocView == "Top") {
-            rot = Camera::rotation(Camera::Top);
-        }
-        else if (newDocView == "Bottom") {
-            rot = Camera::rotation(Camera::Bottom);
-        }
-        else if (newDocView == "Front") {
-            rot = Camera::rotation(Camera::Front);
-        }
-        else if (newDocView == "Rear") {
-            rot = Camera::rotation(Camera::Rear);
-        }
-        else if (newDocView == "Left") {
-            rot = Camera::rotation(Camera::Left);
-        }
-        else if (newDocView == "Right") {
-            rot = Camera::rotation(Camera::Right);
-        }
-        else if (newDocView == "Isometric") {
-            rot = Camera::rotation(Camera::Isometric);
-        }
-        else if (newDocView == "Dimetric") {
-            rot = Camera::rotation(Camera::Dimetric);
-        }
-        else if (newDocView == "Trimetric") {
-            rot = Camera::rotation(Camera::Trimetric);
-        }
-        else if (newDocView == "Custom") {
-            ParameterGrp::handle hGrp = App::GetApplication().GetParameterGroupByPath("User parameter:BaseApp/Preferences/View/Custom");
-            float q0 = static_cast<float>(hGrp->GetFloat("Q0", 0));
-            float q1 = static_cast<float>(hGrp->GetFloat("Q1", 0));
-            float q2 = static_cast<float>(hGrp->GetFloat("Q2", 0));
-            float q3 = static_cast<float>(hGrp->GetFloat("Q3", 1));
-            rot.setValue(q0, q1, q2, q3);
-        }
-
-        SoCamera* cam = _view->getViewer()->getCamera();
-        cam->orientation = rot;
-
-        if (scale < 0.0){
-            scale = ViewParams::instance()->getNewDocumentCameraScale();
-        }
-        if (scale > 1e-7) {
-            double f = 0.0; //focal dist
-            if (cam->isOfType(SoOrthographicCamera::getClassTypeId())){
-                static_cast<SoOrthographicCamera*>(cam)->height = scale;
-                f = scale;
-            } else if (cam->isOfType(SoPerspectiveCamera::getClassTypeId())){
-                //nothing to do
-                double ang = static_cast<SoPerspectiveCamera*>(cam)->heightAngle.getValue();
-                f = 0.5 * scale / sin(ang * 0.5);
-            }
-            SbVec3f lookDir;
-            rot.multVec(SbVec3f(0,0,-1), lookDir);
-            SbVec3f pos = lookDir * -f;
-            cam->focalDistance = f;
-            cam->position = pos;
-        }
-    }
-    catch (const Base::Exception& e) {
-        throw Py::RuntimeError(e.what());
-    }
-    catch (const std::exception& e) {
-        throw Py::RuntimeError(e.what());
-    }
-    catch (...) {
-        throw Py::RuntimeError("Unknown C++ exception");
-    }
-
-    return Py::None();
-}
-
-Py::Object View3DInventorPy::viewRotateLeft(const Py::Tuple& args)
-{
-    if (!PyArg_ParseTuple(args.ptr(), ""))
-        throw Py::Exception();
-
-    try {
-      SoCamera* cam = _view->getViewer()->getSoRenderManager()->getCamera();
-      SbRotation rot = cam->orientation.getValue();
-      SbVec3f vdir(0, 0, -1);
-      rot.multVec(vdir, vdir);
-      SbRotation nrot(vdir, (float)M_PI/2);
-      cam->orientation.setValue(rot*nrot);
-    }
-    catch (const Base::Exception& e) {
-        throw Py::RuntimeError(e.what());
-    }
-    catch (const std::exception& e) {
-        throw Py::RuntimeError(e.what());
-    }
-    catch (...) {
-        throw Py::RuntimeError("Unknown C++ exception");
-    }
-
-    return Py::None();
-}
-
-Py::Object View3DInventorPy::viewRotateRight(const Py::Tuple& args)
-{
-    if (!PyArg_ParseTuple(args.ptr(), ""))
-        throw Py::Exception();
-
-    try {
-      SoCamera* cam = _view->getViewer()->getSoRenderManager()->getCamera();
-      SbRotation rot = cam->orientation.getValue();
-      SbVec3f vdir(0, 0, -1);
-      rot.multVec(vdir, vdir);
-      SbRotation nrot(vdir, (float)-M_PI/2);
-      cam->orientation.setValue(rot*nrot);
-    }
-    catch (const Base::Exception& e) {
-        throw Py::RuntimeError(e.what());
-    }
-    catch (const std::exception& e) {
-        throw Py::RuntimeError(e.what());
-    }
-    catch (...) {
-        throw Py::RuntimeError("Unknown C++ exception");
-    }
-
-    return Py::None();
-}
-
-Py::Object View3DInventorPy::zoomIn(const Py::Tuple& args)
-{
-    if (!PyArg_ParseTuple(args.ptr(), ""))
-        throw Py::Exception();
-
-    try {
-        _view->getViewer()->navigationStyle()->zoomIn();
-    }
-    catch (const Base::Exception& e) {
-        throw Py::RuntimeError(e.what());
-    }
-    catch (const std::exception& e) {
-        throw Py::RuntimeError(e.what());
-    }
-    catch (...) {
-        throw Py::RuntimeError("Unknown C++ exception");
-    }
-
-    return Py::None();
-}
-
-Py::Object View3DInventorPy::zoomOut(const Py::Tuple& args)
-{
-    if (!PyArg_ParseTuple(args.ptr(), ""))
-        throw Py::Exception();
-
-    try {
-        _view->getViewer()->navigationStyle()->zoomOut();
-    }
-    catch (const Base::Exception& e) {
-        throw Py::RuntimeError(e.what());
-    }
-    catch (const std::exception& e) {
-        throw Py::RuntimeError(e.what());
-    }
-    catch (...) {
-        throw Py::RuntimeError("Unknown C++ exception");
-    }
-
-    return Py::None();
-}
-
-Py::Object View3DInventorPy::setCameraOrientation(const Py::Tuple& args)
-{
-    PyObject* o;
-    PyObject* m=Py_False;
-    if (!PyArg_ParseTuple(args.ptr(), "O|O!", &o, &PyBool_Type, &m))
-        throw Py::Exception();
-
-    try {
-        if (PyTuple_Check(o)) {
-            Py::Tuple tuple(o);
-            float q0 = (float)Py::Float(tuple[0]);
-            float q1 = (float)Py::Float(tuple[1]);
-            float q2 = (float)Py::Float(tuple[2]);
-            float q3 = (float)Py::Float(tuple[3]);
-            _view->getViewer()->setCameraOrientation(SbRotation(q0, q1, q2, q3), PyObject_IsTrue(m));
-        }
-        else if (PyObject_TypeCheck(o, &Base::RotationPy::Type)) {
-            Base::Rotation r = (Base::Rotation)Py::Rotation(o,false);
-            double q0, q1, q2, q3;
-            r.getValue(q0, q1, q2, q3);
-            _view->getViewer()->setCameraOrientation(SbRotation((float)q0, (float)q1, (float)q2, (float)q3), PyObject_IsTrue(m));
-        }
-        else {
-            throw Py::ValueError("Neither tuple nor rotation object");
-        }
-    }
-    catch (const Py::Exception&) {
-        throw; // re-throw
-    }
-    catch (const Base::Exception& e) {
-        throw Py::RuntimeError(e.what());
-    }
-    catch (const std::exception& e) {
-        throw Py::RuntimeError(e.what());
-    }
-    catch(...) {
-        throw Py::RuntimeError("Unknown C++ exception");
-    }
-
-    return Py::None();
-}
-
-Py::Object View3DInventorPy::getCameraOrientation(const Py::Tuple& args)
-{
-    if (!PyArg_ParseTuple(args.ptr(), ""))
-        throw Py::Exception();
-    SbRotation rot = _view->getViewer()->getCameraOrientation();
-    float q0,q1,q2,q3;
-    rot.getValue(q0,q1,q2,q3);
-    return Py::Rotation(Base::Rotation(q0,q1,q2,q3));
-}
-
-Py::Object View3DInventorPy::viewPosition(const Py::Tuple& args)
-{
-    PyObject* p=0;
-    int steps = 20;
-    int ms = 30;
-    if (!PyArg_ParseTuple(args.ptr(), "|O!ii",&Base::PlacementPy::Type,&p,&steps,&ms))
-        throw Py::Exception();
-
-    if (p) {
-        Base::Placement* plm = static_cast<Base::PlacementPy*>(p)->getPlacementPtr();
-        Base::Rotation rot = plm->getRotation();
-        Base::Vector3d pos = plm->getPosition();
-        double q0,q1,q2,q3;
-        rot.getValue(q0,q1,q2,q3);
-        _view->getViewer()->moveCameraTo(
-            SbRotation((float)q0, (float)q1, (float)q2, (float)q3),
-            SbVec3f((float)pos.x, (float)pos.y, (float)pos.z), steps, ms);
-    }
-
-    SoCamera* cam = _view->getViewer()->getSoRenderManager()->getCamera();
-    if (!cam) return Py::None();
-
-    SbRotation rot = cam->orientation.getValue();
-    SbVec3f pos = cam->position.getValue();
-    float q0,q1,q2,q3;
-    rot.getValue(q0,q1,q2,q3);
-    Base::Placement plm(
-        Base::Vector3d(pos[0], pos[1], pos[2]),
-        Base::Rotation(q0, q1, q2, q3));
-    return Py::Placement(plm);
-}
-
-Py::Object View3DInventorPy::startAnimating(const Py::Tuple& args)
-{
-    float x,y,z;
-    float velocity;
-    if (!PyArg_ParseTuple(args.ptr(), "ffff", &x,&y,&z,&velocity))
-        throw Py::Exception();
-    _view->getViewer()->startAnimating(SbVec3f(x,y,z),velocity);
-    return Py::None();
-}
-
-Py::Object View3DInventorPy::stopAnimating(const Py::Tuple& args)
-{
-    if (!PyArg_ParseTuple(args.ptr(), ""))
-        throw Py::Exception();
-    _view->getViewer()->stopAnimating();
-    return Py::None();
-}
-
-Py::Object View3DInventorPy::setAnimationEnabled(const Py::Tuple& args)
-{
-    int ok;
-    if (!PyArg_ParseTuple(args.ptr(), "i", &ok))
-        throw Py::Exception();
-    _view->getViewer()->setAnimationEnabled(ok!=0);
-    return Py::None();
-}
-
-Py::Object View3DInventorPy::isAnimationEnabled(const Py::Tuple& args)
-{
-    if (!PyArg_ParseTuple(args.ptr(), ""))
-        throw Py::Exception();
-    SbBool ok = _view->getViewer()->isAnimationEnabled();
-    return Py::Boolean(ok ? true : false);
-}
-
-Py::Object View3DInventorPy::saveImage(const Py::Tuple& args)
-{
-    char *cFileName,*cColor="Current",*cComment="$MIBA";
-    int w=-1,h=-1;
-    int s=View3DInventorViewer::getNumSamples();
-
-    if (!PyArg_ParseTuple(args.ptr(), "et|iissi","utf-8",&cFileName,&w,&h,&cColor,&cComment,&s))
-        throw Py::Exception();
-
-    std::string encodedName = std::string(cFileName);
-    PyMem_Free(cFileName);
-    QFileInfo fi(QString::fromUtf8(encodedName.c_str()));
-
-    if (!fi.absoluteDir().exists())
-        throw Py::RuntimeError("Directory where to save image doesn't exist");
-
-    QColor bg;
-    QString colname = QString::fromLatin1(cColor);
-    if (colname.compare(QLatin1String("Current"), Qt::CaseInsensitive) == 0)
-        bg = QColor(); // assign an invalid color here
-    else
-        bg.setNamedColor(colname);
-
-    QImage img;
-    _view->getViewer()->savePicture(w, h, s, bg, img);
-
-    SoFCOffscreenRenderer& renderer = SoFCOffscreenRenderer::instance();
-    SoCamera* cam = _view->getViewer()->getSoRenderManager()->getCamera();
-    renderer.writeToImageFile(encodedName.c_str(), cComment, cam->getViewVolume().getMatrix(), img);
-
-    return Py::None();
-}
-
-Py::Object View3DInventorPy::saveVectorGraphic(const Py::Tuple& args)
-{
-    char* filename;
-    int ps=4;
-    char* name="white";
-
-    if (!PyArg_ParseTuple(args.ptr(), "s|is",&filename,&ps,&name))
-        throw Py::Exception();
-
-    std::unique_ptr<SoVectorizeAction> vo;
-    Base::FileInfo fi(filename);
-    if (fi.hasExtension("ps") || fi.hasExtension("eps")) {
-        vo = std::unique_ptr<SoVectorizeAction>(new SoVectorizePSAction());
-        //vo->setGouraudThreshold(0.0f);
-    }
-    else if (fi.hasExtension("svg")) {
-        vo = std::unique_ptr<SoVectorizeAction>(new SoFCVectorizeSVGAction());
-    }
-    else if (fi.hasExtension("idtf")) {
-        vo = std::unique_ptr<SoVectorizeAction>(new SoFCVectorizeU3DAction());
-    }
-    else {
-        throw Py::RuntimeError("Not supported vector graphic");
-    }
-
-    SoVectorOutput * out = vo->getOutput();
-    if (!out || !out->openFile(filename)) {
-        std::ostringstream a_out;
-        a_out << "Cannot open file '" << filename << "'";
-        throw Py::RuntimeError(a_out.str());
-    }
-
-    QColor bg;
-    QString colname = QString::fromLatin1(name);
-    if (colname.compare(QLatin1String("Current"), Qt::CaseInsensitive) == 0)
-        bg = _view->getViewer()->backgroundColor();
-    else
-        bg.setNamedColor(colname);
-
-    _view->getViewer()->saveGraphic(ps,bg,vo.get());
-    out->closeFile();
-    return Py::None();
-}
-
-Py::Object View3DInventorPy::getCameraNode(const Py::Tuple& args)
-{
-    if (!PyArg_ParseTuple(args.ptr(), ""))
-        throw Py::Exception();
-
-    try {
-        SoNode* camera = _view->getViewer()->getSoRenderManager()->getCamera();
-        PyObject* proxy = 0;
-        std::string type;
-        type = "So"; // seems that So prefix is missing in camera node
-        type += camera->getTypeId().getName().getString();
-        type += " *";
-        proxy = Base::Interpreter().createSWIGPointerObj("pivy.coin", type.c_str(), (void*)camera, 1);
-        camera->ref();
-        return Py::Object(proxy, true);
-    }
-    catch (const Base::Exception& e) {
-        throw Py::RuntimeError(e.what());
-    }
-}
-
-Py::Object View3DInventorPy::getCamera(const Py::Tuple& args)
-{
-    if (!PyArg_ParseTuple(args.ptr(), ""))
-        throw Py::Exception();
-
-    SoOutput out;
-    char buffer[512];
-    out.setBuffer(buffer, 512, 0);
-
-    try {
-        SoWriteAction wa(&out);
-        SoCamera * cam = _view->getViewer()->getSoRenderManager()->getCamera();
-        if (cam) wa.apply(cam);
-        else buffer[0] = '\0';
-        return Py::String(buffer);
-    }
-    catch (const Base::Exception& e) {
-        throw Py::RuntimeError(e.what());
-    }
-    catch (const std::exception& e) {
-        throw Py::RuntimeError(e.what());
-    }
-    catch (...) {
-        throw Py::RuntimeError("Unknown C++ exception");
-    }
-}
-
-Py::Object View3DInventorPy::getViewDirection(const Py::Tuple& args)
-{
-    if (!PyArg_ParseTuple(args.ptr(), ""))
-        throw Py::Exception();
-    try {
-        SbVec3f dvec = _view->getViewer()->getViewDirection();
-        return Py::Vector(Base::Vector3f(dvec[0], dvec[1], dvec[2]));
-    }
-    catch (const Base::Exception& e) {
-        throw Py::RuntimeError(e.what());
-    }
-    catch (const std::exception& e) {
-        throw Py::RuntimeError(e.what());
-    }
-    catch (...) {
-        throw Py::RuntimeError("Unknown C++ exception");
-    }
-}
-
-Py::Object View3DInventorPy::setViewDirection(const Py::Tuple& args)
-{
-    PyObject* object;
-    if (!PyArg_ParseTuple(args.ptr(), "O", &object))
-        throw Py::Exception();
-
-    try {
-        if (PyTuple_Check(object)) {
-            Py::Tuple tuple(object);
-            Py::Float x(tuple.getItem(0));
-            Py::Float y(tuple.getItem(1));
-            Py::Float z(tuple.getItem(2));
-            SbVec3f dir;
-            dir.setValue((float)x, (float)y, (float)z);
-            if (dir.length() < 0.001f)
-                throw Py::ValueError("Null vector cannot be used to set direction");
-            _view->getViewer()->setViewDirection(dir);
-            return Py::None();
-        }
-    }
-    catch (const Py::Exception&) {
-        throw; // re-throw
-    }
-    catch (const Base::Exception& e) {
-        throw Py::RuntimeError(e.what());
-    }
-    catch (const std::exception& e) {
-        throw Py::RuntimeError(e.what());
-    }
-    catch (...) {
-        throw Py::RuntimeError("Unknown C++ exception");
-    }
-
-    return Py::None();
-
-}
-
-
-Py::Object View3DInventorPy::setCamera(const Py::Tuple& args)
-{
-    char* buffer;
-    if (!PyArg_ParseTuple(args.ptr(), "s", &buffer))
-        throw Py::Exception();
-
-    try {
-        _view->setCamera(buffer);
-        return Py::None();
-    }
-    catch (const Base::Exception& e) {
-        throw Py::RuntimeError(e.what());
-    }
-    catch (const std::exception& e) {
-        throw Py::RuntimeError(e.what());
-    }
-    catch(...) {
-        throw Py::RuntimeError("Unknown C++ exception");
-    }
-}
-
-//FIXME: Once View3DInventor inherits from PropertyContainer we can use PropertyEnumeration.
-const char* CameraTypeEnums[]= {"Orthographic","Perspective",NULL};
-
-Py::Object View3DInventorPy::getCameraType(const Py::Tuple& args)
-{
-    if (!PyArg_ParseTuple(args.ptr(), ""))
-        throw Py::Exception();
-
-    SoCamera* cam = _view->getViewer()->getSoRenderManager()->getCamera();
-    if (!cam) {
-        throw Py::RuntimeError("No camera set!");
-    }
-    else if (cam->getTypeId() == SoOrthographicCamera::getClassTypeId()) {
-        return Py::String(CameraTypeEnums[0]);
-    }
-    else if (cam->getTypeId() == SoPerspectiveCamera::getClassTypeId()) {
-        return Py::String(CameraTypeEnums[1]);
-    }
-    else {
-        throw Py::TypeError("Unknown camera type");
-    }
-}
-
-Py::Object View3DInventorPy::setCameraType(const Py::Tuple& args)
-{
-    int cameratype=-1;
-    if (!PyArg_ParseTuple(args.ptr(), "i", &cameratype)) {    // convert args: Python->C
-        char* modename;
-        PyErr_Clear();
-        if (!PyArg_ParseTuple(args.ptr(), "s", &modename))
-            throw Py::Exception();
-        for (int i=0; i<2; i++ ) {
-            if (strncmp(CameraTypeEnums[i],modename,20) == 0 ) {
-                cameratype = i;
-                break;
-            }
-        }
-
-        if (cameratype < 0) {
-            std::string s;
-            std::ostringstream s_out;
-            s_out << "Unknown camera type '" << modename << "'";
-            throw Py::NameError(s_out.str());
-        }
-    }
-
-    if (cameratype < 0 || cameratype > 1)
-        throw Py::IndexError("Out of range");
-    if (cameratype==0)
-        _view->getViewer()->setCameraType(SoOrthographicCamera::getClassTypeId());
-    else
-        _view->getViewer()->setCameraType(SoPerspectiveCamera::getClassTypeId());
-    _view->bindCamera(_view->boundCamera());
-    return Py::None();
-}
-
-Py::Object View3DInventorPy::listCameraTypes(const Py::Tuple& args)
-{
-    if (!PyArg_ParseTuple(args.ptr(), ""))
-        throw Py::Exception();
-
-    try {
-        Py::List list(2);
-        for (int i=0; i<2; i++) {
-            list[i] = Py::String(CameraTypeEnums[i]);
-        }
-        return list;
-    }
-    catch (const Base::Exception& e) {
-        throw Py::RuntimeError(e.what());
-    }
-    catch (const std::exception& e) {
-        throw Py::RuntimeError(e.what());
-    }
-    catch(...) {
-        throw Py::RuntimeError("Unknown C++ exception");
-    }
-}
-
-Py::Object View3DInventorPy::dump(const Py::Tuple& args)
-{
-    char* filename;
-    PyObject *onlyVisible = Py_False;
-    if (!PyArg_ParseTuple(args.ptr(), "s|O", &filename, &onlyVisible))
-        throw Py::Exception();
-
-    try {
-        _view->dump(filename, PyObject_IsTrue(onlyVisible));
-        return Py::None();
-    }
-    catch (const Base::Exception& e) {
-        throw Py::RuntimeError(e.what());
-    }
-    catch (const std::exception& e) {
-        throw Py::RuntimeError(e.what());
-    }
-    catch(...) {
-        throw Py::RuntimeError("Unknown C++ exception");
-    }
-}
-
-Py::Object View3DInventorPy::dumpNode(const Py::Tuple& args)
-{
-    PyObject* object;
-    if (!PyArg_ParseTuple(args.ptr(), "O", &object))     // convert args: Python->C
-        throw Py::Exception();
-
-    void* ptr = 0;
-    try {
-        Base::Interpreter().convertSWIGPointerObj("pivy.coin", "SoNode *", object, &ptr, 0);
-    }
-    catch (const Base::Exception& e) {
-        throw Py::RuntimeError(e.what());
-    }
-    SoNode* node = reinterpret_cast<SoNode*>(ptr);
-    return Py::String(SoFCDB::writeNodesToString(node));
-}
-
-//FIXME: Once View3DInventor inherits from PropertyContainer we can use PropertyEnumeration.
-const char* StereoTypeEnums[]= {"None","Anaglyph","QuadBuffer","InterleavedRows","InterleavedColumns",NULL};
-
-Py::Object View3DInventorPy::setStereoType(const Py::Tuple& args)
-{
-    int stereomode=-1;
-    if (!PyArg_ParseTuple(args.ptr(), "i", &stereomode)) {
-        char* modename;
-        PyErr_Clear();
-        if (!PyArg_ParseTuple(args.ptr(), "s", &modename))
-            throw Py::Exception();
-        for (int i=0; i<5; i++) {
-            if (strncmp(StereoTypeEnums[i],modename,20) == 0) {
-                stereomode = i;
-                break;
-            }
-        }
-
-        if (stereomode < 0) {
-            std::string s;
-            std::ostringstream s_out;
-            s_out << "Unknown stereo type '" << modename << "'";
-            throw Py::NameError(s_out.str());
-        }
-    }
-
-    try {
-        if (stereomode < 0 || stereomode > 4)
-            throw Py::IndexError("Out of range");
-        Quarter::SoQTQuarterAdaptor::StereoMode mode = Quarter::SoQTQuarterAdaptor::StereoMode(stereomode);
-        _view->getViewer()->setStereoMode(mode);
-        return Py::None();
-    }
-    catch (const Base::Exception& e) {
-        throw Py::RuntimeError(e.what());
-    }
-    catch (const std::exception& e) {
-        throw Py::RuntimeError(e.what());
-    }
-    catch(...) {
-        throw Py::RuntimeError("Unknown C++ exception");
-    }
-}
-
-Py::Object View3DInventorPy::getStereoType(const Py::Tuple& args)
-{
-    if (!PyArg_ParseTuple(args.ptr(), ""))
-        throw Py::Exception();
-
-    try {
-        int mode = (int)(_view->getViewer()->stereoMode());
-        return Py::String(StereoTypeEnums[mode]);
-    }
-    catch (const Base::Exception& e) {
-        throw Py::RuntimeError(e.what());
-    }
-    catch (const std::exception& e) {
-        throw Py::RuntimeError(e.what());
-    }
-    catch(...) {
-        throw Py::RuntimeError("Unknown C++ exception");
-    }
-}
-
-Py::Object View3DInventorPy::listStereoTypes(const Py::Tuple& args)
-{
-    if (!PyArg_ParseTuple(args.ptr(), ""))
-        throw Py::Exception();
-
-    try {
-        Py::List list(5);
-        for (int i=0; i<5; i++) {
-            list[i] = Py::String(StereoTypeEnums[i]);
-        }
-
-        return list;
-    }
-    catch (const Base::Exception& e) {
-        throw Py::RuntimeError(e.what());
-    }
-    catch (const std::exception& e) {
-        throw Py::RuntimeError(e.what());
-    }
-    catch(...) {
-        throw Py::RuntimeError("Unknown C++ exception");
-    }
-}
-
-Py::Object View3DInventorPy::getCursorPos(const Py::Tuple& args)
-{
-    if (!PyArg_ParseTuple(args.ptr(), ""))
-        throw Py::Exception();
-    try {
-        QPoint pos = _view->mapFromGlobal(QCursor::pos());
-        Py::Tuple tuple(2);
-        tuple.setItem(0, Py::Int(pos.x()));
-        tuple.setItem(1, Py::Int(_view->height()-pos.y()-1));
-        return tuple;
-    }
-    catch (const Py::Exception&) {
-        throw;
-    }
-}
-
-Py::Object View3DInventorPy::getObjectInfo(const Py::Tuple& args)
-{
-    PyObject* object;
-    float r = _view->getViewer()->getPickRadius();
-    if (!PyArg_ParseTuple(args.ptr(), "O|f", &object, &r))
-        throw Py::Exception();
-
-    try {
-        //Note: For gcc (4.2) we need the 'const' keyword to avoid the compiler error:
-        //conversion from 'Py::seqref<Py::Object>' to non-scalar type 'Py::Int' requested
-        //We should report this problem to the PyCXX project as in the documentation an
-        //example without the 'const' keyword is used.
-        //Or we can also write Py::Int x(tuple[0]);
-        const Py::Tuple tuple(object);
-        Py::Int x(tuple[0]);
-        Py::Int y(tuple[1]);
-
-        // As this method could be called during a SoHandleEventAction scene
-        // graph traversal we must not use a second SoHandleEventAction as
-        // we will get Coin warnings because of multiple scene graph traversals
-        // which is regarded as error-prone.
-        SoRayPickAction action(_view->getViewer()->getSoRenderManager()->getViewportRegion());
-        action.setPoint(SbVec2s((long)x,(long)y));
-        action.setRadius(r);
-        action.apply(_view->getViewer()->getSoRenderManager()->getSceneGraph());
-        SoPickedPoint *Point = action.getPickedPoint();
-
-        Py::Object ret = Py::None();
-        if (Point) {
-            Py::Dict dict;
-            SbVec3f pt = Point->getPoint();
-            dict.setItem("x", Py::Float(pt[0]));
-            dict.setItem("y", Py::Float(pt[1]));
-            dict.setItem("z", Py::Float(pt[2]));
-
-            Gui::Document* doc = _view->getViewer()->getDocument();
-            ViewProvider *vp = doc ? doc->getViewProviderByPathFromHead(Point->getPath())
-                    : _view->getViewer()->getViewProviderByPath(Point->getPath());
-            if (vp && vp->isDerivedFrom(ViewProviderDocumentObject::getClassTypeId())) {
-                if (!vp->isSelectable())
-                    return ret;
-                ViewProviderDocumentObject* vpd = static_cast<ViewProviderDocumentObject*>(vp);
-                if (vp->useNewSelectionModel()) {
-                    std::string subname;
-                    if (!vp->getElementPicked(Point,subname))
-                        return ret;
-                    auto obj = vpd->getObject();
-                    if (!obj)
-                        return ret;
-                    if (subname.size()) {
-                        std::pair<std::string,std::string> elementName;
-                        auto sobj = App::GeoFeature::resolveElement(obj,subname.c_str(),elementName);
-                        if (!sobj)
-                            return ret;
-                        if (sobj != obj) {
-                            dict.setItem("ParentObject",Py::Object(obj->getPyObject(),true));
-                            dict.setItem("SubName",Py::String(subname));
-                            obj = sobj;
-                        }
-                        subname = elementName.second.size()?elementName.second:elementName.first;
-                    }
-                    dict.setItem("Document",
-                        Py::String(obj->getDocument()->getName()));
-                    dict.setItem("Object",
-                        Py::String(obj->getNameInDocument()));
-                    dict.setItem("Component",Py::String(subname));
-                }
-                else {
-                    dict.setItem("Document",
-                        Py::String(vpd->getObject()->getDocument()->getName()));
-                    dict.setItem("Object",
-                        Py::String(vpd->getObject()->getNameInDocument()));
-                    // search for a SoFCSelection node
-                    SoFCDocumentObjectAction objaction;
-                    objaction.apply(Point->getPath());
-                    if (objaction.isHandled()) {
-                        dict.setItem("Component",
-                            Py::String(objaction.componentName.getString()));
-                    }
-                }
-
-                // ok, found the node of interest
-                ret = dict;
-            }
-            else {
-                // custom nodes not in a VP: search for a SoFCSelection node
-                SoFCDocumentObjectAction objaction;
-                objaction.apply(Point->getPath());
-                if (objaction.isHandled()) {
-                    dict.setItem("Document",
-                        Py::String(objaction.documentName.getString()));
-                    dict.setItem("Object",
-                        Py::String(objaction.objectName.getString()));
-                    dict.setItem("Component",
-                        Py::String(objaction.componentName.getString()));
-                    // ok, found the node of interest
-                    ret = dict;
-                }
-            }
-        }
-
-        return ret;
-    }
-    catch (const Py::Exception&) {
-        throw;
-    }
-}
-
-Py::Object View3DInventorPy::getObjectsInfo(const Py::Tuple& args)
-{
-    PyObject* object;
-    float r = _view->getViewer()->getPickRadius();
-    if (!PyArg_ParseTuple(args.ptr(), "O|f", &object, &r))
-        throw Py::Exception();
-
-    try {
-        //Note: For gcc (4.2) we need the 'const' keyword to avoid the compiler error:
-        //conversion from 'Py::seqref<Py::Object>' to non-scalar type 'Py::Int' requested
-        //We should report this problem to the PyCXX project as in the documentation an
-        //example without the 'const' keyword is used.
-        //Or we can also write Py::Int x(tuple[0]);
-        const Py::Tuple tuple(object);
-        Py::Int x(tuple[0]);
-        Py::Int y(tuple[1]);
-
-        // As this method could be called during a SoHandleEventAction scene
-        // graph traversal we must not use a second SoHandleEventAction as
-        // we will get Coin warnings because of multiple scene graph traversals
-        // which is regarded as error-prone.
-        SoRayPickAction action(_view->getViewer()->getSoRenderManager()->getViewportRegion());
-        action.setPickAll(true);
-        action.setRadius(r);
-        action.setPoint(SbVec2s((long)x,(long)y));
-        action.apply(_view->getViewer()->getSoRenderManager()->getSceneGraph());
-        const SoPickedPointList& pp = action.getPickedPointList();
-
-        Gui::Document* doc = _view->getViewer()->getDocument();
-        Py::Object ret = Py::None();
-        if (pp.getLength() > 0) {
-            Py::List list;
-            for (int i=0; i<pp.getLength(); i++) {
-                Py::Dict dict;
-                SoPickedPoint* point = static_cast<SoPickedPoint*>(pp.get(i));
-                SbVec3f pt = point->getPoint();
-                dict.setItem("x", Py::Float(pt[0]));
-                dict.setItem("y", Py::Float(pt[1]));
-                dict.setItem("z", Py::Float(pt[2]));
-
-                ViewProvider *vp = doc ? doc->getViewProviderByPathFromHead(point->getPath())
-                        : _view->getViewer()->getViewProviderByPath(point->getPath());
-                if(vp && vp->isDerivedFrom(ViewProviderDocumentObject::getClassTypeId())) {
-                    if(!vp->isSelectable())
-                        continue;
-                    ViewProviderDocumentObject* vpd = static_cast<ViewProviderDocumentObject*>(vp);
-                    if (vp->useNewSelectionModel()) {
-                        std::string subname;
-                        if (!vp->getElementPicked(point,subname))
-                            continue;
-                        auto obj = vpd->getObject();
-                        if (!obj)
-                            continue;
-                        if (subname.size()) {
-                            std::pair<std::string,std::string> elementName;
-                            auto sobj = App::GeoFeature::resolveElement(obj,subname.c_str(),elementName);
-                            if (!sobj)
-                                continue;
-                            if (sobj != obj) {
-                                dict.setItem("ParentObject",Py::Object(obj->getPyObject(),true));
-                                dict.setItem("SubName",Py::String(subname));
-                                obj = sobj;
-                            }
-                            subname = elementName.second.size()?elementName.second:elementName.first;
-                        }
-                        dict.setItem("Document",
-                            Py::String(obj->getDocument()->getName()));
-                        dict.setItem("Object",
-                            Py::String(obj->getNameInDocument()));
-                        dict.setItem("Component",Py::String(subname));
-                    }
-                    else {
-                        dict.setItem("Document",
-                            Py::String(vpd->getObject()->getDocument()->getName()));
-                        dict.setItem("Object",
-                            Py::String(vpd->getObject()->getNameInDocument()));
-                        // search for a SoFCSelection node
-                        SoFCDocumentObjectAction objaction;
-                        objaction.apply(point->getPath());
-                        if (objaction.isHandled()) {
-                            dict.setItem("Component",
-                                Py::String(objaction.componentName.getString()));
-                        }
-                    }
-                    // ok, found the node of interest
-                    list.append(dict);
-                }
-                else {
-                    // custom nodes not in a VP: search for a SoFCSelection node
-                    SoFCDocumentObjectAction objaction;
-                    objaction.apply(point->getPath());
-                    if (objaction.isHandled()) {
-                        dict.setItem("Document",
-                            Py::String(objaction.documentName.getString()));
-                        dict.setItem("Object",
-                            Py::String(objaction.objectName.getString()));
-                        dict.setItem("Component",
-                            Py::String(objaction.componentName.getString()));
-                        // ok, found the node of interest
-                        ret = dict;
-                    }
-                }
-            }
-
-            ret = list;
-        }
-
-        return ret;
-    }
-    catch (const Py::Exception&) {
-        throw;
-    }
-}
-
-Py::Object View3DInventorPy::getSize(const Py::Tuple& args)
-{
-    if (!PyArg_ParseTuple(args.ptr(), ""))
-        throw Py::Exception();
-    try {
-        SbVec2s size = _view->getViewer()->getSoRenderManager()->getSize();
-        Py::Tuple tuple(2);
-        tuple.setItem(0, Py::Int(size[0]));
-        tuple.setItem(1, Py::Int(size[1]));
-        return tuple;
-    }
-    catch (const Py::Exception&) {
-        throw;
-    }
-}
-
-Py::Object View3DInventorPy::getPoint(const Py::Tuple& args)
-{
-    short x,y;
-    if (!PyArg_ParseTuple(args.ptr(), "hh", &x, &y)) {
-        PyErr_Clear();
-        Py::Tuple t(args[0]);
-        x = (int)Py::Int(t[0]);
-        y = (int)Py::Int(t[1]);
-    }
-    try {
-        SbVec3f pt = _view->getViewer()->getPointOnScreen(SbVec2s(x,y));
-        return Py::Vector(Base::Vector3f(pt[0], pt[1], pt[2]));
-    }
-    catch (const Base::Exception& e) {
-        throw Py::RuntimeError(e.what());
-    }
-    catch (const Py::Exception&) {
-        throw;
-    }
-}
-
-Py::Object View3DInventorPy::getPointOnScreen(const Py::Tuple& args)
-{
-    PyObject* v;
-    double vx,vy,vz;
-    if (PyArg_ParseTuple(args.ptr(), "O!", &Base::VectorPy::Type, &v)) {
-        Base::Vector3d* vec = static_cast<Base::VectorPy*>(v)->getVectorPtr();
-        vx = vec->x;
-        vy = vec->y;
-        vz = vec->z;
-    }
-    else {
-        PyErr_Clear();
-        if (!PyArg_ParseTuple(args.ptr(), "ddd", &vx,&vy,&vz)) {
-            throw Py::TypeError("Wrong argument, Vector or three floats expected expected");
-        }
-    }
-
-    try {
-        const SbViewportRegion& vp = _view->getViewer()->getSoRenderManager()->getViewportRegion();
-        float fRatio = vp.getViewportAspectRatio();
-        const SbVec2s& sp = vp.getViewportSizePixels();
-        //float dX, dY; vp.getViewportSize().getValue(dX, dY);
-        SbViewVolume vv = _view->getViewer()->getSoRenderManager()->getCamera()->getViewVolume(fRatio);
-
-        SbVec3f pt(vx,vy,vz);
-        vv.projectToScreen(pt, pt);
-
-        //if (fRatio > 1.0f) {
-        //    pt[0] = (pt[0] - 0.5f*dX) / fRatio + 0.5f*dX;
-        //}
-        //else {
-        //    pt[1] = (pt[1] - 0.5f*dY) * fRatio + 0.5f*dY;
-        //}
-
-        int x = pt[0] * sp[0];
-        int y = pt[1] * sp[1];
-        Py::Tuple tuple(2);
-        tuple.setItem(0, Py::Int(x));
-        tuple.setItem(1, Py::Int(y));
-
-        return tuple;
-    }
-    catch (const Base::Exception& e) {
-        throw Py::RuntimeError(e.what());
-    }
-    catch (const Py::Exception&) {
-        throw;
-    }
-}
-
-Py::Object View3DInventorPy::listNavigationTypes(const Py::Tuple&)
-{
-    std::vector<Base::Type> types;
-    Py::List styles;
-    Base::Type::getAllDerivedFrom(UserNavigationStyle::getClassTypeId(), types);
-    for (std::vector<Base::Type>::iterator it = types.begin()+1; it != types.end(); ++it) {
-        styles.append(Py::String(it->getName()));
-    }
-    return styles;
-}
-
-Py::Object View3DInventorPy::getNavigationType(const Py::Tuple&)
-{
-    std::string name = _view->getViewer()->navigationStyle()->getTypeId().getName();
-    return Py::String(name);
-}
-
-Py::Object View3DInventorPy::setNavigationType(const Py::Tuple& args)
-{
-    char* style;
-    if (!PyArg_ParseTuple(args.ptr(), "s", &style))
-        throw Py::Exception();
-    Base::Type type = Base::Type::fromName(style);
-    _view->getViewer()->setNavigationType(type);
-    return Py::None();
-}
-
-void View3DInventorPy::eventCallback(void * ud, SoEventCallback * n)
-{
-    Base::PyGILStateLocker lock;
-    try {
-        Py::Dict dict;
-        const SoEvent* e = n->getEvent();
-        if (!e) return; // invalid event
-        // Type
-        dict.setItem("Type", Py::String(std::string(e->getTypeId().getName().getString())));
-        // Time
-        dict.setItem("Time", Py::String(std::string(e->getTime().formatDate().getString())));
-        SbVec2s p = n->getEvent()->getPosition();
-        Py::Tuple pos(2);
-        pos.setItem(0, Py::Int(p[0]));
-        pos.setItem(1, Py::Int(p[1]));
-        // Position
-        dict.setItem("Position", pos);
-        // Shift, Ctrl, Alt down
-        dict.setItem("ShiftDown", Py::Object((e->wasShiftDown() ? Py_True : Py_False)));
-        dict.setItem("CtrlDown",  Py::Object((e->wasCtrlDown()  ? Py_True : Py_False)));
-        dict.setItem("AltDown",   Py::Object((e->wasAltDown()   ? Py_True : Py_False)));
-        if (e->isOfType(SoButtonEvent::getClassTypeId())) {
-            std::string state;
-            const SoButtonEvent* be = static_cast<const SoButtonEvent*>(e);
-            switch (be->getState()) {
-                case SoButtonEvent::UP:
-                    state = "UP";
-                    break;
-                case SoButtonEvent::DOWN:
-                    state = "DOWN";
-                    break;
-                default:
-                    state = "UNKNOWN";
-                    break;
-            }
-
-            dict.setItem("State", Py::String(state));
-        }
-        if (e->isOfType(SoKeyboardEvent::getClassTypeId())) {
-            const SoKeyboardEvent* ke = static_cast<const SoKeyboardEvent*>(e);
-            switch (ke->getKey()) {
-                case SoKeyboardEvent::ANY:
-                    dict.setItem("Key", Py::String("ANY"));
-                    break;
-                case SoKeyboardEvent::UNDEFINED:
-                    dict.setItem("Key", Py::String("UNDEFINED"));
-                    break;
-                case SoKeyboardEvent::LEFT_SHIFT:
-                case SoKeyboardEvent::RIGHT_SHIFT:
-                    dict.setItem("Key", Py::String("SHIFT"));
-                    break;
-                case SoKeyboardEvent::LEFT_CONTROL:
-                case SoKeyboardEvent::RIGHT_CONTROL:
-                    dict.setItem("Key", Py::String("CONTROL"));
-                    break;
-                case SoKeyboardEvent::LEFT_ALT:
-                case SoKeyboardEvent::RIGHT_ALT:
-                    dict.setItem("Key", Py::String("ALT"));
-                    break;
-                case SoKeyboardEvent::HOME:
-                    dict.setItem("Key", Py::String("HOME"));
-                    break;
-                case SoKeyboardEvent::LEFT_ARROW:
-                    dict.setItem("Key", Py::String("LEFT_ARROW"));
-                    break;
-                case SoKeyboardEvent::UP_ARROW:
-                    dict.setItem("Key", Py::String("UP_ARROW"));
-                    break;
-                case SoKeyboardEvent::RIGHT_ARROW:
-                    dict.setItem("Key", Py::String("RIGHT_ARROW"));
-                    break;
-                case SoKeyboardEvent::DOWN_ARROW:
-                    dict.setItem("Key", Py::String("DOWN_ARROW"));
-                    break;
-                case SoKeyboardEvent::PAGE_UP:
-                    dict.setItem("Key", Py::String("PAGE_UP"));
-                    break;
-                case SoKeyboardEvent::PAGE_DOWN:
-                    dict.setItem("Key", Py::String("PAGE_DOWN"));
-                    break;
-                case SoKeyboardEvent::END:
-                    dict.setItem("Key", Py::String("END"));
-                    break;
-                case SoKeyboardEvent::PAD_ENTER:
-                    dict.setItem("Key", Py::String("PAD_ENTER"));
-                    break;
-                case SoKeyboardEvent::PAD_F1:
-                    dict.setItem("Key", Py::String("PAD_F1"));
-                    break;
-                case SoKeyboardEvent::PAD_F2:
-                    dict.setItem("Key", Py::String("PAD_F2"));
-                    break;
-                case SoKeyboardEvent::PAD_F3:
-                    dict.setItem("Key", Py::String("PAD_F3"));
-                    break;
-                case SoKeyboardEvent::PAD_F4:
-                    dict.setItem("Key", Py::String("PAD_F4"));
-                    break;
-                case SoKeyboardEvent::PAD_0:
-                    dict.setItem("Key", Py::String("PAD_0"));
-                    break;
-                case SoKeyboardEvent::PAD_1:
-                    dict.setItem("Key", Py::String("PAD_1"));
-                    break;
-                case SoKeyboardEvent::PAD_2:
-                    dict.setItem("Key", Py::String("PAD_2"));
-                    break;
-                case SoKeyboardEvent::PAD_3:
-                    dict.setItem("Key", Py::String("PAD_3"));
-                    break;
-                case SoKeyboardEvent::PAD_4:
-                    dict.setItem("Key", Py::String("PAD_4"));
-                    break;
-                case SoKeyboardEvent::PAD_5:
-                    dict.setItem("Key", Py::String("PAD_5"));
-                    break;
-                case SoKeyboardEvent::PAD_6:
-                    dict.setItem("Key", Py::String("PAD_6"));
-                    break;
-                case SoKeyboardEvent::PAD_7:
-                    dict.setItem("Key", Py::String("PAD_7"));
-                    break;
-                case SoKeyboardEvent::PAD_8:
-                    dict.setItem("Key", Py::String("PAD_8"));
-                    break;
-                case SoKeyboardEvent::PAD_9:
-                    dict.setItem("Key", Py::String("PAD_9"));
-                    break;
-                case SoKeyboardEvent::PAD_ADD:
-                    dict.setItem("Key", Py::String("PAD_ADD"));
-                    break;
-                case SoKeyboardEvent::PAD_SUBTRACT:
-                    dict.setItem("Key", Py::String("PAD_SUBTRACT"));
-                    break;
-                case SoKeyboardEvent::PAD_MULTIPLY:
-                    dict.setItem("Key", Py::String("PAD_MULTIPLY"));
-                    break;
-                case SoKeyboardEvent::PAD_DIVIDE:
-                    dict.setItem("Key", Py::String("PAD_DIVIDE"));
-                    break;
-                case SoKeyboardEvent::PAD_TAB:
-                    dict.setItem("Key", Py::String("PAD_TAB"));
-                    break;
-                case SoKeyboardEvent::PAD_DELETE:
-                    dict.setItem("Key", Py::String("PAD_DELETE"));
-                    break;
-                case SoKeyboardEvent::F1:
-                    dict.setItem("Key", Py::String("F1"));
-                    break;
-                case SoKeyboardEvent::F2:
-                    dict.setItem("Key", Py::String("F2"));
-                    break;
-                case SoKeyboardEvent::F3:
-                    dict.setItem("Key", Py::String("F3"));
-                    break;
-                case SoKeyboardEvent::F4:
-                    dict.setItem("Key", Py::String("F4"));
-                    break;
-                case SoKeyboardEvent::F5:
-                    dict.setItem("Key", Py::String("F5"));
-                    break;
-                case SoKeyboardEvent::F6:
-                    dict.setItem("Key", Py::String("F6"));
-                    break;
-                case SoKeyboardEvent::F7:
-                    dict.setItem("Key", Py::String("F7"));
-                    break;
-                case SoKeyboardEvent::F8:
-                    dict.setItem("Key", Py::String("F8"));
-                    break;
-                case SoKeyboardEvent::F9:
-                    dict.setItem("Key", Py::String("F9"));
-                    break;
-                case SoKeyboardEvent::F10:
-                    dict.setItem("Key", Py::String("F10"));
-                    break;
-                case SoKeyboardEvent::F11:
-                    dict.setItem("Key", Py::String("F11"));
-                    break;
-                case SoKeyboardEvent::F12:
-                    dict.setItem("Key", Py::String("F12"));
-                    break;
-                case SoKeyboardEvent::BACKSPACE:
-                    dict.setItem("Key", Py::String("BACKSPACE"));
-                    break;
-                case SoKeyboardEvent::TAB:
-                    dict.setItem("Key", Py::String("TAB"));
-                    break;
-                case SoKeyboardEvent::RETURN:
-                    dict.setItem("Key", Py::String("RETURN"));
-                    break;
-                case SoKeyboardEvent::PAUSE:
-                    dict.setItem("Key", Py::String("PAUSE"));
-                    break;
-                case SoKeyboardEvent::SCROLL_LOCK:
-                    dict.setItem("Key", Py::String("SCROLL_LOCK"));
-                    break;
-                case SoKeyboardEvent::ESCAPE:
-                    dict.setItem("Key", Py::String("ESCAPE"));
-                    break;
-                case SoKeyboardEvent::KEY_DELETE:
-                    dict.setItem("Key", Py::String("DELETE"));
-                    break;
-                case SoKeyboardEvent::PRINT:
-                    dict.setItem("Key", Py::String("PRINT"));
-                    break;
-                case SoKeyboardEvent::INSERT:
-                    dict.setItem("Key", Py::String("INSERT"));
-                    break;
-                case SoKeyboardEvent::NUM_LOCK:
-                    dict.setItem("Key", Py::String("NUM_LOCK"));
-                    break;
-                case SoKeyboardEvent::CAPS_LOCK:
-                    dict.setItem("Key", Py::String("CAPS_LOCK"));
-                    break;
-                case SoKeyboardEvent::SHIFT_LOCK:
-                    dict.setItem("Key", Py::String("SHIFT_LOCK"));
-                    break;
-                case SoKeyboardEvent::SPACE:
-                    dict.setItem("Key", Py::String("SPACE"));
-                    break;
-                case SoKeyboardEvent::APOSTROPHE:
-                    dict.setItem("Key", Py::String("APOSTROPHE"));
-                    break;
-                case SoKeyboardEvent::COMMA:
-                    dict.setItem("Key", Py::String("COMMA"));
-                    break;
-                case SoKeyboardEvent::MINUS:
-                    dict.setItem("Key", Py::String("MINUS"));
-                    break;
-                case SoKeyboardEvent::PERIOD:
-                    dict.setItem("Key", Py::String("PERIOD"));
-                    break;
-                case SoKeyboardEvent::SLASH:
-                    dict.setItem("Key", Py::String("SLASH"));
-                    break;
-                case SoKeyboardEvent::SEMICOLON:
-                    dict.setItem("Key", Py::String("SEMICOLON"));
-                    break;
-                case SoKeyboardEvent::EQUAL:
-                    dict.setItem("Key", Py::String("EQUAL"));
-                    break;
-                case SoKeyboardEvent::BRACKETLEFT:
-                    dict.setItem("Key", Py::String("BRACKETLEFT"));
-                    break;
-                case SoKeyboardEvent::BACKSLASH:
-                    dict.setItem("Key", Py::String("BACKSLASH"));
-                    break;
-                case SoKeyboardEvent::BRACKETRIGHT:
-                    dict.setItem("Key", Py::String("BRACKETRIGHT"));
-                    break;
-                case SoKeyboardEvent::GRAVE:
-                    dict.setItem("Key", Py::String("GRAVE"));
-                    break;
-                default:
-                    dict.setItem("Key", Py::Char(ke->getPrintableCharacter()));
-                    break;
-            }
-        }
-        if (e->isOfType(SoMouseButtonEvent::getClassTypeId())) {
-            const SoMouseButtonEvent* mbe = static_cast<const SoMouseButtonEvent*>(e);
-            std::string button;
-            switch (mbe->getButton()) {
-                case SoMouseButtonEvent::BUTTON1:
-                    button = "BUTTON1";
-                    break;
-                case SoMouseButtonEvent::BUTTON2:
-                    button = "BUTTON2";
-                    break;
-                case SoMouseButtonEvent::BUTTON3:
-                    button = "BUTTON3";
-                    break;
-                case SoMouseButtonEvent::BUTTON4:
-                    button = "BUTTON4";
-                    break;
-                case SoMouseButtonEvent::BUTTON5:
-                    button = "BUTTON5";
-                    break;
-                default:
-                    button = "ANY";
-                    break;
-            }
-
-            dict.setItem("Button", Py::String(button));
-        }
-        if (e->isOfType(SoMouseWheelEvent::getClassTypeId())){
-            const SoMouseWheelEvent* mwe = static_cast<const SoMouseWheelEvent*>(e);
-            dict.setItem("Delta", Py::Long(mwe->getDelta()));
-        }
-        if (e->isOfType(SoSpaceballButtonEvent::getClassTypeId())) {
-            const SoSpaceballButtonEvent* sbe = static_cast<const SoSpaceballButtonEvent*>(e);
-            std::string button;
-            switch (sbe->getButton()) {
-                case SoSpaceballButtonEvent::BUTTON1:
-                    button = "BUTTON1";
-                    break;
-                case SoSpaceballButtonEvent::BUTTON2:
-                    button = "BUTTON2";
-                    break;
-                case SoSpaceballButtonEvent::BUTTON3:
-                    button = "BUTTON3";
-                    break;
-                case SoSpaceballButtonEvent::BUTTON4:
-                    button = "BUTTON4";
-                    break;
-                case SoSpaceballButtonEvent::BUTTON5:
-                    button = "BUTTON5";
-                    break;
-                case SoSpaceballButtonEvent::BUTTON6:
-                    button = "BUTTON6";
-                    break;
-                case SoSpaceballButtonEvent::BUTTON7:
-                    button = "BUTTON7";
-                    break;
-                default:
-                    button = "ANY";
-                    break;
-            }
-
-            dict.setItem("Button", Py::String(button));
-        }
-        if (e->isOfType(SoMotion3Event::getClassTypeId())) {
-            const SoMotion3Event* me = static_cast<const SoMotion3Event*>(e);
-            const SbVec3f& m = me->getTranslation();
-            const SbRotation& r = me->getRotation();
-            Py::Tuple mov(3);
-            mov.setItem(0, Py::Float(m[0]));
-            mov.setItem(1, Py::Float(m[1]));
-            mov.setItem(2, Py::Float(m[2]));
-            dict.setItem("Translation", mov);
-            Py::Tuple rot(4);
-            rot.setItem(0, Py::Float(r.getValue()[0]));
-            rot.setItem(1, Py::Float(r.getValue()[1]));
-            rot.setItem(2, Py::Float(r.getValue()[2]));
-            rot.setItem(3, Py::Float(r.getValue()[3]));
-            dict.setItem("Rotation", rot);
-        }
-
-        // now run the method
-        Py::Callable method(reinterpret_cast<PyObject*>(ud));
-        Py::Tuple args(1);
-        args.setItem(0, dict);
-        method.apply(args);
-    }
-    catch (const Py::Exception& e) {
-        Py::Object o = Py::type(e);
-        if (o.isString()) {
-            Py::String s(o);
-            Base::Console().Warning("%s\n", s.as_std_string("utf-8").c_str());
-        }
-        else {
-            Py::String s(o.repr());
-            Base::Console().Warning("%s\n", s.as_std_string("utf-8").c_str());
-        }
-        // Prints message to console window if we are in interactive mode
-        PyErr_Print();
-    }
-}
-
-Py::Object View3DInventorPy::addEventCallback(const Py::Tuple& args)
-{
-    char* eventtype;
-    PyObject* method;
-    if (!PyArg_ParseTuple(args.ptr(), "sO", &eventtype, &method))
-        throw Py::Exception();
-    try {
-        if (PyCallable_Check(method) == 0) {
-            throw Py::TypeError("object is not callable");
-        }
-        SoType eventId = SoType::fromName(eventtype);
-        if (eventId.isBad() || !eventId.isDerivedFrom(SoEvent::getClassTypeId())) {
-            std::string s;
-            std::ostringstream s_out;
-            s_out << eventtype << " is not a valid event type";
-            throw Py::TypeError(s_out.str());
-        }
-
-        _view->getViewer()->addEventCallback(eventId, View3DInventorPy::eventCallback, method);
-        callbacks.push_back(method);
-        Py_INCREF(method);
-        return Py::Callable(method, false);
-    }
-    catch (const Py::Exception&) {
-        throw;
-    }
-}
-
-Py::Object View3DInventorPy::removeEventCallback(const Py::Tuple& args)
-{
-    char* eventtype;
-    PyObject* method;
-    if (!PyArg_ParseTuple(args.ptr(), "sO", &eventtype, &method))
-        throw Py::Exception();
-    try {
-        if (PyCallable_Check(method) == 0) {
-            throw Py::RuntimeError("object is not callable");
-        }
-        SoType eventId = SoType::fromName(eventtype);
-        if (eventId.isBad() || !eventId.isDerivedFrom(SoEvent::getClassTypeId())) {
-            std::string s;
-            std::ostringstream s_out;
-            s_out << eventtype << " is not a valid event type";
-            throw Py::TypeError(s_out.str());
-        }
-
-        _view->getViewer()->removeEventCallback(eventId, View3DInventorPy::eventCallback, method);
-        callbacks.remove(method);
-        Py_DECREF(method);
-        return Py::None();
-    }
-    catch (const Py::Exception&) {
-        throw;
-    }
-}
-
-Py::Object View3DInventorPy::setAnnotation(const Py::Tuple& args)
-{
-    char *psAnnoName,*psBuffer;
-    if (!PyArg_ParseTuple(args.ptr(), "ss", &psAnnoName, &psBuffer))
-        throw Py::Exception();
-    ViewProviderExtern* view = 0;
-    try {
-        view = new ViewProviderExtern();
-        view->setModeByString(psAnnoName, psBuffer);
-    }
-    catch (const Base::Exception& e) {
-        delete view;
-        throw Py::RuntimeError(e.what());
-    }
-
-    _view->getGuiDocument()->setAnnotationViewProvider(psAnnoName, view);
-    return Py::None();
-}
-
-Py::Object View3DInventorPy::removeAnnotation(const Py::Tuple& args)
-{
-    char *psAnnoName;
-    if (!PyArg_ParseTuple(args.ptr(), "s", &psAnnoName))
-        throw Py::Exception();
-    ViewProvider* view = 0;
-    view = _view->getGuiDocument()->getAnnotationViewProvider(psAnnoName);
-    if (view) {
-        _view->getGuiDocument()->removeAnnotationViewProvider(psAnnoName);
-        return Py::None();
-    }
-    else {
-        std::string s;
-        std::ostringstream s_out;
-        s_out << "No such annotation '" << psAnnoName << "'";
-        throw Py::KeyError(s_out.str());
-    }
-}
-
-Py::Object View3DInventorPy::getSceneGraph(const Py::Tuple& args)
-{
-    if (!PyArg_ParseTuple(args.ptr(), ""))
-        throw Py::Exception();
-
-    try {
-        SoNode* scene = _view->getViewer()->getSceneGraph();
-        PyObject* proxy = 0;
-        proxy = Base::Interpreter().createSWIGPointerObj("pivy.coin", "SoSeparator *", (void*)scene, 1);
-        scene->ref();
-        return Py::Object(proxy, true);
-    }
-    catch (const Base::Exception& e) {
-        throw Py::RuntimeError(e.what());
-    }
-}
-
-Py::Object View3DInventorPy::getAuxSceneGraph(const Py::Tuple& args)
-{
-    if (!PyArg_ParseTuple(args.ptr(), ""))
-        throw Py::Exception();
-
-    try {
-        SoNode* scene = _view->getViewer()->getAuxSceneGraph();
-        PyObject* proxy = 0;
-        proxy = Base::Interpreter().createSWIGPointerObj("pivy.coin", "SoGroup *", (void*)scene, 1);
-        scene->ref();
-        return Py::Object(proxy, true);
-    }
-    catch (const Base::Exception& e) {
-        throw Py::RuntimeError(e.what());
-    }
-}
-
-Py::Object View3DInventorPy::getViewer(const Py::Tuple& args)
-{
-    if (!PyArg_ParseTuple(args.ptr(), ""))
-        throw Py::Exception();
-
-    View3DInventorViewer* viewer = _view->getViewer();
-    return Py::Object(viewer->getPyObject(), true);
-}
-
-void View3DInventorPy::eventCallbackPivy(void * ud, SoEventCallback * n)
-{
-    Base::PyGILStateLocker lock;
-    const SoEvent* e = n->getEvent();
-    std::string type = e->getTypeId().getName().getString();
-    type += " *";
-
-    PyObject* proxy = 0;
-    try {
-        proxy = Base::Interpreter().createSWIGPointerObj("pivy.coin", type.c_str(), (void*)e, 0);
-        // now run the method
-        Py::Object event(proxy,true);
-        Py::Callable method(reinterpret_cast<PyObject*>(ud));
-        Py::Tuple args(1);
-        args.setItem(0, event);
-        method.apply(args);
-    }
-    catch (const Base::Exception&) {
-        return;
-    }
-    catch (const Py::Exception& e) {
-        Py::Object o = Py::type(e);
-        if (o.isString()) {
-            Py::String s(o);
-            Base::Console().Warning("%s\n", s.as_std_string("utf-8").c_str());
-        }
-        else {
-            Py::String s(o.repr());
-            Base::Console().Warning("%s\n", s.as_std_string("utf-8").c_str());
-        }
-        // Prints message to console window if we are in interactive mode
-        PyErr_Print();
-    }
-}
-
-void View3DInventorPy::eventCallbackPivyEx(void * ud, SoEventCallback * n)
-{
-    Base::PyGILStateLocker lock;
-    std::string type = "SoEventCallback *";
-
-    PyObject* proxy = 0;
-    try {
-        proxy = Base::Interpreter().createSWIGPointerObj("pivy.coin", type.c_str(), (void*)n, 0);
-        // now run the method
-        Py::Object event(proxy,true);
-        Py::Callable method(reinterpret_cast<PyObject*>(ud));
-        Py::Tuple args(1);
-        args.setItem(0, event);
-        method.apply(args);
-    }
-    catch (const Base::Exception&) {
-        return;
-    }
-    catch (const Py::Exception& e) {
-        Py::Object o = Py::type(e);
-        if (o.isString()) {
-            Py::String s(o);
-            Base::Console().Warning("%s\n", s.as_std_string("utf-8").c_str());
-        }
-        else {
-            Py::String s(o.repr());
-            Base::Console().Warning("%s\n", s.as_std_string("utf-8").c_str());
-        }
-        // Prints message to console window if we are in interactive mode
-        PyErr_Print();
-    }
-}
-
-Py::Object View3DInventorPy::addEventCallbackPivy(const Py::Tuple& args)
-{
-    PyObject* proxy;
-    PyObject* method;
-    int ex=1; // if 1, use eventCallbackPivyEx
-    if (!PyArg_ParseTuple(args.ptr(), "OO|i", &proxy, &method,&ex))
-        throw Py::Exception();
-
-    void* ptr = 0;
-    try {
-        Base::Interpreter().convertSWIGPointerObj("pivy.coin", "SoType *", proxy, &ptr, 0);
-    }
-    catch (const Base::Exception& e) {
-        throw Py::RuntimeError(e.what());
-    }
-
-    SoType* eventId = reinterpret_cast<SoType*>(ptr);
-    if (eventId->isBad() || !eventId->isDerivedFrom(SoEvent::getClassTypeId())) {
-        std::string s;
-        std::ostringstream s_out;
-        s_out << eventId->getName().getString() << "is not a valid event type";
-        throw Py::TypeError(s_out.str());
-    }
-
-    try {
-        if (PyCallable_Check(method) == 0) {
-            throw Py::TypeError("object is not callable");
-        }
-
-        SoEventCallbackCB* callback = (ex == 1 ?
-            View3DInventorPy::eventCallbackPivyEx :
-            View3DInventorPy::eventCallbackPivy);
-        _view->getViewer()->addEventCallback(*eventId, callback, method);
-        callbacks.push_back(method);
-        Py_INCREF(method);
-        return Py::Callable(method, false);
-    }
-    catch (const Py::Exception&) {
-        throw;
-    }
-}
-
-Py::Object View3DInventorPy::removeEventCallbackPivy(const Py::Tuple& args)
-{
-    PyObject* proxy;
-    PyObject* method;
-    int ex=1; // if 1, use eventCallbackPivyEx
-    if (!PyArg_ParseTuple(args.ptr(), "OO|i", &proxy, &method,&ex))
-        throw Py::Exception();
-
-    void* ptr = 0;
-    try {
-        Base::Interpreter().convertSWIGPointerObj("pivy.coin", "SoType *", proxy, &ptr, 0);
-    }
-    catch (const Base::Exception& e) {
-        throw Py::RuntimeError(e.what());
-    }
-
-    SoType* eventId = reinterpret_cast<SoType*>(ptr);
-    if (eventId->isBad() || !eventId->isDerivedFrom(SoEvent::getClassTypeId())) {
-        std::string s;
-        std::ostringstream s_out;
-        s_out << eventId->getName().getString() << "is not a valid event type";
-        throw Py::TypeError(s_out.str());
-    }
-
-    try {
-        if (PyCallable_Check(method) == 0) {
-            throw Py::TypeError("object is not callable");
-        }
-
-        SoEventCallbackCB* callback = (ex == 1 ?
-            View3DInventorPy::eventCallbackPivyEx :
-            View3DInventorPy::eventCallbackPivy);
-        _view->getViewer()->removeEventCallback(*eventId, callback, method);
-        callbacks.remove(method);
-        Py_DECREF(method);
-        return Py::Callable(method, false);
-    }
-    catch (const Py::Exception&) {
-        throw;
-    }
-}
-
-Py::Object View3DInventorPy::setAxisCross(const Py::Tuple& args)
-{
-    int ok;
-    if (!PyArg_ParseTuple(args.ptr(), "i", &ok))
-        throw Py::Exception();
-    _view->getViewer()->setAxisCross(ok!=0);
-    return Py::None();
-}
-
-Py::Object View3DInventorPy::hasAxisCross(const Py::Tuple& args)
-{
-    if (!PyArg_ParseTuple(args.ptr(), ""))
-        throw Py::Exception();
-    SbBool ok = _view->getViewer()->hasAxisCross();
-    return Py::Boolean(ok ? true : false);
-}
-
-void View3DInventorPy::draggerCallback(void * ud, SoDragger* n)
-{
-    Base::PyGILStateLocker lock;
-    PyObject* proxy = 0;
-    try {
-        proxy = Base::Interpreter().createSWIGPointerObj("pivy.coin", "SoDragger *", (void*)n, 0);
-        //call the method
-        Py::Object dragger(proxy,true);
-        Py::Callable method(reinterpret_cast<PyObject*>(ud));
-        Py::Tuple args(1);
-        args.setItem(0, dragger);
-        method.apply(args);
-    }
-    catch (const Base::Exception& e) {
-        throw Py::RuntimeError(e.what());
-    }
-    catch (const Py::Exception& e) {
-        Py::Object o = Py::type(e);
-        if (o.isString()) {
-            Py::String s(o);
-            Base::Console().Warning("%s\n", s.as_std_string("utf-8").c_str());
-        }
-        else {
-            Py::String s(o.repr());
-            Base::Console().Warning("%s\n", s.as_std_string("utf-8").c_str());
-        }
-        // Prints message to console window if we are in interactive mode
-        PyErr_Print();
-    }
-}
-
-Py::Object View3DInventorPy::addDraggerCallback(const Py::Tuple& args)
-{
-    PyObject* dragger;
-    char* type;
-    PyObject* method;
-    if (!PyArg_ParseTuple(args.ptr(), "OsO", &dragger,&type, &method))
-        throw Py::Exception();
-
-
-    //Check if dragger is a SoDragger object and cast
-    void* ptr = 0;
-    try {
-        Base::Interpreter().convertSWIGPointerObj("pivy.coin", "SoDragger *", dragger, &ptr, 0);
-    }
-    catch (const Base::Exception&) {
-        throw Py::TypeError("The first argument must be of type SoDragger");
-    }
-    SoDragger* drag = reinterpret_cast<SoDragger*>(ptr);
-
-    //Check if method is callable
-    if (PyCallable_Check(method) == 0) {
-        throw Py::TypeError("the method is not callable");
-    }
-
-    try {
-        if (strcmp(type,"addFinishCallback")==0) {
-            drag->addFinishCallback(draggerCallback,method);
-        }
-        else if (strcmp(type,"addStartCallback")==0) {
-            drag->addStartCallback(draggerCallback,method);
-        }
-        else if (strcmp(type,"addMotionCallback")==0) {
-            drag->addMotionCallback(draggerCallback,method);
-        }
-        else if (strcmp(type,"addValueChangedCallback")==0) {
-            drag->addValueChangedCallback(draggerCallback,method);
-        }
-        else {
-            std::string s;
-            std::ostringstream s_out;
-            s_out << type << " is not a valid dragger callback type";
-            throw Py::TypeError(s_out.str());
-        }
-
-        callbacks.push_back(method);
-        Py_INCREF(method);
-        return Py::Callable(method, false);
-    }
-    catch (const Py::Exception&) {
-        throw;
-    }
-}
-
-Py::Object View3DInventorPy::removeDraggerCallback(const Py::Tuple& args)
-{
-    PyObject* dragger;
-    char* type;
-    PyObject* method;
-    if (!PyArg_ParseTuple(args.ptr(), "OsO", &dragger, &type, &method))
-        throw Py::Exception();
-
-    //Check if dragger is a SoDragger object and cast
-    void* ptr = 0;
-    try {
-        Base::Interpreter().convertSWIGPointerObj("pivy.coin", "SoDragger *", dragger, &ptr, 0);
-    }
-    catch (const Base::Exception&) {
-        throw Py::TypeError("The first argument must be of type SoDragger");
-    }
-
-    SoDragger* drag = reinterpret_cast<SoDragger*>(ptr);
-    try {
-        if (strcmp(type, "addFinishCallback") == 0) {
-            drag->removeFinishCallback(draggerCallback, method);
-        }
-        else if (strcmp(type, "addStartCallback") == 0) {
-            drag->removeStartCallback(draggerCallback, method);
-        }
-        else if (strcmp(type, "addMotionCallback") == 0) {
-            drag->removeMotionCallback(draggerCallback, method);
-        }
-        else if (strcmp(type, "addValueChangedCallback") == 0) {
-            drag->removeValueChangedCallback(draggerCallback, method);
-        }
-        else {
-            std::string s;
-            std::ostringstream s_out;
-            s_out << type << " is not a valid dragger callback type";
-            throw Py::TypeError(s_out.str());
-        }
-
-        callbacks.remove(method);
-        Py_DECREF(method);
-        return Py::Callable(method, false);
-    }
-    catch (const Py::Exception&) {
-        throw;
-    }
-}
-
-Py::Object View3DInventorPy::setActiveObject(const Py::Tuple& args)
-{
-    PyObject* docObject = Py_None;
-    char* name;
-    char *subname = 0;
-    if (!PyArg_ParseTuple(args.ptr(), "s|Os", &name, &docObject, &subname))
-        throw Py::Exception();
-
-    if (docObject == Py_None) {
-        _view->setActiveObject(0, name);
-    }
-    else {
-        if (!PyObject_TypeCheck(docObject, &App::DocumentObjectPy::Type))
-            throw Py::TypeError("Expect the second argument to be a document object or None");
-        App::DocumentObject* obj = static_cast<App::DocumentObjectPy*>(docObject)->getDocumentObjectPtr();
-        _view->setActiveObject(obj, name, subname);
-    }
-
-    return Py::None();
-}
-
-Py::Object View3DInventorPy::getActiveObject(const Py::Tuple& args)
-{
-    char* name;
-    PyObject *resolve = Py_True;
-    if (!PyArg_ParseTuple(args.ptr(), "s|O", &name,&resolve))
-                throw Py::Exception();
-
-    App::DocumentObject *parent = 0;
-    std::string subname;
-    App::DocumentObject* obj = _view->getActiveObject<App::DocumentObject*>(name,&parent,&subname);
-    if (!obj)
-        return Py::None();
-
-    if (PyObject_IsTrue(resolve))
-        return Py::asObject(obj->getPyObject());
-
-    return Py::TupleN(
-            Py::asObject(obj->getPyObject()),
-            Py::asObject(parent->getPyObject()),
-            Py::String(subname.c_str()));
-}
-
-Py::Object View3DInventorPy::getViewProvidersOfType(const Py::Tuple& args)
-{
-    char* name;
-    if (!PyArg_ParseTuple(args.ptr(), "s", &name))
-        throw Py::Exception();
-
-    std::vector<ViewProvider*> vps = _view->getViewer()->getViewProvidersOfType(Base::Type::fromName(name));
-    Py::List list;
-    for (std::vector<ViewProvider*>::iterator it = vps.begin(); it != vps.end(); ++it) {
-        list.append(Py::asObject((*it)->getPyObject()));
-    }
-
-    return list;
-}
-
-Py::Object View3DInventorPy::redraw(const Py::Tuple& args)
-{
-    if (!PyArg_ParseTuple(args.ptr(), ""))
-        throw Py::Exception();
-    _view->getViewer()->redraw();
-    return Py::None();
-}
-
-Py::Object View3DInventorPy::setName(const Py::Tuple& args)
-{
-    char* buffer;
-    if (!PyArg_ParseTuple(args.ptr(), "s", &buffer))
-        throw Py::Exception();
-
-    try {
-        _view->setWindowTitle(QString::fromUtf8(buffer));
-        return Py::None();
-    }
-    catch (const Base::Exception& e) {
-        throw Py::RuntimeError(e.what());
-    }
-    catch (const std::exception& e) {
-        throw Py::RuntimeError(e.what());
-    }
-    catch(...) {
-        throw Py::RuntimeError("Unknown C++ exception");
-    }
-}
-
-Py::Object View3DInventorPy::getName(const Py::Tuple& args)
-{
-    if (!PyArg_ParseTuple(args.ptr(), ""))
-        throw Py::Exception();
-
-    try {
-        App::PropertyString tmp;
-        tmp.setValue(_view->windowTitle().toUtf8().constData());
-        return Py::asObject(tmp.getPyObject());
-    }
-    catch (const Base::Exception& e) {
-        e.setPyException();
-        throw Py::Exception();
-    }
-}
-
-Py::Object View3DInventorPy::toggleClippingPlane(const Py::Tuple& args, const Py::Dict& kwds)
-{
-    static char* keywords[] = {"toggle", "beforeEditing", "noManip", "pla", NULL};
-    int toggle = -1;
-    PyObject *beforeEditing = Py_False;
-    PyObject *noManip = Py_True;
-    PyObject *pyPla = Py_None;
-    if (!PyArg_ParseTupleAndKeywords(args.ptr(), kwds.ptr(), "|iOOO!", keywords,
-                    &toggle, &beforeEditing, &noManip, &Base::PlacementPy::Type,&pyPla))
-        throw Py::Exception();
-
-    Base::Placement pla;
-    if(pyPla!=Py_None)
-        pla = *static_cast<Base::PlacementPy*>(pyPla)->getPlacementPtr();
-    _view->getViewer()->toggleClippingPlane(toggle,PyObject_IsTrue(beforeEditing),
-            PyObject_IsTrue(noManip),pla);
-    return Py::None();
-}
-
-Py::Object View3DInventorPy::hasClippingPlane(const Py::Tuple& args)
-{
-    if (!PyArg_ParseTuple(args.ptr(), ""))
-        throw Py::Exception();
-    return Py::Boolean(_view->getViewer()->hasClippingPlane());
-}
-
-Py::Object View3DInventorPy::addObjectOnTop(const Py::Tuple &args) {
-    PyObject *pyObj;
-    const char *subname = 0;
-    if (!PyArg_ParseTuple(args.ptr(), "O!|s",&App::DocumentObjectPy::Type,&pyObj,&subname))
-        throw Py::Exception();
-    App::DocumentObject *obj = static_cast<App::DocumentObjectPy*>(pyObj)->getDocumentObjectPtr();
-    std::string sub;
-    if(!subname) {
-        SelectionSingleton::checkTopParent(obj,sub);
-        subname = sub.c_str();
-    }
-    if(obj && obj->getDocument() && obj->getNameInDocument()) {
-        _view->getViewer()->checkGroupOnTop(SelectionChanges(SelectionChanges::AddSelection,
-                    obj->getDocument()->getName(),obj->getNameInDocument(),subname),true);
-        return Py::TupleN(Py::asObject(obj->getPyObject()),Py::String(subname));
-    }
-    return Py::None();
-}
-
-Py::Object View3DInventorPy::removeObjectOnTop(const Py::Tuple &args) {
-    PyObject *pyObj = Py_None;
-    const char *subname = 0;
-    if (!PyArg_ParseTuple(args.ptr(), "|Os",&pyObj,&subname))
-        throw Py::Exception();
-    App::DocumentObject *obj = 0;
-    if(pyObj!=Py_None) {
-        if(!PyObject_TypeCheck(pyObj,&App::DocumentObjectPy::Type))
-            throw Py::TypeError("Expect document object");
-        obj = static_cast<App::DocumentObjectPy*>(pyObj)->getDocumentObjectPtr();
-    }
-    if(!obj) {
-        _view->getViewer()->clearGroupOnTop(true);
-        return Py::None();
-    }
-
-    std::string sub;
-    if(obj && !subname) {
-        SelectionSingleton::checkTopParent(obj,sub);
-        subname = sub.c_str();
-    }
-    if(obj && obj->getDocument() && obj->getNameInDocument()) {
-        _view->getViewer()->checkGroupOnTop(SelectionChanges(SelectionChanges::RmvSelection,
-                    obj->getDocument()->getName(),obj->getNameInDocument(),subname),true);
-        return Py::TupleN(Py::asObject(obj->getPyObject()),Py::String(subname));
-    }
-    return Py::None();
-}
-
-Py::Object View3DInventorPy::isObjectOnTop(const Py::Tuple &args) {
-    PyObject *pyObj;
-    const char *subname = 0;
-    if (!PyArg_ParseTuple(args.ptr(), "O!|s",&App::DocumentObjectPy::Type,&pyObj,&subname))
-        throw Py::Exception();
-    App::DocumentObject *obj = static_cast<App::DocumentObjectPy*>(pyObj)->getDocumentObjectPtr();
-    std::string sub;
-    if(!subname) {
-        SelectionSingleton::checkTopParent(obj,sub);
-        subname = sub.c_str();
-    }
-    if(obj && obj->getDocument() && obj->getNameInDocument()) {
-        if(_view->getViewer()->isInGroupOnTop(obj->getNameInDocument(),subname))
-            return Py::TupleN(Py::asObject(obj->getPyObject()),Py::String(subname));
-    }
-    return Py::None();
-}
-
-Py::Object View3DInventorPy::bindCamera(const Py::Tuple &args) {
-    PyObject *pyObj;
-    PyObject *sync = Py_False;
-    if (!PyArg_ParseTuple(args.ptr(), "O|O",&pyObj,&sync))
-        throw Py::Exception();
-    if(pyObj == Py_None) {
-        _view->bindCamera(nullptr);
-        return Py::None();
-    }
-    void* ptr = 0;
-    try {
-        Base::Interpreter().convertSWIGPointerObj("pivy.coin","_p_SoCamera", pyObj, &ptr, 0);
-    }
-    catch (const Base::Exception& e) {
-        throw Py::RuntimeError(e.what());
-    }
-    _view->bindCamera(reinterpret_cast<SoCamera*>(ptr), PyObject_IsTrue(sync));
-    return Py::None();
-}
-
-Py::Object View3DInventorPy::bindView(const Py::Tuple &args) {
-    PyObject *pyObj;
-    PyObject *sync = Py_False;
-    if (!PyArg_ParseTuple(args.ptr(), "O|O",&pyObj,&sync))
-        throw Py::Exception();
-    if(pyObj == Py_None) {
-        _view->bindView(QString());
-        return Py::None();
-    }
-    QString title;
-    if(PyObject_TypeCheck(pyObj, type_object()))
-        title = static_cast<View3DInventorPy*>(pyObj)->_view->windowTitle();
-    else {
-        const char *s;
-        if (!PyArg_ParseTuple(args.ptr(), "s|O",&s,&sync))
-            throw Py::Exception();
-        title = QString::fromUtf8(s);
-    }
-    _view->bindView(title, PyObject_IsTrue(sync));
-    return Py::None();
-}
-
-Py::Object View3DInventorPy::unbindView(const Py::Tuple &args) {
-    PyObject *pyObj = Py_None;
-    if (!PyArg_ParseTuple(args.ptr(), "|O",&pyObj))
-        throw Py::Exception();
-    if(pyObj == Py_None) {
-        _view->unbindView();
-        return Py::None();
-    }
-    QString title;
-    if(PyObject_TypeCheck(pyObj, type_object()))
-        title = static_cast<View3DInventorPy*>(pyObj)->_view->windowTitle();
-    else {
-        const char *s;
-        if (!PyArg_ParseTuple(args.ptr(), "s",&s))
-            throw Py::Exception();
-        title = QString::fromUtf8(s);
-    }
-    _view->unbindView(title);
-    return Py::None();
-}
-
-Py::Object View3DInventorPy::boundView(const Py::Tuple &args) {
-    if (!PyArg_ParseTuple(args.ptr(), ""))
-        throw Py::Exception();
-
-    auto view = _view->boundView();
-    if(!view)
-        return Py::None();
-    return Py::asObject(view->getPyObject());
-}
-
-Py::Object View3DInventorPy::boundViews(const Py::Tuple &args) {
-    PyObject *recursive = Py_False;
-    if (!PyArg_ParseTuple(args.ptr(), "|O", &recursive))
-        throw Py::Exception();
-
-    Py::List list;
-    for(auto view : _view->boundViews(PyObject_IsTrue(recursive)))
-        list.append(Py::asObject(view->getPyObject()));
-    return list;
-}
-
-Py::Object View3DInventorPy::graphicsView(const Py::Tuple& args)
-{
-    if (!PyArg_ParseTuple(args.ptr(), ""))
-        throw Py::Exception();
-
-    PythonWrapper wrap;
-    wrap.loadWidgetsModule();
-    return wrap.fromQWidget(_view->getViewer(), "QGraphicsView");
-}
+/***************************************************************************
+ *   Copyright (c) 2002 Jürgen Riegel <juergen.riegel@web.de>              *
+ *                                                                         *
+ *   This file is part of the FreeCAD CAx development system.              *
+ *                                                                         *
+ *   This library is free software; you can redistribute it and/or         *
+ *   modify it under the terms of the GNU Library General Public           *
+ *   License as published by the Free Software Foundation; either          *
+ *   version 2 of the License, or (at your option) any later version.      *
+ *                                                                         *
+ *   This library  is distributed in the hope that it will be useful,      *
+ *   but WITHOUT ANY WARRANTY; without even the implied warranty of        *
+ *   MERCHANTABILITY or FITNESS FOR A PARTICULAR PURPOSE.  See the         *
+ *   GNU Library General Public License for more details.                  *
+ *                                                                         *
+ *   You should have received a copy of the GNU Library General Public     *
+ *   License along with this library; see the file COPYING.LIB. If not,    *
+ *   write to the Free Software Foundation, Inc., 59 Temple Place,         *
+ *   Suite 330, Boston, MA  02111-1307, USA                                *
+ *                                                                         *
+ ***************************************************************************/
+
+
+#include "PreCompiled.h"
+
+#ifndef __InventorAll__
+# include "InventorAll.h"
+# include <sstream>
+# include <QColor>
+# include <QDir>
+# include <QFileInfo>
+# include <QImage>
+# include <Inventor/SbViewVolume.h>
+# include <Inventor/nodes/SoCamera.h>
+#endif
+
+#include <QtOpenGL.h>
+#include "View3DPy.h"
+#include "ViewProviderDocumentObject.h"
+#include "ViewProviderExtern.h"
+#include "Application.h"
+#include "Document.h"
+#include "NavigationStyle.h"
+#include "SoMouseWheelEvent.h"
+#include "SoFCSelectionAction.h"
+#include "SoFCOffscreenRenderer.h"
+#include "SoFCVectorizeSVGAction.h"
+#include "SoFCVectorizeU3DAction.h"
+#include "SoFCDB.h"
+#include "View3DInventor.h"
+#include "View3DInventorViewer.h"
+#include "View3DViewerPy.h"
+#include "ActiveObjectList.h"
+#include "ViewParams.h"
+#include "WidgetFactory.h"
+#include "PythonWrapper.h"
+
+
+#include <Base/Console.h>
+#include <Base/Exception.h>
+#include <Base/Interpreter.h>
+#include <Base/PlacementPy.h>
+#include <Base/Rotation.h>
+#include <Base/RotationPy.h>
+#include <Base/VectorPy.h>
+#include <Base/GeometryPyCXX.h>
+
+#include <App/Document.h>
+#include <App/DocumentObject.h>
+#include <App/DocumentObjectPy.h>
+#include <App/GeoFeature.h>
+#include <CXX/Objects.hxx>
+
+using namespace Gui;
+
+
+void View3DInventorPy::init_type()
+{
+    behaviors().name("View3DInventorPy");
+    behaviors().doc("Python binding class for the Inventor viewer class");
+    // you must have overwritten the virtual functions
+    behaviors().supportRepr();
+    behaviors().supportGetattr();
+    behaviors().supportSetattr();
+
+    add_varargs_method("message",&View3DInventorPy::message,"message()");
+    add_varargs_method("fitAll",&View3DInventorPy::fitAll,"fitAll()");
+    add_keyword_method("boxZoom",&View3DInventorPy::boxZoom,"boxZoom()");
+
+    add_varargs_method("viewBottom",&View3DInventorPy::viewBottom,"viewBottom()");
+    add_varargs_method("viewFront",&View3DInventorPy::viewFront,"viewFront()");
+    add_varargs_method("viewLeft",&View3DInventorPy::viewLeft,"viewLeft()");
+    add_varargs_method("viewRear",&View3DInventorPy::viewRear,"viewRear()");
+    add_varargs_method("viewRight",&View3DInventorPy::viewRight,"viewRight()");
+    add_varargs_method("viewTop",&View3DInventorPy::viewTop,"viewTop()");
+    add_varargs_method("viewAxometric",&View3DInventorPy::viewIsometric,"viewAxonometric()"); // for backward compatibility
+    add_varargs_method("viewAxonometric",&View3DInventorPy::viewIsometric,"viewAxonometric()");
+    add_varargs_method("viewIsometric",&View3DInventorPy::viewIsometric,"viewIsometric()");
+    add_varargs_method("viewDimetric",&View3DInventorPy::viewDimetric,"viewDimetric()");
+    add_varargs_method("viewTrimetric",&View3DInventorPy::viewTrimetric,"viewTrimetric()");
+    add_varargs_method("viewDefaultOrientation",&View3DInventorPy::viewDefaultOrientation,
+                       "viewDefaultOrientation(ori_str = '', scale = -1.0): sets camera rotation to a predefined one, \n"
+                       "and camera position and zoom to show certain amount of model space. \n"
+                       "ori_string can be 'Top', 'Bottom', 'Front', 'Rear', 'Left', 'Right', \n"
+                       "'Isometric', 'Dimetric', 'Trimetric', 'Custom'. If empty, the value is \n"
+                       "fetched from Parameters.\n"
+                       "scale sets distance from camera to origin, and height of the screen in \n"
+                       "model space, so that a sphere of diameter <scale> fits the height of the\n"
+                       "viewport. If zero, scaling is not done. If negative, the value is \n"
+                       "fetched from Parameters.");
+    add_varargs_method("viewRotateLeft",&View3DInventorPy::viewRotateLeft,"viewRotateLeft()");
+    add_varargs_method("viewRotateRight",&View3DInventorPy::viewRotateRight,"viewRotateRight()");
+    add_varargs_method("zoomIn",&View3DInventorPy::zoomIn,"zoomIn()");
+    add_varargs_method("zoomOut",&View3DInventorPy::zoomOut,"zoomOut()");
+    add_varargs_method("viewPosition",&View3DInventorPy::viewPosition,"viewPosition()");
+    add_varargs_method("startAnimating",&View3DInventorPy::startAnimating,"startAnimating()");
+    add_varargs_method("stopAnimating",&View3DInventorPy::stopAnimating,"stopAnimating()");
+    add_varargs_method("setAnimationEnabled",&View3DInventorPy::setAnimationEnabled,"setAnimationEnabled()");
+    add_varargs_method("isAnimationEnabled",&View3DInventorPy::isAnimationEnabled,"isAnimationEnabled()");
+    add_varargs_method("dump",&View3DInventorPy::dump,"dump(filename, [onlyVisible=False])");
+    add_varargs_method("dumpNode",&View3DInventorPy::dumpNode,"dumpNode(node)");
+    add_varargs_method("setStereoType",&View3DInventorPy::setStereoType,"setStereoType()");
+    add_varargs_method("getStereoType",&View3DInventorPy::getStereoType,"getStereoType()");
+    add_varargs_method("listStereoTypes",&View3DInventorPy::listStereoTypes,"listStereoTypes()");
+    add_varargs_method("saveImage",&View3DInventorPy::saveImage,"saveImage()");
+    add_varargs_method("saveVectorGraphic",&View3DInventorPy::saveVectorGraphic,"saveVectorGraphic()");
+    add_varargs_method("getCamera",&View3DInventorPy::getCamera,"getCamera()");
+    add_varargs_method("getCameraNode",&View3DInventorPy::getCameraNode,"getCameraNode()");
+    add_varargs_method("getViewDirection",&View3DInventorPy::getViewDirection,"getViewDirection() --> tuple of integers\n"
+        "returns the direction vector the view is currently pointing at as tuple with xyz values\n"
+    );
+    add_varargs_method("setViewDirection",&View3DInventorPy::setViewDirection,"setViewDirection(tuple) --> None\n"
+        "Sets the direction the view is pointing at. The direction must be given as tuple with\n"
+        "three coordinates xyz"
+    );
+    add_varargs_method("setCamera",&View3DInventorPy::setCamera,"setCamera()");
+    add_varargs_method("setCameraOrientation",&View3DInventorPy::setCameraOrientation,"setCameraOrientation()");
+    add_varargs_method("getCameraOrientation",&View3DInventorPy::getCameraOrientation,"getCameraOrientation()");
+    add_varargs_method("getCameraType",&View3DInventorPy::getCameraType,"getCameraType()");
+    add_varargs_method("setCameraType",&View3DInventorPy::setCameraType,"setCameraType()");
+    add_varargs_method("listCameraTypes",&View3DInventorPy::listCameraTypes,"listCameraTypes()");
+    add_varargs_method("getCursorPos",&View3DInventorPy::getCursorPos,
+        "getCursorPos() -> tuple of integers\n"
+        "\n"
+        "Return the current cursor position relative to the coordinate system of the\n"
+        "viewport region.\n");
+    add_varargs_method("getObjectInfo",&View3DInventorPy::getObjectInfo,
+        "getObjectInfo(tuple(int,int), [pick_radius]) -> dictionary or None\n"
+        "\n"
+        "Return a dictionary with the name of document, object and component. The\n"
+        "dictionary also contains the coordinates of the appropriate 3d point of\n"
+        "the underlying geometry in the scenegraph.\n"
+        "If no geometry was found 'None' is returned, instead.\n");
+    add_varargs_method("getObjectsInfo",&View3DInventorPy::getObjectsInfo,
+        "getObjectsInfo(tuple(int,int), [pick_radius]) -> dictionary or None\n"
+        "\n"
+        "Does the same as getObjectInfo() but returns a list of dictionaries or None.\n");
+    add_varargs_method("getSize",&View3DInventorPy::getSize,"getSize()");
+    add_varargs_method("getPoint",&View3DInventorPy::getPoint,
+        "getPoint(pixel coords (as integer)) -> 3D vector\n"
+        "\n"
+        "Return the according 3D point on the focal plane to the given 2D point (in\n"
+        "pixel coordinates).\n");
+    add_varargs_method("getPointOnScreen",&View3DInventorPy::getPointOnScreen,
+        "getPointOnScreen(3D vector) -> pixel coords (as integer)\n"
+        "\n"
+        "Return the projected 3D point (in pixel coordinates).\n");
+    add_varargs_method("addEventCallback",&View3DInventorPy::addEventCallback,"addEventCallback()");
+    add_varargs_method("removeEventCallback",&View3DInventorPy::removeEventCallback,"removeEventCallback()");
+    add_varargs_method("setAnnotation",&View3DInventorPy::setAnnotation,"setAnnotation()");
+    add_varargs_method("removeAnnotation",&View3DInventorPy::removeAnnotation,"removeAnnotation()");
+    add_varargs_method("getSceneGraph",&View3DInventorPy::getSceneGraph,"getSceneGraph()");
+    add_varargs_method("getAuxSceneGraph",&View3DInventorPy::getAuxSceneGraph,"getAuxSceneGraph()");
+    add_varargs_method("getViewer",&View3DInventorPy::getViewer,"getViewer()");
+    add_varargs_method("addEventCallbackPivy",&View3DInventorPy::addEventCallbackPivy,"addEventCallbackPivy()");
+    add_varargs_method("removeEventCallbackPivy",&View3DInventorPy::removeEventCallbackPivy,"removeEventCallbackPivy()");
+    add_varargs_method("addEventCallbackSWIG",&View3DInventorPy::addEventCallbackPivy,
+        "Deprecated -- use addEventCallbackPivy()");
+    add_varargs_method("removeEventCallbackSWIG",&View3DInventorPy::removeEventCallbackPivy,
+        "Deprecated -- use removeEventCallbackPivy()");
+    add_varargs_method("listNavigationTypes",&View3DInventorPy::listNavigationTypes,"listNavigationTypes()");
+    add_varargs_method("getNavigationType",&View3DInventorPy::getNavigationType,"getNavigationType()");
+    add_varargs_method("setNavigationType",&View3DInventorPy::setNavigationType,"setNavigationType()");
+    add_varargs_method("setAxisCross",&View3DInventorPy::setAxisCross,"switch the big axis-cross on and off");
+    add_varargs_method("hasAxisCross",&View3DInventorPy::hasAxisCross,"check if the big axis-cross is on or off()");
+    add_varargs_method("addDraggerCallback",&View3DInventorPy::addDraggerCallback,
+        "addDraggerCallback(SoDragger, String CallbackType, function)\n"
+        "Add a DraggerCalback function to the coin node\n"
+        "Possibles types :\n"
+        "'addFinishCallback','addStartCallback','addMotionCallback','addValueChangedCallback'\n");
+    add_varargs_method("removeDraggerCallback",&View3DInventorPy::removeDraggerCallback,
+        "removeDraggerCallback(SoDragger, String CallbackType, function)\n"
+        "Remove the DraggerCalback function from the coin node\n"
+        "Possibles types :\n"
+        "'addFinishCallback','addStartCallback','addMotionCallback','addValueChangedCallback'\n");
+    add_varargs_method("setActiveObject", &View3DInventorPy::setActiveObject, "setActiveObject(name,object,subname=None)\nadd or set a new active object");
+    add_varargs_method("getActiveObject", &View3DInventorPy::getActiveObject, "getActiveObject(name,resolve=True)\nreturns the active object for the given type");
+    add_varargs_method("getViewProvidersOfType", &View3DInventorPy::getViewProvidersOfType, "getViewProvidersOfType(name)\nreturns a list of view providers for the given type");
+    add_varargs_method("redraw", &View3DInventorPy::redraw, "redraw(): renders the scene on screen (useful for animations)");
+    add_varargs_method("setName",&View3DInventorPy::setName,"setName(str): sets a name to this viewer\nThe name sets the widget's windowTitle and appears on the viewer tab");
+    add_varargs_method("getName",&View3DInventorPy::getName,"getName() -> string: return the window Title of this view");
+    add_keyword_method("toggleClippingPlane", &View3DInventorPy::toggleClippingPlane,
+        "toggleClippingPlane(toggle=-1, beforeEditing=False, noManip=True, pla=App.Placement()\n"
+        "Toggle a global clipping plane\n\n"
+        "toggle: -1 toggle, 1 show, 0 hide\n"
+        "beforeEditing: whether to insert the clipping node before or after editing root node\n"
+        "noManip: whether to create a manipulator\n"
+        "pla: clipping plane placement");
+    add_varargs_method("hasClippingPlane",&View3DInventorPy::hasClippingPlane,
+        "hasClippingPlane(): check whether this clipping plane is active");
+    add_varargs_method("addObjectOnTop",&View3DInventorPy::addObjectOnTop,
+        "addObjectOnTop(obj,subname='')\n\n"
+        "Rorce showing an object in group on top");
+    add_varargs_method("removeObjectOnTop",&View3DInventorPy::removeObjectOnTop,
+        "removeObjectOnTop(obj=None,subname='')\n\n"
+        "Remove an object (or all objects if none is given) from on top group");
+    add_varargs_method("isObjectOnTop",&View3DInventorPy::isObjectOnTop,
+        "isObjectOnTop(obj,subname='')\n\n"
+        "Check if a given object is in group on top");
+    add_varargs_method("bindCamera",&View3DInventorPy::bindCamera,
+        "bindCamera(node, sync=False)\n\n"
+        "Bind a camera node to the camera of this view. Pass 'None' to unbind.\n"
+        "'sync' determines whether to sync the camera setting up on binding.");
+    add_varargs_method("bindView",&View3DInventorPy::bindView,
+        "bindView(view|view_title)\n\n"
+        "Bind the camera of the given view to the camera of this view.\n"
+        "'sync' determines whether to sync the camera setting up on binding.");
+    add_varargs_method("unbindView",&View3DInventorPy::unbindView,
+        "unbindView(view|view_title|None)\n\n"
+        "Unbind the camera of the given view to the camera of this view.\n"
+        "Pass 'None' to unbind all views. To function works bi-directionally.");
+    add_varargs_method("boundView",&View3DInventorPy::boundView,
+        "boundView() -> view\n\n"
+        "Return the bound view. Note that view camera binding is bi-directional.\n"
+        "But this function only returns the view bound by calling bindView(). To\n"
+        "obtain all bound views, use boundViews()");
+    add_varargs_method("boundViews",&View3DInventorPy::boundViews,
+        "boundViews(recursive=False) -> list(view)\n\n"
+        "Return all views that are bound to this view.");
+    add_varargs_method("graphicsView",&View3DInventorPy::graphicsView,
+        "graphicsView(): Access this view as QGraphicsView");
+}
+
+View3DInventorPy::View3DInventorPy(View3DInventor *vi)
+  : _view(vi)
+{
+}
+
+View3DInventorPy::~View3DInventorPy()
+{
+    Base::PyGILStateLocker lock;
+    for (std::list<PyObject*>::iterator it = callbacks.begin(); it != callbacks.end(); ++it)
+        Py_DECREF(*it);
+}
+
+Py::Object View3DInventorPy::repr()
+{
+    std::string s;
+    std::ostringstream s_out;
+    if (!_view)
+        throw Py::RuntimeError("Cannot print representation of deleted object");
+    s_out << "View3DInventor";
+    return Py::String(s_out.str());
+}
+
+static PyCFunction pycxx_handler;
+static PyObject *method_varargs_ext_handler(PyObject *_self_and_name_tuple, PyObject *_args)
+{
+    PY_TRY {
+        return pycxx_handler(_self_and_name_tuple, _args);
+    } PY_CATCH
+}
+
+static PyCFunctionWithKeywords pycxx_kwd_handler;
+static PyObject *method_keyword_ext_handler(PyObject *_self_and_name_tuple, PyObject *_args, PyObject *_keyword)
+{
+    PY_TRY {
+        return pycxx_kwd_handler(_self_and_name_tuple, _args, _keyword);
+    } PY_CATCH
+}
+
+Py::Object View3DInventorPy::getattr(const char * attr)
+{
+    if (!_view) {
+        std::string s;
+        std::ostringstream s_out;
+        s_out << "Cannot access attribute '" << attr << "' of deleted object";
+        throw Py::RuntimeError(s_out.str());
+    }
+    else {
+        // see if an active object has the same name
+        App::DocumentObject *docObj = _view->getActiveObject<App::DocumentObject*>(attr);
+        if (docObj) {
+            return Py::Object(docObj->getPyObject(),true);
+        }
+        else if (Base::streq(attr, "Viewer"))
+            return getViewer(Py::Tuple());
+        else if (Base::streq(attr, "__dict__")) {
+            Py::Dict dict;
+            dict.setItem("Viewer", getViewer(Py::Tuple()));
+            return dict;
+        }
+        else {
+            // else looking for a method with the name and call it
+            Py::Object obj = Py::PythonExtension<View3DInventorPy>::getattr(attr);
+            if (PyCFunction_Check(obj.ptr())) {
+                PyCFunctionObject* op = reinterpret_cast<PyCFunctionObject*>(obj.ptr());
+                if (op->m_ml->ml_flags == METH_VARARGS) {
+                    if (!pycxx_handler)
+                        pycxx_handler = op->m_ml->ml_meth;
+                    op->m_ml->ml_meth = method_varargs_ext_handler;
+                } else if (op->m_ml->ml_flags == METH_KEYWORDS) {
+                    if (!pycxx_kwd_handler)
+                        pycxx_kwd_handler = (PyCFunctionWithKeywords)op->m_ml->ml_meth;
+                    op->m_ml->ml_meth = (PyCFunction)method_keyword_ext_handler;
+                }
+            }
+            return obj;
+        }
+    }
+}
+
+int View3DInventorPy::setattr(const char * attr, const Py::Object & value)
+{
+    if (!_view) {
+        std::string s;
+        std::ostringstream s_out;
+        s_out << "Cannot access attribute '" << attr << "' of deleted object";
+        throw Py::RuntimeError(s_out.str());
+    }
+    else {
+        return Py::PythonExtension<View3DInventorPy>::setattr(attr, value);
+    }
+}
+
+Py::Object View3DInventorPy::message(const Py::Tuple& args)
+{
+    const char **ppReturn = 0;
+    char *psMsgStr;
+    if (!PyArg_ParseTuple(args.ptr(), "s;Message string needed (string)",&psMsgStr))     // convert args: Python->C
+        throw Py::Exception();
+
+    try {
+        _view->onMsg(psMsgStr,ppReturn);
+    }
+    catch (const Base::Exception& e) {
+        throw Py::RuntimeError(e.what());
+    }
+    catch (const std::exception& e) {
+        throw Py::RuntimeError(e.what());
+    }
+    catch (...) {
+        throw Py::RuntimeError("Unknown C++ exception");
+    }
+    return Py::None();
+}
+
+Py::Object View3DInventorPy::fitAll(const Py::Tuple& args)
+{
+    double factor = 1.0;
+    if (!PyArg_ParseTuple(args.ptr(), "|d", &factor))
+        throw Py::Exception();
+
+    try {
+        _view->getViewer()->viewAll((float)factor);
+    }
+    catch (const Base::Exception& e) {
+        throw Py::RuntimeError(e.what());
+    }
+    catch (const std::exception& e) {
+        throw Py::RuntimeError(e.what());
+    }
+    catch (...) {
+        throw Py::RuntimeError("Unknown C++ exception");
+    }
+    return Py::None();
+}
+
+Py::Object View3DInventorPy::boxZoom(const Py::Tuple& args, const Py::Dict& kwds)
+{
+    static char* kwds_box[] = {"XMin", "YMin", "XMax", "YMax", NULL};
+    short xmin, ymin, xmax, ymax;
+    if (!PyArg_ParseTupleAndKeywords(args.ptr(), kwds.ptr(), "hhhh", kwds_box,
+                                     &xmin, &ymin, &xmax, &ymax))
+        throw Py::Exception();
+
+    SbBox2s box(xmin, ymin, xmax, ymax);
+    _view->getViewer()->boxZoom(box);
+    return Py::None();
+}
+
+/**
+ Formulas to get quaternion for axonometric views:
+
+ \code
+from math import sqrt, degrees, asin, atan
+p1=App.Rotation(App.Vector(1,0,0),90)
+p2=App.Rotation(App.Vector(0,0,1),alpha)
+p3=App.Rotation(p2.multVec(App.Vector(1,0,0)),beta)
+p4=p3.multiply(p2).multiply(p1)
+
+from pivy import coin
+c=Gui.ActiveDocument.ActiveView.getCameraNode()
+c.orientation.setValue(*p4.Q)
+ \endcode
+
+ The angles alpha and beta depend on the type of axonometry
+ Isometric:
+ \code
+alpha=45
+beta=degrees(asin(-sqrt(1.0/3.0)))
+ \endcode
+
+ Dimetric:
+ \code
+alpha=degrees(asin(sqrt(1.0/8.0)))
+beta=degrees(-asin(1.0/3.0))
+ \endcode
+
+ Trimetric:
+ \code
+alpha=30.0
+beta=-35.0
+ \endcode
+
+ Verification code that the axonomtries are correct:
+
+ \code
+from pivy import coin
+c=Gui.ActiveDocument.ActiveView.getCameraNode()
+vo=App.Vector(c.getViewVolume().getMatrix().multVecMatrix(coin.SbVec3f(0,0,0)).getValue())
+vx=App.Vector(c.getViewVolume().getMatrix().multVecMatrix(coin.SbVec3f(10,0,0)).getValue())
+vy=App.Vector(c.getViewVolume().getMatrix().multVecMatrix(coin.SbVec3f(0,10,0)).getValue())
+vz=App.Vector(c.getViewVolume().getMatrix().multVecMatrix(coin.SbVec3f(0,0,10)).getValue())
+(vx-vo).Length
+(vy-vo).Length
+(vz-vo).Length
+
+# Projection
+vo.z=0
+vx.z=0
+vy.z=0
+vz.z=0
+
+(vx-vo).Length
+(vy-vo).Length
+(vz-vo).Length
+ \endcode
+
+ See also:
+ http://www.mathematik.uni-marburg.de/~thormae/lectures/graphics1/graphics_6_2_ger_web.html#1
+ http://www.mathematik.uni-marburg.de/~thormae/lectures/graphics1/code_v2/Axonometric/qt/Axonometric.cpp
+ https://de.wikipedia.org/wiki/Arkussinus_und_Arkuskosinus
+*/
+
+SbRotation Camera::rotation(Camera::Orientation view)
+{
+    switch (view) {
+    case Top:
+        return SbRotation(0, 0, 0, 1);
+    case Bottom:
+        return SbRotation(1, 0, 0, 0);
+    case Front: {
+        float root = (float)(sqrt(2.0)/2.0);
+        return SbRotation(root, 0, 0, root);
+    }
+    case Rear: {
+        float root = (float)(sqrt(2.0)/2.0);
+        return SbRotation(0, root, root, 0);
+    }
+    case Left:
+        return SbRotation(-0.5, 0.5, 0.5, -0.5);
+    case Right:
+        return SbRotation(0.5, 0.5, 0.5, 0.5);
+    case Isometric:
+        //from math import sqrt, degrees, asin
+        //p1=App.Rotation(App.Vector(1,0,0),45)
+        //p2=App.Rotation(App.Vector(0,0,1),-45)
+        //p3=p2.multiply(p1)
+        //return SbRotation(0.353553f, -0.146447f, -0.353553f, 0.853553f);
+
+        //from math import sqrt, degrees, asin
+        //p1=App.Rotation(App.Vector(1,0,0),90)
+        //p2=App.Rotation(App.Vector(0,0,1),135)
+        //p3=App.Rotation(App.Vector(-1,1,0),degrees(asin(-sqrt(1.0/3.0))))
+        //p4=p3.multiply(p2).multiply(p1)
+        //return SbRotation(0.17592, 0.424708, 0.820473, 0.339851);
+
+        //from math import sqrt, degrees, asin
+        //p1=App.Rotation(App.Vector(1,0,0),90)
+        //p2=App.Rotation(App.Vector(0,0,1),45)
+        //#p3=App.Rotation(App.Vector(1,1,0),45)
+        //p3=App.Rotation(App.Vector(1,1,0),degrees(asin(-sqrt(1.0/3.0))))
+        //p4=p3.multiply(p2).multiply(p1)
+        return SbRotation(0.424708f, 0.17592f, 0.339851f, 0.820473f);
+    case Dimetric:
+        return SbRotation(0.567952f, 0.103751f, 0.146726f, 0.803205f);
+    case Trimetric:
+        return SbRotation(0.446015f, 0.119509f, 0.229575f, 0.856787f);
+    default:
+        return SbRotation(0, 0, 0, 1);
+    }
+}
+
+Py::Object View3DInventorPy::viewBottom(const Py::Tuple& args)
+{
+    if (!PyArg_ParseTuple(args.ptr(), ""))
+        throw Py::Exception();
+
+    try {
+        _view->getViewer()->setCameraOrientation(Camera::rotation(Camera::Bottom));
+    }
+    catch (const Base::Exception& e) {
+        throw Py::RuntimeError(e.what());
+    }
+    catch (const std::exception& e) {
+        throw Py::RuntimeError(e.what());
+    }
+    catch (...) {
+        throw Py::RuntimeError("Unknown C++ exception");
+    }
+
+    return Py::None();
+}
+
+Py::Object View3DInventorPy::viewFront(const Py::Tuple& args)
+{
+    if (!PyArg_ParseTuple(args.ptr(), ""))
+        throw Py::Exception();
+
+    try {
+        _view->getViewer()->setCameraOrientation(Camera::rotation(Camera::Front));
+    }
+    catch (const Base::Exception& e) {
+        throw Py::RuntimeError(e.what());
+    }
+    catch (const std::exception& e) {
+        throw Py::RuntimeError(e.what());
+    }
+    catch (...) {
+        throw Py::RuntimeError("Unknown C++ exception");
+    }
+
+    return Py::None();
+}
+
+Py::Object View3DInventorPy::viewLeft(const Py::Tuple& args)
+{
+    if (!PyArg_ParseTuple(args.ptr(), ""))
+        throw Py::Exception();
+
+    try {
+        _view->getViewer()->setCameraOrientation(Camera::rotation(Camera::Left));
+    }
+    catch (const Base::Exception& e) {
+        throw Py::RuntimeError(e.what());
+    }
+    catch (const std::exception& e) {
+        throw Py::RuntimeError(e.what());
+    }
+    catch (...) {
+        throw Py::RuntimeError("Unknown C++ exception");
+    }
+
+    return Py::None();
+}
+
+Py::Object View3DInventorPy::viewRear(const Py::Tuple& args)
+{
+    if (!PyArg_ParseTuple(args.ptr(), ""))
+        throw Py::Exception();
+
+    try {
+        _view->getViewer()->setCameraOrientation(Camera::rotation(Camera::Rear));
+    }
+    catch (const Base::Exception& e) {
+        throw Py::RuntimeError(e.what());
+    }
+    catch (const std::exception& e) {
+        throw Py::RuntimeError(e.what());
+    }
+    catch (...) {
+        throw Py::RuntimeError("Unknown C++ exception");
+    }
+
+    return Py::None();
+}
+
+Py::Object View3DInventorPy::viewRight(const Py::Tuple& args)
+{
+    if (!PyArg_ParseTuple(args.ptr(), ""))
+        throw Py::Exception();
+
+    try {
+        _view->getViewer()->setCameraOrientation(Camera::rotation(Camera::Right));
+    }
+    catch (const Base::Exception& e) {
+        throw Py::RuntimeError(e.what());
+    }
+    catch (const std::exception& e) {
+        throw Py::RuntimeError(e.what());
+    }
+    catch (...) {
+        throw Py::RuntimeError("Unknown C++ exception");
+    }
+
+    return Py::None();
+}
+
+Py::Object View3DInventorPy::viewTop(const Py::Tuple& args)
+{
+    if (!PyArg_ParseTuple(args.ptr(), ""))
+        throw Py::Exception();
+
+    try {
+        _view->getViewer()->setCameraOrientation(Camera::rotation(Camera::Top));
+    }
+    catch (const Base::Exception& e) {
+        throw Py::RuntimeError(e.what());
+    }
+    catch (const std::exception& e) {
+        throw Py::RuntimeError(e.what());
+    }
+    catch (...) {
+        throw Py::RuntimeError("Unknown C++ exception");
+    }
+
+    return Py::None();
+}
+
+Py::Object View3DInventorPy::viewIsometric(const Py::Tuple& args)
+{
+    if (!PyArg_ParseTuple(args.ptr(), ""))
+        throw Py::Exception();
+
+    try {
+        _view->getViewer()->setCameraOrientation(Camera::rotation(Camera::Isometric));
+    }
+    catch (const Base::Exception& e) {
+        throw Py::RuntimeError(e.what());
+    }
+    catch (const std::exception& e) {
+        throw Py::RuntimeError(e.what());
+    }
+    catch (...) {
+        throw Py::RuntimeError("Unknown C++ exception");
+    }
+
+    return Py::None();
+}
+
+Py::Object View3DInventorPy::viewDimetric(const Py::Tuple& args)
+{
+    if (!PyArg_ParseTuple(args.ptr(), ""))
+        throw Py::Exception();
+
+    try {
+        _view->getViewer()->setCameraOrientation(Camera::rotation(Camera::Dimetric));
+    }
+    catch (const Base::Exception& e) {
+        throw Py::RuntimeError(e.what());
+    }
+    catch (const std::exception& e) {
+        throw Py::RuntimeError(e.what());
+    }
+    catch (...) {
+        throw Py::RuntimeError("Unknown C++ exception");
+    }
+
+    return Py::None();
+}
+
+Py::Object View3DInventorPy::viewTrimetric(const Py::Tuple& args)
+{
+    if (!PyArg_ParseTuple(args.ptr(), ""))
+        throw Py::Exception();
+
+    try {
+        _view->getViewer()->setCameraOrientation(Camera::rotation(Camera::Trimetric));
+    }
+    catch (const Base::Exception& e) {
+        throw Py::RuntimeError(e.what());
+    }
+    catch (const std::exception& e) {
+        throw Py::RuntimeError(e.what());
+    }
+    catch (...) {
+        throw Py::RuntimeError("Unknown C++ exception");
+    }
+
+    return Py::None();
+}
+
+Py::Object View3DInventorPy::viewDefaultOrientation(const Py::Tuple& args)
+{
+    char* view = nullptr;
+    double scale = -1.0;
+    if (!PyArg_ParseTuple(args.ptr(), "|sd", &view, &scale))
+        throw Py::Exception();
+
+    try {
+        std::string newDocView;
+        SbRotation rot(0,0,0,1);
+        if (view) {
+            newDocView = view;
+        }
+        else {
+            ParameterGrp::handle hGrp = App::GetApplication().GetParameterGroupByPath("User parameter:BaseApp/Preferences/View");
+            newDocView = hGrp->GetASCII("NewDocumentCameraOrientation", "Trimetric");
+        }
+
+        if (newDocView == "Top") {
+            rot = Camera::rotation(Camera::Top);
+        }
+        else if (newDocView == "Bottom") {
+            rot = Camera::rotation(Camera::Bottom);
+        }
+        else if (newDocView == "Front") {
+            rot = Camera::rotation(Camera::Front);
+        }
+        else if (newDocView == "Rear") {
+            rot = Camera::rotation(Camera::Rear);
+        }
+        else if (newDocView == "Left") {
+            rot = Camera::rotation(Camera::Left);
+        }
+        else if (newDocView == "Right") {
+            rot = Camera::rotation(Camera::Right);
+        }
+        else if (newDocView == "Isometric") {
+            rot = Camera::rotation(Camera::Isometric);
+        }
+        else if (newDocView == "Dimetric") {
+            rot = Camera::rotation(Camera::Dimetric);
+        }
+        else if (newDocView == "Trimetric") {
+            rot = Camera::rotation(Camera::Trimetric);
+        }
+        else if (newDocView == "Custom") {
+            ParameterGrp::handle hGrp = App::GetApplication().GetParameterGroupByPath("User parameter:BaseApp/Preferences/View/Custom");
+            float q0 = static_cast<float>(hGrp->GetFloat("Q0", 0));
+            float q1 = static_cast<float>(hGrp->GetFloat("Q1", 0));
+            float q2 = static_cast<float>(hGrp->GetFloat("Q2", 0));
+            float q3 = static_cast<float>(hGrp->GetFloat("Q3", 1));
+            rot.setValue(q0, q1, q2, q3);
+        }
+
+        SoCamera* cam = _view->getViewer()->getCamera();
+        cam->orientation = rot;
+
+        if (scale < 0.0){
+            scale = ViewParams::instance()->getNewDocumentCameraScale();
+        }
+        if (scale > 1e-7) {
+            double f = 0.0; //focal dist
+            if (cam->isOfType(SoOrthographicCamera::getClassTypeId())){
+                static_cast<SoOrthographicCamera*>(cam)->height = scale;
+                f = scale;
+            } else if (cam->isOfType(SoPerspectiveCamera::getClassTypeId())){
+                //nothing to do
+                double ang = static_cast<SoPerspectiveCamera*>(cam)->heightAngle.getValue();
+                f = 0.5 * scale / sin(ang * 0.5);
+            }
+            SbVec3f lookDir;
+            rot.multVec(SbVec3f(0,0,-1), lookDir);
+            SbVec3f pos = lookDir * -f;
+            cam->focalDistance = f;
+            cam->position = pos;
+        }
+    }
+    catch (const Base::Exception& e) {
+        throw Py::RuntimeError(e.what());
+    }
+    catch (const std::exception& e) {
+        throw Py::RuntimeError(e.what());
+    }
+    catch (...) {
+        throw Py::RuntimeError("Unknown C++ exception");
+    }
+
+    return Py::None();
+}
+
+Py::Object View3DInventorPy::viewRotateLeft(const Py::Tuple& args)
+{
+    if (!PyArg_ParseTuple(args.ptr(), ""))
+        throw Py::Exception();
+
+    try {
+      SoCamera* cam = _view->getViewer()->getSoRenderManager()->getCamera();
+      SbRotation rot = cam->orientation.getValue();
+      SbVec3f vdir(0, 0, -1);
+      rot.multVec(vdir, vdir);
+      SbRotation nrot(vdir, (float)M_PI/2);
+      cam->orientation.setValue(rot*nrot);
+    }
+    catch (const Base::Exception& e) {
+        throw Py::RuntimeError(e.what());
+    }
+    catch (const std::exception& e) {
+        throw Py::RuntimeError(e.what());
+    }
+    catch (...) {
+        throw Py::RuntimeError("Unknown C++ exception");
+    }
+
+    return Py::None();
+}
+
+Py::Object View3DInventorPy::viewRotateRight(const Py::Tuple& args)
+{
+    if (!PyArg_ParseTuple(args.ptr(), ""))
+        throw Py::Exception();
+
+    try {
+      SoCamera* cam = _view->getViewer()->getSoRenderManager()->getCamera();
+      SbRotation rot = cam->orientation.getValue();
+      SbVec3f vdir(0, 0, -1);
+      rot.multVec(vdir, vdir);
+      SbRotation nrot(vdir, (float)-M_PI/2);
+      cam->orientation.setValue(rot*nrot);
+    }
+    catch (const Base::Exception& e) {
+        throw Py::RuntimeError(e.what());
+    }
+    catch (const std::exception& e) {
+        throw Py::RuntimeError(e.what());
+    }
+    catch (...) {
+        throw Py::RuntimeError("Unknown C++ exception");
+    }
+
+    return Py::None();
+}
+
+Py::Object View3DInventorPy::zoomIn(const Py::Tuple& args)
+{
+    if (!PyArg_ParseTuple(args.ptr(), ""))
+        throw Py::Exception();
+
+    try {
+        _view->getViewer()->navigationStyle()->zoomIn();
+    }
+    catch (const Base::Exception& e) {
+        throw Py::RuntimeError(e.what());
+    }
+    catch (const std::exception& e) {
+        throw Py::RuntimeError(e.what());
+    }
+    catch (...) {
+        throw Py::RuntimeError("Unknown C++ exception");
+    }
+
+    return Py::None();
+}
+
+Py::Object View3DInventorPy::zoomOut(const Py::Tuple& args)
+{
+    if (!PyArg_ParseTuple(args.ptr(), ""))
+        throw Py::Exception();
+
+    try {
+        _view->getViewer()->navigationStyle()->zoomOut();
+    }
+    catch (const Base::Exception& e) {
+        throw Py::RuntimeError(e.what());
+    }
+    catch (const std::exception& e) {
+        throw Py::RuntimeError(e.what());
+    }
+    catch (...) {
+        throw Py::RuntimeError("Unknown C++ exception");
+    }
+
+    return Py::None();
+}
+
+Py::Object View3DInventorPy::setCameraOrientation(const Py::Tuple& args)
+{
+    PyObject* o;
+    PyObject* m=Py_False;
+    if (!PyArg_ParseTuple(args.ptr(), "O|O!", &o, &PyBool_Type, &m))
+        throw Py::Exception();
+
+    try {
+        if (PyTuple_Check(o)) {
+            Py::Tuple tuple(o);
+            float q0 = (float)Py::Float(tuple[0]);
+            float q1 = (float)Py::Float(tuple[1]);
+            float q2 = (float)Py::Float(tuple[2]);
+            float q3 = (float)Py::Float(tuple[3]);
+            _view->getViewer()->setCameraOrientation(SbRotation(q0, q1, q2, q3), PyObject_IsTrue(m));
+        }
+        else if (PyObject_TypeCheck(o, &Base::RotationPy::Type)) {
+            Base::Rotation r = (Base::Rotation)Py::Rotation(o,false);
+            double q0, q1, q2, q3;
+            r.getValue(q0, q1, q2, q3);
+            _view->getViewer()->setCameraOrientation(SbRotation((float)q0, (float)q1, (float)q2, (float)q3), PyObject_IsTrue(m));
+        }
+        else {
+            throw Py::ValueError("Neither tuple nor rotation object");
+        }
+    }
+    catch (const Py::Exception&) {
+        throw; // re-throw
+    }
+    catch (const Base::Exception& e) {
+        throw Py::RuntimeError(e.what());
+    }
+    catch (const std::exception& e) {
+        throw Py::RuntimeError(e.what());
+    }
+    catch(...) {
+        throw Py::RuntimeError("Unknown C++ exception");
+    }
+
+    return Py::None();
+}
+
+Py::Object View3DInventorPy::getCameraOrientation(const Py::Tuple& args)
+{
+    if (!PyArg_ParseTuple(args.ptr(), ""))
+        throw Py::Exception();
+    SbRotation rot = _view->getViewer()->getCameraOrientation();
+    float q0,q1,q2,q3;
+    rot.getValue(q0,q1,q2,q3);
+    return Py::Rotation(Base::Rotation(q0,q1,q2,q3));
+}
+
+Py::Object View3DInventorPy::viewPosition(const Py::Tuple& args)
+{
+    PyObject* p=0;
+    int steps = 20;
+    int ms = 30;
+    if (!PyArg_ParseTuple(args.ptr(), "|O!ii",&Base::PlacementPy::Type,&p,&steps,&ms))
+        throw Py::Exception();
+
+    if (p) {
+        Base::Placement* plm = static_cast<Base::PlacementPy*>(p)->getPlacementPtr();
+        Base::Rotation rot = plm->getRotation();
+        Base::Vector3d pos = plm->getPosition();
+        double q0,q1,q2,q3;
+        rot.getValue(q0,q1,q2,q3);
+        _view->getViewer()->moveCameraTo(
+            SbRotation((float)q0, (float)q1, (float)q2, (float)q3),
+            SbVec3f((float)pos.x, (float)pos.y, (float)pos.z), steps, ms);
+    }
+
+    SoCamera* cam = _view->getViewer()->getSoRenderManager()->getCamera();
+    if (!cam) return Py::None();
+
+    SbRotation rot = cam->orientation.getValue();
+    SbVec3f pos = cam->position.getValue();
+    float q0,q1,q2,q3;
+    rot.getValue(q0,q1,q2,q3);
+    Base::Placement plm(
+        Base::Vector3d(pos[0], pos[1], pos[2]),
+        Base::Rotation(q0, q1, q2, q3));
+    return Py::Placement(plm);
+}
+
+Py::Object View3DInventorPy::startAnimating(const Py::Tuple& args)
+{
+    float x,y,z;
+    float velocity;
+    if (!PyArg_ParseTuple(args.ptr(), "ffff", &x,&y,&z,&velocity))
+        throw Py::Exception();
+    _view->getViewer()->startAnimating(SbVec3f(x,y,z),velocity);
+    return Py::None();
+}
+
+Py::Object View3DInventorPy::stopAnimating(const Py::Tuple& args)
+{
+    if (!PyArg_ParseTuple(args.ptr(), ""))
+        throw Py::Exception();
+    _view->getViewer()->stopAnimating();
+    return Py::None();
+}
+
+Py::Object View3DInventorPy::setAnimationEnabled(const Py::Tuple& args)
+{
+    int ok;
+    if (!PyArg_ParseTuple(args.ptr(), "i", &ok))
+        throw Py::Exception();
+    _view->getViewer()->setAnimationEnabled(ok!=0);
+    return Py::None();
+}
+
+Py::Object View3DInventorPy::isAnimationEnabled(const Py::Tuple& args)
+{
+    if (!PyArg_ParseTuple(args.ptr(), ""))
+        throw Py::Exception();
+    SbBool ok = _view->getViewer()->isAnimationEnabled();
+    return Py::Boolean(ok ? true : false);
+}
+
+Py::Object View3DInventorPy::saveImage(const Py::Tuple& args)
+{
+    char *cFileName,*cColor="Current",*cComment="$MIBA";
+    int w=-1,h=-1;
+    int s=View3DInventorViewer::getNumSamples();
+
+    if (!PyArg_ParseTuple(args.ptr(), "et|iissi","utf-8",&cFileName,&w,&h,&cColor,&cComment,&s))
+        throw Py::Exception();
+
+    std::string encodedName = std::string(cFileName);
+    PyMem_Free(cFileName);
+    QFileInfo fi(QString::fromUtf8(encodedName.c_str()));
+
+    if (!fi.absoluteDir().exists())
+        throw Py::RuntimeError("Directory where to save image doesn't exist");
+
+    QColor bg;
+    QString colname = QString::fromLatin1(cColor);
+    if (colname.compare(QLatin1String("Current"), Qt::CaseInsensitive) == 0)
+        bg = QColor(); // assign an invalid color here
+    else
+        bg.setNamedColor(colname);
+
+    QImage img;
+    _view->getViewer()->savePicture(w, h, s, bg, img);
+
+    SoFCOffscreenRenderer& renderer = SoFCOffscreenRenderer::instance();
+    SoCamera* cam = _view->getViewer()->getSoRenderManager()->getCamera();
+    renderer.writeToImageFile(encodedName.c_str(), cComment, cam->getViewVolume().getMatrix(), img);
+
+    return Py::None();
+}
+
+Py::Object View3DInventorPy::saveVectorGraphic(const Py::Tuple& args)
+{
+    char* filename;
+    int ps=4;
+    char* name="white";
+
+    if (!PyArg_ParseTuple(args.ptr(), "s|is",&filename,&ps,&name))
+        throw Py::Exception();
+
+    std::unique_ptr<SoVectorizeAction> vo;
+    Base::FileInfo fi(filename);
+    if (fi.hasExtension("ps") || fi.hasExtension("eps")) {
+        vo = std::unique_ptr<SoVectorizeAction>(new SoVectorizePSAction());
+        //vo->setGouraudThreshold(0.0f);
+    }
+    else if (fi.hasExtension("svg")) {
+        vo = std::unique_ptr<SoVectorizeAction>(new SoFCVectorizeSVGAction());
+    }
+    else if (fi.hasExtension("idtf")) {
+        vo = std::unique_ptr<SoVectorizeAction>(new SoFCVectorizeU3DAction());
+    }
+    else {
+        throw Py::RuntimeError("Not supported vector graphic");
+    }
+
+    SoVectorOutput * out = vo->getOutput();
+    if (!out || !out->openFile(filename)) {
+        std::ostringstream a_out;
+        a_out << "Cannot open file '" << filename << "'";
+        throw Py::RuntimeError(a_out.str());
+    }
+
+    QColor bg;
+    QString colname = QString::fromLatin1(name);
+    if (colname.compare(QLatin1String("Current"), Qt::CaseInsensitive) == 0)
+        bg = _view->getViewer()->backgroundColor();
+    else
+        bg.setNamedColor(colname);
+
+    _view->getViewer()->saveGraphic(ps,bg,vo.get());
+    out->closeFile();
+    return Py::None();
+}
+
+Py::Object View3DInventorPy::getCameraNode(const Py::Tuple& args)
+{
+    if (!PyArg_ParseTuple(args.ptr(), ""))
+        throw Py::Exception();
+
+    try {
+        SoNode* camera = _view->getViewer()->getSoRenderManager()->getCamera();
+        PyObject* proxy = 0;
+        std::string type;
+        type = "So"; // seems that So prefix is missing in camera node
+        type += camera->getTypeId().getName().getString();
+        type += " *";
+        proxy = Base::Interpreter().createSWIGPointerObj("pivy.coin", type.c_str(), (void*)camera, 1);
+        camera->ref();
+        return Py::Object(proxy, true);
+    }
+    catch (const Base::Exception& e) {
+        throw Py::RuntimeError(e.what());
+    }
+}
+
+Py::Object View3DInventorPy::getCamera(const Py::Tuple& args)
+{
+    if (!PyArg_ParseTuple(args.ptr(), ""))
+        throw Py::Exception();
+
+    SoOutput out;
+    char buffer[512];
+    out.setBuffer(buffer, 512, 0);
+
+    try {
+        SoWriteAction wa(&out);
+        SoCamera * cam = _view->getViewer()->getSoRenderManager()->getCamera();
+        if (cam) wa.apply(cam);
+        else buffer[0] = '\0';
+        return Py::String(buffer);
+    }
+    catch (const Base::Exception& e) {
+        throw Py::RuntimeError(e.what());
+    }
+    catch (const std::exception& e) {
+        throw Py::RuntimeError(e.what());
+    }
+    catch (...) {
+        throw Py::RuntimeError("Unknown C++ exception");
+    }
+}
+
+Py::Object View3DInventorPy::getViewDirection(const Py::Tuple& args)
+{
+    if (!PyArg_ParseTuple(args.ptr(), ""))
+        throw Py::Exception();
+    try {
+        SbVec3f dvec = _view->getViewer()->getViewDirection();
+        return Py::Vector(Base::Vector3f(dvec[0], dvec[1], dvec[2]));
+    }
+    catch (const Base::Exception& e) {
+        throw Py::RuntimeError(e.what());
+    }
+    catch (const std::exception& e) {
+        throw Py::RuntimeError(e.what());
+    }
+    catch (...) {
+        throw Py::RuntimeError("Unknown C++ exception");
+    }
+}
+
+Py::Object View3DInventorPy::setViewDirection(const Py::Tuple& args)
+{
+    PyObject* object;
+    if (!PyArg_ParseTuple(args.ptr(), "O", &object))
+        throw Py::Exception();
+
+    try {
+        if (PyTuple_Check(object)) {
+            Py::Tuple tuple(object);
+            Py::Float x(tuple.getItem(0));
+            Py::Float y(tuple.getItem(1));
+            Py::Float z(tuple.getItem(2));
+            SbVec3f dir;
+            dir.setValue((float)x, (float)y, (float)z);
+            if (dir.length() < 0.001f)
+                throw Py::ValueError("Null vector cannot be used to set direction");
+            _view->getViewer()->setViewDirection(dir);
+            return Py::None();
+        }
+    }
+    catch (const Py::Exception&) {
+        throw; // re-throw
+    }
+    catch (const Base::Exception& e) {
+        throw Py::RuntimeError(e.what());
+    }
+    catch (const std::exception& e) {
+        throw Py::RuntimeError(e.what());
+    }
+    catch (...) {
+        throw Py::RuntimeError("Unknown C++ exception");
+    }
+
+    return Py::None();
+
+}
+
+
+Py::Object View3DInventorPy::setCamera(const Py::Tuple& args)
+{
+    char* buffer;
+    if (!PyArg_ParseTuple(args.ptr(), "s", &buffer))
+        throw Py::Exception();
+
+    try {
+        _view->setCamera(buffer);
+        return Py::None();
+    }
+    catch (const Base::Exception& e) {
+        throw Py::RuntimeError(e.what());
+    }
+    catch (const std::exception& e) {
+        throw Py::RuntimeError(e.what());
+    }
+    catch(...) {
+        throw Py::RuntimeError("Unknown C++ exception");
+    }
+}
+
+//FIXME: Once View3DInventor inherits from PropertyContainer we can use PropertyEnumeration.
+const char* CameraTypeEnums[]= {"Orthographic","Perspective",NULL};
+
+Py::Object View3DInventorPy::getCameraType(const Py::Tuple& args)
+{
+    if (!PyArg_ParseTuple(args.ptr(), ""))
+        throw Py::Exception();
+
+    SoCamera* cam = _view->getViewer()->getSoRenderManager()->getCamera();
+    if (!cam) {
+        throw Py::RuntimeError("No camera set!");
+    }
+    else if (cam->getTypeId() == SoOrthographicCamera::getClassTypeId()) {
+        return Py::String(CameraTypeEnums[0]);
+    }
+    else if (cam->getTypeId() == SoPerspectiveCamera::getClassTypeId()) {
+        return Py::String(CameraTypeEnums[1]);
+    }
+    else {
+        throw Py::TypeError("Unknown camera type");
+    }
+}
+
+Py::Object View3DInventorPy::setCameraType(const Py::Tuple& args)
+{
+    int cameratype=-1;
+    if (!PyArg_ParseTuple(args.ptr(), "i", &cameratype)) {    // convert args: Python->C
+        char* modename;
+        PyErr_Clear();
+        if (!PyArg_ParseTuple(args.ptr(), "s", &modename))
+            throw Py::Exception();
+        for (int i=0; i<2; i++ ) {
+            if (strncmp(CameraTypeEnums[i],modename,20) == 0 ) {
+                cameratype = i;
+                break;
+            }
+        }
+
+        if (cameratype < 0) {
+            std::string s;
+            std::ostringstream s_out;
+            s_out << "Unknown camera type '" << modename << "'";
+            throw Py::NameError(s_out.str());
+        }
+    }
+
+    if (cameratype < 0 || cameratype > 1)
+        throw Py::IndexError("Out of range");
+    if (cameratype==0)
+        _view->getViewer()->setCameraType(SoOrthographicCamera::getClassTypeId());
+    else
+        _view->getViewer()->setCameraType(SoPerspectiveCamera::getClassTypeId());
+    _view->bindCamera(_view->boundCamera());
+    return Py::None();
+}
+
+Py::Object View3DInventorPy::listCameraTypes(const Py::Tuple& args)
+{
+    if (!PyArg_ParseTuple(args.ptr(), ""))
+        throw Py::Exception();
+
+    try {
+        Py::List list(2);
+        for (int i=0; i<2; i++) {
+            list[i] = Py::String(CameraTypeEnums[i]);
+        }
+        return list;
+    }
+    catch (const Base::Exception& e) {
+        throw Py::RuntimeError(e.what());
+    }
+    catch (const std::exception& e) {
+        throw Py::RuntimeError(e.what());
+    }
+    catch(...) {
+        throw Py::RuntimeError("Unknown C++ exception");
+    }
+}
+
+Py::Object View3DInventorPy::dump(const Py::Tuple& args)
+{
+    char* filename;
+    PyObject *onlyVisible = Py_False;
+    if (!PyArg_ParseTuple(args.ptr(), "s|O", &filename, &onlyVisible))
+        throw Py::Exception();
+
+    try {
+        _view->dump(filename, PyObject_IsTrue(onlyVisible));
+        return Py::None();
+    }
+    catch (const Base::Exception& e) {
+        throw Py::RuntimeError(e.what());
+    }
+    catch (const std::exception& e) {
+        throw Py::RuntimeError(e.what());
+    }
+    catch(...) {
+        throw Py::RuntimeError("Unknown C++ exception");
+    }
+}
+
+Py::Object View3DInventorPy::dumpNode(const Py::Tuple& args)
+{
+    PyObject* object;
+    if (!PyArg_ParseTuple(args.ptr(), "O", &object))     // convert args: Python->C
+        throw Py::Exception();
+
+    void* ptr = 0;
+    try {
+        Base::Interpreter().convertSWIGPointerObj("pivy.coin", "SoNode *", object, &ptr, 0);
+    }
+    catch (const Base::Exception& e) {
+        throw Py::RuntimeError(e.what());
+    }
+    SoNode* node = reinterpret_cast<SoNode*>(ptr);
+    return Py::String(SoFCDB::writeNodesToString(node));
+}
+
+//FIXME: Once View3DInventor inherits from PropertyContainer we can use PropertyEnumeration.
+const char* StereoTypeEnums[]= {"None","Anaglyph","QuadBuffer","InterleavedRows","InterleavedColumns",NULL};
+
+Py::Object View3DInventorPy::setStereoType(const Py::Tuple& args)
+{
+    int stereomode=-1;
+    if (!PyArg_ParseTuple(args.ptr(), "i", &stereomode)) {
+        char* modename;
+        PyErr_Clear();
+        if (!PyArg_ParseTuple(args.ptr(), "s", &modename))
+            throw Py::Exception();
+        for (int i=0; i<5; i++) {
+            if (strncmp(StereoTypeEnums[i],modename,20) == 0) {
+                stereomode = i;
+                break;
+            }
+        }
+
+        if (stereomode < 0) {
+            std::string s;
+            std::ostringstream s_out;
+            s_out << "Unknown stereo type '" << modename << "'";
+            throw Py::NameError(s_out.str());
+        }
+    }
+
+    try {
+        if (stereomode < 0 || stereomode > 4)
+            throw Py::IndexError("Out of range");
+        Quarter::SoQTQuarterAdaptor::StereoMode mode = Quarter::SoQTQuarterAdaptor::StereoMode(stereomode);
+        _view->getViewer()->setStereoMode(mode);
+        return Py::None();
+    }
+    catch (const Base::Exception& e) {
+        throw Py::RuntimeError(e.what());
+    }
+    catch (const std::exception& e) {
+        throw Py::RuntimeError(e.what());
+    }
+    catch(...) {
+        throw Py::RuntimeError("Unknown C++ exception");
+    }
+}
+
+Py::Object View3DInventorPy::getStereoType(const Py::Tuple& args)
+{
+    if (!PyArg_ParseTuple(args.ptr(), ""))
+        throw Py::Exception();
+
+    try {
+        int mode = (int)(_view->getViewer()->stereoMode());
+        return Py::String(StereoTypeEnums[mode]);
+    }
+    catch (const Base::Exception& e) {
+        throw Py::RuntimeError(e.what());
+    }
+    catch (const std::exception& e) {
+        throw Py::RuntimeError(e.what());
+    }
+    catch(...) {
+        throw Py::RuntimeError("Unknown C++ exception");
+    }
+}
+
+Py::Object View3DInventorPy::listStereoTypes(const Py::Tuple& args)
+{
+    if (!PyArg_ParseTuple(args.ptr(), ""))
+        throw Py::Exception();
+
+    try {
+        Py::List list(5);
+        for (int i=0; i<5; i++) {
+            list[i] = Py::String(StereoTypeEnums[i]);
+        }
+
+        return list;
+    }
+    catch (const Base::Exception& e) {
+        throw Py::RuntimeError(e.what());
+    }
+    catch (const std::exception& e) {
+        throw Py::RuntimeError(e.what());
+    }
+    catch(...) {
+        throw Py::RuntimeError("Unknown C++ exception");
+    }
+}
+
+Py::Object View3DInventorPy::getCursorPos(const Py::Tuple& args)
+{
+    if (!PyArg_ParseTuple(args.ptr(), ""))
+        throw Py::Exception();
+    try {
+        QPoint pos = _view->mapFromGlobal(QCursor::pos());
+        Py::Tuple tuple(2);
+        tuple.setItem(0, Py::Int(pos.x()));
+        tuple.setItem(1, Py::Int(_view->height()-pos.y()-1));
+        return tuple;
+    }
+    catch (const Py::Exception&) {
+        throw;
+    }
+}
+
+Py::Object View3DInventorPy::getObjectInfo(const Py::Tuple& args)
+{
+    PyObject* object;
+    float r = _view->getViewer()->getPickRadius();
+    if (!PyArg_ParseTuple(args.ptr(), "O|f", &object, &r))
+        throw Py::Exception();
+
+    try {
+        //Note: For gcc (4.2) we need the 'const' keyword to avoid the compiler error:
+        //conversion from 'Py::seqref<Py::Object>' to non-scalar type 'Py::Int' requested
+        //We should report this problem to the PyCXX project as in the documentation an
+        //example without the 'const' keyword is used.
+        //Or we can also write Py::Int x(tuple[0]);
+        const Py::Tuple tuple(object);
+        Py::Int x(tuple[0]);
+        Py::Int y(tuple[1]);
+
+        // As this method could be called during a SoHandleEventAction scene
+        // graph traversal we must not use a second SoHandleEventAction as
+        // we will get Coin warnings because of multiple scene graph traversals
+        // which is regarded as error-prone.
+        SoRayPickAction action(_view->getViewer()->getSoRenderManager()->getViewportRegion());
+        action.setPoint(SbVec2s((long)x,(long)y));
+        action.setRadius(r);
+        action.apply(_view->getViewer()->getSoRenderManager()->getSceneGraph());
+        SoPickedPoint *Point = action.getPickedPoint();
+
+        Py::Object ret = Py::None();
+        if (Point) {
+            Py::Dict dict;
+            SbVec3f pt = Point->getPoint();
+            dict.setItem("x", Py::Float(pt[0]));
+            dict.setItem("y", Py::Float(pt[1]));
+            dict.setItem("z", Py::Float(pt[2]));
+
+            Gui::Document* doc = _view->getViewer()->getDocument();
+            ViewProvider *vp = doc ? doc->getViewProviderByPathFromHead(Point->getPath())
+                    : _view->getViewer()->getViewProviderByPath(Point->getPath());
+            if (vp && vp->isDerivedFrom(ViewProviderDocumentObject::getClassTypeId())) {
+                if (!vp->isSelectable())
+                    return ret;
+                ViewProviderDocumentObject* vpd = static_cast<ViewProviderDocumentObject*>(vp);
+                if (vp->useNewSelectionModel()) {
+                    std::string subname;
+                    if (!vp->getElementPicked(Point,subname))
+                        return ret;
+                    auto obj = vpd->getObject();
+                    if (!obj)
+                        return ret;
+                    if (subname.size()) {
+                        std::pair<std::string,std::string> elementName;
+                        auto sobj = App::GeoFeature::resolveElement(obj,subname.c_str(),elementName);
+                        if (!sobj)
+                            return ret;
+                        if (sobj != obj) {
+                            dict.setItem("ParentObject",Py::Object(obj->getPyObject(),true));
+                            dict.setItem("SubName",Py::String(subname));
+                            obj = sobj;
+                        }
+                        subname = elementName.second.size()?elementName.second:elementName.first;
+                    }
+                    dict.setItem("Document",
+                        Py::String(obj->getDocument()->getName()));
+                    dict.setItem("Object",
+                        Py::String(obj->getNameInDocument()));
+                    dict.setItem("Component",Py::String(subname));
+                }
+                else {
+                    dict.setItem("Document",
+                        Py::String(vpd->getObject()->getDocument()->getName()));
+                    dict.setItem("Object",
+                        Py::String(vpd->getObject()->getNameInDocument()));
+                    // search for a SoFCSelection node
+                    SoFCDocumentObjectAction objaction;
+                    objaction.apply(Point->getPath());
+                    if (objaction.isHandled()) {
+                        dict.setItem("Component",
+                            Py::String(objaction.componentName.getString()));
+                    }
+                }
+
+                // ok, found the node of interest
+                ret = dict;
+            }
+            else {
+                // custom nodes not in a VP: search for a SoFCSelection node
+                SoFCDocumentObjectAction objaction;
+                objaction.apply(Point->getPath());
+                if (objaction.isHandled()) {
+                    dict.setItem("Document",
+                        Py::String(objaction.documentName.getString()));
+                    dict.setItem("Object",
+                        Py::String(objaction.objectName.getString()));
+                    dict.setItem("Component",
+                        Py::String(objaction.componentName.getString()));
+                    // ok, found the node of interest
+                    ret = dict;
+                }
+            }
+        }
+
+        return ret;
+    }
+    catch (const Py::Exception&) {
+        throw;
+    }
+}
+
+Py::Object View3DInventorPy::getObjectsInfo(const Py::Tuple& args)
+{
+    PyObject* object;
+    float r = _view->getViewer()->getPickRadius();
+    if (!PyArg_ParseTuple(args.ptr(), "O|f", &object, &r))
+        throw Py::Exception();
+
+    try {
+        //Note: For gcc (4.2) we need the 'const' keyword to avoid the compiler error:
+        //conversion from 'Py::seqref<Py::Object>' to non-scalar type 'Py::Int' requested
+        //We should report this problem to the PyCXX project as in the documentation an
+        //example without the 'const' keyword is used.
+        //Or we can also write Py::Int x(tuple[0]);
+        const Py::Tuple tuple(object);
+        Py::Int x(tuple[0]);
+        Py::Int y(tuple[1]);
+
+        // As this method could be called during a SoHandleEventAction scene
+        // graph traversal we must not use a second SoHandleEventAction as
+        // we will get Coin warnings because of multiple scene graph traversals
+        // which is regarded as error-prone.
+        SoRayPickAction action(_view->getViewer()->getSoRenderManager()->getViewportRegion());
+        action.setPickAll(true);
+        action.setRadius(r);
+        action.setPoint(SbVec2s((long)x,(long)y));
+        action.apply(_view->getViewer()->getSoRenderManager()->getSceneGraph());
+        const SoPickedPointList& pp = action.getPickedPointList();
+
+        Gui::Document* doc = _view->getViewer()->getDocument();
+        Py::Object ret = Py::None();
+        if (pp.getLength() > 0) {
+            Py::List list;
+            for (int i=0; i<pp.getLength(); i++) {
+                Py::Dict dict;
+                SoPickedPoint* point = static_cast<SoPickedPoint*>(pp.get(i));
+                SbVec3f pt = point->getPoint();
+                dict.setItem("x", Py::Float(pt[0]));
+                dict.setItem("y", Py::Float(pt[1]));
+                dict.setItem("z", Py::Float(pt[2]));
+
+                ViewProvider *vp = doc ? doc->getViewProviderByPathFromHead(point->getPath())
+                        : _view->getViewer()->getViewProviderByPath(point->getPath());
+                if(vp && vp->isDerivedFrom(ViewProviderDocumentObject::getClassTypeId())) {
+                    if(!vp->isSelectable())
+                        continue;
+                    ViewProviderDocumentObject* vpd = static_cast<ViewProviderDocumentObject*>(vp);
+                    if (vp->useNewSelectionModel()) {
+                        std::string subname;
+                        if (!vp->getElementPicked(point,subname))
+                            continue;
+                        auto obj = vpd->getObject();
+                        if (!obj)
+                            continue;
+                        if (subname.size()) {
+                            std::pair<std::string,std::string> elementName;
+                            auto sobj = App::GeoFeature::resolveElement(obj,subname.c_str(),elementName);
+                            if (!sobj)
+                                continue;
+                            if (sobj != obj) {
+                                dict.setItem("ParentObject",Py::Object(obj->getPyObject(),true));
+                                dict.setItem("SubName",Py::String(subname));
+                                obj = sobj;
+                            }
+                            subname = elementName.second.size()?elementName.second:elementName.first;
+                        }
+                        dict.setItem("Document",
+                            Py::String(obj->getDocument()->getName()));
+                        dict.setItem("Object",
+                            Py::String(obj->getNameInDocument()));
+                        dict.setItem("Component",Py::String(subname));
+                    }
+                    else {
+                        dict.setItem("Document",
+                            Py::String(vpd->getObject()->getDocument()->getName()));
+                        dict.setItem("Object",
+                            Py::String(vpd->getObject()->getNameInDocument()));
+                        // search for a SoFCSelection node
+                        SoFCDocumentObjectAction objaction;
+                        objaction.apply(point->getPath());
+                        if (objaction.isHandled()) {
+                            dict.setItem("Component",
+                                Py::String(objaction.componentName.getString()));
+                        }
+                    }
+                    // ok, found the node of interest
+                    list.append(dict);
+                }
+                else {
+                    // custom nodes not in a VP: search for a SoFCSelection node
+                    SoFCDocumentObjectAction objaction;
+                    objaction.apply(point->getPath());
+                    if (objaction.isHandled()) {
+                        dict.setItem("Document",
+                            Py::String(objaction.documentName.getString()));
+                        dict.setItem("Object",
+                            Py::String(objaction.objectName.getString()));
+                        dict.setItem("Component",
+                            Py::String(objaction.componentName.getString()));
+                        // ok, found the node of interest
+                        ret = dict;
+                    }
+                }
+            }
+
+            ret = list;
+        }
+
+        return ret;
+    }
+    catch (const Py::Exception&) {
+        throw;
+    }
+}
+
+Py::Object View3DInventorPy::getSize(const Py::Tuple& args)
+{
+    if (!PyArg_ParseTuple(args.ptr(), ""))
+        throw Py::Exception();
+    try {
+        SbVec2s size = _view->getViewer()->getSoRenderManager()->getSize();
+        Py::Tuple tuple(2);
+        tuple.setItem(0, Py::Int(size[0]));
+        tuple.setItem(1, Py::Int(size[1]));
+        return tuple;
+    }
+    catch (const Py::Exception&) {
+        throw;
+    }
+}
+
+Py::Object View3DInventorPy::getPoint(const Py::Tuple& args)
+{
+    short x,y;
+    if (!PyArg_ParseTuple(args.ptr(), "hh", &x, &y)) {
+        PyErr_Clear();
+        Py::Tuple t(args[0]);
+        x = (int)Py::Int(t[0]);
+        y = (int)Py::Int(t[1]);
+    }
+    try {
+        SbVec3f pt = _view->getViewer()->getPointOnScreen(SbVec2s(x,y));
+        return Py::Vector(Base::Vector3f(pt[0], pt[1], pt[2]));
+    }
+    catch (const Base::Exception& e) {
+        throw Py::RuntimeError(e.what());
+    }
+    catch (const Py::Exception&) {
+        throw;
+    }
+}
+
+Py::Object View3DInventorPy::getPointOnScreen(const Py::Tuple& args)
+{
+    PyObject* v;
+    double vx,vy,vz;
+    if (PyArg_ParseTuple(args.ptr(), "O!", &Base::VectorPy::Type, &v)) {
+        Base::Vector3d* vec = static_cast<Base::VectorPy*>(v)->getVectorPtr();
+        vx = vec->x;
+        vy = vec->y;
+        vz = vec->z;
+    }
+    else {
+        PyErr_Clear();
+        if (!PyArg_ParseTuple(args.ptr(), "ddd", &vx,&vy,&vz)) {
+            throw Py::TypeError("Wrong argument, Vector or three floats expected expected");
+        }
+    }
+
+    try {
+        const SbViewportRegion& vp = _view->getViewer()->getSoRenderManager()->getViewportRegion();
+        float fRatio = vp.getViewportAspectRatio();
+        const SbVec2s& sp = vp.getViewportSizePixels();
+        //float dX, dY; vp.getViewportSize().getValue(dX, dY);
+        SbViewVolume vv = _view->getViewer()->getSoRenderManager()->getCamera()->getViewVolume(fRatio);
+
+        SbVec3f pt(vx,vy,vz);
+        vv.projectToScreen(pt, pt);
+
+        //if (fRatio > 1.0f) {
+        //    pt[0] = (pt[0] - 0.5f*dX) / fRatio + 0.5f*dX;
+        //}
+        //else {
+        //    pt[1] = (pt[1] - 0.5f*dY) * fRatio + 0.5f*dY;
+        //}
+
+        int x = pt[0] * sp[0];
+        int y = pt[1] * sp[1];
+        Py::Tuple tuple(2);
+        tuple.setItem(0, Py::Int(x));
+        tuple.setItem(1, Py::Int(y));
+
+        return tuple;
+    }
+    catch (const Base::Exception& e) {
+        throw Py::RuntimeError(e.what());
+    }
+    catch (const Py::Exception&) {
+        throw;
+    }
+}
+
+Py::Object View3DInventorPy::listNavigationTypes(const Py::Tuple&)
+{
+    std::vector<Base::Type> types;
+    Py::List styles;
+    Base::Type::getAllDerivedFrom(UserNavigationStyle::getClassTypeId(), types);
+    for (std::vector<Base::Type>::iterator it = types.begin()+1; it != types.end(); ++it) {
+        styles.append(Py::String(it->getName()));
+    }
+    return styles;
+}
+
+Py::Object View3DInventorPy::getNavigationType(const Py::Tuple&)
+{
+    std::string name = _view->getViewer()->navigationStyle()->getTypeId().getName();
+    return Py::String(name);
+}
+
+Py::Object View3DInventorPy::setNavigationType(const Py::Tuple& args)
+{
+    char* style;
+    if (!PyArg_ParseTuple(args.ptr(), "s", &style))
+        throw Py::Exception();
+    Base::Type type = Base::Type::fromName(style);
+    _view->getViewer()->setNavigationType(type);
+    return Py::None();
+}
+
+void View3DInventorPy::eventCallback(void * ud, SoEventCallback * n)
+{
+    Base::PyGILStateLocker lock;
+    try {
+        Py::Dict dict;
+        const SoEvent* e = n->getEvent();
+        if (!e) return; // invalid event
+        // Type
+        dict.setItem("Type", Py::String(std::string(e->getTypeId().getName().getString())));
+        // Time
+        dict.setItem("Time", Py::String(std::string(e->getTime().formatDate().getString())));
+        SbVec2s p = n->getEvent()->getPosition();
+        Py::Tuple pos(2);
+        pos.setItem(0, Py::Int(p[0]));
+        pos.setItem(1, Py::Int(p[1]));
+        // Position
+        dict.setItem("Position", pos);
+        // Shift, Ctrl, Alt down
+        dict.setItem("ShiftDown", Py::Object((e->wasShiftDown() ? Py_True : Py_False)));
+        dict.setItem("CtrlDown",  Py::Object((e->wasCtrlDown()  ? Py_True : Py_False)));
+        dict.setItem("AltDown",   Py::Object((e->wasAltDown()   ? Py_True : Py_False)));
+        if (e->isOfType(SoButtonEvent::getClassTypeId())) {
+            std::string state;
+            const SoButtonEvent* be = static_cast<const SoButtonEvent*>(e);
+            switch (be->getState()) {
+                case SoButtonEvent::UP:
+                    state = "UP";
+                    break;
+                case SoButtonEvent::DOWN:
+                    state = "DOWN";
+                    break;
+                default:
+                    state = "UNKNOWN";
+                    break;
+            }
+
+            dict.setItem("State", Py::String(state));
+        }
+        if (e->isOfType(SoKeyboardEvent::getClassTypeId())) {
+            const SoKeyboardEvent* ke = static_cast<const SoKeyboardEvent*>(e);
+            switch (ke->getKey()) {
+                case SoKeyboardEvent::ANY:
+                    dict.setItem("Key", Py::String("ANY"));
+                    break;
+                case SoKeyboardEvent::UNDEFINED:
+                    dict.setItem("Key", Py::String("UNDEFINED"));
+                    break;
+                case SoKeyboardEvent::LEFT_SHIFT:
+                case SoKeyboardEvent::RIGHT_SHIFT:
+                    dict.setItem("Key", Py::String("SHIFT"));
+                    break;
+                case SoKeyboardEvent::LEFT_CONTROL:
+                case SoKeyboardEvent::RIGHT_CONTROL:
+                    dict.setItem("Key", Py::String("CONTROL"));
+                    break;
+                case SoKeyboardEvent::LEFT_ALT:
+                case SoKeyboardEvent::RIGHT_ALT:
+                    dict.setItem("Key", Py::String("ALT"));
+                    break;
+                case SoKeyboardEvent::HOME:
+                    dict.setItem("Key", Py::String("HOME"));
+                    break;
+                case SoKeyboardEvent::LEFT_ARROW:
+                    dict.setItem("Key", Py::String("LEFT_ARROW"));
+                    break;
+                case SoKeyboardEvent::UP_ARROW:
+                    dict.setItem("Key", Py::String("UP_ARROW"));
+                    break;
+                case SoKeyboardEvent::RIGHT_ARROW:
+                    dict.setItem("Key", Py::String("RIGHT_ARROW"));
+                    break;
+                case SoKeyboardEvent::DOWN_ARROW:
+                    dict.setItem("Key", Py::String("DOWN_ARROW"));
+                    break;
+                case SoKeyboardEvent::PAGE_UP:
+                    dict.setItem("Key", Py::String("PAGE_UP"));
+                    break;
+                case SoKeyboardEvent::PAGE_DOWN:
+                    dict.setItem("Key", Py::String("PAGE_DOWN"));
+                    break;
+                case SoKeyboardEvent::END:
+                    dict.setItem("Key", Py::String("END"));
+                    break;
+                case SoKeyboardEvent::PAD_ENTER:
+                    dict.setItem("Key", Py::String("PAD_ENTER"));
+                    break;
+                case SoKeyboardEvent::PAD_F1:
+                    dict.setItem("Key", Py::String("PAD_F1"));
+                    break;
+                case SoKeyboardEvent::PAD_F2:
+                    dict.setItem("Key", Py::String("PAD_F2"));
+                    break;
+                case SoKeyboardEvent::PAD_F3:
+                    dict.setItem("Key", Py::String("PAD_F3"));
+                    break;
+                case SoKeyboardEvent::PAD_F4:
+                    dict.setItem("Key", Py::String("PAD_F4"));
+                    break;
+                case SoKeyboardEvent::PAD_0:
+                    dict.setItem("Key", Py::String("PAD_0"));
+                    break;
+                case SoKeyboardEvent::PAD_1:
+                    dict.setItem("Key", Py::String("PAD_1"));
+                    break;
+                case SoKeyboardEvent::PAD_2:
+                    dict.setItem("Key", Py::String("PAD_2"));
+                    break;
+                case SoKeyboardEvent::PAD_3:
+                    dict.setItem("Key", Py::String("PAD_3"));
+                    break;
+                case SoKeyboardEvent::PAD_4:
+                    dict.setItem("Key", Py::String("PAD_4"));
+                    break;
+                case SoKeyboardEvent::PAD_5:
+                    dict.setItem("Key", Py::String("PAD_5"));
+                    break;
+                case SoKeyboardEvent::PAD_6:
+                    dict.setItem("Key", Py::String("PAD_6"));
+                    break;
+                case SoKeyboardEvent::PAD_7:
+                    dict.setItem("Key", Py::String("PAD_7"));
+                    break;
+                case SoKeyboardEvent::PAD_8:
+                    dict.setItem("Key", Py::String("PAD_8"));
+                    break;
+                case SoKeyboardEvent::PAD_9:
+                    dict.setItem("Key", Py::String("PAD_9"));
+                    break;
+                case SoKeyboardEvent::PAD_ADD:
+                    dict.setItem("Key", Py::String("PAD_ADD"));
+                    break;
+                case SoKeyboardEvent::PAD_SUBTRACT:
+                    dict.setItem("Key", Py::String("PAD_SUBTRACT"));
+                    break;
+                case SoKeyboardEvent::PAD_MULTIPLY:
+                    dict.setItem("Key", Py::String("PAD_MULTIPLY"));
+                    break;
+                case SoKeyboardEvent::PAD_DIVIDE:
+                    dict.setItem("Key", Py::String("PAD_DIVIDE"));
+                    break;
+                case SoKeyboardEvent::PAD_TAB:
+                    dict.setItem("Key", Py::String("PAD_TAB"));
+                    break;
+                case SoKeyboardEvent::PAD_DELETE:
+                    dict.setItem("Key", Py::String("PAD_DELETE"));
+                    break;
+                case SoKeyboardEvent::F1:
+                    dict.setItem("Key", Py::String("F1"));
+                    break;
+                case SoKeyboardEvent::F2:
+                    dict.setItem("Key", Py::String("F2"));
+                    break;
+                case SoKeyboardEvent::F3:
+                    dict.setItem("Key", Py::String("F3"));
+                    break;
+                case SoKeyboardEvent::F4:
+                    dict.setItem("Key", Py::String("F4"));
+                    break;
+                case SoKeyboardEvent::F5:
+                    dict.setItem("Key", Py::String("F5"));
+                    break;
+                case SoKeyboardEvent::F6:
+                    dict.setItem("Key", Py::String("F6"));
+                    break;
+                case SoKeyboardEvent::F7:
+                    dict.setItem("Key", Py::String("F7"));
+                    break;
+                case SoKeyboardEvent::F8:
+                    dict.setItem("Key", Py::String("F8"));
+                    break;
+                case SoKeyboardEvent::F9:
+                    dict.setItem("Key", Py::String("F9"));
+                    break;
+                case SoKeyboardEvent::F10:
+                    dict.setItem("Key", Py::String("F10"));
+                    break;
+                case SoKeyboardEvent::F11:
+                    dict.setItem("Key", Py::String("F11"));
+                    break;
+                case SoKeyboardEvent::F12:
+                    dict.setItem("Key", Py::String("F12"));
+                    break;
+                case SoKeyboardEvent::BACKSPACE:
+                    dict.setItem("Key", Py::String("BACKSPACE"));
+                    break;
+                case SoKeyboardEvent::TAB:
+                    dict.setItem("Key", Py::String("TAB"));
+                    break;
+                case SoKeyboardEvent::RETURN:
+                    dict.setItem("Key", Py::String("RETURN"));
+                    break;
+                case SoKeyboardEvent::PAUSE:
+                    dict.setItem("Key", Py::String("PAUSE"));
+                    break;
+                case SoKeyboardEvent::SCROLL_LOCK:
+                    dict.setItem("Key", Py::String("SCROLL_LOCK"));
+                    break;
+                case SoKeyboardEvent::ESCAPE:
+                    dict.setItem("Key", Py::String("ESCAPE"));
+                    break;
+                case SoKeyboardEvent::KEY_DELETE:
+                    dict.setItem("Key", Py::String("DELETE"));
+                    break;
+                case SoKeyboardEvent::PRINT:
+                    dict.setItem("Key", Py::String("PRINT"));
+                    break;
+                case SoKeyboardEvent::INSERT:
+                    dict.setItem("Key", Py::String("INSERT"));
+                    break;
+                case SoKeyboardEvent::NUM_LOCK:
+                    dict.setItem("Key", Py::String("NUM_LOCK"));
+                    break;
+                case SoKeyboardEvent::CAPS_LOCK:
+                    dict.setItem("Key", Py::String("CAPS_LOCK"));
+                    break;
+                case SoKeyboardEvent::SHIFT_LOCK:
+                    dict.setItem("Key", Py::String("SHIFT_LOCK"));
+                    break;
+                case SoKeyboardEvent::SPACE:
+                    dict.setItem("Key", Py::String("SPACE"));
+                    break;
+                case SoKeyboardEvent::APOSTROPHE:
+                    dict.setItem("Key", Py::String("APOSTROPHE"));
+                    break;
+                case SoKeyboardEvent::COMMA:
+                    dict.setItem("Key", Py::String("COMMA"));
+                    break;
+                case SoKeyboardEvent::MINUS:
+                    dict.setItem("Key", Py::String("MINUS"));
+                    break;
+                case SoKeyboardEvent::PERIOD:
+                    dict.setItem("Key", Py::String("PERIOD"));
+                    break;
+                case SoKeyboardEvent::SLASH:
+                    dict.setItem("Key", Py::String("SLASH"));
+                    break;
+                case SoKeyboardEvent::SEMICOLON:
+                    dict.setItem("Key", Py::String("SEMICOLON"));
+                    break;
+                case SoKeyboardEvent::EQUAL:
+                    dict.setItem("Key", Py::String("EQUAL"));
+                    break;
+                case SoKeyboardEvent::BRACKETLEFT:
+                    dict.setItem("Key", Py::String("BRACKETLEFT"));
+                    break;
+                case SoKeyboardEvent::BACKSLASH:
+                    dict.setItem("Key", Py::String("BACKSLASH"));
+                    break;
+                case SoKeyboardEvent::BRACKETRIGHT:
+                    dict.setItem("Key", Py::String("BRACKETRIGHT"));
+                    break;
+                case SoKeyboardEvent::GRAVE:
+                    dict.setItem("Key", Py::String("GRAVE"));
+                    break;
+                default:
+                    dict.setItem("Key", Py::Char(ke->getPrintableCharacter()));
+                    break;
+            }
+        }
+        if (e->isOfType(SoMouseButtonEvent::getClassTypeId())) {
+            const SoMouseButtonEvent* mbe = static_cast<const SoMouseButtonEvent*>(e);
+            std::string button;
+            switch (mbe->getButton()) {
+                case SoMouseButtonEvent::BUTTON1:
+                    button = "BUTTON1";
+                    break;
+                case SoMouseButtonEvent::BUTTON2:
+                    button = "BUTTON2";
+                    break;
+                case SoMouseButtonEvent::BUTTON3:
+                    button = "BUTTON3";
+                    break;
+                case SoMouseButtonEvent::BUTTON4:
+                    button = "BUTTON4";
+                    break;
+                case SoMouseButtonEvent::BUTTON5:
+                    button = "BUTTON5";
+                    break;
+                default:
+                    button = "ANY";
+                    break;
+            }
+
+            dict.setItem("Button", Py::String(button));
+        }
+        if (e->isOfType(SoMouseWheelEvent::getClassTypeId())){
+            const SoMouseWheelEvent* mwe = static_cast<const SoMouseWheelEvent*>(e);
+            dict.setItem("Delta", Py::Long(mwe->getDelta()));
+        }
+        if (e->isOfType(SoSpaceballButtonEvent::getClassTypeId())) {
+            const SoSpaceballButtonEvent* sbe = static_cast<const SoSpaceballButtonEvent*>(e);
+            std::string button;
+            switch (sbe->getButton()) {
+                case SoSpaceballButtonEvent::BUTTON1:
+                    button = "BUTTON1";
+                    break;
+                case SoSpaceballButtonEvent::BUTTON2:
+                    button = "BUTTON2";
+                    break;
+                case SoSpaceballButtonEvent::BUTTON3:
+                    button = "BUTTON3";
+                    break;
+                case SoSpaceballButtonEvent::BUTTON4:
+                    button = "BUTTON4";
+                    break;
+                case SoSpaceballButtonEvent::BUTTON5:
+                    button = "BUTTON5";
+                    break;
+                case SoSpaceballButtonEvent::BUTTON6:
+                    button = "BUTTON6";
+                    break;
+                case SoSpaceballButtonEvent::BUTTON7:
+                    button = "BUTTON7";
+                    break;
+                default:
+                    button = "ANY";
+                    break;
+            }
+
+            dict.setItem("Button", Py::String(button));
+        }
+        if (e->isOfType(SoMotion3Event::getClassTypeId())) {
+            const SoMotion3Event* me = static_cast<const SoMotion3Event*>(e);
+            const SbVec3f& m = me->getTranslation();
+            const SbRotation& r = me->getRotation();
+            Py::Tuple mov(3);
+            mov.setItem(0, Py::Float(m[0]));
+            mov.setItem(1, Py::Float(m[1]));
+            mov.setItem(2, Py::Float(m[2]));
+            dict.setItem("Translation", mov);
+            Py::Tuple rot(4);
+            rot.setItem(0, Py::Float(r.getValue()[0]));
+            rot.setItem(1, Py::Float(r.getValue()[1]));
+            rot.setItem(2, Py::Float(r.getValue()[2]));
+            rot.setItem(3, Py::Float(r.getValue()[3]));
+            dict.setItem("Rotation", rot);
+        }
+
+        // now run the method
+        Py::Callable method(reinterpret_cast<PyObject*>(ud));
+        Py::Tuple args(1);
+        args.setItem(0, dict);
+        method.apply(args);
+    }
+    catch (const Py::Exception& e) {
+        Py::Object o = Py::type(e);
+        if (o.isString()) {
+            Py::String s(o);
+            Base::Console().Warning("%s\n", s.as_std_string("utf-8").c_str());
+        }
+        else {
+            Py::String s(o.repr());
+            Base::Console().Warning("%s\n", s.as_std_string("utf-8").c_str());
+        }
+        // Prints message to console window if we are in interactive mode
+        PyErr_Print();
+    }
+}
+
+Py::Object View3DInventorPy::addEventCallback(const Py::Tuple& args)
+{
+    char* eventtype;
+    PyObject* method;
+    if (!PyArg_ParseTuple(args.ptr(), "sO", &eventtype, &method))
+        throw Py::Exception();
+    try {
+        if (PyCallable_Check(method) == 0) {
+            throw Py::TypeError("object is not callable");
+        }
+        SoType eventId = SoType::fromName(eventtype);
+        if (eventId.isBad() || !eventId.isDerivedFrom(SoEvent::getClassTypeId())) {
+            std::string s;
+            std::ostringstream s_out;
+            s_out << eventtype << " is not a valid event type";
+            throw Py::TypeError(s_out.str());
+        }
+
+        _view->getViewer()->addEventCallback(eventId, View3DInventorPy::eventCallback, method);
+        callbacks.push_back(method);
+        Py_INCREF(method);
+        return Py::Callable(method, false);
+    }
+    catch (const Py::Exception&) {
+        throw;
+    }
+}
+
+Py::Object View3DInventorPy::removeEventCallback(const Py::Tuple& args)
+{
+    char* eventtype;
+    PyObject* method;
+    if (!PyArg_ParseTuple(args.ptr(), "sO", &eventtype, &method))
+        throw Py::Exception();
+    try {
+        if (PyCallable_Check(method) == 0) {
+            throw Py::RuntimeError("object is not callable");
+        }
+        SoType eventId = SoType::fromName(eventtype);
+        if (eventId.isBad() || !eventId.isDerivedFrom(SoEvent::getClassTypeId())) {
+            std::string s;
+            std::ostringstream s_out;
+            s_out << eventtype << " is not a valid event type";
+            throw Py::TypeError(s_out.str());
+        }
+
+        _view->getViewer()->removeEventCallback(eventId, View3DInventorPy::eventCallback, method);
+        callbacks.remove(method);
+        Py_DECREF(method);
+        return Py::None();
+    }
+    catch (const Py::Exception&) {
+        throw;
+    }
+}
+
+Py::Object View3DInventorPy::setAnnotation(const Py::Tuple& args)
+{
+    char *psAnnoName,*psBuffer;
+    if (!PyArg_ParseTuple(args.ptr(), "ss", &psAnnoName, &psBuffer))
+        throw Py::Exception();
+    ViewProviderExtern* view = 0;
+    try {
+        view = new ViewProviderExtern();
+        view->setModeByString(psAnnoName, psBuffer);
+    }
+    catch (const Base::Exception& e) {
+        delete view;
+        throw Py::RuntimeError(e.what());
+    }
+
+    _view->getGuiDocument()->setAnnotationViewProvider(psAnnoName, view);
+    return Py::None();
+}
+
+Py::Object View3DInventorPy::removeAnnotation(const Py::Tuple& args)
+{
+    char *psAnnoName;
+    if (!PyArg_ParseTuple(args.ptr(), "s", &psAnnoName))
+        throw Py::Exception();
+    ViewProvider* view = 0;
+    view = _view->getGuiDocument()->getAnnotationViewProvider(psAnnoName);
+    if (view) {
+        _view->getGuiDocument()->removeAnnotationViewProvider(psAnnoName);
+        return Py::None();
+    }
+    else {
+        std::string s;
+        std::ostringstream s_out;
+        s_out << "No such annotation '" << psAnnoName << "'";
+        throw Py::KeyError(s_out.str());
+    }
+}
+
+Py::Object View3DInventorPy::getSceneGraph(const Py::Tuple& args)
+{
+    if (!PyArg_ParseTuple(args.ptr(), ""))
+        throw Py::Exception();
+
+    try {
+        SoNode* scene = _view->getViewer()->getSceneGraph();
+        PyObject* proxy = 0;
+        proxy = Base::Interpreter().createSWIGPointerObj("pivy.coin", "SoSeparator *", (void*)scene, 1);
+        scene->ref();
+        return Py::Object(proxy, true);
+    }
+    catch (const Base::Exception& e) {
+        throw Py::RuntimeError(e.what());
+    }
+}
+
+Py::Object View3DInventorPy::getAuxSceneGraph(const Py::Tuple& args)
+{
+    if (!PyArg_ParseTuple(args.ptr(), ""))
+        throw Py::Exception();
+
+    try {
+        SoNode* scene = _view->getViewer()->getAuxSceneGraph();
+        PyObject* proxy = 0;
+        proxy = Base::Interpreter().createSWIGPointerObj("pivy.coin", "SoGroup *", (void*)scene, 1);
+        scene->ref();
+        return Py::Object(proxy, true);
+    }
+    catch (const Base::Exception& e) {
+        throw Py::RuntimeError(e.what());
+    }
+}
+
+Py::Object View3DInventorPy::getViewer(const Py::Tuple& args)
+{
+    if (!PyArg_ParseTuple(args.ptr(), ""))
+        throw Py::Exception();
+
+    View3DInventorViewer* viewer = _view->getViewer();
+    return Py::Object(viewer->getPyObject(), true);
+}
+
+void View3DInventorPy::eventCallbackPivy(void * ud, SoEventCallback * n)
+{
+    Base::PyGILStateLocker lock;
+    const SoEvent* e = n->getEvent();
+    std::string type = e->getTypeId().getName().getString();
+    type += " *";
+
+    PyObject* proxy = 0;
+    try {
+        proxy = Base::Interpreter().createSWIGPointerObj("pivy.coin", type.c_str(), (void*)e, 0);
+        // now run the method
+        Py::Object event(proxy,true);
+        Py::Callable method(reinterpret_cast<PyObject*>(ud));
+        Py::Tuple args(1);
+        args.setItem(0, event);
+        method.apply(args);
+    }
+    catch (const Base::Exception&) {
+        return;
+    }
+    catch (const Py::Exception& e) {
+        Py::Object o = Py::type(e);
+        if (o.isString()) {
+            Py::String s(o);
+            Base::Console().Warning("%s\n", s.as_std_string("utf-8").c_str());
+        }
+        else {
+            Py::String s(o.repr());
+            Base::Console().Warning("%s\n", s.as_std_string("utf-8").c_str());
+        }
+        // Prints message to console window if we are in interactive mode
+        PyErr_Print();
+    }
+}
+
+void View3DInventorPy::eventCallbackPivyEx(void * ud, SoEventCallback * n)
+{
+    Base::PyGILStateLocker lock;
+    std::string type = "SoEventCallback *";
+
+    PyObject* proxy = 0;
+    try {
+        proxy = Base::Interpreter().createSWIGPointerObj("pivy.coin", type.c_str(), (void*)n, 0);
+        // now run the method
+        Py::Object event(proxy,true);
+        Py::Callable method(reinterpret_cast<PyObject*>(ud));
+        Py::Tuple args(1);
+        args.setItem(0, event);
+        method.apply(args);
+    }
+    catch (const Base::Exception&) {
+        return;
+    }
+    catch (const Py::Exception& e) {
+        Py::Object o = Py::type(e);
+        if (o.isString()) {
+            Py::String s(o);
+            Base::Console().Warning("%s\n", s.as_std_string("utf-8").c_str());
+        }
+        else {
+            Py::String s(o.repr());
+            Base::Console().Warning("%s\n", s.as_std_string("utf-8").c_str());
+        }
+        // Prints message to console window if we are in interactive mode
+        PyErr_Print();
+    }
+}
+
+Py::Object View3DInventorPy::addEventCallbackPivy(const Py::Tuple& args)
+{
+    PyObject* proxy;
+    PyObject* method;
+    int ex=1; // if 1, use eventCallbackPivyEx
+    if (!PyArg_ParseTuple(args.ptr(), "OO|i", &proxy, &method,&ex))
+        throw Py::Exception();
+
+    void* ptr = 0;
+    try {
+        Base::Interpreter().convertSWIGPointerObj("pivy.coin", "SoType *", proxy, &ptr, 0);
+    }
+    catch (const Base::Exception& e) {
+        throw Py::RuntimeError(e.what());
+    }
+
+    SoType* eventId = reinterpret_cast<SoType*>(ptr);
+    if (eventId->isBad() || !eventId->isDerivedFrom(SoEvent::getClassTypeId())) {
+        std::string s;
+        std::ostringstream s_out;
+        s_out << eventId->getName().getString() << "is not a valid event type";
+        throw Py::TypeError(s_out.str());
+    }
+
+    try {
+        if (PyCallable_Check(method) == 0) {
+            throw Py::TypeError("object is not callable");
+        }
+
+        SoEventCallbackCB* callback = (ex == 1 ?
+            View3DInventorPy::eventCallbackPivyEx :
+            View3DInventorPy::eventCallbackPivy);
+        _view->getViewer()->addEventCallback(*eventId, callback, method);
+        callbacks.push_back(method);
+        Py_INCREF(method);
+        return Py::Callable(method, false);
+    }
+    catch (const Py::Exception&) {
+        throw;
+    }
+}
+
+Py::Object View3DInventorPy::removeEventCallbackPivy(const Py::Tuple& args)
+{
+    PyObject* proxy;
+    PyObject* method;
+    int ex=1; // if 1, use eventCallbackPivyEx
+    if (!PyArg_ParseTuple(args.ptr(), "OO|i", &proxy, &method,&ex))
+        throw Py::Exception();
+
+    void* ptr = 0;
+    try {
+        Base::Interpreter().convertSWIGPointerObj("pivy.coin", "SoType *", proxy, &ptr, 0);
+    }
+    catch (const Base::Exception& e) {
+        throw Py::RuntimeError(e.what());
+    }
+
+    SoType* eventId = reinterpret_cast<SoType*>(ptr);
+    if (eventId->isBad() || !eventId->isDerivedFrom(SoEvent::getClassTypeId())) {
+        std::string s;
+        std::ostringstream s_out;
+        s_out << eventId->getName().getString() << "is not a valid event type";
+        throw Py::TypeError(s_out.str());
+    }
+
+    try {
+        if (PyCallable_Check(method) == 0) {
+            throw Py::TypeError("object is not callable");
+        }
+
+        SoEventCallbackCB* callback = (ex == 1 ?
+            View3DInventorPy::eventCallbackPivyEx :
+            View3DInventorPy::eventCallbackPivy);
+        _view->getViewer()->removeEventCallback(*eventId, callback, method);
+        callbacks.remove(method);
+        Py_DECREF(method);
+        return Py::Callable(method, false);
+    }
+    catch (const Py::Exception&) {
+        throw;
+    }
+}
+
+Py::Object View3DInventorPy::setAxisCross(const Py::Tuple& args)
+{
+    int ok;
+    if (!PyArg_ParseTuple(args.ptr(), "i", &ok))
+        throw Py::Exception();
+    _view->getViewer()->setAxisCross(ok!=0);
+    return Py::None();
+}
+
+Py::Object View3DInventorPy::hasAxisCross(const Py::Tuple& args)
+{
+    if (!PyArg_ParseTuple(args.ptr(), ""))
+        throw Py::Exception();
+    SbBool ok = _view->getViewer()->hasAxisCross();
+    return Py::Boolean(ok ? true : false);
+}
+
+void View3DInventorPy::draggerCallback(void * ud, SoDragger* n)
+{
+    Base::PyGILStateLocker lock;
+    PyObject* proxy = 0;
+    try {
+        proxy = Base::Interpreter().createSWIGPointerObj("pivy.coin", "SoDragger *", (void*)n, 0);
+        //call the method
+        Py::Object dragger(proxy,true);
+        Py::Callable method(reinterpret_cast<PyObject*>(ud));
+        Py::Tuple args(1);
+        args.setItem(0, dragger);
+        method.apply(args);
+    }
+    catch (const Base::Exception& e) {
+        throw Py::RuntimeError(e.what());
+    }
+    catch (const Py::Exception& e) {
+        Py::Object o = Py::type(e);
+        if (o.isString()) {
+            Py::String s(o);
+            Base::Console().Warning("%s\n", s.as_std_string("utf-8").c_str());
+        }
+        else {
+            Py::String s(o.repr());
+            Base::Console().Warning("%s\n", s.as_std_string("utf-8").c_str());
+        }
+        // Prints message to console window if we are in interactive mode
+        PyErr_Print();
+    }
+}
+
+Py::Object View3DInventorPy::addDraggerCallback(const Py::Tuple& args)
+{
+    PyObject* dragger;
+    char* type;
+    PyObject* method;
+    if (!PyArg_ParseTuple(args.ptr(), "OsO", &dragger,&type, &method))
+        throw Py::Exception();
+
+
+    //Check if dragger is a SoDragger object and cast
+    void* ptr = 0;
+    try {
+        Base::Interpreter().convertSWIGPointerObj("pivy.coin", "SoDragger *", dragger, &ptr, 0);
+    }
+    catch (const Base::Exception&) {
+        throw Py::TypeError("The first argument must be of type SoDragger");
+    }
+    SoDragger* drag = reinterpret_cast<SoDragger*>(ptr);
+
+    //Check if method is callable
+    if (PyCallable_Check(method) == 0) {
+        throw Py::TypeError("the method is not callable");
+    }
+
+    try {
+        if (strcmp(type,"addFinishCallback")==0) {
+            drag->addFinishCallback(draggerCallback,method);
+        }
+        else if (strcmp(type,"addStartCallback")==0) {
+            drag->addStartCallback(draggerCallback,method);
+        }
+        else if (strcmp(type,"addMotionCallback")==0) {
+            drag->addMotionCallback(draggerCallback,method);
+        }
+        else if (strcmp(type,"addValueChangedCallback")==0) {
+            drag->addValueChangedCallback(draggerCallback,method);
+        }
+        else {
+            std::string s;
+            std::ostringstream s_out;
+            s_out << type << " is not a valid dragger callback type";
+            throw Py::TypeError(s_out.str());
+        }
+
+        callbacks.push_back(method);
+        Py_INCREF(method);
+        return Py::Callable(method, false);
+    }
+    catch (const Py::Exception&) {
+        throw;
+    }
+}
+
+Py::Object View3DInventorPy::removeDraggerCallback(const Py::Tuple& args)
+{
+    PyObject* dragger;
+    char* type;
+    PyObject* method;
+    if (!PyArg_ParseTuple(args.ptr(), "OsO", &dragger, &type, &method))
+        throw Py::Exception();
+
+    //Check if dragger is a SoDragger object and cast
+    void* ptr = 0;
+    try {
+        Base::Interpreter().convertSWIGPointerObj("pivy.coin", "SoDragger *", dragger, &ptr, 0);
+    }
+    catch (const Base::Exception&) {
+        throw Py::TypeError("The first argument must be of type SoDragger");
+    }
+
+    SoDragger* drag = reinterpret_cast<SoDragger*>(ptr);
+    try {
+        if (strcmp(type, "addFinishCallback") == 0) {
+            drag->removeFinishCallback(draggerCallback, method);
+        }
+        else if (strcmp(type, "addStartCallback") == 0) {
+            drag->removeStartCallback(draggerCallback, method);
+        }
+        else if (strcmp(type, "addMotionCallback") == 0) {
+            drag->removeMotionCallback(draggerCallback, method);
+        }
+        else if (strcmp(type, "addValueChangedCallback") == 0) {
+            drag->removeValueChangedCallback(draggerCallback, method);
+        }
+        else {
+            std::string s;
+            std::ostringstream s_out;
+            s_out << type << " is not a valid dragger callback type";
+            throw Py::TypeError(s_out.str());
+        }
+
+        callbacks.remove(method);
+        Py_DECREF(method);
+        return Py::Callable(method, false);
+    }
+    catch (const Py::Exception&) {
+        throw;
+    }
+}
+
+Py::Object View3DInventorPy::setActiveObject(const Py::Tuple& args)
+{
+    PyObject* docObject = Py_None;
+    char* name;
+    char *subname = 0;
+    if (!PyArg_ParseTuple(args.ptr(), "s|Os", &name, &docObject, &subname))
+        throw Py::Exception();
+
+    if (docObject == Py_None) {
+        _view->setActiveObject(0, name);
+    }
+    else {
+        if (!PyObject_TypeCheck(docObject, &App::DocumentObjectPy::Type))
+            throw Py::TypeError("Expect the second argument to be a document object or None");
+        App::DocumentObject* obj = static_cast<App::DocumentObjectPy*>(docObject)->getDocumentObjectPtr();
+        _view->setActiveObject(obj, name, subname);
+    }
+
+    return Py::None();
+}
+
+Py::Object View3DInventorPy::getActiveObject(const Py::Tuple& args)
+{
+    char* name;
+    PyObject *resolve = Py_True;
+    if (!PyArg_ParseTuple(args.ptr(), "s|O", &name,&resolve))
+                throw Py::Exception();
+
+    App::DocumentObject *parent = 0;
+    std::string subname;
+    App::DocumentObject* obj = _view->getActiveObject<App::DocumentObject*>(name,&parent,&subname);
+    if (!obj)
+        return Py::None();
+
+    if (PyObject_IsTrue(resolve))
+        return Py::asObject(obj->getPyObject());
+
+    return Py::TupleN(
+            Py::asObject(obj->getPyObject()),
+            Py::asObject(parent->getPyObject()),
+            Py::String(subname.c_str()));
+}
+
+Py::Object View3DInventorPy::getViewProvidersOfType(const Py::Tuple& args)
+{
+    char* name;
+    if (!PyArg_ParseTuple(args.ptr(), "s", &name))
+        throw Py::Exception();
+
+    std::vector<ViewProvider*> vps = _view->getViewer()->getViewProvidersOfType(Base::Type::fromName(name));
+    Py::List list;
+    for (std::vector<ViewProvider*>::iterator it = vps.begin(); it != vps.end(); ++it) {
+        list.append(Py::asObject((*it)->getPyObject()));
+    }
+
+    return list;
+}
+
+Py::Object View3DInventorPy::redraw(const Py::Tuple& args)
+{
+    if (!PyArg_ParseTuple(args.ptr(), ""))
+        throw Py::Exception();
+    _view->getViewer()->redraw();
+    return Py::None();
+}
+
+Py::Object View3DInventorPy::setName(const Py::Tuple& args)
+{
+    char* buffer;
+    if (!PyArg_ParseTuple(args.ptr(), "s", &buffer))
+        throw Py::Exception();
+
+    try {
+        _view->setWindowTitle(QString::fromUtf8(buffer));
+        return Py::None();
+    }
+    catch (const Base::Exception& e) {
+        throw Py::RuntimeError(e.what());
+    }
+    catch (const std::exception& e) {
+        throw Py::RuntimeError(e.what());
+    }
+    catch(...) {
+        throw Py::RuntimeError("Unknown C++ exception");
+    }
+}
+
+Py::Object View3DInventorPy::getName(const Py::Tuple& args)
+{
+    if (!PyArg_ParseTuple(args.ptr(), ""))
+        throw Py::Exception();
+
+    try {
+        App::PropertyString tmp;
+        tmp.setValue(_view->windowTitle().toUtf8().constData());
+        return Py::asObject(tmp.getPyObject());
+    }
+    catch (const Base::Exception& e) {
+        e.setPyException();
+        throw Py::Exception();
+    }
+}
+
+Py::Object View3DInventorPy::toggleClippingPlane(const Py::Tuple& args, const Py::Dict& kwds)
+{
+    static char* keywords[] = {"toggle", "beforeEditing", "noManip", "pla", NULL};
+    int toggle = -1;
+    PyObject *beforeEditing = Py_False;
+    PyObject *noManip = Py_True;
+    PyObject *pyPla = Py_None;
+    if (!PyArg_ParseTupleAndKeywords(args.ptr(), kwds.ptr(), "|iOOO!", keywords,
+                    &toggle, &beforeEditing, &noManip, &Base::PlacementPy::Type,&pyPla))
+        throw Py::Exception();
+
+    Base::Placement pla;
+    if(pyPla!=Py_None)
+        pla = *static_cast<Base::PlacementPy*>(pyPla)->getPlacementPtr();
+    _view->getViewer()->toggleClippingPlane(toggle,PyObject_IsTrue(beforeEditing),
+            PyObject_IsTrue(noManip),pla);
+    return Py::None();
+}
+
+Py::Object View3DInventorPy::hasClippingPlane(const Py::Tuple& args)
+{
+    if (!PyArg_ParseTuple(args.ptr(), ""))
+        throw Py::Exception();
+    return Py::Boolean(_view->getViewer()->hasClippingPlane());
+}
+
+Py::Object View3DInventorPy::addObjectOnTop(const Py::Tuple &args) {
+    PyObject *pyObj;
+    const char *subname = 0;
+    if (!PyArg_ParseTuple(args.ptr(), "O!|s",&App::DocumentObjectPy::Type,&pyObj,&subname))
+        throw Py::Exception();
+    App::DocumentObject *obj = static_cast<App::DocumentObjectPy*>(pyObj)->getDocumentObjectPtr();
+    std::string sub;
+    if(!subname) {
+        SelectionSingleton::checkTopParent(obj,sub);
+        subname = sub.c_str();
+    }
+    if(obj && obj->getDocument() && obj->getNameInDocument()) {
+        _view->getViewer()->checkGroupOnTop(SelectionChanges(SelectionChanges::AddSelection,
+                    obj->getDocument()->getName(),obj->getNameInDocument(),subname),true);
+        return Py::TupleN(Py::asObject(obj->getPyObject()),Py::String(subname));
+    }
+    return Py::None();
+}
+
+Py::Object View3DInventorPy::removeObjectOnTop(const Py::Tuple &args) {
+    PyObject *pyObj = Py_None;
+    const char *subname = 0;
+    if (!PyArg_ParseTuple(args.ptr(), "|Os",&pyObj,&subname))
+        throw Py::Exception();
+    App::DocumentObject *obj = 0;
+    if(pyObj!=Py_None) {
+        if(!PyObject_TypeCheck(pyObj,&App::DocumentObjectPy::Type))
+            throw Py::TypeError("Expect document object");
+        obj = static_cast<App::DocumentObjectPy*>(pyObj)->getDocumentObjectPtr();
+    }
+    if(!obj) {
+        _view->getViewer()->clearGroupOnTop(true);
+        return Py::None();
+    }
+
+    std::string sub;
+    if(obj && !subname) {
+        SelectionSingleton::checkTopParent(obj,sub);
+        subname = sub.c_str();
+    }
+    if(obj && obj->getDocument() && obj->getNameInDocument()) {
+        _view->getViewer()->checkGroupOnTop(SelectionChanges(SelectionChanges::RmvSelection,
+                    obj->getDocument()->getName(),obj->getNameInDocument(),subname),true);
+        return Py::TupleN(Py::asObject(obj->getPyObject()),Py::String(subname));
+    }
+    return Py::None();
+}
+
+Py::Object View3DInventorPy::isObjectOnTop(const Py::Tuple &args) {
+    PyObject *pyObj;
+    const char *subname = 0;
+    if (!PyArg_ParseTuple(args.ptr(), "O!|s",&App::DocumentObjectPy::Type,&pyObj,&subname))
+        throw Py::Exception();
+    App::DocumentObject *obj = static_cast<App::DocumentObjectPy*>(pyObj)->getDocumentObjectPtr();
+    std::string sub;
+    if(!subname) {
+        SelectionSingleton::checkTopParent(obj,sub);
+        subname = sub.c_str();
+    }
+    if(obj && obj->getDocument() && obj->getNameInDocument()) {
+        if(_view->getViewer()->isInGroupOnTop(obj->getNameInDocument(),subname))
+            return Py::TupleN(Py::asObject(obj->getPyObject()),Py::String(subname));
+    }
+    return Py::None();
+}
+
+Py::Object View3DInventorPy::bindCamera(const Py::Tuple &args) {
+    PyObject *pyObj;
+    PyObject *sync = Py_False;
+    if (!PyArg_ParseTuple(args.ptr(), "O|O",&pyObj,&sync))
+        throw Py::Exception();
+    if(pyObj == Py_None) {
+        _view->bindCamera(nullptr);
+        return Py::None();
+    }
+    void* ptr = 0;
+    try {
+        Base::Interpreter().convertSWIGPointerObj("pivy.coin","_p_SoCamera", pyObj, &ptr, 0);
+    }
+    catch (const Base::Exception& e) {
+        throw Py::RuntimeError(e.what());
+    }
+    _view->bindCamera(reinterpret_cast<SoCamera*>(ptr), PyObject_IsTrue(sync));
+    return Py::None();
+}
+
+Py::Object View3DInventorPy::bindView(const Py::Tuple &args) {
+    PyObject *pyObj;
+    PyObject *sync = Py_False;
+    if (!PyArg_ParseTuple(args.ptr(), "O|O",&pyObj,&sync))
+        throw Py::Exception();
+    if(pyObj == Py_None) {
+        _view->bindView(QString());
+        return Py::None();
+    }
+    QString title;
+    if(PyObject_TypeCheck(pyObj, type_object()))
+        title = static_cast<View3DInventorPy*>(pyObj)->_view->windowTitle();
+    else {
+        const char *s;
+        if (!PyArg_ParseTuple(args.ptr(), "s|O",&s,&sync))
+            throw Py::Exception();
+        title = QString::fromUtf8(s);
+    }
+    _view->bindView(title, PyObject_IsTrue(sync));
+    return Py::None();
+}
+
+Py::Object View3DInventorPy::unbindView(const Py::Tuple &args) {
+    PyObject *pyObj = Py_None;
+    if (!PyArg_ParseTuple(args.ptr(), "|O",&pyObj))
+        throw Py::Exception();
+    if(pyObj == Py_None) {
+        _view->unbindView();
+        return Py::None();
+    }
+    QString title;
+    if(PyObject_TypeCheck(pyObj, type_object()))
+        title = static_cast<View3DInventorPy*>(pyObj)->_view->windowTitle();
+    else {
+        const char *s;
+        if (!PyArg_ParseTuple(args.ptr(), "s",&s))
+            throw Py::Exception();
+        title = QString::fromUtf8(s);
+    }
+    _view->unbindView(title);
+    return Py::None();
+}
+
+Py::Object View3DInventorPy::boundView(const Py::Tuple &args) {
+    if (!PyArg_ParseTuple(args.ptr(), ""))
+        throw Py::Exception();
+
+    auto view = _view->boundView();
+    if(!view)
+        return Py::None();
+    return Py::asObject(view->getPyObject());
+}
+
+Py::Object View3DInventorPy::boundViews(const Py::Tuple &args) {
+    PyObject *recursive = Py_False;
+    if (!PyArg_ParseTuple(args.ptr(), "|O", &recursive))
+        throw Py::Exception();
+
+    Py::List list;
+    for(auto view : _view->boundViews(PyObject_IsTrue(recursive)))
+        list.append(Py::asObject(view->getPyObject()));
+    return list;
+}
+
+Py::Object View3DInventorPy::graphicsView(const Py::Tuple& args)
+{
+    if (!PyArg_ParseTuple(args.ptr(), ""))
+        throw Py::Exception();
+
+    PythonWrapper wrap;
+    wrap.loadWidgetsModule();
+    return wrap.fromQWidget(_view->getViewer(), "QGraphicsView");
+}