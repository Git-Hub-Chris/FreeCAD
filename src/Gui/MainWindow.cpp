--- conflicted
+++ resolved
@@ -376,37 +376,15 @@
     }
 #endif
 
-    auto hGrp = WindowParameter::getDefaultParameter()->GetGroup("General");
-    int treemode = hGrp->GetInt("TreeViewMode",0);
-    if(treemode!=hGrp->GetInt("TreeViewMode",1)) {
-        if(App::GetApplication().GetUserParameter().GetGroup("BaseApp")
-                        ->GetGroup("MainWindow")->GetGroup("DockWindows")->GetBool("Std_TreeView",true))
-            treemode = 1;
-    }
-
-    // Tree view
-<<<<<<< HEAD
-    if (treemode>0 && hiddenDockWindows.find("Std_TreeView") == std::string::npos) {
-        TreeDockWidget* tree = new TreeDockWidget(0, this);
-        tree->setObjectName
-            (QString::fromLatin1(QT_TRANSLATE_NOOP("QDockWidget","Tree view")));
-        tree->setMinimumWidth(210);
-        pDockMgr->registerDockWindow("Std_TreeView", tree);
-    }
-
-    // Property view
-    if (treemode>0 && hiddenDockWindows.find("Std_PropertyView") == std::string::npos) {
-        PropertyDockView* pcPropView = new PropertyDockView(0, this);
-        pcPropView->setObjectName
-            (QString::fromLatin1(QT_TRANSLATE_NOOP("QDockWidget","Property view")));
-        pcPropView->setMinimumWidth(210);
-        pDockMgr->registerDockWindow("Std_PropertyView", pcPropView);
-=======
     if (hiddenDockWindows.find("Std_TreeView") == std::string::npos) {
         //work through parameter.
         ParameterGrp::handle group = App::GetApplication().GetUserParameter().
-              GetGroup("BaseApp")->GetGroup("Preferences")->GetGroup("DockWindows")->GetGroup("TreeView");
+                GetGroup("BaseApp")->GetGroup("Preferences")->GetGroup("DockWindows")->GetGroup("TreeView");
         bool enabled = group->GetBool("Enabled", true);
+        if(enabled != group->GetBool("Enabled", false)) {
+            enabled = App::GetApplication().GetUserParameter().GetGroup("BaseApp")
+                            ->GetGroup("MainWindow")->GetGroup("DockWindows")->GetBool("Std_TreeView",true);
+        }
         group->SetBool("Enabled", enabled); //ensure entry exists.
         if (enabled) {
             TreeDockWidget* tree = new TreeDockWidget(0, this);
@@ -421,8 +399,12 @@
     if (hiddenDockWindows.find("Std_PropertyView") == std::string::npos) {
         //work through parameter.
         ParameterGrp::handle group = App::GetApplication().GetUserParameter().
-              GetGroup("BaseApp")->GetGroup("Preferences")->GetGroup("DockWindows")->GetGroup("PropertyView");
+                GetGroup("BaseApp")->GetGroup("Preferences")->GetGroup("DockWindows")->GetGroup("PropertyView");
         bool enabled = group->GetBool("Enabled", true);
+        if(enabled != group->GetBool("Enabled", false)) {
+            enabled = App::GetApplication().GetUserParameter().GetGroup("BaseApp")
+                            ->GetGroup("MainWindow")->GetGroup("DockWindows")->GetBool("Std_PropertyView",true);
+        }
         group->SetBool("Enabled", enabled); //ensure entry exists.
         if (enabled) {
             PropertyDockView* pcPropView = new PropertyDockView(0, this);
@@ -431,7 +413,6 @@
             pcPropView->setMinimumWidth(210);
             pDockMgr->registerDockWindow("Std_PropertyView", pcPropView);
         }
->>>>>>> 73df4e6f
     }
 
     // Selection view
@@ -444,7 +425,7 @@
     }
 
     // Combo view
-    if (treemode!=1 && hiddenDockWindows.find("Std_CombiView") == std::string::npos) {
+    if (hiddenDockWindows.find("Std_CombiView") == std::string::npos) {
         CombiView* pcCombiView = new CombiView(0, this);
         pcCombiView->setObjectName(QString::fromLatin1(QT_TRANSLATE_NOOP("QDockWidget","Combo View")));
         pcCombiView->setMinimumWidth(150);
