--- conflicted
+++ resolved
@@ -1,4293 +1,4287 @@
-/***************************************************************************
- *   Copyright (c) 2002 Jürgen Riegel <juergen.riegel@web.de>              *
- *                                                                         *
- *   This file is part of the FreeCAD CAx development system.              *
- *                                                                         *
- *   This library is free software; you can redistribute it and/or         *
- *   modify it under the terms of the GNU Library General Public           *
- *   License as published by the Free Software Foundation; either          *
- *   version 2 of the License, or (at your option) any later version.      *
- *                                                                         *
- *   This library  is distributed in the hope that it will be useful,      *
- *   but WITHOUT ANY WARRANTY; without even the implied warranty of        *
- *   MERCHANTABILITY or FITNESS FOR A PARTICULAR PURPOSE.  See the         *
- *   GNU Library General Public License for more details.                  *
- *                                                                         *
- *   You should have received a copy of the GNU Library General Public     *
- *   License along with this library; see the file COPYING.LIB. If not,    *
- *   write to the Free Software Foundation, Inc., 59 Temple Place,         *
- *   Suite 330, Boston, MA  02111-1307, USA                                *
- *                                                                         *
- ***************************************************************************/
-
-
-#include "PreCompiled.h"
-
-#ifndef _PreComp_
-# include <sstream>
-# include <Inventor/actions/SoGetBoundingBoxAction.h>
-# include <Inventor/events/SoMouseButtonEvent.h>
-# include <Inventor/nodes/SoOrthographicCamera.h>
-# include <Inventor/nodes/SoPerspectiveCamera.h>
-# include <QApplication>
-# include <QDialog>
-# include <QFile>
-# include <QFileInfo>
-# include <QFont>
-# include <QFontMetrics>
-# include <QMessageBox>
-# include <QPainter>
-# include <QPointer>
-# include <QTextStream>
-# include <boost_bind_bind.hpp>
-#endif
-
-#include "Command.h"
-#include "Action.h"
-#include "Application.h"
-#include "BitmapFactory.h"
-#include "Control.h"
-#include "Clipping.h"
-#include "FileDialog.h"
-#include "MainWindow.h"
-#include "Tree.h"
-#include "View.h"
-#include "Document.h"
-#include "Macro.h"
-#include "DlgDisplayPropertiesImp.h"
-#include "DlgSettingsImageImp.h"
-#include "Selection.h"
-#include "SoFCOffscreenRenderer.h"
-#include "SoFCBoundingBox.h"
-#include "SoFCUnifiedSelection.h"
-#include "SoAxisCrossKit.h"
-#include "View3DInventor.h"
-#include "View3DInventorViewer.h"
-#include "ViewParams.h"
-#include "WaitCursor.h"
-#include "ViewProviderMeasureDistance.h"
-#include "ViewProviderGeometryObject.h"
-#include "SceneInspector.h"
-#include "DemoMode.h"
-#include "TextureMapping.h"
-#include "Tools.h"
-#include "Utilities.h"
-#include "NavigationStyle.h"
-#include "OverlayWidgets.h"
-#include "SelectionView.h"
-#include "MouseSelection.h"
-
-#include <Base/Console.h>
-#include <Base/Tools2D.h>
-#include <Base/Exception.h>
-#include <Base/FileInfo.h>
-#include <Base/Reader.h>
-#include <Base/Parameter.h>
-#include <App/Application.h>
-#include <App/Document.h>
-#include <App/GeoFeature.h>
-#include <App/DocumentObjectGroup.h>
-#include <App/MeasureDistance.h>
-#include <App/DocumentObject.h>
-#include <App/ComplexGeoDataPy.h>
-#include <App/GeoFeatureGroupExtension.h>
-#include <App/DocumentObserver.h>
-
-#include <QDomDocument>
-#include <QDomElement>
-
-using namespace Gui;
-using Gui::Dialog::DlgSettingsImageImp;
-namespace bp = boost::placeholders;
-
-//++++++++++++++++++++++++++++++++++++++++++++++++++++++++++++++++++++++++++++++++++++++++++++++++++++++++++++++
-
-DEF_STD_CMD_AC(StdOrthographicCamera)
-
-StdOrthographicCamera::StdOrthographicCamera()
-  : Command("Std_OrthographicCamera")
-{
-    sGroup        = QT_TR_NOOP("Standard-View");
-    sMenuText     = QT_TR_NOOP("Orthographic view");
-    sToolTipText  = QT_TR_NOOP("Switches to orthographic view mode");
-    sWhatsThis    = "Std_OrthographicCamera";
-    sStatusTip    = QT_TR_NOOP("Switches to orthographic view mode");
-    sPixmap       = "view-isometric";
-    sAccel        = "V, O";
-    eType         = Alter3DView;
-}
-
-void StdOrthographicCamera::activated(int iMsg)
-{
-    if (iMsg == 1) {
-        View3DInventor* view = qobject_cast<View3DInventor*>(getMainWindow()->activeWindow());
-        SoCamera* cam = view->getViewer()->getSoRenderManager()->getCamera();
-        if (!cam || cam->getTypeId() != SoOrthographicCamera::getClassTypeId())
-
-            doCommand(Command::Gui,"Gui.activeDocument().activeView().setCameraType(\"Orthographic\")");
-    }
-}
-
-bool StdOrthographicCamera::isActive(void)
-{
-    View3DInventor* view = qobject_cast<View3DInventor*>(getMainWindow()->activeWindow());
-    if (view) {
-        // update the action group if needed
-        bool check = _pcAction->isChecked();
-        SoCamera* cam = view->getViewer()->getSoRenderManager()->getCamera();
-        bool mode = cam ? cam->getTypeId() == SoOrthographicCamera::getClassTypeId() : false;
-
-        if (mode != check)
-            _pcAction->setChecked(mode);
-        return true;
-    }
-
-    return false;
-}
-
-Action * StdOrthographicCamera::createAction(void)
-{
-    Action *pcAction = Command::createAction();
-    pcAction->setCheckable(true);
-    return pcAction;
-}
-
-DEF_STD_CMD_AC(StdPerspectiveCamera)
-
-StdPerspectiveCamera::StdPerspectiveCamera()
-  : Command("Std_PerspectiveCamera")
-{
-    sGroup        = QT_TR_NOOP("Standard-View");
-    sMenuText     = QT_TR_NOOP("Perspective view");
-    sToolTipText  = QT_TR_NOOP("Switches to perspective view mode");
-    sWhatsThis    = "Std_PerspectiveCamera";
-    sStatusTip    = QT_TR_NOOP("Switches to perspective view mode");
-    sPixmap       = "view-perspective";
-    sAccel        = "V, P";
-    eType         = Alter3DView;
-}
-
-void StdPerspectiveCamera::activated(int iMsg)
-{
-    if (iMsg == 1) {
-        View3DInventor* view = qobject_cast<View3DInventor*>(getMainWindow()->activeWindow());
-        SoCamera* cam = view->getViewer()->getSoRenderManager()->getCamera();
-        if (!cam || cam->getTypeId() != SoPerspectiveCamera::getClassTypeId())
-
-            doCommand(Command::Gui,"Gui.activeDocument().activeView().setCameraType(\"Perspective\")");
-    }
-}
-
-bool StdPerspectiveCamera::isActive(void)
-{
-    View3DInventor* view = qobject_cast<View3DInventor*>(getMainWindow()->activeWindow());
-    if (view) {
-        // update the action group if needed
-        bool check = _pcAction->isChecked();
-        SoCamera* cam = view->getViewer()->getSoRenderManager()->getCamera();
-        bool mode = cam ? cam->getTypeId() == SoPerspectiveCamera::getClassTypeId() : false;
-
-        if (mode != check)
-            _pcAction->setChecked(mode);
-
-        return true;
-    }
-
-    return false;
-}
-
-Action * StdPerspectiveCamera::createAction(void)
-{
-    Action *pcAction = Command::createAction();
-    pcAction->setCheckable(true);
-    return pcAction;
-}
-
-//===========================================================================
-// Std_FreezeViews
-//===========================================================================
-class StdCmdFreezeViews : public Gui::Command
-{
-public:
-    StdCmdFreezeViews();
-    virtual ~StdCmdFreezeViews(){}
-    const char* className() const
-    { return "StdCmdFreezeViews"; }
-
-protected:
-    virtual void activated(int iMsg);
-    virtual bool isActive(void);
-    virtual Action * createAction(void);
-    virtual void languageChange();
-
-private:
-    void onSaveViews();
-    void onRestoreViews();
-
-private:
-    const int maxViews;
-    int savedViews;
-    int offset;
-    QAction* saveView;
-    QAction* freezeView;
-    QAction* clearView;
-    QAction* separator;
-};
-
-StdCmdFreezeViews::StdCmdFreezeViews()
-  : Command("Std_FreezeViews")
-  , maxViews(50)
-  , savedViews(0)
-  , offset(0)
-  , saveView(0)
-  , freezeView(0)
-  , clearView(0)
-  , separator(0)
-{
-    sGroup        = QT_TR_NOOP("Standard-View");
-    sMenuText     = QT_TR_NOOP("Freeze display");
-    sToolTipText  = QT_TR_NOOP("Freezes the current view position");
-    sWhatsThis    = "Std_FreezeViews";
-    sStatusTip    = QT_TR_NOOP("Freezes the current view position");
-    sAccel        = "Shift+F";
-    eType         = Alter3DView;
-}
-
-Action * StdCmdFreezeViews::createAction(void)
-{
-    ActionGroup* pcAction = new ActionGroup(this, getMainWindow());
-    pcAction->setDropDownMenu(true);
-    applyCommandData(this->className(), pcAction);
-
-    // add the action items
-    saveView = pcAction->addAction(QObject::tr("Save views..."));
-    saveView->setWhatsThis(QString::fromLatin1(sWhatsThis));
-    QAction* loadView = pcAction->addAction(QObject::tr("Load views..."));
-    loadView->setWhatsThis(QString::fromLatin1(sWhatsThis));
-    pcAction->addAction(QString::fromLatin1(""))->setSeparator(true);
-    freezeView = pcAction->addAction(QObject::tr("Freeze view"));
-    freezeView->setShortcut(QString::fromLatin1(sAccel));
-    freezeView->setWhatsThis(QString::fromLatin1(sWhatsThis));
-    clearView = pcAction->addAction(QObject::tr("Clear views"));
-    clearView->setWhatsThis(QString::fromLatin1(sWhatsThis));
-    separator = pcAction->addAction(QString::fromLatin1(""));
-    separator->setSeparator(true);
-    offset = pcAction->actions().count();
-
-    // allow up to 50 views
-    for (int i=0; i<maxViews; i++)
-        pcAction->addAction(QString::fromLatin1(""))->setVisible(false);
-
-    return pcAction;
-}
-
-void StdCmdFreezeViews::activated(int iMsg)
-{
-    ActionGroup* pcAction = qobject_cast<ActionGroup*>(_pcAction);
-
-    if (iMsg == 0) {
-        onSaveViews();
-    }
-    else if (iMsg == 1) {
-        onRestoreViews();
-    }
-    else if (iMsg == 3) {
-        // Create a new view
-        const char* ppReturn=0;
-        getGuiApplication()->sendMsgToActiveView("GetCamera",&ppReturn);
-
-        QList<QAction*> acts = pcAction->actions();
-        int index = 0;
-        for (QList<QAction*>::ConstIterator it = acts.begin()+offset; it != acts.end(); ++it, index++) {
-            if (!(*it)->isVisible()) {
-                savedViews++;
-                QString viewnr = QString(QObject::tr("Restore view &%1")).arg(index+1);
-                (*it)->setText(viewnr);
-                (*it)->setToolTip(QString::fromLatin1(ppReturn));
-                (*it)->setVisible(true);
-                if (index < 9) {
-                    int accel = Qt::CTRL+Qt::Key_1;
-                    (*it)->setShortcut(accel+index);
-                }
-                break;
-            }
-        }
-    }
-    else if (iMsg == 4) {
-        savedViews = 0;
-        QList<QAction*> acts = pcAction->actions();
-        for (QList<QAction*>::ConstIterator it = acts.begin()+offset; it != acts.end(); ++it)
-            (*it)->setVisible(false);
-    }
-    else if (iMsg >= offset) {
-        // Activate a view
-        QList<QAction*> acts = pcAction->actions();
-        QString data = acts[iMsg]->toolTip();
-        QString send = QString::fromLatin1("SetCamera %1").arg(data);
-        getGuiApplication()->sendMsgToActiveView(send.toLatin1());
-    }
-}
-
-void StdCmdFreezeViews::onSaveViews()
-{
-    // Save the views to an XML file
-    QString fn = FileDialog::getSaveFileName(getMainWindow(), QObject::tr("Save frozen views"),
-                                             QString(), QString::fromLatin1("%1 (*.cam)").arg(QObject::tr("Frozen views")));
-    if (fn.isEmpty())
-        return;
-    QFile file(fn);
-    if (file.open(QFile::WriteOnly))
-    {
-        QTextStream str(&file);
-        ActionGroup* pcAction = qobject_cast<ActionGroup*>(_pcAction);
-        QList<QAction*> acts = pcAction->actions();
-        str << "<?xml version='1.0' encoding='utf-8'?>" << endl
-            << "<FrozenViews SchemaVersion=\"1\">" << endl;
-        str << "  <Views Count=\"" << savedViews <<"\">" << endl;
-
-        for (QList<QAction*>::ConstIterator it = acts.begin()+offset; it != acts.end(); ++it) {
-            if ( !(*it)->isVisible() )
-                break;
-            QString data = (*it)->toolTip();
-
-            // remove the first line because it's a comment like '#Inventor V2.1 ascii'
-            QString viewPos;
-            if (!data.isEmpty()) {
-                QStringList lines = data.split(QString::fromLatin1("\n"));
-                if (lines.size() > 1) {
-                    lines.pop_front();
-                }
-                viewPos = lines.join(QString::fromLatin1(" "));
-            }
-
-            str << "    <Camera settings=\"" << viewPos.toLatin1().constData() << "\"/>" << endl;
-        }
-
-        str << "  </Views>" << endl;
-        str << "</FrozenViews>" << endl;
-    }
-}
-
-void StdCmdFreezeViews::onRestoreViews()
-{
-    // Should we clear the already saved views
-    if (savedViews > 0) {
-        int ret = QMessageBox::question(getMainWindow(), QObject::tr("Restore views"),
-            QObject::tr("Importing the restored views would clear the already stored views.\n"
-                        "Do you want to continue?"), QMessageBox::Yes|QMessageBox::Default,
-                                                     QMessageBox::No|QMessageBox::Escape);
-        if (ret!=QMessageBox::Yes)
-            return;
-    }
-
-    // Restore the views from an XML file
-    QString fn = FileDialog::getOpenFileName(getMainWindow(), QObject::tr("Restore frozen views"),
-                                             QString(), QString::fromLatin1("%1 (*.cam)").arg(QObject::tr("Frozen views")));
-    if (fn.isEmpty())
-        return;
-    QFile file(fn);
-    if (!file.open(QFile::ReadOnly)) {
-        QMessageBox::critical(getMainWindow(), QObject::tr("Restore views"),
-            QObject::tr("Cannot open file '%1'.").arg(fn));
-        return;
-    }
-
-    QDomDocument xmlDocument;
-    QString errorStr;
-    int errorLine;
-    int errorColumn;
-
-    // evaluate the XML content
-    if (!xmlDocument.setContent(&file, true, &errorStr, &errorLine, &errorColumn)) {
-        std::cerr << "Parse error in XML content at line " << errorLine
-                  << ", column " << errorColumn << ": "
-                  << (const char*)errorStr.toLatin1() << std::endl;
-        return;
-    }
-
-    // get the root element
-    QDomElement root = xmlDocument.documentElement();
-    if (root.tagName() != QLatin1String("FrozenViews")) {
-        std::cerr << "Unexpected XML structure" << std::endl;
-        return;
-    }
-
-    bool ok;
-    int scheme = root.attribute(QString::fromLatin1("SchemaVersion")).toInt(&ok);
-    if (!ok) return;
-    // SchemeVersion "1"
-    if (scheme == 1) {
-        // read the views, ignore the attribute 'Count'
-        QDomElement child = root.firstChildElement(QString::fromLatin1("Views"));
-        QDomElement views = child.firstChildElement(QString::fromLatin1("Camera"));
-        QStringList cameras;
-        while (!views.isNull()) {
-            QString setting = views.attribute(QString::fromLatin1("settings"));
-            cameras << setting;
-            views = views.nextSiblingElement(QString::fromLatin1("Camera"));
-        }
-
-        // use this rather than the attribute 'Count' because it could be
-        // changed from outside
-        int ct = cameras.count();
-        ActionGroup* pcAction = qobject_cast<ActionGroup*>(_pcAction);
-        QList<QAction*> acts = pcAction->actions();
-
-        int numRestoredViews = std::min<int>(ct, acts.size()-offset);
-        savedViews = numRestoredViews;
-
-        if (numRestoredViews > 0)
-            separator->setVisible(true);
-        for(int i=0; i<numRestoredViews; i++) {
-            QString setting = cameras[i];
-            QString viewnr = QString(QObject::tr("Restore view &%1")).arg(i+1);
-            acts[i+offset]->setText(viewnr);
-            acts[i+offset]->setToolTip(setting);
-            acts[i+offset]->setVisible(true);
-            if ( i < 9 ) {
-                int accel = Qt::CTRL+Qt::Key_1;
-                acts[i+offset]->setShortcut(accel+i);
-            }
-        }
-
-        // if less views than actions
-        for (int index = numRestoredViews+offset; index < acts.count(); index++)
-            acts[index]->setVisible(false);
-    }
-}
-
-bool StdCmdFreezeViews::isActive(void)
-{
-    View3DInventor* view = qobject_cast<View3DInventor*>(getMainWindow()->activeWindow());
-    if (view) {
-        saveView->setEnabled(savedViews > 0);
-        freezeView->setEnabled(savedViews < maxViews);
-        clearView->setEnabled(savedViews > 0);
-        separator->setVisible(savedViews > 0);
-        return true;
-    }
-    else {
-        separator->setVisible(savedViews > 0);
-    }
-
-    return false;
-}
-
-void StdCmdFreezeViews::languageChange()
-{
-    Command::languageChange();
-
-    if (!_pcAction)
-        return;
-    ActionGroup* pcAction = qobject_cast<ActionGroup*>(_pcAction);
-    QList<QAction*> acts = pcAction->actions();
-    acts[0]->setText(QObject::tr("Save views..."));
-    acts[1]->setText(QObject::tr("Load views..."));
-    acts[3]->setText(QObject::tr("Freeze view"));
-    acts[4]->setText(QObject::tr("Clear views"));
-    int index=1;
-    for (QList<QAction*>::ConstIterator it = acts.begin()+5; it != acts.end(); ++it, index++) {
-        if ((*it)->isVisible()) {
-            QString viewnr = QString(QObject::tr("Restore view &%1")).arg(index);
-            (*it)->setText(viewnr);
-        }
-    }
-}
-
-
-//===========================================================================
-// Std_ToggleClipPlane
-//===========================================================================
-
-DEF_STD_CMD_AC(StdCmdToggleClipPlane)
-
-StdCmdToggleClipPlane::StdCmdToggleClipPlane()
-  : Command("Std_ToggleClipPlane")
-{
-    sGroup        = QT_TR_NOOP("Standard-View");
-    sMenuText     = QT_TR_NOOP("Clipping plane");
-    sToolTipText  = QT_TR_NOOP("Toggles clipping plane for active view");
-    sWhatsThis    = "Std_ToggleClipPlane";
-    sStatusTip    = QT_TR_NOOP("Toggles clipping plane for active view");
-    eType         = Alter3DView;
-}
-
-Action * StdCmdToggleClipPlane::createAction(void)
-{
-    Action *pcAction = (Action*)Command::createAction();
-#if 0
-    pcAction->setCheckable(true);
-#endif
-    return pcAction;
-}
-
-void StdCmdToggleClipPlane::activated(int iMsg)
-{
-    Q_UNUSED(iMsg);
-#if 0
-    View3DInventor* view = qobject_cast<View3DInventor*>(getMainWindow()->activeWindow());
-    if (view) {
-        if (iMsg > 0 && !view->hasClippingPlane())
-            view->toggleClippingPlane();
-        else if (iMsg == 0 && view->hasClippingPlane())
-            view->toggleClippingPlane();
-    }
-#else
-    static QPointer<Gui::Dialog::Clipping> clipping = nullptr;
-    if (!clipping) {
-        View3DInventor* view = qobject_cast<View3DInventor*>(getMainWindow()->activeWindow());
-        if (view) {
-            clipping = Gui::Dialog::Clipping::makeDockWidget(view);
-        }
-    }
-#endif
-}
-
-bool StdCmdToggleClipPlane::isActive(void)
-{
-#if 0
-    View3DInventor* view = qobject_cast<View3DInventor*>(getMainWindow()->activeWindow());
-    if (view) {
-        Action* action = qobject_cast<Action*>(_pcAction);
-        if (action->isChecked() != view->hasClippingPlane())
-            action->setChecked(view->hasClippingPlane());
-        return true;
-    }
-    else {
-        Action* action = qobject_cast<Action*>(_pcAction);
-        if (action->isChecked())
-            action->setChecked(false);
-        return false;
-    }
-#else
-    View3DInventor* view = qobject_cast<View3DInventor*>(getMainWindow()->activeWindow());
-    return view ? true : false;
-#endif
-}
-
-//===========================================================================
-// StdCmdDrawStyleBase
-//===========================================================================
-
-class StdCmdDrawStyleBase : public Command 
-{
-public:
-    StdCmdDrawStyleBase(const char *name, const char *title, 
-                        const char *doc, const char *shortcut, const char *pixmap);
-
-    virtual const char* className() const;
-
-protected: 
-    bool isActive(void);
-    virtual void activated(int iMsg);
-};
-
-StdCmdDrawStyleBase::StdCmdDrawStyleBase(const char *name, const char *title, 
-                                         const char *doc, const char *shortcut,
-                                         const char *pixmap)
-    :Command(name)
-{
-    sGroup        = QT_TR_NOOP("Standard-View");
-    sMenuText     = title;
-    sToolTipText  = doc;
-    sStatusTip    = sToolTipText;
-    sWhatsThis    = name;
-    sPixmap       = pixmap;
-    sAccel        = shortcut;
-    eType         = Alter3DView;
-}
-
-const char* StdCmdDrawStyleBase::className() const
-{
-    return "StdCmdDrawStyleBase";
-}
-
-bool StdCmdDrawStyleBase::isActive(void)
-{
-    return Gui::Application::Instance->activeDocument();
-}
-
-void StdCmdDrawStyleBase::activated(int iMsg)
-{
-    (void)iMsg;
-
-    Gui::Document *doc = this->getActiveGuiDocument();
-    if (!doc) return;
-    auto activeView = doc->getActiveView();
-    bool applyAll = !activeView || QApplication::queryKeyboardModifiers() == Qt::ControlModifier;
-
-    doc->foreachView<View3DInventor>( [=](View3DInventor *view) {
-        if(applyAll || view == activeView) {
-            View3DInventorViewer *viewer = view->getViewer();
-            if (!viewer)
-                return;
-            if (!Base::streq(sMenuText, "Shadow")) {
-                viewer->setOverrideMode(sMenuText);
-                return;
-            }
-            if (viewer->getOverrideMode() == "Shadow")
-                viewer->toggleShadowLightManip();
-            else {
-                if (!doc->getDocument()->getPropertyByName("Shadow_ShowGround")) {
-                    // If it is the first time shadow is turned on, switch to isometric view
-                    viewer->setCameraOrientation(
-                            SbRotation(0.424708f, 0.17592f, 0.339851f, 0.820473f));
-                }
-                viewer->setOverrideMode("Shadow");
-            }
-        }
-    });
-}
-
-//===========================================================================
-// StdCmdDrawStyle
-//===========================================================================
-
-class StdCmdDrawStyle : public GroupCommand
-{
-public:
-    StdCmdDrawStyle();
-    virtual const char* className() const {return "StdCmdDrawStyle";}
-    bool isActive(void);
-    void updateIcon(const MDIView *);
-    virtual Action * createAction(void) {
-        Action * action = GroupCommand::createAction();
-        action->setCheckable(false);
-        return action;
-    }
-};
-
-StdCmdDrawStyle::StdCmdDrawStyle()
-  : GroupCommand("Std_DrawStyle")
-{
-    sGroup        = QT_TR_NOOP("Standard-View");
-    sMenuText     = QT_TR_NOOP("Draw style");
-    sToolTipText  = QT_TR_NOOP("Change the draw style of the objects");
-    sStatusTip    = QT_TR_NOOP("Change the draw style of the objects");
-    sWhatsThis    = "Std_DrawStyle";
-    eType         = 0;
-    bCanLog       = false;
-
-#define DRAW_STYLE_CMD(_name, _title, _doc, _shortcut) \
-    addCommand(new StdCmdDrawStyleBase(\
-        "Std_DrawStyle" #_name, _title, _doc, _shortcut, "DrawStyle" #_name));
-
-    DRAW_STYLE_CMD(AsIs,"As Is",
-            "Draw style, normal display mode", "V,1")
-    DRAW_STYLE_CMD(Points, "Points",
-            "Draw style, show points only", "V,2")
-    DRAW_STYLE_CMD(WireFrame, "Wireframe",
-            "Draw style, show wire frame only", "V,3")
-    DRAW_STYLE_CMD(HiddenLine, "Hidden Line",
-            "Draw style, show hidden line by display object as transparent", "V,4")
-    DRAW_STYLE_CMD(NoShading, "No Shading",
-            "Draw style, shading forced off", "V,5")
-    DRAW_STYLE_CMD(Shaded, "Shaded",
-            "Draw style, shading force on", "V,6")
-    DRAW_STYLE_CMD(FlatLines, "Flat Lines",
-            "Draw style, show both wire frame and face with shading", "V,7")
-    DRAW_STYLE_CMD(Tessellation, "Tessellation",
-            "Draw style, show tessellation wire frame", "V,8")
-    DRAW_STYLE_CMD(Shadow, "Shadow",
-            "Draw style, drop shadows for the scene.\n"
-            "Click this button while in shadow mode to toggle light manipulator", "V,9");
-
-    this->getGuiApplication()->signalActivateView.connect(boost::bind(&StdCmdDrawStyle::updateIcon, this, bp::_1));
-    this->getGuiApplication()->signalViewModeChanged.connect(
-        [this](const MDIView *view) {
-            if (view == Application::Instance->activeView())
-                updateIcon(view);
-        });
-}
-
-void StdCmdDrawStyle::updateIcon(const MDIView *view)
-{
-    if (!_pcAction)
-        return;
-    const Gui::View3DInventor *view3d = dynamic_cast<const Gui::View3DInventor *>(view);
-    if (!view3d)
-        return;
-    Gui::View3DInventorViewer *viewer = view3d->getViewer();
-    if (!viewer)
-        return;
-    std::string mode(viewer->getOverrideMode());
-    Gui::ActionGroup *actionGroup = dynamic_cast<Gui::ActionGroup *>(_pcAction);
-    if (!actionGroup)
-        return;
-
-    int index = 0;
-    if (mode == "Point") 
-        index = 1;
-    else if (mode == "Wireframe")
-        index = 2;
-    else if (mode == "Hidden Line")
-        index = 3;
-    else if (mode == "No shading")
-        index = 4;
-    else if (mode == "Shaded")
-        index = 5;
-    else if (mode == "Flat Lines")
-        index = 6;
-    else if (mode == "Tessellation")
-        index = 7;
-    else if (mode == "Shadow")
-        index = 8;
-    _pcAction->setProperty("defaultAction", QVariant(index));
-    setup(_pcAction);
-}
-
-bool StdCmdDrawStyle::isActive(void)
-{
-    return Gui::Application::Instance->activeDocument();
-}
-
-//===========================================================================
-// Std_ToggleVisibility
-//===========================================================================
-DEF_STD_CMD_A(StdCmdToggleVisibility)
-
-StdCmdToggleVisibility::StdCmdToggleVisibility()
-  : Command("Std_ToggleVisibility")
-{
-    sGroup        = QT_TR_NOOP("Standard-View");
-    sMenuText     = QT_TR_NOOP("Toggle visibility");
-    sToolTipText  = QT_TR_NOOP("Toggles visibility");
-    sStatusTip    = QT_TR_NOOP("Toggles visibility");
-    sWhatsThis    = "Std_ToggleVisibility";
-    sAccel        = "Space";
-    eType         = Alter3DView;
-}
-
-
-void StdCmdToggleVisibility::activated(int iMsg)
-{
-    Q_UNUSED(iMsg); 
-    Selection().setVisible(SelectionSingleton::VisToggle);
-}
-
-bool StdCmdToggleVisibility::isActive(void)
-{
-    return (Gui::Selection().size() != 0);
-}
-
-//===========================================================================
-// Std_ToggleGroupVisibility
-//===========================================================================
-DEF_STD_CMD_A(StdCmdToggleGroupVisibility)
-
-StdCmdToggleGroupVisibility::StdCmdToggleGroupVisibility()
-  : Command("Std_ToggleGroupVisibility")
-{
-    sGroup        = QT_TR_NOOP("Standard-View");
-    sMenuText     = QT_TR_NOOP("Toggle group visibility");
-    sToolTipText  = QT_TR_NOOP("Toggles visibility of a group and all its nested children");
-    sStatusTip    = sToolTipText;
-    sWhatsThis    = "Std_ToggleGroupVisibility";
-    eType         = Alter3DView;
-}
-
-
-void StdCmdToggleGroupVisibility::activated(int iMsg)
-{
-    Q_UNUSED(iMsg); 
-
-    auto sels = Gui::Selection().getSelectionT(0,0);
-    std::set<App::DocumentObject*> groups;
-    for(auto &sel : sels) {
-        auto sobj = sel.getSubObject();
-        if(!sobj)
-            continue;
-        if(App::GeoFeatureGroupExtension::isNonGeoGroup(sobj))
-            groups.insert(sobj);
-    }
-
-    for(auto it=sels.begin();it!=sels.end();) {
-        auto &sel = *it;
-        auto sobj = sel.getSubObject();
-        if(!sobj || groups.count(App::GroupExtension::getGroupOfObject(sobj)))
-            it = sels.erase(it);
-        else
-            ++it;
-    }
-
-    if(sels.empty())
-        return;
-
-    App::GroupExtension::ToggleNestedVisibility guard;
-    Gui::Selection().setVisible(SelectionSingleton::VisToggle,sels);
-}
-
-bool StdCmdToggleGroupVisibility::isActive(void)
-{
-    return (Gui::Selection().size() != 0);
-}
-
-//===========================================================================
-// Std_ToggleVisibility
-//===========================================================================
-DEF_STD_CMD_A(StdCmdToggleShowOnTop)
-
-StdCmdToggleShowOnTop::StdCmdToggleShowOnTop()
-  : Command("Std_ToggleShowOnTop")
-{
-    sGroup        = QT_TR_NOOP("Standard-View");
-    sMenuText     = QT_TR_NOOP("Toggle show on top");
-    sToolTipText  = QT_TR_NOOP("Toggles whether to show the object on top");
-    sStatusTip    = sToolTipText;
-    sWhatsThis    = "Std_ToggleShowOnTop";
-    sAccel        = "Ctrl+Shift+Space";
-    eType         = Alter3DView;
-}
-
-void StdCmdToggleShowOnTop::activated(int iMsg)
-{
-    Q_UNUSED(iMsg); 
-
-    auto gdoc = Application::Instance->activeDocument();
-    if(!gdoc)
-        return;
-    auto view = Base::freecad_dynamic_cast<View3DInventor>(gdoc->getActiveView());
-    if(!view)
-        return;
-    auto viewer = view->getViewer();
-
-    std::set<App::SubObjectT> objs;
-    for(auto sel : Selection().getSelectionT(gdoc->getDocument()->getName(),0)) {
-        sel.setSubName(sel.getSubNameNoElement().c_str());
-        if(!objs.insert(sel).second)
-            continue;
-        bool selected = viewer->isInGroupOnTop(sel.getObjectName().c_str(),sel.getSubName().c_str());
-        viewer->checkGroupOnTop(SelectionChanges(selected?SelectionChanges::RmvSelection:SelectionChanges::AddSelection,
-                    sel.getDocumentName().c_str(), sel.getObjectName().c_str(), sel.getSubName().c_str()),true);
-    }
-    if(objs.empty())
-        viewer->clearGroupOnTop(true);
-}
-
-bool StdCmdToggleShowOnTop::isActive(void)
-{
-    auto gdoc = Application::Instance->activeDocument();
-    return gdoc && Base::freecad_dynamic_cast<View3DInventor>(gdoc->getActiveView());
-}
-
-//===========================================================================
-// Std_ToggleSelectability
-//===========================================================================
-DEF_STD_CMD_A(StdCmdToggleSelectability)
-
-StdCmdToggleSelectability::StdCmdToggleSelectability()
-  : Command("Std_ToggleSelectability")
-{
-    sGroup        = QT_TR_NOOP("Standard-View");
-    sMenuText     = QT_TR_NOOP("Toggle selectability");
-    sToolTipText  = QT_TR_NOOP("Toggles the property of the objects to get selected in the 3D-View");
-    sStatusTip    = QT_TR_NOOP("Toggles the property of the objects to get selected in the 3D-View");
-    sWhatsThis    = "Std_ToggleSelectability";
-    sPixmap       = "view-unselectable";
-    eType         = Alter3DView;
-}
-
-void StdCmdToggleSelectability::activated(int iMsg)
-{
-    Q_UNUSED(iMsg);
-    // go through all documents
-    const std::vector<App::Document*> docs = App::GetApplication().getDocuments();
-    for (std::vector<App::Document*>::const_iterator it = docs.begin(); it != docs.end(); ++it) {
-        Document *pcDoc = Application::Instance->getDocument(*it);
-        std::vector<App::DocumentObject*> sel = Selection().getObjectsOfType
-            (App::DocumentObject::getClassTypeId(), (*it)->getName());
-
-
-        for (std::vector<App::DocumentObject*>::const_iterator ft=sel.begin();ft!=sel.end();++ft) {
-            ViewProvider *pr = pcDoc->getViewProviderByName((*ft)->getNameInDocument());
-            if (pr && pr->isDerivedFrom(ViewProviderDocumentObject::getClassTypeId())){
-                if (static_cast<ViewProviderGeometryObject*>(pr)->Selectable.getValue())
-                    doCommand(Gui,"Gui.getDocument(\"%s\").getObject(\"%s\").Selectable=False"
-                                 , (*it)->getName(), (*ft)->getNameInDocument());
-                else
-                    doCommand(Gui,"Gui.getDocument(\"%s\").getObject(\"%s\").Selectable=True"
-                                 , (*it)->getName(), (*ft)->getNameInDocument());
-            }
-        }
-    }
-}
-
-bool StdCmdToggleSelectability::isActive(void)
-{
-    return (Gui::Selection().size() != 0);
-}
-
-//===========================================================================
-// Std_ShowSelection
-//===========================================================================
-DEF_STD_CMD_A(StdCmdShowSelection)
-
-StdCmdShowSelection::StdCmdShowSelection()
-  : Command("Std_ShowSelection")
-{
-    sGroup        = QT_TR_NOOP("Standard-View");
-    sMenuText     = QT_TR_NOOP("Show selection");
-    sToolTipText  = QT_TR_NOOP("Show all selected objects");
-    sStatusTip    = QT_TR_NOOP("Show all selected objects");
-    sWhatsThis    = "Std_ShowSelection";
-    eType         = Alter3DView;
-}
-
-void StdCmdShowSelection::activated(int iMsg)
-{
-    Q_UNUSED(iMsg); 
-    Selection().setVisible(SelectionSingleton::VisShow);
-}
-
-bool StdCmdShowSelection::isActive(void)
-{
-    return (Gui::Selection().size() != 0);
-}
-
-//===========================================================================
-// Std_HideSelection
-//===========================================================================
-DEF_STD_CMD_A(StdCmdHideSelection)
-
-StdCmdHideSelection::StdCmdHideSelection()
-  : Command("Std_HideSelection")
-{
-    sGroup        = QT_TR_NOOP("Standard-View");
-    sMenuText     = QT_TR_NOOP("Hide selection");
-    sToolTipText  = QT_TR_NOOP("Hide all selected objects");
-    sStatusTip    = QT_TR_NOOP("Hide all selected objects");
-    sWhatsThis    = "Std_HideSelection";
-    eType         = Alter3DView;
-}
-
-void StdCmdHideSelection::activated(int iMsg)
-{
-    Q_UNUSED(iMsg); 
-    Selection().setVisible(SelectionSingleton::VisHide);
-}
-
-bool StdCmdHideSelection::isActive(void)
-{
-    return (Gui::Selection().size() != 0);
-}
-
-//===========================================================================
-// Std_SelectVisibleObjects
-//===========================================================================
-DEF_STD_CMD_A(StdCmdSelectVisibleObjects)
-
-StdCmdSelectVisibleObjects::StdCmdSelectVisibleObjects()
-  : Command("Std_SelectVisibleObjects")
-{
-    sGroup        = QT_TR_NOOP("Standard-View");
-    sMenuText     = QT_TR_NOOP("Select visible objects");
-    sToolTipText  = QT_TR_NOOP("Select visible objects in the active document");
-    sStatusTip    = QT_TR_NOOP("Select visible objects in the active document");
-    sWhatsThis    = "Std_SelectVisibleObjects";
-    eType         = Alter3DView;
-}
-
-void StdCmdSelectVisibleObjects::activated(int iMsg)
-{
-    Q_UNUSED(iMsg);
-    // go through active document
-    Gui::Document* doc = Application::Instance->activeDocument();
-    App::Document* app = doc->getDocument();
-    const std::vector<App::DocumentObject*> obj = app->getObjectsOfType
-        (App::DocumentObject::getClassTypeId());
-
-    std::vector<App::DocumentObject*> visible;
-    visible.reserve(obj.size());
-    for (std::vector<App::DocumentObject*>::const_iterator it=obj.begin();it!=obj.end();++it) {
-        if (doc->isShow((*it)->getNameInDocument()))
-            visible.push_back(*it);
-    }
-
-    SelectionSingleton& rSel = Selection();
-    rSel.setSelection(app->getName(), visible);
-}
-
-bool StdCmdSelectVisibleObjects::isActive(void)
-{
-    return App::GetApplication().getActiveDocument();
-}
-
-//===========================================================================
-// Std_ToggleObjects
-//===========================================================================
-DEF_STD_CMD_A(StdCmdToggleObjects)
-
-StdCmdToggleObjects::StdCmdToggleObjects()
-  : Command("Std_ToggleObjects")
-{
-    sGroup        = QT_TR_NOOP("Standard-View");
-    sMenuText     = QT_TR_NOOP("Toggle all objects");
-    sToolTipText  = QT_TR_NOOP("Toggles visibility of all objects in the active document");
-    sStatusTip    = QT_TR_NOOP("Toggles visibility of all objects in the active document");
-    sWhatsThis    = "Std_ToggleObjects";
-    eType         = Alter3DView;
-}
-
-void StdCmdToggleObjects::activated(int iMsg)
-{
-    Q_UNUSED(iMsg);
-    // go through active document
-    Gui::Document* doc = Application::Instance->activeDocument();
-    App::Document* app = doc->getDocument();
-    const std::vector<App::DocumentObject*> obj = app->getObjectsOfType
-        (App::DocumentObject::getClassTypeId());
-
-    for (std::vector<App::DocumentObject*>::const_iterator it=obj.begin();it!=obj.end();++it) {
-        if (doc->isShow((*it)->getNameInDocument()))
-            doCommand(Gui,"Gui.getDocument(\"%s\").getObject(\"%s\").Visibility=False"
-                         , app->getName(), (*it)->getNameInDocument());
-        else
-            doCommand(Gui,"Gui.getDocument(\"%s\").getObject(\"%s\").Visibility=True"
-                         , app->getName(), (*it)->getNameInDocument());
-    }
-}
-
-bool StdCmdToggleObjects::isActive(void)
-{
-    return App::GetApplication().getActiveDocument();
-}
-
-//===========================================================================
-// Std_ShowObjects
-//===========================================================================
-DEF_STD_CMD_A(StdCmdShowObjects)
-
-StdCmdShowObjects::StdCmdShowObjects()
-  : Command("Std_ShowObjects")
-{
-    sGroup        = QT_TR_NOOP("Standard-View");
-    sMenuText     = QT_TR_NOOP("Show all objects");
-    sToolTipText  = QT_TR_NOOP("Show all objects in the document");
-    sStatusTip    = QT_TR_NOOP("Show all objects in the document");
-    sWhatsThis    = "Std_ShowObjects";
-    eType         = Alter3DView;
-}
-
-void StdCmdShowObjects::activated(int iMsg)
-{
-    Q_UNUSED(iMsg);
-    // go through active document
-    Gui::Document* doc = Application::Instance->activeDocument();
-    App::Document* app = doc->getDocument();
-    const std::vector<App::DocumentObject*> obj = app->getObjectsOfType
-        (App::DocumentObject::getClassTypeId());
-
-    for (std::vector<App::DocumentObject*>::const_iterator it=obj.begin();it!=obj.end();++it) {
-        doCommand(Gui,"Gui.getDocument(\"%s\").getObject(\"%s\").Visibility=True"
-                     , app->getName(), (*it)->getNameInDocument());
-    }
-}
-
-bool StdCmdShowObjects::isActive(void)
-{
-    return App::GetApplication().getActiveDocument();
-}
-
-//===========================================================================
-// Std_HideObjects
-//===========================================================================
-DEF_STD_CMD_A(StdCmdHideObjects)
-
-StdCmdHideObjects::StdCmdHideObjects()
-  : Command("Std_HideObjects")
-{
-    sGroup        = QT_TR_NOOP("Standard-View");
-    sMenuText     = QT_TR_NOOP("Hide all objects");
-    sToolTipText  = QT_TR_NOOP("Hide all objects in the document");
-    sStatusTip    = QT_TR_NOOP("Hide all objects in the document");
-    sWhatsThis    = "Std_HideObjects";
-    eType         = Alter3DView;
-}
-
-void StdCmdHideObjects::activated(int iMsg)
-{
-    Q_UNUSED(iMsg);
-    // go through active document
-    Gui::Document* doc = Application::Instance->activeDocument();
-    App::Document* app = doc->getDocument();
-    const std::vector<App::DocumentObject*> obj = app->getObjectsOfType
-        (App::DocumentObject::getClassTypeId());
-
-    for (std::vector<App::DocumentObject*>::const_iterator it=obj.begin();it!=obj.end();++it) {
-        doCommand(Gui,"Gui.getDocument(\"%s\").getObject(\"%s\").Visibility=False"
-                     , app->getName(), (*it)->getNameInDocument());
-    }
-}
-
-bool StdCmdHideObjects::isActive(void)
-{
-    return App::GetApplication().getActiveDocument();
-}
-
-//===========================================================================
-// Std_SetAppearance
-//===========================================================================
-DEF_STD_CMD_A(StdCmdSetAppearance)
-
-StdCmdSetAppearance::StdCmdSetAppearance()
-  : Command("Std_SetAppearance")
-{
-    sGroup        = QT_TR_NOOP("Standard-View");
-    sMenuText     = QT_TR_NOOP("Appearance...");
-    sToolTipText  = QT_TR_NOOP("Sets the display properties of the selected object");
-    sWhatsThis    = "Std_SetAppearance";
-    sStatusTip    = QT_TR_NOOP("Sets the display properties of the selected object");
-    sPixmap       = "Std_Tool1";
-    sAccel        = "Ctrl+D";
-    eType         = Alter3DView;
-}
-
-void StdCmdSetAppearance::activated(int iMsg)
-{
-    Q_UNUSED(iMsg);
-#if 0
-    static QPointer<QDialog> dlg = 0;
-    if (!dlg)
-        dlg = new Gui::Dialog::DlgDisplayPropertiesImp(true, getMainWindow());
-    dlg->setModal(false);
-    dlg->setAttribute(Qt::WA_DeleteOnClose);
-    dlg->show();
-#else
-    Gui::Control().showDialog(new Gui::Dialog::TaskDisplayProperties());
-#endif
-}
-
-bool StdCmdSetAppearance::isActive(void)
-{
-#if 0
-    return Gui::Selection().size() != 0;
-#else
-    return (Gui::Control().activeDialog() == nullptr) &&
-           (Gui::Selection().size() != 0);
-#endif
-}
-
-//===========================================================================
-// Std_ViewHome
-//===========================================================================
-DEF_3DV_CMD(StdCmdViewHome)
-
-StdCmdViewHome::StdCmdViewHome()
-  : Command("Std_ViewHome")
-{
-    sGroup        = QT_TR_NOOP("Standard-View");
-    sMenuText     = QT_TR_NOOP("Home");
-    sToolTipText  = QT_TR_NOOP("Set to default home view");
-    sWhatsThis    = "Std_ViewHome";
-    sStatusTip    = QT_TR_NOOP("Set to default home view");
-    //sPixmap       = "view-home";
-    sAccel        = "Home";
-    eType         = Alter3DView;
-}
-
-void StdCmdViewHome::activated(int iMsg)
-{
-    Q_UNUSED(iMsg);
-
-    auto hGrp = App::GetApplication().GetParameterGroupByPath("User parameter:BaseApp/Preferences/View");
-    std::string default_view = hGrp->GetASCII("NewDocumentCameraOrientation","Top");
-    doCommand(Command::Gui,"Gui.activeDocument().activeView().viewDefaultOrientation('%s',0)",default_view.c_str());
-    doCommand(Command::Gui,"Gui.SendMsgToActiveView(\"ViewFit\")");
-}
-
-//===========================================================================
-// Std_ViewBottom
-//===========================================================================
-DEF_3DV_CMD(StdCmdViewBottom)
-
-StdCmdViewBottom::StdCmdViewBottom()
-  : Command("Std_ViewBottom")
-{
-    sGroup        = QT_TR_NOOP("Standard-View");
-    sMenuText     = QT_TR_NOOP("Bottom");
-    sToolTipText  = QT_TR_NOOP("Set to bottom view");
-    sWhatsThis    = "Std_ViewBottom";
-    sStatusTip    = QT_TR_NOOP("Set to bottom view");
-    sPixmap       = "view-bottom";
-    sAccel        = "5";
-    eType         = Alter3DView;
-}
-
-void StdCmdViewBottom::activated(int iMsg)
-{
-    Q_UNUSED(iMsg);
-    doCommand(Command::Gui,"Gui.activeDocument().activeView().viewBottom()");
-}
-
-//===========================================================================
-// Std_ViewFront
-//===========================================================================
-DEF_3DV_CMD(StdCmdViewFront)
-
-StdCmdViewFront::StdCmdViewFront()
-  : Command("Std_ViewFront")
-{
-    sGroup        = QT_TR_NOOP("Standard-View");
-    sMenuText     = QT_TR_NOOP("Front");
-    sToolTipText  = QT_TR_NOOP("Set to front view");
-    sWhatsThis    = "Std_ViewFront";
-    sStatusTip    = QT_TR_NOOP("Set to front view");
-    sPixmap       = "view-front";
-    sAccel        = "1";
-    eType         = Alter3DView;
-}
-
-void StdCmdViewFront::activated(int iMsg)
-{
-    Q_UNUSED(iMsg);
-    doCommand(Command::Gui,"Gui.activeDocument().activeView().viewFront()");
-}
-
-//===========================================================================
-// Std_ViewLeft
-//===========================================================================
-DEF_3DV_CMD(StdCmdViewLeft)
-
-StdCmdViewLeft::StdCmdViewLeft()
-  : Command("Std_ViewLeft")
-{
-    sGroup        = QT_TR_NOOP("Standard-View");
-    sMenuText     = QT_TR_NOOP("Left");
-    sToolTipText  = QT_TR_NOOP("Set to left view");
-    sWhatsThis    = "Std_ViewLeft";
-    sStatusTip    = QT_TR_NOOP("Set to left view");
-    sPixmap       = "view-left";
-    sAccel        = "6";
-    eType         = Alter3DView;
-}
-
-void StdCmdViewLeft::activated(int iMsg)
-{
-    Q_UNUSED(iMsg);
-    doCommand(Command::Gui,"Gui.activeDocument().activeView().viewLeft()");
-}
-
-//===========================================================================
-// Std_ViewRear
-//===========================================================================
-DEF_3DV_CMD(StdCmdViewRear)
-
-StdCmdViewRear::StdCmdViewRear()
-  : Command("Std_ViewRear")
-{
-    sGroup        = QT_TR_NOOP("Standard-View");
-    sMenuText     = QT_TR_NOOP("Rear");
-    sToolTipText  = QT_TR_NOOP("Set to rear view");
-    sWhatsThis    = "Std_ViewRear";
-    sStatusTip    = QT_TR_NOOP("Set to rear view");
-    sPixmap       = "view-rear";
-    sAccel        = "4";
-    eType         = Alter3DView;
-}
-
-void StdCmdViewRear::activated(int iMsg)
-{
-    Q_UNUSED(iMsg);
-    doCommand(Command::Gui,"Gui.activeDocument().activeView().viewRear()");
-}
-
-//===========================================================================
-// Std_ViewRight
-//===========================================================================
-DEF_3DV_CMD(StdCmdViewRight)
-
-StdCmdViewRight::StdCmdViewRight()
-  : Command("Std_ViewRight")
-{
-    sGroup        = QT_TR_NOOP("Standard-View");
-    sMenuText     = QT_TR_NOOP("Right");
-    sToolTipText  = QT_TR_NOOP("Set to right view");
-    sWhatsThis    = "Std_ViewRight";
-    sStatusTip    = QT_TR_NOOP("Set to right view");
-    sPixmap       = "view-right";
-    sAccel        = "3";
-    eType         = Alter3DView;
-}
-
-void StdCmdViewRight::activated(int iMsg)
-{
-    Q_UNUSED(iMsg);
-    doCommand(Command::Gui,"Gui.activeDocument().activeView().viewRight()");
-}
-
-//===========================================================================
-// Std_ViewTop
-//===========================================================================
-DEF_3DV_CMD(StdCmdViewTop)
-
-StdCmdViewTop::StdCmdViewTop()
-  : Command("Std_ViewTop")
-{
-    sGroup        = QT_TR_NOOP("Standard-View");
-    sMenuText     = QT_TR_NOOP("Top");
-    sToolTipText  = QT_TR_NOOP("Set to top view");
-    sWhatsThis    = "Std_ViewTop";
-    sStatusTip    = QT_TR_NOOP("Set to top view");
-    sPixmap       = "view-top";
-    sAccel        = "2";
-    eType         = Alter3DView;
-}
-
-void StdCmdViewTop::activated(int iMsg)
-{
-    Q_UNUSED(iMsg);
-    doCommand(Command::Gui,"Gui.activeDocument().activeView().viewTop()");
-}
-
-//===========================================================================
-// Std_ViewIsometric
-//===========================================================================
-DEF_3DV_CMD(StdCmdViewIsometric)
-
-StdCmdViewIsometric::StdCmdViewIsometric()
-  : Command("Std_ViewIsometric")
-{
-    sGroup      = QT_TR_NOOP("Standard-View");
-    sMenuText   = QT_TR_NOOP("Isometric");
-    sToolTipText= QT_TR_NOOP("Set to isometric view");
-    sWhatsThis  = "Std_ViewIsometric";
-    sStatusTip  = QT_TR_NOOP("Set to isometric view");
-    sPixmap     = "view-axonometric";
-    sAccel      = "0";
-    eType         = Alter3DView;
-}
-
-void StdCmdViewIsometric::activated(int iMsg)
-{
-    Q_UNUSED(iMsg);
-    doCommand(Command::Gui,"Gui.activeDocument().activeView().viewIsometric()");
-}
-
-//===========================================================================
-// Std_ViewDimetric
-//===========================================================================
-DEF_3DV_CMD(StdCmdViewDimetric)
-
-StdCmdViewDimetric::StdCmdViewDimetric()
-  : Command("Std_ViewDimetric")
-{
-    sGroup      = QT_TR_NOOP("Standard-View");
-    sMenuText   = QT_TR_NOOP("Dimetric");
-    sToolTipText= QT_TR_NOOP("Set to dimetric view");
-    sWhatsThis  = "Std_ViewDimetric";
-    sStatusTip  = QT_TR_NOOP("Set to dimetric view");
-    eType         = Alter3DView;
-}
-
-void StdCmdViewDimetric::activated(int iMsg)
-{
-    Q_UNUSED(iMsg);
-    doCommand(Command::Gui,"Gui.activeDocument().activeView().viewDimetric()");
-}
-
-//===========================================================================
-// Std_ViewTrimetric
-//===========================================================================
-DEF_3DV_CMD(StdCmdViewTrimetric)
-
-StdCmdViewTrimetric::StdCmdViewTrimetric()
-  : Command("Std_ViewTrimetric")
-{
-    sGroup      = QT_TR_NOOP("Standard-View");
-    sMenuText   = QT_TR_NOOP("Trimetric");
-    sToolTipText= QT_TR_NOOP("Set to trimetric view");
-    sWhatsThis  = "Std_ViewTrimetric";
-    sStatusTip  = QT_TR_NOOP("Set to trimetric view");
-    eType         = Alter3DView;
-}
-
-void StdCmdViewTrimetric::activated(int iMsg)
-{
-    Q_UNUSED(iMsg);
-    doCommand(Command::Gui,"Gui.activeDocument().activeView().viewTrimetric()");
-}
-
-//===========================================================================
-// Std_ViewRotateLeft
-//===========================================================================
-DEF_3DV_CMD(StdCmdViewRotateLeft)
-
-StdCmdViewRotateLeft::StdCmdViewRotateLeft()
-  : Command("Std_ViewRotateLeft")
-{
-    sGroup        = QT_TR_NOOP("Standard-View");
-    sMenuText     = QT_TR_NOOP("Rotate Left");
-    sToolTipText  = QT_TR_NOOP("Rotate the view by 90\xc2\xb0 counter-clockwise");
-    sWhatsThis    = "Std_ViewRotateLeft";
-    sStatusTip    = QT_TR_NOOP("Rotate the view by 90\xc2\xb0 counter-clockwise");
-    sPixmap       = "view-rotate-left";
-    sAccel        = "Shift+Left";
-    eType         = Alter3DView;
-}
-
-void StdCmdViewRotateLeft::activated(int iMsg)
-{
-    Q_UNUSED(iMsg);
-    doCommand(Command::Gui,"Gui.activeDocument().activeView().viewRotateLeft()");
-}
-
-
-//===========================================================================
-// Std_ViewRotateRight
-//===========================================================================
-DEF_3DV_CMD(StdCmdViewRotateRight)
-
-StdCmdViewRotateRight::StdCmdViewRotateRight()
-  : Command("Std_ViewRotateRight")
-{
-    sGroup        = QT_TR_NOOP("Standard-View");
-    sMenuText     = QT_TR_NOOP("Rotate Right");
-    sToolTipText  = QT_TR_NOOP("Rotate the view by 90\xc2\xb0 clockwise");
-    sWhatsThis    = "Std_ViewRotateRight";
-    sStatusTip    = QT_TR_NOOP("Rotate the view by 90\xc2\xb0 clockwise");
-    sPixmap       = "view-rotate-right";
-    sAccel        = "Shift+Right";
-    eType         = Alter3DView;
-}
-
-void StdCmdViewRotateRight::activated(int iMsg)
-{
-    Q_UNUSED(iMsg);
-    doCommand(Command::Gui,"Gui.activeDocument().activeView().viewRotateRight()");
-}
-
-
-//===========================================================================
-// Std_ViewFitAll
-//===========================================================================
-DEF_STD_CMD_A(StdCmdViewFitAll)
-
-StdCmdViewFitAll::StdCmdViewFitAll()
-  : Command("Std_ViewFitAll")
-{
-    sGroup        = QT_TR_NOOP("Standard-View");
-    sMenuText     = QT_TR_NOOP("Fit all");
-    sToolTipText  = QT_TR_NOOP("Fits the whole content on the screen");
-    sWhatsThis    = "Std_ViewFitAll";
-    sStatusTip    = QT_TR_NOOP("Fits the whole content on the screen");
-    sPixmap       = "zoom-all";
-    sAccel        = "V, F";
-    eType         = Alter3DView;
-}
-
-void StdCmdViewFitAll::activated(int iMsg)
-{
-    Q_UNUSED(iMsg);
-    //doCommand(Command::Gui,"Gui.activeDocument().activeView().fitAll()");
-    doCommand(Command::Gui,"Gui.SendMsgToActiveView(\"ViewFit\")");
-}
-
-bool StdCmdViewFitAll::isActive(void)
-{
-    //return isViewOfType(Gui::View3DInventor::getClassTypeId());
-    return getGuiApplication()->sendHasMsgToActiveView("ViewFit");
-}
-
-//===========================================================================
-// Std_ViewFitSelection
-//===========================================================================
-DEF_STD_CMD_A(StdCmdViewFitSelection)
-
-StdCmdViewFitSelection::StdCmdViewFitSelection()
-  : Command("Std_ViewFitSelection")
-{
-    sGroup        = QT_TR_NOOP("Standard-View");
-    sMenuText     = QT_TR_NOOP("Fit selection");
-    sToolTipText  = QT_TR_NOOP("Fits the selected content on the screen");
-    sWhatsThis    = "Std_ViewFitSelection";
-    sStatusTip    = QT_TR_NOOP("Fits the selected content on the screen");
-    sAccel        = "V, S";
-#if QT_VERSION >= 0x040200
-    sPixmap       = "zoom-selection";
-#endif
-    eType         = Alter3DView;
-}
-
-void StdCmdViewFitSelection::activated(int iMsg)
-{
-    Q_UNUSED(iMsg);
-    //doCommand(Command::Gui,"Gui.activeDocument().activeView().fitAll()");
-    doCommand(Command::Gui,"Gui.SendMsgToActiveView(\"ViewSelection\")");
-}
-
-bool StdCmdViewFitSelection::isActive(void)
-{
-  //return isViewOfType(Gui::View3DInventor::getClassTypeId());
-  return getGuiApplication()->sendHasMsgToActiveView("ViewSelection");
-}
-
-//===========================================================================
-// Std_ViewDock
-//===========================================================================
-DEF_STD_CMD_A(StdViewDock)
-
-StdViewDock::StdViewDock()
-  : Command("Std_ViewDock")
-{
-    sGroup       = QT_TR_NOOP("Standard-View");
-    sMenuText    = QT_TR_NOOP("Docked");
-    sToolTipText = QT_TR_NOOP("Display the active view either in fullscreen, in undocked or docked mode");
-    sWhatsThis   = "Std_ViewDock";
-    sStatusTip   = QT_TR_NOOP("Display the active view either in fullscreen, in undocked or docked mode");
-    sAccel       = "V, D";
-    eType        = Alter3DView;
-    bCanLog       = false;
-}
-
-void StdViewDock::activated(int iMsg)
-{
-    Q_UNUSED(iMsg);
-}
-
-bool StdViewDock::isActive(void)
-{
-    MDIView* view = getMainWindow()->activeWindow();
-    return (qobject_cast<View3DInventor*>(view) ? true : false);
-}
-
-//===========================================================================
-// Std_ViewUndock
-//===========================================================================
-DEF_STD_CMD_A(StdViewUndock)
-
-StdViewUndock::StdViewUndock()
-  : Command("Std_ViewUndock")
-{
-    sGroup       = QT_TR_NOOP("Standard-View");
-    sMenuText    = QT_TR_NOOP("Undocked");
-    sToolTipText = QT_TR_NOOP("Display the active view either in fullscreen, in undocked or docked mode");
-    sWhatsThis   = "Std_ViewUndock";
-    sStatusTip   = QT_TR_NOOP("Display the active view either in fullscreen, in undocked or docked mode");
-    sAccel       = "V, U";
-    eType        = Alter3DView;
-    bCanLog       = false;
-}
-
-void StdViewUndock::activated(int iMsg)
-{
-    Q_UNUSED(iMsg);
-}
-
-bool StdViewUndock::isActive(void)
-{
-    MDIView* view = getMainWindow()->activeWindow();
-    return (qobject_cast<View3DInventor*>(view) ? true : false);
-}
-
-//===========================================================================
-// Std_MainFullscreen
-//===========================================================================
-DEF_STD_CMD(StdMainFullscreen)
-
-StdMainFullscreen::StdMainFullscreen()
-  : Command("Std_MainFullscreen")
-{
-    sGroup       = QT_TR_NOOP("Standard-View");
-    sMenuText    = QT_TR_NOOP("Fullscreen");
-    sToolTipText = QT_TR_NOOP("Display the main window in fullscreen mode");
-    sWhatsThis   = "Std_MainFullscreen";
-    sStatusTip   = QT_TR_NOOP("Display the main window in fullscreen mode");
-    sPixmap      = "view-fullscreen";
-    sAccel       = "Alt+F11";
-    eType        = Alter3DView;
-}
-
-void StdMainFullscreen::activated(int iMsg)
-{
-    Q_UNUSED(iMsg);
-    MDIView* view = getMainWindow()->activeWindow();
-
-    if (view)
-        view->setCurrentViewMode(MDIView::Child);
-
-    if (getMainWindow()->isFullScreen())
-        getMainWindow()->showNormal();
-    else
-        getMainWindow()->showFullScreen();
-}
-
-//===========================================================================
-// Std_ViewFullscreen
-//===========================================================================
-DEF_STD_CMD_A(StdViewFullscreen)
-
-StdViewFullscreen::StdViewFullscreen()
-  : Command("Std_ViewFullscreen")
-{
-    sGroup       = QT_TR_NOOP("Standard-View");
-    sMenuText    = QT_TR_NOOP("Fullscreen");
-    sToolTipText = QT_TR_NOOP("Display the active view either in fullscreen, in undocked or docked mode");
-    sWhatsThis   = "Std_ViewFullscreen";
-    sStatusTip   = QT_TR_NOOP("Display the active view either in fullscreen, in undocked or docked mode");
-    sPixmap      = "view-fullscreen";
-    sAccel       = "F11";
-    eType        = Alter3DView;
-    bCanLog       = false;
-}
-
-void StdViewFullscreen::activated(int iMsg)
-{
-    Q_UNUSED(iMsg);
-}
-
-bool StdViewFullscreen::isActive(void)
-{
-    MDIView* view = getMainWindow()->activeWindow();
-    return (qobject_cast<View3DInventor*>(view) ? true : false);
-}
-
-//===========================================================================
-// Std_ViewDockUndockFullscreen
-//===========================================================================
-DEF_STD_CMD_AC(StdViewDockUndockFullscreen)
-
-StdViewDockUndockFullscreen::StdViewDockUndockFullscreen()
-  : Command("Std_ViewDockUndockFullscreen")
-{
-    sGroup       = QT_TR_NOOP("Standard-View");
-    sMenuText    = QT_TR_NOOP("Document window");
-    sToolTipText = QT_TR_NOOP("Display the active view either in fullscreen, in undocked or docked mode");
-    sWhatsThis   = "Std_ViewDockUndockFullscreen";
-    sStatusTip   = QT_TR_NOOP("Display the active view either in fullscreen, in undocked or docked mode");
-    eType        = Alter3DView;
-
-    CommandManager &rcCmdMgr = Application::Instance->commandManager();
-    rcCmdMgr.addCommand(new StdViewDock());
-    rcCmdMgr.addCommand(new StdViewUndock());
-    rcCmdMgr.addCommand(new StdViewFullscreen());
-}
-
-Action * StdViewDockUndockFullscreen::createAction(void)
-{
-    ActionGroup* pcAction = new ActionGroup(this, getMainWindow());
-    pcAction->setDropDownMenu(true);
-    pcAction->setText(QCoreApplication::translate(
-        this->className(), sMenuText));
-
-    CommandManager &rcCmdMgr = Application::Instance->commandManager();
-    Command* cmdD = rcCmdMgr.getCommandByName("Std_ViewDock");
-    Command* cmdU = rcCmdMgr.getCommandByName("Std_ViewUndock");
-    Command* cmdF = rcCmdMgr.getCommandByName("Std_ViewFullscreen");
-    cmdD->addToGroup(pcAction, true);
-    cmdU->addToGroup(pcAction, true);
-    cmdF->addToGroup(pcAction, true);
-
-    return pcAction;
-}
-
-void StdViewDockUndockFullscreen::activated(int iMsg)
-{
-    // Check if main window is in fullscreen mode.
-    if (getMainWindow()->isFullScreen())
-        getMainWindow()->showNormal();
-
-    MDIView* view = getMainWindow()->activeWindow();
-    if (!view) return; // no active view
-
-#if defined(HAVE_QT5_OPENGL)
-    // nothing to do when the view is docked and 'Docked' is pressed
-    if (iMsg == 0 && view->currentViewMode() == MDIView::Child)
-        return;
-    // Change the view mode after an mdi view was already visible doesn't
-    // work well with Qt5 any more because of some strange OpenGL behaviour.
-    // A workaround is to clone the mdi view, set its view mode and delete
-    // the original view.
-    Gui::Document* doc = Gui::Application::Instance->activeDocument();
-    if (doc) {
-        Gui::MDIView* clone = doc->cloneView(view);
-        if (!clone)
-            return;
-
-        const char* ppReturn = 0;
-        if (view->onMsg("GetCamera", &ppReturn)) {
-            std::string sMsg = "SetCamera ";
-            sMsg += ppReturn;
-
-            const char** pReturnIgnore=0;
-            clone->onMsg(sMsg.c_str(), pReturnIgnore);
-        }
-
-        if (iMsg==0) {
-            getMainWindow()->addWindow(clone);
-        }
-        else if (iMsg==1) {
-            if (view->currentViewMode() == MDIView::TopLevel)
-                getMainWindow()->addWindow(clone);
-            else
-                clone->setCurrentViewMode(MDIView::TopLevel);
-        }
-        else if (iMsg==2) {
-            if (view->currentViewMode() == MDIView::FullScreen)
-                getMainWindow()->addWindow(clone);
-            else
-                clone->setCurrentViewMode(MDIView::FullScreen);
-        }
-
-        // destroy the old view
-        view->deleteSelf();
-    }
-#else
-    if (iMsg==0) {
-        view->setCurrentViewMode(MDIView::Child);
-    }
-    else if (iMsg==1) {
-        if (view->currentViewMode() == MDIView::TopLevel)
-            view->setCurrentViewMode(MDIView::Child);
-        else
-            view->setCurrentViewMode(MDIView::TopLevel);
-    }
-    else if (iMsg==2) {
-        if (view->currentViewMode() == MDIView::FullScreen)
-            view->setCurrentViewMode(MDIView::Child);
-        else
-            view->setCurrentViewMode(MDIView::FullScreen);
-    }
-#endif
-}
-
-bool StdViewDockUndockFullscreen::isActive(void)
-{
-    MDIView* view = getMainWindow()->activeWindow();
-    if (qobject_cast<View3DInventor*>(view)) {
-        // update the action group if needed
-        ActionGroup* pActGrp = qobject_cast<ActionGroup*>(_pcAction);
-        if (pActGrp) {
-            int index = pActGrp->checkedAction();
-            int mode = (int)(view->currentViewMode());
-            if (index != mode) {
-                // active window has changed with another view mode
-                pActGrp->setCheckedAction(mode);
-            }
-        }
-
-        return true;
-    }
-
-    return false;
-}
-
-
-//===========================================================================
-// Std_ViewVR
-//===========================================================================
-DEF_STD_CMD_A(StdCmdViewVR)
-
-StdCmdViewVR::StdCmdViewVR()
-  : Command("Std_ViewVR")
-{
-    sGroup        = QT_TR_NOOP("Standard-View");
-    sMenuText     = QT_TR_NOOP("FreeCAD-VR");
-    sToolTipText  = QT_TR_NOOP("Extend the FreeCAD 3D Window to a Oculus Rift");
-    sWhatsThis    = "Std_ViewVR";
-    sStatusTip    = QT_TR_NOOP("Extend the FreeCAD 3D Window to a Oculus Rift");
-    eType         = Alter3DView;
-}
-
-void StdCmdViewVR::activated(int iMsg)
-{
-    Q_UNUSED(iMsg);
-  //doCommand(Command::Gui,"Gui.activeDocument().activeView().fitAll()");
-   doCommand(Command::Gui,"Gui.SendMsgToActiveView(\"ViewVR\")");
-}
-
-bool StdCmdViewVR::isActive(void)
-{
-   return getGuiApplication()->sendHasMsgToActiveView("ViewVR");
-}
-
-
-
-//===========================================================================
-// Std_ViewScreenShot
-//===========================================================================
-DEF_STD_CMD_A(StdViewScreenShot)
-
-StdViewScreenShot::StdViewScreenShot()
-  : Command("Std_ViewScreenShot")
-{
-    sGroup      = QT_TR_NOOP("Standard-View");
-    sMenuText   = QT_TR_NOOP("Save picture...");
-    sToolTipText= QT_TR_NOOP("Creates a screenshot of the active view");
-    sWhatsThis  = "Std_ViewScreenShot";
-    sStatusTip  = QT_TR_NOOP("Creates a screenshot of the active view");
-    sPixmap     = "camera-photo";
-    eType         = Alter3DView;
-}
-
-void StdViewScreenShot::activated(int iMsg)
-{
-    Q_UNUSED(iMsg);
-    View3DInventor* view = qobject_cast<View3DInventor*>(getMainWindow()->activeWindow());
-    if (view) {
-        QStringList formats;
-        SbViewportRegion vp(view->getViewer()->getSoRenderManager()->getViewportRegion());
-        {
-            SoQtOffscreenRenderer rd(vp);
-            formats = rd.getWriteImageFiletypeInfo();
-        }
-
-        Base::Reference<ParameterGrp> hExt = App::GetApplication().GetUserParameter().GetGroup("BaseApp")
-                                   ->GetGroup("Preferences")->GetGroup("General");
-        QString ext = QString::fromLatin1(hExt->GetASCII("OffscreenImageFormat").c_str());
-        int backtype = hExt->GetInt("OffscreenImageBackground",0);
-
-        Base::Reference<ParameterGrp> methodGrp = App::GetApplication().GetParameterGroupByPath
-            ("User parameter:BaseApp/Preferences/View");
-        QByteArray method = methodGrp->GetASCII("SavePicture").c_str();
-
-        QStringList filter;
-        QString selFilter;
-        for (QStringList::Iterator it = formats.begin(); it != formats.end(); ++it) {
-            filter << QString::fromLatin1("%1 %2 (*.%3)").arg((*it).toUpper(),
-                QObject::tr("files"), (*it).toLower());
-            if (ext == *it)
-                selFilter = filter.last();
-        }
-
-        FileOptionsDialog fd(getMainWindow(), 0);
-        fd.setFileMode(QFileDialog::AnyFile);
-        fd.setAcceptMode(QFileDialog::AcceptSave);
-        fd.setWindowTitle(QObject::tr("Save picture"));
-        fd.setNameFilters(filter);
-        if (!selFilter.isEmpty())
-            fd.selectNameFilter(selFilter);
-
-        // create the image options widget
-        DlgSettingsImageImp* opt = new DlgSettingsImageImp(&fd);
-        SbVec2s sz = vp.getWindowSize();
-        opt->setImageSize((int)sz[0], (int)sz[1]);
-        opt->setBackgroundType(backtype);
-        opt->setMethod(method);
-
-        fd.setOptionsWidget(FileOptionsDialog::ExtensionRight, opt);
-        fd.setOption(QFileDialog::DontConfirmOverwrite, false);
-        opt->onSelectedFilter(fd.selectedNameFilter());
-        QObject::connect(&fd, SIGNAL(filterSelected(const QString&)),
-                         opt, SLOT(onSelectedFilter(const QString&)));
-
-        if (fd.exec() == QDialog::Accepted) {
-            selFilter = fd.selectedNameFilter();
-            QString fn = fd.selectedFiles().front();
-            // We must convert '\' path separators to '/' before otherwise
-            // Python would interpret them as escape sequences.
-            fn.replace(QLatin1Char('\\'), QLatin1Char('/'));
-
-            Gui::WaitCursor wc;
-
-            // get the defined values
-            int w = opt->imageWidth();
-            int h = opt->imageHeight();
-
-            // search for the matching format
-            QString format = formats.front(); // take the first as default
-            for (QStringList::Iterator it = formats.begin(); it != formats.end(); ++it) {
-                if (selFilter.startsWith((*it).toUpper())) {
-                    format = *it;
-                    break;
-                }
-            }
-
-            hExt->SetASCII("OffscreenImageFormat", (const char*)format.toLatin1());
-
-            method = opt->method();
-            methodGrp->SetASCII("SavePicture", method.constData());
-
-            // which background chosen
-            const char* background;
-            switch(opt->backgroundType()){
-                case 0:  background="Current"; break;
-                case 1:  background="White"; break;
-                case 2:  background="Black"; break;
-                case 3:  background="Transparent"; break;
-                default: background="Current"; break;
-            }
-            hExt->SetInt("OffscreenImageBackground",opt->backgroundType());
-
-            QString comment = opt->comment();
-            if (!comment.isEmpty()) {
-                // Replace newline escape sequence through '\\n' string to build one big string,
-                // otherwise Python would interpret it as an invalid command.
-                // Python does the decoding for us.
-                QStringList lines = comment.split(QLatin1String("\n"), QString::KeepEmptyParts );
-                    comment = lines.join(QLatin1String("\\n"));
-                doCommand(Gui,"Gui.activeDocument().activeView().saveImage('%s',%d,%d,'%s','%s')",
-                            fn.toUtf8().constData(),w,h,background,comment.toUtf8().constData());
-            }
-            else {
-                doCommand(Gui,"Gui.activeDocument().activeView().saveImage('%s',%d,%d,'%s')",
-                            fn.toUtf8().constData(),w,h,background);
-            }
-
-            // When adding a watermark check if the image could be created
-            if (opt->addWatermark()) {
-                QFileInfo fi(fn);
-                QPixmap pixmap;
-                if (fi.exists() && pixmap.load(fn)) {
-                    QString name = qApp->applicationName();
-                    std::map<std::string, std::string>& config = App::Application::Config();
-                    QString url  = QString::fromLatin1(config["MaintainerUrl"].c_str());
-                    url = QUrl(url).host();
-
-                    QPixmap appicon = Gui::BitmapFactory().pixmap(config["AppIcon"].c_str());
-
-                    QPainter painter;
-                    painter.begin(&pixmap);
-
-                    painter.drawPixmap(8, h-15-appicon.height(), appicon);
-
-                    QFont font = painter.font();
-                    font.setPointSize(20);
-
-                    QFontMetrics fm(font);
-                    int n = QtTools::horizontalAdvance(fm, name);
-                    int h = pixmap.height();
-
-                    painter.setFont(font);
-                    painter.drawText(8+appicon.width(), h-24, name);
-
-                    font.setPointSize(12);
-                    int u = QtTools::horizontalAdvance(fm, url);
-                    painter.setFont(font);
-                    painter.drawText(8+appicon.width()+n-u, h-9, url);
-
-                    painter.end();
-                    pixmap.save(fn);
-                }
-            }
-        }
-    }
-}
-
-bool StdViewScreenShot::isActive(void)
-{
-    return isViewOfType(Gui::View3DInventor::getClassTypeId());
-}
-
-
-//===========================================================================
-// Std_ViewCreate
-//===========================================================================
-DEF_STD_CMD_A(StdCmdViewCreate)
-
-StdCmdViewCreate::StdCmdViewCreate()
-  : Command("Std_ViewCreate")
-{
-    sGroup      = QT_TR_NOOP("Standard-View");
-    sMenuText   = QT_TR_NOOP("Create new view");
-    sToolTipText= QT_TR_NOOP("Creates a new view window for the active document");
-    sWhatsThis  = "Std_ViewCreate";
-    sStatusTip  = QT_TR_NOOP("Creates a new view window for the active document");
-    sPixmap     = "window-new";
-    eType         = Alter3DView;
-}
-
-void StdCmdViewCreate::activated(int iMsg)
-{
-    Q_UNUSED(iMsg);
-    getActiveGuiDocument()->createView(View3DInventor::getClassTypeId());
-    getActiveGuiDocument()->getActiveView()->viewAll();
-}
-
-bool StdCmdViewCreate::isActive(void)
-{
-    return (getActiveGuiDocument()!=NULL);
-}
-
-//===========================================================================
-// Std_ToggleNavigation
-//===========================================================================
-DEF_STD_CMD_A(StdCmdToggleNavigation)
-
-StdCmdToggleNavigation::StdCmdToggleNavigation()
-  : Command("Std_ToggleNavigation")
-{
-    sGroup        = QT_TR_NOOP("Standard-View");
-    sMenuText     = QT_TR_NOOP("Toggle navigation/Edit mode");
-    sToolTipText  = QT_TR_NOOP("Toggle between navigation and edit mode");
-    sStatusTip    = QT_TR_NOOP("Toggle between navigation and edit mode");
-    sWhatsThis    = "Std_ToggleNavigation";
-  //iAccel        = Qt::SHIFT+Qt::Key_Space;
-    sAccel        = "Esc";
-    eType         = Alter3DView;
-}
-
-void StdCmdToggleNavigation::activated(int iMsg)
-{
-    Q_UNUSED(iMsg);
-    Gui::MDIView* view = Gui::getMainWindow()->activeWindow();
-    if (view && view->isDerivedFrom(Gui::View3DInventor::getClassTypeId())) {
-        Gui::View3DInventorViewer* viewer = static_cast<Gui::View3DInventor*>(view)->getViewer();
-        SbBool toggle = viewer->isRedirectedToSceneGraph();
-        viewer->setRedirectToSceneGraph(!toggle);
-    }
-}
-
-bool StdCmdToggleNavigation::isActive(void)
-{
-    //#0001087: Inventor Navigation continues with released Mouse Button
-    //This happens because 'Esc' is also used to close the task dialog.
-    //Add also new method 'isRedirectToSceneGraphEnabled' to explicitly
-    //check if this is allowed.
-    if (Gui::Control().activeDialog())
-        return false;
-    Gui::MDIView* view = Gui::getMainWindow()->activeWindow();
-    if (view && view->isDerivedFrom(Gui::View3DInventor::getClassTypeId())) {
-        Gui::View3DInventorViewer* viewer = static_cast<Gui::View3DInventor*>(view)->getViewer();
-        return viewer->isEditing() && viewer->isRedirectToSceneGraphEnabled();
-    }
-    return false;
-}
-
-
-
-#if 0 // old Axis command
-// Command to show/hide axis cross
-class StdCmdAxisCross : public Gui::Command
-{
-private:
-    SoShapeScale* axisCross;
-    SoGroup* axisGroup;
-public:
-    StdCmdAxisCross() : Command("Std_AxisCross"), axisCross(0), axisGroup(0)
-    {
-        sGroup        = QT_TR_NOOP("Standard-View");
-        sMenuText     = QT_TR_NOOP("Toggle axis cross");
-        sToolTipText  = QT_TR_NOOP("Toggle axis cross");
-        sStatusTip    = QT_TR_NOOP("Toggle axis cross");
-        sWhatsThis    = "Std_AxisCross";
-    }
-    ~StdCmdAxisCross()
-    {
-        if (axisGroup)
-            axisGroup->unref();
-        if (axisCross)
-            axisCross->unref();
-    }
-    const char* className() const
-    { return "StdCmdAxisCross"; }
-
-    Action * createAction(void)
-    {
-        axisCross = new Gui::SoShapeScale;
-        axisCross->ref();
-        Gui::SoAxisCrossKit* axisKit = new Gui::SoAxisCrossKit();
-        axisKit->set("xAxis.appearance.drawStyle", "lineWidth 2");
-        axisKit->set("yAxis.appearance.drawStyle", "lineWidth 2");
-        axisKit->set("zAxis.appearance.drawStyle", "lineWidth 2");
-        axisCross->setPart("shape", axisKit);
-        axisGroup = new SoSkipBoundingGroup;
-        axisGroup->ref();
-        axisGroup->addChild(axisCross);
-
-        Action *pcAction = Gui::Command::createAction();
-        pcAction->setCheckable(true);
-        return pcAction;
-    }
-
-protected:
-    void activated(int iMsg)
-    {
-        float scale = 1.0f;
-
-        Gui::View3DInventor* view = qobject_cast<Gui::View3DInventor*>
-            (getMainWindow()->activeWindow());
-        if (view) {
-            SoNode* scene = view->getViewer()->getSceneGraph();
-            SoSeparator* sep = static_cast<SoSeparator*>(scene);
-            bool hasaxis = (sep->findChild(axisGroup) != -1);
-            if (iMsg > 0 && !hasaxis) {
-                axisCross->scaleFactor = scale;
-                sep->addChild(axisGroup);
-            }
-            else if (iMsg == 0 && hasaxis) {
-                sep->removeChild(axisGroup);
-            }
-        }
-    }
-
-    bool isActive(void)
-    {
-        Gui::View3DInventor* view = qobject_cast<View3DInventor*>(Gui::getMainWindow()->activeWindow());
-        if (view) {
-            Gui::View3DInventorViewer* viewer = view->getViewer();
-            if (!viewer)
-                return false; // no active viewer
-            SoGroup* group = dynamic_cast<SoGroup*>(viewer->getSceneGraph());
-            if (!group)
-                return false; // empty scene graph
-            bool hasaxis = group->findChild(axisGroup) != -1;
-            if (_pcAction->isChecked() != hasaxis)
-                _pcAction->setChecked(hasaxis);
-            return true;
-        }
-        else {
-            if (_pcAction->isChecked())
-                _pcAction->setChecked(false);
-            return false;
-        }
-    }
-};
-#else
-//===========================================================================
-// Std_ViewExample1
-//===========================================================================
-DEF_STD_CMD_A(StdCmdAxisCross)
-
-StdCmdAxisCross::StdCmdAxisCross()
-  : Command("Std_AxisCross")
-{
-        sGroup        = QT_TR_NOOP("Standard-View");
-        sMenuText     = QT_TR_NOOP("Toggle axis cross");
-        sToolTipText  = QT_TR_NOOP("Toggle axis cross");
-        sStatusTip    = QT_TR_NOOP("Toggle axis cross");
-        sWhatsThis    = "Std_AxisCross";
-        sAccel        = "A,C";
-}
-
-void StdCmdAxisCross::activated(int iMsg)
-{
-    Q_UNUSED(iMsg);
-    Gui::View3DInventor* view = qobject_cast<View3DInventor*>(Gui::getMainWindow()->activeWindow());
-    if (view) {
-        if (view->getViewer()->hasAxisCross() == false)
-            doCommand(Command::Gui,"Gui.ActiveDocument.ActiveView.setAxisCross(True)");
-        else
-            doCommand(Command::Gui,"Gui.ActiveDocument.ActiveView.setAxisCross(False)");
-    }
-}
-
-bool StdCmdAxisCross::isActive(void)
-{
-    Gui::View3DInventor* view = qobject_cast<View3DInventor*>(Gui::getMainWindow()->activeWindow());
-    if (view && view->getViewer()->hasAxisCross()) {
-        if (!_pcAction->isChecked())
-            _pcAction->setChecked(true);
-    }
-    else {
-        if (_pcAction->isChecked())
-            _pcAction->setChecked(false);
-    }
-    if (view ) return true;
-    return false;
-
-}
-
-#endif
-
-//===========================================================================
-// Std_ViewExample1
-//===========================================================================
-DEF_STD_CMD_A(StdCmdViewExample1)
-
-StdCmdViewExample1::StdCmdViewExample1()
-  : Command("Std_ViewExample1")
-{
-    sGroup        = QT_TR_NOOP("Standard-View");
-    sMenuText     = QT_TR_NOOP("Inventor example #1");
-    sToolTipText  = QT_TR_NOOP("Shows a 3D texture with manipulator");
-    sWhatsThis    = "Std_ViewExample1";
-    sStatusTip    = QT_TR_NOOP("Shows a 3D texture with manipulator");
-    sPixmap       = "Std_Tool1";
-    eType         = Alter3DView;
-}
-
-void StdCmdViewExample1::activated(int iMsg)
-{
-    Q_UNUSED(iMsg);
-    doCommand(Command::Gui,"Gui.SendMsgToActiveView(\"Example1\")");
-}
-
-bool StdCmdViewExample1::isActive(void)
-{
-    return getGuiApplication()->sendHasMsgToActiveView("Example1");
-}
-
-//===========================================================================
-// Std_ViewExample2
-//===========================================================================
-DEF_STD_CMD_A(StdCmdViewExample2)
-
-StdCmdViewExample2::StdCmdViewExample2()
-  : Command("Std_ViewExample2")
-{
-    sGroup        = QT_TR_NOOP("Standard-View");
-    sMenuText     = QT_TR_NOOP("Inventor example #2");
-    sToolTipText  = QT_TR_NOOP("Shows spheres and drag-lights");
-    sWhatsThis    = "Std_ViewExample2";
-    sStatusTip    = QT_TR_NOOP("Shows spheres and drag-lights");
-    sPixmap       = "Std_Tool2";
-    eType         = Alter3DView;
-}
-
-void StdCmdViewExample2::activated(int iMsg)
-{
-    Q_UNUSED(iMsg);
-    doCommand(Command::Gui,"Gui.SendMsgToActiveView(\"Example2\")");
-}
-
-bool StdCmdViewExample2::isActive(void)
-{
-    return getGuiApplication()->sendHasMsgToActiveView("Example2");
-}
-
-//===========================================================================
-// Std_ViewExample3
-//===========================================================================
-DEF_STD_CMD_A(StdCmdViewExample3)
-
-StdCmdViewExample3::StdCmdViewExample3()
-  : Command("Std_ViewExample3")
-{
-    sGroup        = QT_TR_NOOP("Standard-View");
-    sMenuText     = QT_TR_NOOP("Inventor example #3");
-    sToolTipText  = QT_TR_NOOP("Shows a animated texture");
-    sWhatsThis    = "Std_ViewExample3";
-    sStatusTip    = QT_TR_NOOP("Shows a animated texture");
-    sPixmap       = "Std_Tool3";
-    eType         = Alter3DView;
-}
-
-void StdCmdViewExample3::activated(int iMsg)
-{
-    Q_UNUSED(iMsg);
-    doCommand(Command::Gui,"Gui.SendMsgToActiveView(\"Example3\")");
-}
-
-bool StdCmdViewExample3::isActive(void)
-{
-    return getGuiApplication()->sendHasMsgToActiveView("Example3");
-}
-
-
-//===========================================================================
-// Std_ViewIvStereoOff
-//===========================================================================
-DEF_STD_CMD_A(StdCmdViewIvStereoOff)
-
-StdCmdViewIvStereoOff::StdCmdViewIvStereoOff()
-  : Command("Std_ViewIvStereoOff")
-{
-    sGroup        = QT_TR_NOOP("Standard-View");
-    sMenuText     = QT_TR_NOOP("Stereo Off");
-    sToolTipText  = QT_TR_NOOP("Switch stereo viewing off");
-    sWhatsThis    = "Std_ViewIvStereoOff";
-    sStatusTip    = QT_TR_NOOP("Switch stereo viewing off");
-    sPixmap       = "Std_Tool6";
-    eType         = Alter3DView;
-}
-
-void StdCmdViewIvStereoOff::activated(int iMsg)
-{
-    Q_UNUSED(iMsg);
-    doCommand(Command::Gui,"Gui.activeDocument().activeView().setStereoType(\"None\")");
-}
-
-bool StdCmdViewIvStereoOff::isActive(void)
-{
-    return getGuiApplication()->sendHasMsgToActiveView("SetStereoOff");
-}
-
-
-//===========================================================================
-// Std_ViewIvStereoRedGreen
-//===========================================================================
-DEF_STD_CMD_A(StdCmdViewIvStereoRedGreen)
-
-StdCmdViewIvStereoRedGreen::StdCmdViewIvStereoRedGreen()
-  : Command("Std_ViewIvStereoRedGreen")
-{
-    sGroup        = QT_TR_NOOP("Standard-View");
-    sMenuText     = QT_TR_NOOP("Stereo red/cyan");
-    sToolTipText  = QT_TR_NOOP("Switch stereo viewing to red/cyan");
-    sWhatsThis    = "Std_ViewIvStereoRedGreen";
-    sStatusTip    = QT_TR_NOOP("Switch stereo viewing to red/cyan");
-    sPixmap       = "Std_Tool7";
-    eType         = Alter3DView;
-}
-
-void StdCmdViewIvStereoRedGreen::activated(int iMsg)
-{
-    Q_UNUSED(iMsg);
-    doCommand(Command::Gui,"Gui.activeDocument().activeView().setStereoType(\"Anaglyph\")");
-}
-
-bool StdCmdViewIvStereoRedGreen::isActive(void)
-{
-    return getGuiApplication()->sendHasMsgToActiveView("SetStereoRedGreen");
-}
-
-//===========================================================================
-// Std_ViewIvStereoQuadBuff
-//===========================================================================
-DEF_STD_CMD_A(StdCmdViewIvStereoQuadBuff)
-
-StdCmdViewIvStereoQuadBuff::StdCmdViewIvStereoQuadBuff()
-  : Command("Std_ViewIvStereoQuadBuff")
-{
-    sGroup        = QT_TR_NOOP("Standard-View");
-    sMenuText     = QT_TR_NOOP("Stereo quad buffer");
-    sToolTipText  = QT_TR_NOOP("Switch stereo viewing to quad buffer");
-    sWhatsThis    = "Std_ViewIvStereoQuadBuff";
-    sStatusTip    = QT_TR_NOOP("Switch stereo viewing to quad buffer");
-    sPixmap       = "Std_Tool7";
-    eType         = Alter3DView;
-}
-
-void StdCmdViewIvStereoQuadBuff::activated(int iMsg)
-{
-    Q_UNUSED(iMsg);
-    doCommand(Command::Gui,"Gui.activeDocument().activeView().setStereoType(\"QuadBuffer\")");
-}
-
-bool StdCmdViewIvStereoQuadBuff::isActive(void)
-{
-    return getGuiApplication()->sendHasMsgToActiveView("SetStereoQuadBuff");
-}
-
-//===========================================================================
-// Std_ViewIvStereoInterleavedRows
-//===========================================================================
-DEF_STD_CMD_A(StdCmdViewIvStereoInterleavedRows)
-
-StdCmdViewIvStereoInterleavedRows::StdCmdViewIvStereoInterleavedRows()
-  : Command("Std_ViewIvStereoInterleavedRows")
-{
-    sGroup        = QT_TR_NOOP("Standard-View");
-    sMenuText     = QT_TR_NOOP("Stereo Interleaved Rows");
-    sToolTipText  = QT_TR_NOOP("Switch stereo viewing to Interleaved Rows");
-    sWhatsThis    = "Std_ViewIvStereoInterleavedRows";
-    sStatusTip    = QT_TR_NOOP("Switch stereo viewing to Interleaved Rows");
-    sPixmap       = "Std_Tool7";
-    eType         = Alter3DView;
-}
-
-void StdCmdViewIvStereoInterleavedRows::activated(int iMsg)
-{
-    Q_UNUSED(iMsg);
-    doCommand(Command::Gui,"Gui.activeDocument().activeView().setStereoType(\"InterleavedRows\")");
-}
-
-bool StdCmdViewIvStereoInterleavedRows::isActive(void)
-{
-    return getGuiApplication()->sendHasMsgToActiveView("SetStereoInterleavedRows");
-}
-
-//===========================================================================
-// Std_ViewIvStereoInterleavedColumns
-//===========================================================================
-DEF_STD_CMD_A(StdCmdViewIvStereoInterleavedColumns)
-
-StdCmdViewIvStereoInterleavedColumns::StdCmdViewIvStereoInterleavedColumns()
-  : Command("Std_ViewIvStereoInterleavedColumns")
-{
-    sGroup        = QT_TR_NOOP("Standard-View");
-    sMenuText     = QT_TR_NOOP("Stereo Interleaved Columns");
-    sToolTipText  = QT_TR_NOOP("Switch stereo viewing to Interleaved Columns");
-    sWhatsThis    = "Std_ViewIvStereoInterleavedColumns";
-    sStatusTip    = QT_TR_NOOP("Switch stereo viewing to Interleaved Columns");
-    sPixmap       = "Std_Tool7";
-    eType         = Alter3DView;
-}
-
-void StdCmdViewIvStereoInterleavedColumns::activated(int iMsg)
-{
-    Q_UNUSED(iMsg);
-    doCommand(Command::Gui,"Gui.activeDocument().activeView().setStereoType(\"InterleavedColumns\")");
-}
-
-bool StdCmdViewIvStereoInterleavedColumns::isActive(void)
-{
-    return getGuiApplication()->sendHasMsgToActiveView("SetStereoInterleavedColumns");
-}
-
-
-//===========================================================================
-// Std_ViewIvIssueCamPos
-//===========================================================================
-DEF_STD_CMD_A(StdCmdViewIvIssueCamPos)
-
-StdCmdViewIvIssueCamPos::StdCmdViewIvIssueCamPos()
-  : Command("Std_ViewIvIssueCamPos")
-{
-    sGroup        = QT_TR_NOOP("Standard-View");
-    sMenuText     = QT_TR_NOOP("Issue camera position");
-    sToolTipText  = QT_TR_NOOP("Issue the camera position to the console and to a macro, to easily recall this position");
-    sWhatsThis    = "Std_ViewIvIssueCamPos";
-    sStatusTip    = QT_TR_NOOP("Issue the camera position to the console and to a macro, to easily recall this position");
-    sPixmap       = "Std_Tool8";
-    eType         = Alter3DView;
-}
-
-void StdCmdViewIvIssueCamPos::activated(int iMsg)
-{
-    Q_UNUSED(iMsg);
-    std::string Temp,Temp2;
-    std::string::size_type pos;
-
-    const char* ppReturn=0;
-    getGuiApplication()->sendMsgToActiveView("GetCamera",&ppReturn);
-
-    // remove the #inventor line...
-    Temp2 = ppReturn;
-    pos = Temp2.find_first_of("\n");
-    Temp2.erase(0,pos);
-
-    // remove all returns
-    while((pos=Temp2.find('\n')) != std::string::npos)
-        Temp2.replace(pos,1," ");
-
-    // build up the command string
-    Temp += "Gui.SendMsgToActiveView(\"SetCamera ";
-    Temp += Temp2;
-    Temp += "\")";
-
-    Base::Console().Message("%s\n",Temp2.c_str());
-    getGuiApplication()->macroManager()->addLine(MacroManager::Gui,Temp.c_str());
-}
-
-bool StdCmdViewIvIssueCamPos::isActive(void)
-{
-    return getGuiApplication()->sendHasMsgToActiveView("GetCamera");
-}
-
-
-//===========================================================================
-// Std_ViewZoomIn
-//===========================================================================
-DEF_STD_CMD_A(StdViewZoomIn)
-
-StdViewZoomIn::StdViewZoomIn()
-  : Command("Std_ViewZoomIn")
-{
-    sGroup        = QT_TR_NOOP("Standard-View");
-    sMenuText     = QT_TR_NOOP("Zoom In");
-    sToolTipText  = QT_TR_NOOP("Zoom In");
-    sWhatsThis    = "Std_ViewZoomIn";
-    sStatusTip    = QT_TR_NOOP("Zoom In");
-#if QT_VERSION >= 0x040200
-    sPixmap       = "zoom-in";
-#endif
-    sAccel        = keySequenceToAccel(QKeySequence::ZoomIn);
-    eType         = Alter3DView;
-}
-
-void StdViewZoomIn::activated(int iMsg)
-{
-    Q_UNUSED(iMsg);
-    View3DInventor* view = qobject_cast<View3DInventor*>(getMainWindow()->activeWindow());
-    if ( view ) {
-        View3DInventorViewer* viewer = view->getViewer();
-        viewer->navigationStyle()->zoomIn();
-    }
-}
-
-bool StdViewZoomIn::isActive(void)
-{
-    return (qobject_cast<View3DInventor*>(getMainWindow()->activeWindow()));
-}
-
-//===========================================================================
-// Std_ViewZoomOut
-//===========================================================================
-DEF_STD_CMD_A(StdViewZoomOut)
-
-StdViewZoomOut::StdViewZoomOut()
-  : Command("Std_ViewZoomOut")
-{
-    sGroup        = QT_TR_NOOP("Standard-View");
-    sMenuText     = QT_TR_NOOP("Zoom Out");
-    sToolTipText  = QT_TR_NOOP("Zoom Out");
-    sWhatsThis    = "Std_ViewZoomOut";
-    sStatusTip    = QT_TR_NOOP("Zoom Out");
-#if QT_VERSION >= 0x040200
-    sPixmap       = "zoom-out";
-#endif
-    sAccel        = keySequenceToAccel(QKeySequence::ZoomOut);
-    eType         = Alter3DView;
-}
-
-void StdViewZoomOut::activated(int iMsg)
-{
-    Q_UNUSED(iMsg);
-    View3DInventor* view = qobject_cast<View3DInventor*>(getMainWindow()->activeWindow());
-    if (view) {
-        View3DInventorViewer* viewer = view->getViewer();
-        viewer->navigationStyle()->zoomOut();
-    }
-}
-
-bool StdViewZoomOut::isActive(void)
-{
-    return (qobject_cast<View3DInventor*>(getMainWindow()->activeWindow()));
-}
-
-//===========================================================================
-// Std_ViewBoxZoom
-//===========================================================================
-DEF_3DV_CMD(StdViewBoxZoom)
-
-StdViewBoxZoom::StdViewBoxZoom()
-  : Command("Std_ViewBoxZoom")
-{
-    sGroup        = QT_TR_NOOP("Standard-View");
-    sMenuText     = QT_TR_NOOP("Box zoom");
-    sToolTipText  = QT_TR_NOOP("Box zoom");
-    sWhatsThis    = "Std_ViewBoxZoom";
-    sStatusTip    = QT_TR_NOOP("Box zoom");
-#if QT_VERSION >= 0x040200
-    sPixmap       = "zoom-border";
-#endif
-    sAccel        = "Ctrl+B";
-    eType         = Alter3DView;
-}
-
-void StdViewBoxZoom::activated(int iMsg)
-{
-    Q_UNUSED(iMsg);
-    View3DInventor* view = qobject_cast<View3DInventor*>(getMainWindow()->activeWindow());
-    if ( view ) {
-        View3DInventorViewer* viewer = view->getViewer();
-        if (!viewer->isSelecting())
-            viewer->startSelection(View3DInventorViewer::BoxZoom);
-    }
-}
-
-//===========================================================================
-// Std_BoxSelection
-//===========================================================================
-DEF_3DV_CMD(StdBoxSelection)
-
-StdBoxSelection::StdBoxSelection()
-  : Command("Std_BoxSelection")
-{
-    sGroup        = QT_TR_NOOP("Standard-View");
-    sMenuText     = QT_TR_NOOP("Box selection");
-    sToolTipText  = QT_TR_NOOP("Box selection");
-    sWhatsThis    = "Std_BoxSelection";
-    sStatusTip    = QT_TR_NOOP("Box selection");
-#if QT_VERSION >= 0x040200
-    sPixmap       = "edit-select-box";
-#endif
-    sAccel        = "Shift+B";
-    eType         = AlterSelection;
-}
-
-static void selectionCallback(void * ud, SoEventCallback * cb)
-{
-    const SoEvent* ev = cb->getEvent();
-    cb->setHandled();
-    Gui::View3DInventorViewer* view  = reinterpret_cast<Gui::View3DInventorViewer*>(cb->getUserData());
-
-    bool unselect = false;
-    bool backFaceCull = true;
-    bool singleSelect = true;
-
-    if(ev) {
-        if(ev->isOfType(SoKeyboardEvent::getClassTypeId())) {
-            if(static_cast<const SoKeyboardEvent*>(ev)->getKey() == SoKeyboardEvent::ESCAPE) {
-                view->stopSelection();
-                view->removeEventCallback(SoEvent::getClassTypeId(), selectionCallback, ud);
-                view->setEditing(false);
-                view->setSelectionEnabled(true);
-            }
-            return;
-        } else if (!ev->isOfType(SoMouseButtonEvent::getClassTypeId()))
-            return;
-
-        if(ev->wasShiftDown())  {
-            unselect = true;
-            singleSelect = false;
-        } else if(ev->wasCtrlDown())
-            singleSelect = false;
-        if(ev->wasAltDown())
-            backFaceCull = false;
-    }
-
-    bool selectElement = ud?true:false;
-
-    bool center = false;
-    auto points = view->getGLPolygon();
-    bool doSelect = true;
-    if (points.size() <= 1) {
-        doSelect = false;
-        singleSelect = true;
-    } else if (points.size() == 2) {
-        center = true;
-        if (points[0] == points[1]) {
-            doSelect = false;
-            singleSelect = true;
-        }
-        // when selecting from right to left then select by intersection
-        // otherwise if the center is inside the rectangle
-        else if (points[0][0] > points[1][0])
-            center = false;
-    } else {
-        double sum = 0;
-        size_t i=0;
-        for(size_t c=points.size()-1; i<c; ++i)
-            sum += ((double)points[i+1][0] - points[i][0]) * ((double)points[i+1][1] + points[i][1]);
-        sum += ((double)points[0][0] - points[i][0]) * (points[0][1] + points[i][1]);
-        // use polygon windings to choose intersection or center inclusion
-        center = sum>0;
-    }
-
-    if (doSelect) {
-        if (singleSelect) {
-            App::Document *doc = App::GetApplication().getActiveDocument();
-            if (doc)
-                Gui::Selection().clearSelection(doc->getName());
-        }
-
-        bool currentSelection = (ViewParams::getShowSelectionOnTop() 
-                                 && ViewParams::getSelectElementOnTop()
-                                 && selectElement);
-
-        auto picked = view->getPickedList(points, center, selectElement, backFaceCull,
-                                        currentSelection, unselect, false);
-        for (auto &objT : picked) {
-            if (unselect)
-                Selection().rmvSelection(objT);
-            else
-                Selection().addSelection(objT);
-        }
-    }
-
-    if (singleSelect) {
-        view->removeEventCallback(SoEvent::getClassTypeId(), selectionCallback, ud);
-        view->setEditing(false);
-        view->setSelectionEnabled(true);
-    } else {
-        Command *cmd = (Command*)ud;
-        AbstractMouseSelection *sel;
-        if (cmd && Base::streq(cmd->getName(), "Std_LassoElementSelection"))
-            sel = view->startSelection(View3DInventorViewer::Lasso);
-        else
-            sel = view->startSelection(View3DInventorViewer::Rubberband);
-        if (sel) sel->changeCursorOnKeyPress(2);
-    }
-}
-
-void StdBoxSelection::activated(int iMsg)
-{
-    Q_UNUSED(iMsg);
-    View3DInventor* view = qobject_cast<View3DInventor*>(getMainWindow()->activeWindow());
-    if (view) {
-        View3DInventorViewer* viewer = view->getViewer();
-        if (!viewer->isSelecting()) {
-            // #0002931: Box select misbehaves with touchpad navigation style
-            // Notify the navigation style to cleanup internal states
-            int mode = viewer->navigationStyle()->getViewingMode();
-            if (mode != Gui::NavigationStyle::IDLE) {
-                SoKeyboardEvent ev;
-                viewer->navigationStyle()->processEvent(&ev);
-            }
-            viewer->setEditing(true);
-            AbstractMouseSelection *sel = viewer->startSelection(View3DInventorViewer::Rubberband);
-            if (sel) sel->changeCursorOnKeyPress(1);
-            viewer->addEventCallback(SoEvent::getClassTypeId(), selectionCallback);
-            viewer->setSelectionEnabled(false);
-        }
-    }
-}
-
-//===========================================================================
-// Std_BoxElementSelection
-//===========================================================================
-DEF_3DV_CMD(StdBoxElementSelection)
-
-StdBoxElementSelection::StdBoxElementSelection()
-  : Command("Std_BoxElementSelection")
-{
-    sGroup        = QT_TR_NOOP("Standard-View");
-    sMenuText     = QT_TR_NOOP("Box element selection");
-    sToolTipText  = QT_TR_NOOP("Box element selection");
-    sWhatsThis    = "Std_BoxElementSelection";
-    sStatusTip    = QT_TR_NOOP("Box element selection");
-#if QT_VERSION >= 0x040200
-    sPixmap       = "edit-element-select-box";
-#endif
-    sAccel        = "Ctrl+Shift+E";
-    eType         = AlterSelection;
-}
-
-void StdBoxElementSelection::activated(int iMsg)
-{
-    Q_UNUSED(iMsg); 
-    View3DInventor* view = qobject_cast<View3DInventor*>(getMainWindow()->activeWindow());
-    if (view) {
-        View3DInventorViewer* viewer = view->getViewer();
-        if (!viewer->isSelecting()) {
-            // #0002931: Box select misbehaves with touchpad navigation style
-            // Notify the navigation style to cleanup internal states
-            int mode = viewer->navigationStyle()->getViewingMode();
-            if (mode != Gui::NavigationStyle::IDLE) {
-                SoKeyboardEvent ev;
-                viewer->navigationStyle()->processEvent(&ev);
-            }
-            viewer->setEditing(true);
-            AbstractMouseSelection *sel = viewer->startSelection(View3DInventorViewer::Rubberband);
-            if (sel) sel->changeCursorOnKeyPress(1);
-            viewer->addEventCallback(SoEvent::getClassTypeId(), selectionCallback, this);
-            viewer->setSelectionEnabled(false);
-        }
-    }
-}
-
-//===========================================================================
-// Std_LassoElementSelection
-//===========================================================================
-DEF_3DV_CMD(StdLassoElementSelection)
-
-StdLassoElementSelection::StdLassoElementSelection()
-  : Command("Std_LassoElementSelection")
-{
-    sGroup        = QT_TR_NOOP("Standard-View");
-    sMenuText     = QT_TR_NOOP("Lasso element selection");
-    sToolTipText  = QT_TR_NOOP("Lasso element selection");
-    sWhatsThis    = "Std_LassoElementSelection";
-    sStatusTip    = QT_TR_NOOP("Lasso element selection");
-#if QT_VERSION >= 0x040200
-    sPixmap       = "edit-element-select-lasso";
-#endif
-    sAccel        = "Shift+S";
-    eType         = AlterSelection;
-}
-
-void StdLassoElementSelection::activated(int iMsg)
-{
-    Q_UNUSED(iMsg); 
-    View3DInventor* view = qobject_cast<View3DInventor*>(getMainWindow()->activeWindow());
-    if (view) {
-        View3DInventorViewer* viewer = view->getViewer();
-        if (!viewer->isSelecting()) {
-            // #0002931: Box select misbehaves with touchpad navigation style
-            // Notify the navigation style to cleanup internal states
-            int mode = viewer->navigationStyle()->getViewingMode();
-            if (mode != Gui::NavigationStyle::IDLE) {
-                SoKeyboardEvent ev;
-                viewer->navigationStyle()->processEvent(&ev);
-            }
-            viewer->setEditing(true);
-            AbstractMouseSelection *sel = viewer->startSelection(View3DInventorViewer::Lasso);
-            if (sel) sel->changeCursorOnKeyPress(1);
-            viewer->addEventCallback(SoEvent::getClassTypeId(), selectionCallback, this);
-            viewer->setSelectionEnabled(false);
-        }
-    }
-}
-
-//===========================================================================
-// Std_TreeSelection
-//===========================================================================
-
-DEF_STD_CMD(StdTreeSelection)
-
-StdTreeSelection::StdTreeSelection()
-  : Command("Std_TreeSelection")
-{
-    sGroup        = QT_TR_NOOP("TreeView");
-    sMenuText     = QT_TR_NOOP("Go to selection");
-    sToolTipText  = QT_TR_NOOP("Scroll to first selected item");
-    sWhatsThis    = "Std_TreeSelection";
-    sStatusTip    = QT_TR_NOOP("Scroll to first selected item");
-    eType         = Alter3DView;
-    sPixmap       = "tree-goto-sel";
-    sAccel        = "T,G";
-}
-
-void StdTreeSelection::activated(int iMsg)
-{
-    Q_UNUSED(iMsg);
-    TreeWidget::scrollItemToTop();
-}
-
-//===========================================================================
-// Std_TreeCollapse
-//===========================================================================
-
-DEF_STD_CMD(StdCmdTreeCollapse)
-
-StdCmdTreeCollapse::StdCmdTreeCollapse()
-  : Command("Std_TreeCollapse")
-{
-    sGroup        = QT_TR_NOOP("View");
-    sMenuText     = QT_TR_NOOP("Collapse selected item");
-    sToolTipText  = QT_TR_NOOP("Collapse currently selected tree items");
-    sWhatsThis    = "Std_TreeCollapse";
-    sStatusTip    = QT_TR_NOOP("Collapse currently selected tree items");
-    eType         = Alter3DView;
-}
-
-void StdCmdTreeCollapse::activated(int iMsg)
-{
-    Q_UNUSED(iMsg); 
-    TreeWidget::expandSelectedItems(TreeItemMode::CollapseItem);
-}
-
-//===========================================================================
-// Std_TreeExpand
-//===========================================================================
-
-DEF_STD_CMD(StdCmdTreeExpand)
-
-StdCmdTreeExpand::StdCmdTreeExpand()
-  : Command("Std_TreeExpand")
-{
-    sGroup        = QT_TR_NOOP("View");
-    sMenuText     = QT_TR_NOOP("Expand selected item");
-    sToolTipText  = QT_TR_NOOP("Expand currently selected tree items");
-    sWhatsThis    = "Std_TreeExpand";
-    sStatusTip    = QT_TR_NOOP("Expand currently selected tree items");
-    eType         = Alter3DView;
-}
-
-void StdCmdTreeExpand::activated(int iMsg)
-{
-    Q_UNUSED(iMsg); 
-    TreeWidget::expandSelectedItems(TreeItemMode::ExpandItem);
-}
-
-//===========================================================================
-// Std_TreeSelectAllInstance
-//===========================================================================
-
-DEF_STD_CMD_A(StdCmdTreeSelectAllInstances)
-
-StdCmdTreeSelectAllInstances::StdCmdTreeSelectAllInstances()
-  : Command("Std_TreeSelectAllInstances")
-{
-    sGroup        = QT_TR_NOOP("View");
-    sMenuText     = QT_TR_NOOP("Select all instances");
-    sToolTipText  = QT_TR_NOOP("Select all instances of the current selected object");
-    sWhatsThis    = "Std_TreeSelectAllInstances";
-    sStatusTip    = QT_TR_NOOP("Select all instances of the current selected object");
-    sPixmap       = "sel-instance";
-    eType         = AlterSelection;
-}
-
-bool StdCmdTreeSelectAllInstances::isActive(void)
-{
-    const auto &sels = Selection().getSelectionEx("*",App::DocumentObject::getClassTypeId(),true,true);
-    if(sels.empty())
-        return false;
-    auto obj = sels[0].getObject();
-    if(!obj || !obj->getNameInDocument())
-        return false;
-    return dynamic_cast<ViewProviderDocumentObject*>(
-            Application::Instance->getViewProvider(obj))!=0;
-}
-
-void StdCmdTreeSelectAllInstances::activated(int iMsg)
-{
-    Q_UNUSED(iMsg); 
-    const auto &sels = Selection().getSelectionEx("*",App::DocumentObject::getClassTypeId(),true,true);
-    if(sels.empty())
-        return;
-    auto obj = sels[0].getObject();
-    if(!obj || !obj->getNameInDocument())
-        return;
-    auto vpd = dynamic_cast<ViewProviderDocumentObject*>(
-            Application::Instance->getViewProvider(obj));
-    if(!vpd) 
-        return;
-    Selection().selStackPush();
-    Selection().clearCompleteSelection();
-    TreeWidget::selectAllInstances(*vpd);
-    Selection().selStackPush();
-}
-
-//===========================================================================
-// Std_MeasureDistance
-//===========================================================================
-
-DEF_STD_CMD_A(StdCmdMeasureDistance)
-
-StdCmdMeasureDistance::StdCmdMeasureDistance()
-  : Command("Std_MeasureDistance")
-{
-    sGroup        = QT_TR_NOOP("View");
-    sMenuText     = QT_TR_NOOP("Measure distance");
-    sToolTipText  = QT_TR_NOOP("Measure distance");
-    sWhatsThis    = "Std_MeasureDistance";
-    sStatusTip    = QT_TR_NOOP("Measure distance");
-    sPixmap       = "view-measurement";
-    eType         = Alter3DView;
-}
-
-// Yay for cheezy drawings!
-/* XPM */
-static const char * cursor_ruler[] = {
-"32 32 3 1",
-" 	c None",
-".	c #FFFFFF",
-"+	c #FF0000",
-"      .                         ",
-"      .                         ",
-"      .                         ",
-"      .                         ",
-"      .                         ",
-"                                ",
-".....   .....                   ",
-"                                ",
-"      .                         ",
-"      .                         ",
-"      .        ++               ",
-"      .       +  +              ",
-"      .      +   ++             ",
-"            +   +  +            ",
-"           +   +    +           ",
-"          +   +     ++          ",
-"          +        +  +         ",
-"           +           +        ",
-"            +         + +       ",
-"             +       +   +      ",
-"              +           +     ",
-"               +         + +    ",
-"                +       +   +   ",
-"                 +           +  ",
-"                  +         + + ",
-"                   +       +  ++",
-"                    +     +   + ",
-"                     +       +  ",
-"                      +     +   ",
-"                       +   +    ",
-"                        + +     ",
-"                         +      "};
-void StdCmdMeasureDistance::activated(int iMsg)
-{
-    Q_UNUSED(iMsg);
-    Gui::Document* doc = Gui::Application::Instance->activeDocument();
-    Gui::View3DInventor* view = static_cast<Gui::View3DInventor*>(doc->getActiveView());
-    if (view) {
-        Gui::View3DInventorViewer* viewer = view->getViewer();
-        viewer->setEditing(true);
-        viewer->setEditingCursor(QCursor(QPixmap(cursor_ruler), 7, 7));
-
-        // Derives from QObject and we have a parent object, so we don't
-        // require a delete.
-        PointMarker* marker = new PointMarker(viewer);
-        viewer->addEventCallback(SoEvent::getClassTypeId(),
-            ViewProviderMeasureDistance::measureDistanceCallback, marker);
-     }
-}
-
-bool StdCmdMeasureDistance::isActive(void)
-{
-    App::Document* doc = App::GetApplication().getActiveDocument();
-    if (!doc || doc->countObjectsOfType(App::GeoFeature::getClassTypeId()) == 0)
-        return false;
-
-    Gui::MDIView* view = Gui::getMainWindow()->activeWindow();
-    if (view && view->isDerivedFrom(Gui::View3DInventor::getClassTypeId())) {
-        Gui::View3DInventorViewer* viewer = static_cast<Gui::View3DInventor*>(view)->getViewer();
-        return !viewer->isEditing();
-    }
-
-    return false;
-}
-
-//===========================================================================
-// Std_SceneInspector
-//===========================================================================
-
-DEF_3DV_CMD(StdCmdSceneInspector)
-
-StdCmdSceneInspector::StdCmdSceneInspector()
-  : Command("Std_SceneInspector")
-{
-    // setting the
-    sGroup        = QT_TR_NOOP("Tools");
-    sMenuText     = QT_TR_NOOP("Scene inspector...");
-    sToolTipText  = QT_TR_NOOP("Scene inspector");
-    sWhatsThis    = "Std_SceneInspector";
-    sStatusTip    = QT_TR_NOOP("Scene inspector");
-    eType         = Alter3DView;
-    sAccel        = "T, I";
-}
-
-void StdCmdSceneInspector::activated(int iMsg)
-{
-    Q_UNUSED(iMsg);
-    Gui::Document* doc = Application::Instance->activeDocument();
-    if (doc) {
-        static QPointer<Gui::Dialog::DlgInspector> dlg = 0;
-        if (!dlg)
-            dlg = new Gui::Dialog::DlgInspector(getMainWindow());
-        dlg->setDocument(doc);
-        dlg->setAttribute(Qt::WA_DeleteOnClose);
-        dlg->show();
-    }
-}
-
-//===========================================================================
-// Std_TextureMapping
-//===========================================================================
-
-DEF_STD_CMD_A(StdCmdTextureMapping)
-
-StdCmdTextureMapping::StdCmdTextureMapping()
-  : Command("Std_TextureMapping")
-{
-    // setting the
-    sGroup        = QT_TR_NOOP("Tools");
-    sMenuText     = QT_TR_NOOP("Texture mapping...");
-    sToolTipText  = QT_TR_NOOP("Texture mapping");
-    sWhatsThis    = "Std_TextureMapping";
-    sStatusTip    = QT_TR_NOOP("Texture mapping");
-    eType         = Alter3DView;
-}
-
-void StdCmdTextureMapping::activated(int iMsg)
-{
-    Q_UNUSED(iMsg);
-    Gui::Control().showDialog(new Gui::Dialog::TaskTextureMapping);
-}
-
-bool StdCmdTextureMapping::isActive(void)
-{
-    Gui::MDIView* view = getMainWindow()->activeWindow();
-    return view && view->isDerivedFrom(Gui::View3DInventor::getClassTypeId())
-                && (Gui::Control().activeDialog()==0);
-}
-
-DEF_STD_CMD(StdCmdDemoMode)
-
-StdCmdDemoMode::StdCmdDemoMode()
-  : Command("Std_DemoMode")
-{
-    sGroup        = QT_TR_NOOP("Standard-View");
-    sMenuText     = QT_TR_NOOP("View turntable...");
-    sToolTipText  = QT_TR_NOOP("View turntable");
-    sWhatsThis    = "Std_DemoMode";
-    sStatusTip    = QT_TR_NOOP("View turntable");
-    eType         = Alter3DView;
-}
-
-void StdCmdDemoMode::activated(int iMsg)
-{
-    Q_UNUSED(iMsg);
-    static QPointer<QDialog> dlg = 0;
-    if (!dlg)
-        dlg = new Gui::Dialog::DemoMode(getMainWindow());
-    dlg->setAttribute(Qt::WA_DeleteOnClose);
-    dlg->show();
-}
-
-//===========================================================================
-// Part_Measure_Clear_All
-//===========================================================================
-
-DEF_STD_CMD(CmdViewMeasureClearAll)
-
-CmdViewMeasureClearAll::CmdViewMeasureClearAll()
-  : Command("View_Measure_Clear_All")
-{
-    sGroup        = QT_TR_NOOP("Measure");
-    sMenuText     = QT_TR_NOOP("Clear measurement");
-    sToolTipText  = QT_TR_NOOP("Clear measurement");
-    sWhatsThis    = "View_Measure_Clear_All";
-    sStatusTip    = sToolTipText;
-    sPixmap       = "Part_Measure_Clear_All";
-}
-
-void CmdViewMeasureClearAll::activated(int iMsg)
-{
-    Q_UNUSED(iMsg);
-    Gui::View3DInventor *view = dynamic_cast<Gui::View3DInventor*>(Gui::Application::Instance->
-        activeDocument()->getActiveView());
-    if (!view)
-        return;
-    Gui::View3DInventorViewer *viewer = view->getViewer();
-    if (!viewer)
-        return;
-    viewer->eraseAllDimensions();
-}
-
-//===========================================================================
-// Part_Measure_Toggle_All
-//===========================================================================
-
-DEF_STD_CMD(CmdViewMeasureToggleAll)
-
-CmdViewMeasureToggleAll::CmdViewMeasureToggleAll()
-  : Command("View_Measure_Toggle_All")
-{
-    sGroup        = QT_TR_NOOP("Measure");
-    sMenuText     = QT_TR_NOOP("Toggle measurement");
-    sToolTipText  = QT_TR_NOOP("Toggle measurement");
-    sWhatsThis    = "View_Measure_Toggle_All";
-    sStatusTip    = sToolTipText;
-    sPixmap       = "Part_Measure_Toggle_All";
-}
-
-void CmdViewMeasureToggleAll::activated(int iMsg)
-{
-    Q_UNUSED(iMsg);
-    ParameterGrp::handle group = App::GetApplication().GetUserParameter().
-    GetGroup("BaseApp")->GetGroup("Preferences")->GetGroup("View");
-    bool visibility = group->GetBool("DimensionsVisible", true);
-    if (visibility)
-        group->SetBool("DimensionsVisible", false);
-    else
-      group->SetBool("DimensionsVisible", true);
-}
-
-//===========================================================================
-// Std_SelUp
-//===========================================================================
-
-DEF_STD_CMD_AC(StdCmdSelUp)
-
-StdCmdSelUp::StdCmdSelUp()
-  :Command("Std_SelUp")
-{
-  sGroup        = QT_TR_NOOP("View");
-  sMenuText     = QT_TR_NOOP("&Up hierarchy");
-  sToolTipText  = QT_TR_NOOP("Go up object hierarchy of the current selection");
-  sWhatsThis    = "Std_SelUp";
-  sStatusTip    = sToolTipText;
-  sPixmap       = "sel-up";
-  sAccel        = "U, U";
-  eType         = NoTransaction | AlterSelection | NoHistory;
-}
-
-bool StdCmdSelUp::isActive(void)
-{
-    return App::GetApplication().getActiveDocument();
-}
-
-void StdCmdSelUp::activated(int iMsg)
-{
-    Q_UNUSED(iMsg); 
-    if (_pcAction)
-        static_cast<SelUpAction*>(_pcAction)->popup(QCursor::pos());
-}
-
-Action * StdCmdSelUp::createAction(void)
-{
-    Action *pcAction;
-    pcAction = new SelUpAction(this, getMainWindow());
-    pcAction->setIcon(BitmapFactory().iconFromTheme(sPixmap));
-    pcAction->setShortcut(QString::fromLatin1(sAccel));
-    applyCommandData(this->className(), pcAction);
-    return pcAction;
-}
-
-//===========================================================================
-// Std_SelBack
-//===========================================================================
-
-DEF_STD_CMD_A(StdCmdSelBack)
-
-StdCmdSelBack::StdCmdSelBack()
-  :Command("Std_SelBack")
-{
-  sGroup        = QT_TR_NOOP("View");
-  sMenuText     = QT_TR_NOOP("&Back");
-  sToolTipText  = QT_TR_NOOP("Go back to previous selection");
-  sWhatsThis    = "Std_SelBack";
-  sStatusTip    = QT_TR_NOOP("Go back to previous selection");
-  sPixmap       = "sel-back";
-  sAccel        = "S, B";
-  eType         = AlterSelection;
-}
-
-void StdCmdSelBack::activated(int iMsg)
-{
-    Q_UNUSED(iMsg); 
-    Selection().selStackGoBack();
-    TreeWidget::scrollItemToTop();
-}
-
-bool StdCmdSelBack::isActive(void)
-{
-    return Selection().selStackBackSize()>0;
-}
-
-//===========================================================================
-// Std_SelForward
-//===========================================================================
-
-DEF_STD_CMD_A(StdCmdSelForward)
-
-StdCmdSelForward::StdCmdSelForward()
-  :Command("Std_SelForward")
-{
-  sGroup        = QT_TR_NOOP("View");
-  sMenuText     = QT_TR_NOOP("&Forward");
-  sToolTipText  = QT_TR_NOOP("Repeat the backed selection");
-  sWhatsThis    = "Std_SelForward";
-  sStatusTip    = QT_TR_NOOP("Repeat the backed selection");
-  sPixmap       = "sel-forward";
-  sAccel        = "S, F";
-  eType         = AlterSelection;
-}
-
-void StdCmdSelForward::activated(int iMsg)
-{
-    Q_UNUSED(iMsg); 
-    Selection().selStackGoForward();
-    TreeWidget::scrollItemToTop();
-}
-
-bool StdCmdSelForward::isActive(void)
-{
-  return !!Selection().selStackForwardSize();
-}
-
-//===========================================================================
-// Std_SelGeometry
-//===========================================================================
-
-DEF_STD_CMD_A(StdCmdPickGeometry)
-
-StdCmdPickGeometry::StdCmdPickGeometry()
-  :Command("Std_PickGeometry")
-{
-  sGroup        = QT_TR_NOOP("View");
-  sMenuText     = QT_TR_NOOP("Pick geometry");
-  sToolTipText  = QT_TR_NOOP("Pick hidden geometires under the mouse cursor in 3D view.\n"
-                             "This command is supposed to be actived by keyboard shortcut.");
-  sWhatsThis    = "Std_PickGeometry";
-  sStatusTip    = sToolTipText;
-  // sPixmap       = "sel-geo";
-  sAccel        = "G, G";
-  eType         = NoTransaction | AlterSelection | NoDefaultAction | NoHistory;
-}
-
-void StdCmdPickGeometry::activated(int iMsg)
-{
-    Q_UNUSED(iMsg); 
-
-    QPoint pos = QCursor::pos();
-    QWidget *widget = qApp->widgetAt(pos);
-    if (widget)
-        widget = widget->parentWidget();
-    auto viewer = qobject_cast<View3DInventorViewer*>(widget);
-    if (!viewer)
-        return;
-
-    auto sels = viewer->getPickedList(false);
-    if (sels.empty())
-        return;
-
-    SelectionMenu menu;
-    menu.doPick(sels);
-}
-
-bool StdCmdPickGeometry::isActive(void)
-{
-    auto view = Application::Instance->activeView();
-    return view && view->isDerivedFrom(View3DInventor::getClassTypeId());
-}
-
-//=======================================================================
-// Std_TreeSingleDocument
-//===========================================================================
-#define TREEVIEW_DOC_CMD_DEF(_name,_v) \
-DEF_STD_CMD_AC(StdTree##_name) \
-void StdTree##_name::activated(int){ \
-    TreeParams::Instance()->setDocumentMode(_v);\
-    if(_pcAction) _pcAction->setChecked(true,true);\
-}\
-Action * StdTree##_name::createAction(void) {\
-    Action *pcAction = Command::createAction();\
-    pcAction->setCheckable(true);\
-    pcAction->setIcon(QIcon());\
-    _pcAction = pcAction;\
-    isActive();\
-    return pcAction;\
-}\
-bool StdTree##_name::isActive() {\
-    bool checked = TreeParams::Instance()->DocumentMode()==_v;\
-    if(_pcAction && _pcAction->isChecked()!=checked)\
-        _pcAction->setChecked(checked,true);\
-    return true;\
-}
-        
-TREEVIEW_DOC_CMD_DEF(SingleDocument,0)
-
-StdTreeSingleDocument::StdTreeSingleDocument()
-  : Command("Std_TreeSingleDocument")
-{
-    sGroup       = QT_TR_NOOP("TreeView");
-    sMenuText    = QT_TR_NOOP("Single document");
-    sToolTipText = QT_TR_NOOP("Only display the active document in the tree view");
-    sWhatsThis   = "Std_TreeSingleDocument";
-    sStatusTip   = QT_TR_NOOP("Only display the active document in the tree view");
-    sPixmap      = "tree-doc-single";
-    eType        = 0;
-}
-
-//===========================================================================
-// Std_TreeMultiDocument
-//===========================================================================
-TREEVIEW_DOC_CMD_DEF(MultiDocument,1)
-
-StdTreeMultiDocument::StdTreeMultiDocument()
-  : Command("Std_TreeMultiDocument")
-{
-    sGroup       = QT_TR_NOOP("TreeView");
-    sMenuText    = QT_TR_NOOP("Multi document");
-    sToolTipText = QT_TR_NOOP("Display all documents in the tree view");
-    sWhatsThis   = "Std_TreeMultiDocument";
-    sStatusTip   = QT_TR_NOOP("Display all documents in the tree view");
-    sPixmap      = "tree-doc-multi";
-    eType        = 0;
-}
-
-//===========================================================================
-// Std_TreeCollapseDocument
-//===========================================================================
-TREEVIEW_DOC_CMD_DEF(CollapseDocument,2)
-
-StdTreeCollapseDocument::StdTreeCollapseDocument()
-  : Command("Std_TreeCollapseDocument")
-{
-    sGroup       = QT_TR_NOOP("TreeView");
-    sMenuText    = QT_TR_NOOP("Collapse/Expand");
-    sToolTipText = QT_TR_NOOP("Expand active document and collapse all others");
-    sWhatsThis   = "Std_TreeCollapseDocument";
-    sStatusTip   = QT_TR_NOOP("Expand active document and collapse all others");
-    sPixmap      = "tree-doc-collapse";
-    eType        = 0;
-}
-
-//===========================================================================
-// StdCmdCheckableOption
-//===========================================================================
-
-class StdCmdCheckableOption : public Gui::Command
-{
-public:
-    StdCmdCheckableOption(const char *name)
-        :Command(name)
-    {}
-
-protected: 
-    virtual void activated(int iMsg) {
-        auto checked = !!iMsg;
-        setOption(checked);
-        if(_pcAction) _pcAction->setChecked(checked,true);
-    }
-
-    virtual bool isActive(void) {
-        bool checked = getOption();
-        if(_pcAction && _pcAction->isChecked()!=checked)
-            _pcAction->setChecked(checked,true);
-        return true;
-    }
-
-    virtual Gui::Action * createAction(void) {
-        Action *pcAction = Command::createAction();
-        pcAction->setCheckable(true);
-        pcAction->setIcon(QIcon());
-        _pcAction = pcAction;
-        isActive();
-        return pcAction;
-    }
-
-    virtual bool getOption() const = 0;
-    virtual void setOption(bool checked) = 0;
-};
-
-#define TREEVIEW_CMD_DEF(_name) \
-class StdTree##_name : public StdCmdCheckableOption \
-{\
-public:\
-    StdTree##_name();\
-    virtual const char* className() const\
-    { return "StdTree" #_name; }\
-protected: \
-    virtual void setOption(bool checked) {\
-        TreeParams::Instance()->set##_name(checked);\
-    }\
-    virtual bool getOption(void) const {\
-        return TreeParams::Instance()->_name();\
-    }\
-};\
-StdTree##_name::StdTree##_name():StdCmdCheckableOption("Std_Tree" #_name)
-
-//===========================================================================
-// Std_TreeSyncView
-//===========================================================================
-
-TREEVIEW_CMD_DEF(SyncView)
-{
-    sGroup       = QT_TR_NOOP("TreeView");
-    sMenuText    = QT_TR_NOOP("Sync view");
-    sToolTipText = QT_TR_NOOP("Auto switch to the 3D view containing the selected item");
-    sStatusTip   = sToolTipText;
-    sWhatsThis   = "Std_TreeSyncView";
-    sPixmap      = "tree-sync-view";
-    sAccel       = "T,1";
-    eType        = 0;
-}
-
-//===========================================================================
-// Std_TreeSyncSelection
-//===========================================================================
-TREEVIEW_CMD_DEF(SyncSelection)
-{
-    sGroup       = QT_TR_NOOP("TreeView");
-    sMenuText    = QT_TR_NOOP("Sync selection");
-    sToolTipText = QT_TR_NOOP("Auto expand tree item when the corresponding object is selected in 3D view");
-    sStatusTip   = sToolTipText;
-    sWhatsThis   = "Std_TreeSyncSelection";
-    sPixmap      = "tree-sync-sel";
-    sAccel       = "T,2";
-    eType        = 0;
-}
-
-//===========================================================================
-// Std_TreeSyncPlacement
-//===========================================================================
-TREEVIEW_CMD_DEF(SyncPlacement)
-{
-    sGroup       = QT_TR_NOOP("TreeView");
-    sMenuText    = QT_TR_NOOP("Sync placement");
-    sToolTipText = QT_TR_NOOP("Auto adjust placement on drag and drop objects across coordinate systems");
-    sStatusTip   = sToolTipText;
-    sWhatsThis   = "Std_TreeSyncPlacement";
-    sPixmap      = "tree-sync-pla";
-    sAccel       = "T,3";
-    eType        = 0;
-}
-
-//===========================================================================
-// Std_TreePreSelection
-//===========================================================================
-TREEVIEW_CMD_DEF(PreSelection)
-{
-    sGroup       = QT_TR_NOOP("TreeView");
-    sMenuText    = QT_TR_NOOP("Pre-selection");
-    sToolTipText = QT_TR_NOOP("Preselect the object in 3D view when mouse over the tree item");
-    sStatusTip   = sToolTipText;
-    sWhatsThis   = "Std_TreePreSelection";
-    sPixmap      = "tree-pre-sel";
-    sAccel       = "T,4";
-    eType        = 0;
-}
-
-//===========================================================================
-// Std_TreeRecordSelection
-//===========================================================================
-TREEVIEW_CMD_DEF(RecordSelection)
-{
-    sGroup       = QT_TR_NOOP("TreeView");
-    sMenuText    = QT_TR_NOOP("Record selection");
-    sToolTipText = QT_TR_NOOP("Record selection in tree view in order to go back/forward using navigation button");
-    sStatusTip   = sToolTipText;
-    sWhatsThis   = "Std_TreeRecordSelection";
-    sPixmap      = "tree-rec-sel";
-    sAccel       = "T,5";
-    eType        = 0;
-}
-
-//===========================================================================
-// Std_TreeResizableColumn
-//===========================================================================
-TREEVIEW_CMD_DEF(ResizableColumn)
-{
-    sGroup       = QT_TR_NOOP("TreeView");
-    sMenuText    = QT_TR_NOOP("Resizable column");
-    sToolTipText = QT_TR_NOOP("Make treeview column resizable");
-    sStatusTip   = sToolTipText;
-    sWhatsThis   = "Std_TreeResizableColumn";
-    eType        = NoDefaultAction;
-}
-
-//===========================================================================
-// Std_TreeDrag
-//===========================================================================
-DEF_STD_CMD(StdTreeDrag)
-
-StdTreeDrag::StdTreeDrag()
-  : Command("Std_TreeDrag")
-{
-    sGroup       = QT_TR_NOOP("TreeView");
-    sMenuText    = QT_TR_NOOP("Initiate dragging");
-    sToolTipText = QT_TR_NOOP("Initiate dragging of current selected tree items");
-    sStatusTip   = sToolTipText;
-    sWhatsThis   = "Std_TreeDrag";
-    sPixmap      = "tree-item-drag";
-    sAccel       = "T,D";
-    eType        = 0;
-}
-
-void StdTreeDrag::activated(int)
-{
-    if(Gui::Selection().hasSelection()) {
-        for(auto tree : getMainWindow()->findChildren<TreeWidget*>()) {
-            if(tree->isVisible()) {
-                tree->startDragging();
-                break;
-            }
-        }
-    }
-}
-
-//======================================================================
-// Std_TreeViewActions
-//===========================================================================
-//
-class StdCmdTreeViewActions : public GroupCommand
-{
-public:
-    StdCmdTreeViewActions()
-        :GroupCommand("Std_TreeViewActions")
-    {
-        sGroup        = QT_TR_NOOP("View");
-        sMenuText     = QT_TR_NOOP("TreeView actions");
-        sToolTipText  = QT_TR_NOOP("TreeView behavior options and actions");
-        sWhatsThis    = "Std_TreeViewActions";
-        sStatusTip    = QT_TR_NOOP("TreeView behavior options and actions");
-        eType         = 0;
-        bCanLog       = false;
-
-        addCommand(new StdTreeSyncView());
-        addCommand(new StdTreeSyncSelection());
-        addCommand(new StdTreeSyncPlacement());
-        addCommand(new StdTreePreSelection());
-        addCommand(new StdTreeRecordSelection());
-
-        addCommand();
-
-        addCommand(new StdTreeResizableColumn());
-
-        addCommand();
-
-        addCommand(new StdTreeSingleDocument());
-        addCommand(new StdTreeMultiDocument());
-        addCommand(new StdTreeCollapseDocument());
-
-        addCommand();
-
-        addCommand(new StdTreeDrag(),cmds.size());
-        addCommand(new StdTreeSelection(),cmds.size());
-    };
-    virtual const char* className() const {return "StdCmdTreeViewActions";}
-};
-
-
-#define VIEW_CMD_DEF(_name,_option) \
-class StdCmd##_name : public StdCmdCheckableOption \
-{\
-public:\
-    StdCmd##_name();\
-    virtual const char* className() const\
-    { return "StdCmd" #_name; }\
-protected: \
-    virtual void setOption(bool checked) {\
-        ViewParams::instance()->set##_option(checked);\
-    }\
-    virtual bool getOption(void) const {\
-        return ViewParams::instance()->get##_option();\
-    }\
-};\
-StdCmd##_name::StdCmd##_name():StdCmdCheckableOption("Std_" #_name)
-
-//======================================================================
-// Std_SelBoundingBox
-//======================================================================
-VIEW_CMD_DEF(SelBoundingBox, ShowSelectionBoundingBox)
-{
-  sGroup        = QT_TR_NOOP("View");
-  sMenuText     = QT_TR_NOOP("&Bounding box");
-<<<<<<< HEAD
-  sToolTipText  = ViewParams::docShowSelectionBoundingBox();
-  sWhatsThis    = "Std_SelBoundingBox";
-  sStatusTip    = sToolTipText;
-=======
-  sToolTipText  = QT_TR_NOOP("Show selection bounding box");
-  sWhatsThis    = "Std_SelBoundingBox";
-  sStatusTip    = QT_TR_NOOP("Show selection bounding box");
->>>>>>> 0306c237
-  sPixmap       = "sel-bbox";
-  eType         = Alter3DView;
-}
-
-//======================================================================
-// Std_TightBoundingBox
-//======================================================================
-VIEW_CMD_DEF(TightBoundingBox, UseTightBoundingBox)
-{
-  sGroup        = QT_TR_NOOP("View");
-  sMenuText     = QT_TR_NOOP("Tighten bounding box");
-  sToolTipText  = ViewParams::docUseTightBoundingBox();
-  sWhatsThis    = "Std_TightBoundingBox";
-  sStatusTip    = sToolTipText;
-  eType         = NoDefaultAction;
-}
-
-//======================================================================
-// Std_ProjectBoundingBox
-//======================================================================
-VIEW_CMD_DEF(ProjectBoundingBox, RenderProjectedBBox)
-{
-  sGroup        = QT_TR_NOOP("View");
-  sMenuText     = QT_TR_NOOP("Project bounding box");
-  sToolTipText  = ViewParams::docRenderProjectedBBox();
-  sWhatsThis    = "Std_ProjectBoundingBox";
-  sStatusTip    = sToolTipText;
-  eType         = NoDefaultAction;
-}
-
-//======================================================================
-// Std_SelectionFaceWire
-//======================================================================
-VIEW_CMD_DEF(SelectionFaceWire, SelectionFaceWire)
-{
-  sGroup        = QT_TR_NOOP("View");
-  sMenuText     = QT_TR_NOOP("Show selected face wires");
-  sToolTipText  = ViewParams::docSelectionFaceWire();
-  sWhatsThis    = "Std_SelectionFaceWire";
-  sStatusTip    = sToolTipText;
-  eType         = NoDefaultAction;
-}
-
-//======================================================================
-// Std_SelOnTop
-//======================================================================
-VIEW_CMD_DEF(SelOnTop, ShowSelectionOnTop)
-{
-  sGroup        = QT_TR_NOOP("View");
-  sMenuText     = QT_TR_NOOP("&Selection on top");
-  sToolTipText  = ViewParams::docShowSelectionOnTop();
-  sWhatsThis    = "Std_SelOnTop";
-  sStatusTip    = sToolTipText;
-  sPixmap       = "sel-on-top";
-  sAccel        = "V, T";
-  eType         = Alter3DView;
-}
-
-//======================================================================
-// Std_SelHierarchyAscend
-//======================================================================
-VIEW_CMD_DEF(SelHierarchyAscend, HierarchyAscend)
-{
-  sGroup        = QT_TR_NOOP("View");
-  sMenuText     = QT_TR_NOOP("Hierarchy selection");
-  sToolTipText  = ViewParams::docHierarchyAscend();
-  sWhatsThis    = "Std_SelHierarhcyAscend";
-  sStatusTip    = sToolTipText;
-  eType         = NoDefaultAction;
-}
-
-//======================================================================
-// Std_PartialHighlightOnFullSelect
-//======================================================================
-VIEW_CMD_DEF(PartialHighlightOnFullSelect, PartialHighlightOnFullSelect)
-{
-  sGroup        = QT_TR_NOOP("View");
-  sMenuText     = QT_TR_NOOP("&Partial highlight");
-  sToolTipText  = ViewParams::docPartialHighlightOnFullSelect();
-  sWhatsThis    = "Std_PartialHighlightOnFullSelect";
-  sStatusTip    = sToolTipText;
-  eType         = NoDefaultAction;
-}
-
-//======================================================================
-// Std_EditingAutoTransparent
-//======================================================================
-VIEW_CMD_DEF(EditingAutoTransparent, EditingAutoTransparent)
-{
-  sGroup        = QT_TR_NOOP("View");
-  sMenuText     = QT_TR_NOOP("Auto transparent on edit");
-  sToolTipText  = ViewParams::docEditingAutoTransparent();
-  sWhatsThis    = "Std_EditingAutoTransparent";
-  sStatusTip    = sToolTipText;
-  eType         = NoDefaultAction;
-}
-
-//======================================================================
-// Std_PreselEdgeOnly
-//======================================================================
-VIEW_CMD_DEF(PreselEdgeOnly, ShowHighlightEdgeOnly)
-{
-  sGroup        = QT_TR_NOOP("View");
-  sMenuText     = QT_TR_NOOP("&Highlight edge only");
-  sToolTipText  = ViewParams::docShowHighlightEdgeOnly();
-  sWhatsThis    = "Std_PreselEdgeOnly";
-  sStatusTip    = sToolTipText;
-  sPixmap       = "presel-edge-only";
-  eType         = Alter3DView;
-}
-
-//======================================================================
-// Std_MapChildrenPlacement
-//======================================================================
-VIEW_CMD_DEF(MapChildrenPlacement, MapChildrenPlacement)
-{
-  sGroup        = QT_TR_NOOP("View");
-  sMenuText     = QT_TR_NOOP("Map children (Experimental!)");
-  sToolTipText  = ViewParams::docMapChildrenPlacement();
-  sWhatsThis    = "Std_MapChildrenPlacement";
-  sStatusTip    = sToolTipText;
-  eType         = NoDefaultAction;
-}
-
-
-//////////////////////////////////////////////////////////
-
-class StdCmdSelOptions : public GroupCommand
-{
-public:
-    StdCmdSelOptions()
-        :GroupCommand("Std_SelOptions")
-    {
-        sGroup        = QT_TR_NOOP("View");
-        sMenuText     = QT_TR_NOOP("Selection options");
-        sToolTipText  = QT_TR_NOOP("Selection behavior options");
-        sWhatsThis    = "Std_SelOptions";
-        sStatusTip    = sToolTipText;
-        eType         = 0;
-        bCanLog       = false;
-
-        addCommand(new StdCmdSelBoundingBox());
-        addCommand(new StdCmdTightBoundingBox());
-        addCommand(new StdCmdProjectBoundingBox());
-        addCommand();
-        addCommand(new StdCmdSelOnTop());
-        addCommand(new StdCmdPartialHighlightOnFullSelect());
-        addCommand(new StdCmdEditingAutoTransparent());
-        addCommand(new StdCmdSelectionFaceWire());
-        addCommand(new StdCmdPreselEdgeOnly());
-        addCommand(new StdTreePreSelection());
-        addCommand(new StdCmdSelHierarchyAscend());
-        addCommand();
-        addCommand(new StdCmdMapChildrenPlacement());
-    };
-    virtual const char* className() const {return "StdCmdSelOptions";}
-};
-
-#ifdef FC_HAS_DOCK_OVERLAY
-
-//===========================================================================
-// Std_DockOverlayAll
-//===========================================================================
-
-DEF_STD_CMD(StdCmdDockOverlayAll)
-
-StdCmdDockOverlayAll::StdCmdDockOverlayAll()
-  :Command("Std_DockOverlayAll")
-{
-  sGroup        = QT_TR_NOOP("View");
-  sMenuText     = QT_TR_NOOP("Toggle overlay for all");
-  sToolTipText  = QT_TR_NOOP("Toggle overlay mode for all docked windows");
-  sWhatsThis    = "Std_DockOverlayAll";
-  sStatusTip    = sToolTipText;
-  sAccel        = "F4";
-  eType         = 0;
-}
-
-void StdCmdDockOverlayAll::activated(int iMsg)
-{
-    Q_UNUSED(iMsg); 
-    OverlayManager::instance()->setOverlayMode(OverlayManager::ToggleAll);
-}
-
-//===========================================================================
-// Std_DockOverlayAutoHideAll
-//===========================================================================
-
-DEF_STD_CMD(StdCmdDockOverlayAutoHideAll)
-
-StdCmdDockOverlayAutoHideAll::StdCmdDockOverlayAutoHideAll()
-  :Command("Std_DockOverlayAutoHideAll")
-{
-  sGroup        = QT_TR_NOOP("View");
-  sMenuText     = QT_TR_NOOP("Toggle Auto hide for all");
-  sToolTipText  = QT_TR_NOOP("Toggle auto-hide for all overlay docked window");
-  sWhatsThis    = "Std_DockOverlayAutoHideAll";
-  sStatusTip    = sToolTipText;
-  sAccel        = "CTRL+F4";
-  eType         = 0;
-}
-
-void StdCmdDockOverlayAutoHideAll::activated(int iMsg)
-{
-    Q_UNUSED(iMsg); 
-    OverlayManager::instance()->setOverlayMode(OverlayManager::ToggleAutoHideAll);
-}
-
-//===========================================================================
-// Std_DockOverlayTransparentAll
-//===========================================================================
-
-DEF_STD_CMD(StdCmdDockOverlayTransparentAll)
-
-StdCmdDockOverlayTransparentAll::StdCmdDockOverlayTransparentAll()
-  :Command("Std_DockOverlayTransparentAll")
-{
-  sGroup        = QT_TR_NOOP("View");
-  sMenuText     = QT_TR_NOOP("Toggle transparent for all");
-  sToolTipText  = QT_TR_NOOP("Toggle transparent for all overlay docked window.\n"
-                             "This makes the docked widget stay transparent at al times.");
-  sWhatsThis    = "Std_DockOverlayTransparentAll";
-  sStatusTip    = sToolTipText;
-  sAccel        = "SHIFT+F4";
-  eType         = 0;
-}
-
-void StdCmdDockOverlayTransparentAll::activated(int iMsg)
-{
-    Q_UNUSED(iMsg); 
-    OverlayManager::instance()->setOverlayMode(OverlayManager::ToggleTransparentAll);
-}
-
-//===========================================================================
-// Std_DockOverlayToggle
-//===========================================================================
-
-DEF_STD_CMD(StdCmdDockOverlayToggle)
-
-StdCmdDockOverlayToggle::StdCmdDockOverlayToggle()
-  :Command("Std_DockOverlayToggle")
-{
-  sGroup        = QT_TR_NOOP("View");
-  sMenuText     = QT_TR_NOOP("Toggle overlay");
-  sToolTipText  = QT_TR_NOOP("Toggle overlay mode of the docked window under cursor");
-  sWhatsThis    = "Std_DockOverlayToggle";
-  sStatusTip    = sToolTipText;
-  sAccel        = "F3";
-  eType         = 0;
-}
-
-void StdCmdDockOverlayToggle::activated(int iMsg)
-{
-    Q_UNUSED(iMsg); 
-    OverlayManager::instance()->setOverlayMode(OverlayManager::ToggleActive);
-}
-
-//===========================================================================
-// Std_DockOverlayToggleAutoHide
-//===========================================================================
-
-DEF_STD_CMD(StdCmdDockOverlayToggleAutoHide)
-
-StdCmdDockOverlayToggleAutoHide::StdCmdDockOverlayToggleAutoHide()
-  :Command("Std_DockOverlayToggleAutoHide")
-{
-    sGroup        = QT_TR_NOOP("Standard-View");
-    sMenuText     = QT_TR_NOOP("Toggle auto hide");
-    sToolTipText  = QT_TR_NOOP("Toggle auto hide mode for the docked widget under cursor");
-    sWhatsThis    = "Std_DockOverlayToggleAutoHide";
-    sStatusTip    = sToolTipText;
-    sAccel        = "CTRL+F3";
-    eType         = 0;
-}
-
-void StdCmdDockOverlayToggleAutoHide::activated(int iMsg)
-{
-    Q_UNUSED(iMsg); 
-    OverlayManager::instance()->setOverlayMode(OverlayManager::ToggleAutoHide);
-}
-
-//===========================================================================
-// Std_DockOverlayToggleTransparent
-//===========================================================================
-
-DEF_STD_CMD(StdCmdDockOverlayToggleTransparent)
-
-StdCmdDockOverlayToggleTransparent::StdCmdDockOverlayToggleTransparent()
-  :Command("Std_DockOverlayToggleTransparent")
-{
-    sGroup        = QT_TR_NOOP("Standard-View");
-    sMenuText     = QT_TR_NOOP("Toggle transparent");
-    sToolTipText  = QT_TR_NOOP("Toggle transparent mode for the docked widget under cursor.\n"
-                               "This makes the docked widget stay transparent at al times.");
-    sWhatsThis    = "Std_DockOverlayToggleTransparent";
-    sStatusTip    = sToolTipText;
-    sAccel        = "SHIFT+F3";
-    eType         = 0;
-}
-
-void StdCmdDockOverlayToggleTransparent::activated(int iMsg)
-{
-    Q_UNUSED(iMsg); 
-    OverlayManager::instance()->setOverlayMode(OverlayManager::ToggleTransparent);
-}
-
-//===========================================================================
-// Std_DockOverlayIncrease
-//===========================================================================
-
-DEF_STD_CMD(StdCmdDockOverlayIncrease)
-
-StdCmdDockOverlayIncrease::StdCmdDockOverlayIncrease()
-  :Command("Std_DockOverlayIncrease")
-{
-  sGroup        = QT_TR_NOOP("View");
-  sMenuText     = QT_TR_NOOP("Increase overlay size");
-  sToolTipText  = QT_TR_NOOP("Increase the overlayed widget size under cursor");
-  sWhatsThis    = "Std_DockOverlayIncrease";
-  sStatusTip    = sToolTipText;
-  sAccel        = "ALT+F3";
-  eType         = 0;
-}
-
-void StdCmdDockOverlayIncrease::activated(int iMsg)
-{
-    Q_UNUSED(iMsg); 
-    OverlayManager::instance()->changeOverlaySize(5);
-}
-
-//===========================================================================
-// Std_DockOverlayDecrease
-//===========================================================================
-
-DEF_STD_CMD(StdCmdDockOverlayDecrease)
-
-StdCmdDockOverlayDecrease::StdCmdDockOverlayDecrease()
-  :Command("Std_DockOverlayDecrease")
-{
-  sGroup        = QT_TR_NOOP("View");
-  sMenuText     = QT_TR_NOOP("Decrease overlay size");
-  sToolTipText  = QT_TR_NOOP("Decrease the overlayed widget size under cursor");
-  sWhatsThis    = "Std_DockOverlayDecrease";
-  sStatusTip    = sToolTipText;
-  sAccel        = "ALT+F2";
-  eType         = 0;
-}
-
-void StdCmdDockOverlayDecrease::activated(int iMsg)
-{
-    Q_UNUSED(iMsg); 
-    OverlayManager::instance()->changeOverlaySize(-5);
-}
-
-//===========================================================================
-// Std_DockOverlayAutoView
-//===========================================================================
-
-VIEW_CMD_DEF(DockOverlayAutoView, DockOverlayAutoView)
-{
-    sGroup        = QT_TR_NOOP("Standard-View");
-    sMenuText     = QT_TR_NOOP("Auto hide non 3D view");
-    sToolTipText  = QT_TR_NOOP("Activate auto hide for non 3D view");
-    sWhatsThis    = "Std_DockOverlayAutoView";
-    sStatusTip    = sToolTipText;
-    eType         = 0;
-}
-
-//===========================================================================
-// Std_DockOverlayExtraState
-//===========================================================================
-
-VIEW_CMD_DEF(DockOverlayExtraState, DockOverlayExtraState)
-{
-    sGroup        = QT_TR_NOOP("Standard-View");
-    sMenuText     = QT_TR_NOOP("More hiding in overlay");
-    sToolTipText  = QT_TR_NOOP("Hide more widgets when in overlay mode");
-    sWhatsThis    = "Std_DockOverlayExtraState";
-    sStatusTip    = sToolTipText;
-    eType         = 0;
-}
-
-//===========================================================================
-// Std_DockOverlayActivateOnHover
-//===========================================================================
-
-VIEW_CMD_DEF(DockOverlayActivateOnHover, DockOverlayActivateOnHover)
-{
-    sGroup        = QT_TR_NOOP("Standard-View");
-    sMenuText     = QT_TR_NOOP("Activate on hover");
-    sToolTipText  = QT_TR_NOOP("Activate auto hidden overlay on mouse hover.\n"
-                               "If disabled, then activate on mouse click");
-    sWhatsThis    = "Std_DockOverlayActivateOnHover";
-    sStatusTip    = sToolTipText;
-    eType         = 0;
-}
-
-//===========================================================================
-// Std_DockOverlayAutoMouseThrough
-//===========================================================================
-
-VIEW_CMD_DEF(DockOverlayAutoMouseThrough, DockOverlayAutoMouseThrough)
-{
-    sGroup        = QT_TR_NOOP("Standard-View");
-    sMenuText     = QT_TR_NOOP("Auto mouse event pass through");
-    sToolTipText  = QT_TR_NOOP("Auto pass through mouse event on completely transparent background");
-    sWhatsThis    = "Std_DockOverlayAutoMouseThrough";
-    sStatusTip    = sToolTipText;
-    eType         = 0;
-}
-
-//===========================================================================
-// Std_DockOverlayCheckNaviCube
-//===========================================================================
-
-VIEW_CMD_DEF(DockOverlayCheckNaviCube, DockOverlayCheckNaviCube)
-{
-    sGroup        = QT_TR_NOOP("Standard-View");
-    sMenuText     = QT_TR_NOOP("Make space for NaviCube");
-    sToolTipText  = QT_TR_NOOP("Adjust overlay size to make space for Navigation Cube\n"
-                               "Note that it only respects the cube position setting in\n"
-                               "the preference dialog, and will not work for custom\n"
-                               "position obtained through dragging the cube.");
-    sWhatsThis    = "Std_DockOverlayCheckNaviCube";
-    sStatusTip    = sToolTipText;
-    eType         = 0;
-}
-
-//===========================================================================
-// Std_DockOverlayMouseTransparent
-//===========================================================================
-
-DEF_STD_CMD_AC(StdCmdDockOverlayMouseTransparent)
-
-StdCmdDockOverlayMouseTransparent::StdCmdDockOverlayMouseTransparent()
-  :Command("Std_DockOverlayMouseTransparent")
-{
-  sGroup        = QT_TR_NOOP("View");
-  sMenuText     = QT_TR_NOOP("Bypass mouse event in dock overlay");
-  sToolTipText  = QT_TR_NOOP("Bypass all mouse event in dock overlay");
-  sWhatsThis    = "Std_DockOverlayMouseTransparent";
-  sStatusTip    = sToolTipText;
-  sAccel        = "T, T";
-  eType         = NoTransaction;
-}
-
-void StdCmdDockOverlayMouseTransparent::activated(int iMsg)
-{
-    auto checked = !!iMsg;
-    OverlayManager::instance()->setMouseTransparent(checked);
-    if(_pcAction)
-        _pcAction->setChecked(checked,true);
-}
-
-Action * StdCmdDockOverlayMouseTransparent::createAction(void) {
-    Action *pcAction = Command::createAction();
-    pcAction->setCheckable(true);
-    pcAction->setIcon(QIcon());
-    _pcAction = pcAction;
-    isActive();
-    return pcAction;
-}
-
-bool StdCmdDockOverlayMouseTransparent::isActive() {
-    bool checked = OverlayManager::instance()->isMouseTransparent();
-    if(_pcAction && _pcAction->isChecked()!=checked)
-        _pcAction->setChecked(checked,true);
-    return true;
-}
-
-// ============================================================================
-
-class StdCmdDockOverlay : public GroupCommand
-{
-public:
-    StdCmdDockOverlay()
-        :GroupCommand("Std_DockOverlay")
-    {
-        sGroup        = QT_TR_NOOP("View");
-        sMenuText     = QT_TR_NOOP("Dock window overlay");
-        sToolTipText  = QT_TR_NOOP("Setting docked window overlay mode");
-        sWhatsThis    = "Std_DockOverlay";
-        sStatusTip    = sToolTipText;
-        eType         = 0;
-        bCanLog       = false;
-
-        addCommand(new StdCmdDockOverlayAll());
-        addCommand(new StdCmdDockOverlayAutoHideAll());
-        addCommand(new StdCmdDockOverlayTransparentAll());
-        addCommand();
-        addCommand(new StdCmdDockOverlayToggle());
-        addCommand(new StdCmdDockOverlayToggleAutoHide());
-        addCommand(new StdCmdDockOverlayToggleTransparent());
-        addCommand();
-        addCommand(new StdCmdDockOverlayIncrease());
-        addCommand(new StdCmdDockOverlayDecrease());
-        addCommand();
-        addCommand(new StdCmdDockOverlayAutoView());
-        addCommand(new StdCmdDockOverlayExtraState());
-        addCommand(new StdCmdDockOverlayActivateOnHover());
-        addCommand(new StdCmdDockOverlayAutoMouseThrough());
-        addCommand(new StdCmdDockOverlayCheckNaviCube());
-        addCommand();
-        addCommand(new StdCmdDockOverlayMouseTransparent());
-    };
-    virtual const char* className() const {return "StdCmdDockOverlay";}
-};
-#endif // FC_HAS_DOCK_OVERLAY
-
-//===========================================================================
-// Std_BindViewCamera
-//===========================================================================
-
-DEF_STD_CMD_AC(StdCmdBindViewCamera)
-
-StdCmdBindViewCamera::StdCmdBindViewCamera()
-  : Command("Std_BindViewCamera")
-{
-    sGroup        = QT_TR_NOOP("View");
-    sMenuText     = QT_TR_NOOP("Bind view camera");
-    sToolTipText  = QT_TR_NOOP("Bind the camera position of the active view to another view");
-    sWhatsThis    = "Std_BindViewCamera";
-    sStatusTip    = sToolTipText;
-    eType         = 0;
-}
-
-void StdCmdBindViewCamera::activated(int iMsg)
-{
-    // Handled by the related QAction objects
-    Q_UNUSED(iMsg); 
-}
-
-bool StdCmdBindViewCamera::isActive(void)
-{
-    if(Base::freecad_dynamic_cast<View3DInventor>(Application::Instance->activeView()))
-        return true;
-    return false;
-}
-
-Action * StdCmdBindViewCamera::createAction(void)
-{
-    Action *pcAction;
-    pcAction = new ViewCameraBindingAction(this, getMainWindow());
-    applyCommandData(this->className(), pcAction);
-    return pcAction;
-}
-
-//===========================================================================
-// Std_CloseLinkedView
-//===========================================================================
-
-DEF_STD_CMD_A(StdCmdCloseLinkedView)
-
-StdCmdCloseLinkedView::StdCmdCloseLinkedView()
-  :Command("Std_CloseLinkedView")
-{
-  sGroup        = QT_TR_NOOP("View");
-  sMenuText     = QT_TR_NOOP("Close all linked view");
-  sToolTipText  = QT_TR_NOOP("Close all views of the linked documents.\n"
-                             "The linked documents stayed open.");
-  sWhatsThis    = "Std_CloseLinkedView";
-  sStatusTip    = sToolTipText;
-  eType         = Alter3DView;
-}
-
-void StdCmdCloseLinkedView::activated(int iMsg)
-{
-    Q_UNUSED(iMsg); 
-    App::Document *activeDoc = App::GetApplication().getActiveDocument();
-    if (!activeDoc)
-        return;
-    for(auto doc : activeDoc->getDependentDocuments()) {
-        if (doc == activeDoc) continue;
-        Gui::Document *gdoc = Application::Instance->getDocument(doc);
-        if (!gdoc) continue;
-        for(auto view : gdoc->getMDIViews())
-            getMainWindow()->removeWindow(view);
-    }
-}
-
-bool StdCmdCloseLinkedView::isActive(void)
-{
-  return App::GetApplication().getActiveDocument() != nullptr;
-}
-
-//===========================================================================
-// Instantiation
-//===========================================================================
-
-
-namespace Gui {
-
-void CreateViewStdCommands(void)
-{
-    CommandManager &rcCmdMgr = Application::Instance->commandManager();
-
-    // views
-    rcCmdMgr.addCommand(new StdCmdViewBottom());
-    rcCmdMgr.addCommand(new StdCmdViewHome());
-    rcCmdMgr.addCommand(new StdCmdViewFront());
-    rcCmdMgr.addCommand(new StdCmdViewLeft());
-    rcCmdMgr.addCommand(new StdCmdViewRear());
-    rcCmdMgr.addCommand(new StdCmdViewRight());
-    rcCmdMgr.addCommand(new StdCmdViewTop());
-    rcCmdMgr.addCommand(new StdCmdViewIsometric());
-    rcCmdMgr.addCommand(new StdCmdViewDimetric());
-    rcCmdMgr.addCommand(new StdCmdViewTrimetric());
-    rcCmdMgr.addCommand(new StdCmdViewFitAll());
-    rcCmdMgr.addCommand(new StdCmdViewVR());
-    rcCmdMgr.addCommand(new StdCmdViewFitSelection());
-    rcCmdMgr.addCommand(new StdCmdViewRotateLeft());
-    rcCmdMgr.addCommand(new StdCmdViewRotateRight());
-
-    rcCmdMgr.addCommand(new StdCmdViewExample1());
-    rcCmdMgr.addCommand(new StdCmdViewExample2());
-    rcCmdMgr.addCommand(new StdCmdViewExample3());
-
-    rcCmdMgr.addCommand(new StdCmdViewIvStereoQuadBuff());
-    rcCmdMgr.addCommand(new StdCmdViewIvStereoRedGreen());
-    rcCmdMgr.addCommand(new StdCmdViewIvStereoInterleavedColumns());
-    rcCmdMgr.addCommand(new StdCmdViewIvStereoInterleavedRows());
-    rcCmdMgr.addCommand(new StdCmdViewIvStereoOff());
-
-    rcCmdMgr.addCommand(new StdCmdViewIvIssueCamPos());
-
-    rcCmdMgr.addCommand(new StdCmdViewCreate());
-    rcCmdMgr.addCommand(new StdViewScreenShot());
-    rcCmdMgr.addCommand(new StdMainFullscreen());
-    rcCmdMgr.addCommand(new StdViewDockUndockFullscreen());
-    rcCmdMgr.addCommand(new StdCmdSetAppearance());
-    rcCmdMgr.addCommand(new StdCmdToggleVisibility());
-    rcCmdMgr.addCommand(new StdCmdToggleGroupVisibility());
-    rcCmdMgr.addCommand(new StdCmdToggleShowOnTop());
-    rcCmdMgr.addCommand(new StdCmdToggleSelectability());
-    rcCmdMgr.addCommand(new StdCmdShowSelection());
-    rcCmdMgr.addCommand(new StdCmdHideSelection());
-    rcCmdMgr.addCommand(new StdCmdSelectVisibleObjects());
-    rcCmdMgr.addCommand(new StdCmdToggleObjects());
-    rcCmdMgr.addCommand(new StdCmdShowObjects());
-    rcCmdMgr.addCommand(new StdCmdHideObjects());
-    rcCmdMgr.addCommand(new StdOrthographicCamera());
-    rcCmdMgr.addCommand(new StdPerspectiveCamera());
-    rcCmdMgr.addCommand(new StdCmdToggleClipPlane());
-    rcCmdMgr.addCommand(new StdCmdDrawStyle());
-    rcCmdMgr.addCommand(new StdCmdFreezeViews());
-    rcCmdMgr.addCommand(new StdViewZoomIn());
-    rcCmdMgr.addCommand(new StdViewZoomOut());
-    rcCmdMgr.addCommand(new StdViewBoxZoom());
-    rcCmdMgr.addCommand(new StdBoxSelection());
-    rcCmdMgr.addCommand(new StdBoxElementSelection());
-    rcCmdMgr.addCommand(new StdLassoElementSelection());
-    rcCmdMgr.addCommand(new StdCmdTreeExpand());
-    rcCmdMgr.addCommand(new StdCmdTreeCollapse());
-    rcCmdMgr.addCommand(new StdCmdTreeSelectAllInstances());
-    rcCmdMgr.addCommand(new StdCmdMeasureDistance());
-    rcCmdMgr.addCommand(new StdCmdSceneInspector());
-    rcCmdMgr.addCommand(new StdCmdTextureMapping());
-    rcCmdMgr.addCommand(new StdCmdDemoMode());
-    rcCmdMgr.addCommand(new StdCmdToggleNavigation());
-    rcCmdMgr.addCommand(new StdCmdAxisCross());
-    rcCmdMgr.addCommand(new CmdViewMeasureClearAll());
-    rcCmdMgr.addCommand(new CmdViewMeasureToggleAll());
-    rcCmdMgr.addCommand(new StdCmdSelOptions());
-    rcCmdMgr.addCommand(new StdCmdSelBack());
-    rcCmdMgr.addCommand(new StdCmdSelForward());
-    rcCmdMgr.addCommand(new StdCmdSelUp());
-    rcCmdMgr.addCommand(new StdCmdTreeViewActions());
-    rcCmdMgr.addCommand(new StdCmdBindViewCamera());
-    rcCmdMgr.addCommand(new StdCmdPickGeometry());
-    rcCmdMgr.addCommand(new StdCmdCloseLinkedView());
-
-#ifdef FC_HAS_DOCK_OVERLAY
-    rcCmdMgr.addCommand(new StdCmdDockOverlay());
-#endif
-
-    auto hGrp = App::GetApplication().GetParameterGroupByPath("User parameter:BaseApp/Preferences/View");
-    if(hGrp->GetASCII("GestureRollFwdCommand").empty())
-        hGrp->SetASCII("GestureRollFwdCommand","Std_SelForward");
-    if(hGrp->GetASCII("GestureRollBackCommand").empty())
-        hGrp->SetASCII("GestureRollBackCommand","Std_SelBack");
-}
-
-} // namespace Gui
+/***************************************************************************
+ *   Copyright (c) 2002 Jürgen Riegel <juergen.riegel@web.de>              *
+ *                                                                         *
+ *   This file is part of the FreeCAD CAx development system.              *
+ *                                                                         *
+ *   This library is free software; you can redistribute it and/or         *
+ *   modify it under the terms of the GNU Library General Public           *
+ *   License as published by the Free Software Foundation; either          *
+ *   version 2 of the License, or (at your option) any later version.      *
+ *                                                                         *
+ *   This library  is distributed in the hope that it will be useful,      *
+ *   but WITHOUT ANY WARRANTY; without even the implied warranty of        *
+ *   MERCHANTABILITY or FITNESS FOR A PARTICULAR PURPOSE.  See the         *
+ *   GNU Library General Public License for more details.                  *
+ *                                                                         *
+ *   You should have received a copy of the GNU Library General Public     *
+ *   License along with this library; see the file COPYING.LIB. If not,    *
+ *   write to the Free Software Foundation, Inc., 59 Temple Place,         *
+ *   Suite 330, Boston, MA  02111-1307, USA                                *
+ *                                                                         *
+ ***************************************************************************/
+
+
+#include "PreCompiled.h"
+
+#ifndef _PreComp_
+# include <sstream>
+# include <Inventor/actions/SoGetBoundingBoxAction.h>
+# include <Inventor/events/SoMouseButtonEvent.h>
+# include <Inventor/nodes/SoOrthographicCamera.h>
+# include <Inventor/nodes/SoPerspectiveCamera.h>
+# include <QApplication>
+# include <QDialog>
+# include <QFile>
+# include <QFileInfo>
+# include <QFont>
+# include <QFontMetrics>
+# include <QMessageBox>
+# include <QPainter>
+# include <QPointer>
+# include <QTextStream>
+# include <boost_bind_bind.hpp>
+#endif
+
+#include "Command.h"
+#include "Action.h"
+#include "Application.h"
+#include "BitmapFactory.h"
+#include "Control.h"
+#include "Clipping.h"
+#include "FileDialog.h"
+#include "MainWindow.h"
+#include "Tree.h"
+#include "View.h"
+#include "Document.h"
+#include "Macro.h"
+#include "DlgDisplayPropertiesImp.h"
+#include "DlgSettingsImageImp.h"
+#include "Selection.h"
+#include "SoFCOffscreenRenderer.h"
+#include "SoFCBoundingBox.h"
+#include "SoFCUnifiedSelection.h"
+#include "SoAxisCrossKit.h"
+#include "View3DInventor.h"
+#include "View3DInventorViewer.h"
+#include "ViewParams.h"
+#include "WaitCursor.h"
+#include "ViewProviderMeasureDistance.h"
+#include "ViewProviderGeometryObject.h"
+#include "SceneInspector.h"
+#include "DemoMode.h"
+#include "TextureMapping.h"
+#include "Tools.h"
+#include "Utilities.h"
+#include "NavigationStyle.h"
+#include "OverlayWidgets.h"
+#include "SelectionView.h"
+#include "MouseSelection.h"
+
+#include <Base/Console.h>
+#include <Base/Tools2D.h>
+#include <Base/Exception.h>
+#include <Base/FileInfo.h>
+#include <Base/Reader.h>
+#include <Base/Parameter.h>
+#include <App/Application.h>
+#include <App/Document.h>
+#include <App/GeoFeature.h>
+#include <App/DocumentObjectGroup.h>
+#include <App/MeasureDistance.h>
+#include <App/DocumentObject.h>
+#include <App/ComplexGeoDataPy.h>
+#include <App/GeoFeatureGroupExtension.h>
+#include <App/DocumentObserver.h>
+
+#include <QDomDocument>
+#include <QDomElement>
+
+using namespace Gui;
+using Gui::Dialog::DlgSettingsImageImp;
+namespace bp = boost::placeholders;
+
+//++++++++++++++++++++++++++++++++++++++++++++++++++++++++++++++++++++++++++++++++++++++++++++++++++++++++++++++
+
+DEF_STD_CMD_AC(StdOrthographicCamera)
+
+StdOrthographicCamera::StdOrthographicCamera()
+  : Command("Std_OrthographicCamera")
+{
+    sGroup        = QT_TR_NOOP("Standard-View");
+    sMenuText     = QT_TR_NOOP("Orthographic view");
+    sToolTipText  = QT_TR_NOOP("Switches to orthographic view mode");
+    sWhatsThis    = "Std_OrthographicCamera";
+    sStatusTip    = QT_TR_NOOP("Switches to orthographic view mode");
+    sPixmap       = "view-isometric";
+    sAccel        = "V, O";
+    eType         = Alter3DView;
+}
+
+void StdOrthographicCamera::activated(int iMsg)
+{
+    if (iMsg == 1) {
+        View3DInventor* view = qobject_cast<View3DInventor*>(getMainWindow()->activeWindow());
+        SoCamera* cam = view->getViewer()->getSoRenderManager()->getCamera();
+        if (!cam || cam->getTypeId() != SoOrthographicCamera::getClassTypeId())
+
+            doCommand(Command::Gui,"Gui.activeDocument().activeView().setCameraType(\"Orthographic\")");
+    }
+}
+
+bool StdOrthographicCamera::isActive(void)
+{
+    View3DInventor* view = qobject_cast<View3DInventor*>(getMainWindow()->activeWindow());
+    if (view) {
+        // update the action group if needed
+        bool check = _pcAction->isChecked();
+        SoCamera* cam = view->getViewer()->getSoRenderManager()->getCamera();
+        bool mode = cam ? cam->getTypeId() == SoOrthographicCamera::getClassTypeId() : false;
+
+        if (mode != check)
+            _pcAction->setChecked(mode);
+        return true;
+    }
+
+    return false;
+}
+
+Action * StdOrthographicCamera::createAction(void)
+{
+    Action *pcAction = Command::createAction();
+    pcAction->setCheckable(true);
+    return pcAction;
+}
+
+DEF_STD_CMD_AC(StdPerspectiveCamera)
+
+StdPerspectiveCamera::StdPerspectiveCamera()
+  : Command("Std_PerspectiveCamera")
+{
+    sGroup        = QT_TR_NOOP("Standard-View");
+    sMenuText     = QT_TR_NOOP("Perspective view");
+    sToolTipText  = QT_TR_NOOP("Switches to perspective view mode");
+    sWhatsThis    = "Std_PerspectiveCamera";
+    sStatusTip    = QT_TR_NOOP("Switches to perspective view mode");
+    sPixmap       = "view-perspective";
+    sAccel        = "V, P";
+    eType         = Alter3DView;
+}
+
+void StdPerspectiveCamera::activated(int iMsg)
+{
+    if (iMsg == 1) {
+        View3DInventor* view = qobject_cast<View3DInventor*>(getMainWindow()->activeWindow());
+        SoCamera* cam = view->getViewer()->getSoRenderManager()->getCamera();
+        if (!cam || cam->getTypeId() != SoPerspectiveCamera::getClassTypeId())
+
+            doCommand(Command::Gui,"Gui.activeDocument().activeView().setCameraType(\"Perspective\")");
+    }
+}
+
+bool StdPerspectiveCamera::isActive(void)
+{
+    View3DInventor* view = qobject_cast<View3DInventor*>(getMainWindow()->activeWindow());
+    if (view) {
+        // update the action group if needed
+        bool check = _pcAction->isChecked();
+        SoCamera* cam = view->getViewer()->getSoRenderManager()->getCamera();
+        bool mode = cam ? cam->getTypeId() == SoPerspectiveCamera::getClassTypeId() : false;
+
+        if (mode != check)
+            _pcAction->setChecked(mode);
+
+        return true;
+    }
+
+    return false;
+}
+
+Action * StdPerspectiveCamera::createAction(void)
+{
+    Action *pcAction = Command::createAction();
+    pcAction->setCheckable(true);
+    return pcAction;
+}
+
+//===========================================================================
+// Std_FreezeViews
+//===========================================================================
+class StdCmdFreezeViews : public Gui::Command
+{
+public:
+    StdCmdFreezeViews();
+    virtual ~StdCmdFreezeViews(){}
+    const char* className() const
+    { return "StdCmdFreezeViews"; }
+
+protected:
+    virtual void activated(int iMsg);
+    virtual bool isActive(void);
+    virtual Action * createAction(void);
+    virtual void languageChange();
+
+private:
+    void onSaveViews();
+    void onRestoreViews();
+
+private:
+    const int maxViews;
+    int savedViews;
+    int offset;
+    QAction* saveView;
+    QAction* freezeView;
+    QAction* clearView;
+    QAction* separator;
+};
+
+StdCmdFreezeViews::StdCmdFreezeViews()
+  : Command("Std_FreezeViews")
+  , maxViews(50)
+  , savedViews(0)
+  , offset(0)
+  , saveView(0)
+  , freezeView(0)
+  , clearView(0)
+  , separator(0)
+{
+    sGroup        = QT_TR_NOOP("Standard-View");
+    sMenuText     = QT_TR_NOOP("Freeze display");
+    sToolTipText  = QT_TR_NOOP("Freezes the current view position");
+    sWhatsThis    = "Std_FreezeViews";
+    sStatusTip    = QT_TR_NOOP("Freezes the current view position");
+    sAccel        = "Shift+F";
+    eType         = Alter3DView;
+}
+
+Action * StdCmdFreezeViews::createAction(void)
+{
+    ActionGroup* pcAction = new ActionGroup(this, getMainWindow());
+    pcAction->setDropDownMenu(true);
+    applyCommandData(this->className(), pcAction);
+
+    // add the action items
+    saveView = pcAction->addAction(QObject::tr("Save views..."));
+    saveView->setWhatsThis(QString::fromLatin1(sWhatsThis));
+    QAction* loadView = pcAction->addAction(QObject::tr("Load views..."));
+    loadView->setWhatsThis(QString::fromLatin1(sWhatsThis));
+    pcAction->addAction(QString::fromLatin1(""))->setSeparator(true);
+    freezeView = pcAction->addAction(QObject::tr("Freeze view"));
+    freezeView->setShortcut(QString::fromLatin1(sAccel));
+    freezeView->setWhatsThis(QString::fromLatin1(sWhatsThis));
+    clearView = pcAction->addAction(QObject::tr("Clear views"));
+    clearView->setWhatsThis(QString::fromLatin1(sWhatsThis));
+    separator = pcAction->addAction(QString::fromLatin1(""));
+    separator->setSeparator(true);
+    offset = pcAction->actions().count();
+
+    // allow up to 50 views
+    for (int i=0; i<maxViews; i++)
+        pcAction->addAction(QString::fromLatin1(""))->setVisible(false);
+
+    return pcAction;
+}
+
+void StdCmdFreezeViews::activated(int iMsg)
+{
+    ActionGroup* pcAction = qobject_cast<ActionGroup*>(_pcAction);
+
+    if (iMsg == 0) {
+        onSaveViews();
+    }
+    else if (iMsg == 1) {
+        onRestoreViews();
+    }
+    else if (iMsg == 3) {
+        // Create a new view
+        const char* ppReturn=0;
+        getGuiApplication()->sendMsgToActiveView("GetCamera",&ppReturn);
+
+        QList<QAction*> acts = pcAction->actions();
+        int index = 0;
+        for (QList<QAction*>::ConstIterator it = acts.begin()+offset; it != acts.end(); ++it, index++) {
+            if (!(*it)->isVisible()) {
+                savedViews++;
+                QString viewnr = QString(QObject::tr("Restore view &%1")).arg(index+1);
+                (*it)->setText(viewnr);
+                (*it)->setToolTip(QString::fromLatin1(ppReturn));
+                (*it)->setVisible(true);
+                if (index < 9) {
+                    int accel = Qt::CTRL+Qt::Key_1;
+                    (*it)->setShortcut(accel+index);
+                }
+                break;
+            }
+        }
+    }
+    else if (iMsg == 4) {
+        savedViews = 0;
+        QList<QAction*> acts = pcAction->actions();
+        for (QList<QAction*>::ConstIterator it = acts.begin()+offset; it != acts.end(); ++it)
+            (*it)->setVisible(false);
+    }
+    else if (iMsg >= offset) {
+        // Activate a view
+        QList<QAction*> acts = pcAction->actions();
+        QString data = acts[iMsg]->toolTip();
+        QString send = QString::fromLatin1("SetCamera %1").arg(data);
+        getGuiApplication()->sendMsgToActiveView(send.toLatin1());
+    }
+}
+
+void StdCmdFreezeViews::onSaveViews()
+{
+    // Save the views to an XML file
+    QString fn = FileDialog::getSaveFileName(getMainWindow(), QObject::tr("Save frozen views"),
+                                             QString(), QString::fromLatin1("%1 (*.cam)").arg(QObject::tr("Frozen views")));
+    if (fn.isEmpty())
+        return;
+    QFile file(fn);
+    if (file.open(QFile::WriteOnly))
+    {
+        QTextStream str(&file);
+        ActionGroup* pcAction = qobject_cast<ActionGroup*>(_pcAction);
+        QList<QAction*> acts = pcAction->actions();
+        str << "<?xml version='1.0' encoding='utf-8'?>" << endl
+            << "<FrozenViews SchemaVersion=\"1\">" << endl;
+        str << "  <Views Count=\"" << savedViews <<"\">" << endl;
+
+        for (QList<QAction*>::ConstIterator it = acts.begin()+offset; it != acts.end(); ++it) {
+            if ( !(*it)->isVisible() )
+                break;
+            QString data = (*it)->toolTip();
+
+            // remove the first line because it's a comment like '#Inventor V2.1 ascii'
+            QString viewPos;
+            if (!data.isEmpty()) {
+                QStringList lines = data.split(QString::fromLatin1("\n"));
+                if (lines.size() > 1) {
+                    lines.pop_front();
+                }
+                viewPos = lines.join(QString::fromLatin1(" "));
+            }
+
+            str << "    <Camera settings=\"" << viewPos.toLatin1().constData() << "\"/>" << endl;
+        }
+
+        str << "  </Views>" << endl;
+        str << "</FrozenViews>" << endl;
+    }
+}
+
+void StdCmdFreezeViews::onRestoreViews()
+{
+    // Should we clear the already saved views
+    if (savedViews > 0) {
+        int ret = QMessageBox::question(getMainWindow(), QObject::tr("Restore views"),
+            QObject::tr("Importing the restored views would clear the already stored views.\n"
+                        "Do you want to continue?"), QMessageBox::Yes|QMessageBox::Default,
+                                                     QMessageBox::No|QMessageBox::Escape);
+        if (ret!=QMessageBox::Yes)
+            return;
+    }
+
+    // Restore the views from an XML file
+    QString fn = FileDialog::getOpenFileName(getMainWindow(), QObject::tr("Restore frozen views"),
+                                             QString(), QString::fromLatin1("%1 (*.cam)").arg(QObject::tr("Frozen views")));
+    if (fn.isEmpty())
+        return;
+    QFile file(fn);
+    if (!file.open(QFile::ReadOnly)) {
+        QMessageBox::critical(getMainWindow(), QObject::tr("Restore views"),
+            QObject::tr("Cannot open file '%1'.").arg(fn));
+        return;
+    }
+
+    QDomDocument xmlDocument;
+    QString errorStr;
+    int errorLine;
+    int errorColumn;
+
+    // evaluate the XML content
+    if (!xmlDocument.setContent(&file, true, &errorStr, &errorLine, &errorColumn)) {
+        std::cerr << "Parse error in XML content at line " << errorLine
+                  << ", column " << errorColumn << ": "
+                  << (const char*)errorStr.toLatin1() << std::endl;
+        return;
+    }
+
+    // get the root element
+    QDomElement root = xmlDocument.documentElement();
+    if (root.tagName() != QLatin1String("FrozenViews")) {
+        std::cerr << "Unexpected XML structure" << std::endl;
+        return;
+    }
+
+    bool ok;
+    int scheme = root.attribute(QString::fromLatin1("SchemaVersion")).toInt(&ok);
+    if (!ok) return;
+    // SchemeVersion "1"
+    if (scheme == 1) {
+        // read the views, ignore the attribute 'Count'
+        QDomElement child = root.firstChildElement(QString::fromLatin1("Views"));
+        QDomElement views = child.firstChildElement(QString::fromLatin1("Camera"));
+        QStringList cameras;
+        while (!views.isNull()) {
+            QString setting = views.attribute(QString::fromLatin1("settings"));
+            cameras << setting;
+            views = views.nextSiblingElement(QString::fromLatin1("Camera"));
+        }
+
+        // use this rather than the attribute 'Count' because it could be
+        // changed from outside
+        int ct = cameras.count();
+        ActionGroup* pcAction = qobject_cast<ActionGroup*>(_pcAction);
+        QList<QAction*> acts = pcAction->actions();
+
+        int numRestoredViews = std::min<int>(ct, acts.size()-offset);
+        savedViews = numRestoredViews;
+
+        if (numRestoredViews > 0)
+            separator->setVisible(true);
+        for(int i=0; i<numRestoredViews; i++) {
+            QString setting = cameras[i];
+            QString viewnr = QString(QObject::tr("Restore view &%1")).arg(i+1);
+            acts[i+offset]->setText(viewnr);
+            acts[i+offset]->setToolTip(setting);
+            acts[i+offset]->setVisible(true);
+            if ( i < 9 ) {
+                int accel = Qt::CTRL+Qt::Key_1;
+                acts[i+offset]->setShortcut(accel+i);
+            }
+        }
+
+        // if less views than actions
+        for (int index = numRestoredViews+offset; index < acts.count(); index++)
+            acts[index]->setVisible(false);
+    }
+}
+
+bool StdCmdFreezeViews::isActive(void)
+{
+    View3DInventor* view = qobject_cast<View3DInventor*>(getMainWindow()->activeWindow());
+    if (view) {
+        saveView->setEnabled(savedViews > 0);
+        freezeView->setEnabled(savedViews < maxViews);
+        clearView->setEnabled(savedViews > 0);
+        separator->setVisible(savedViews > 0);
+        return true;
+    }
+    else {
+        separator->setVisible(savedViews > 0);
+    }
+
+    return false;
+}
+
+void StdCmdFreezeViews::languageChange()
+{
+    Command::languageChange();
+
+    if (!_pcAction)
+        return;
+    ActionGroup* pcAction = qobject_cast<ActionGroup*>(_pcAction);
+    QList<QAction*> acts = pcAction->actions();
+    acts[0]->setText(QObject::tr("Save views..."));
+    acts[1]->setText(QObject::tr("Load views..."));
+    acts[3]->setText(QObject::tr("Freeze view"));
+    acts[4]->setText(QObject::tr("Clear views"));
+    int index=1;
+    for (QList<QAction*>::ConstIterator it = acts.begin()+5; it != acts.end(); ++it, index++) {
+        if ((*it)->isVisible()) {
+            QString viewnr = QString(QObject::tr("Restore view &%1")).arg(index);
+            (*it)->setText(viewnr);
+        }
+    }
+}
+
+
+//===========================================================================
+// Std_ToggleClipPlane
+//===========================================================================
+
+DEF_STD_CMD_AC(StdCmdToggleClipPlane)
+
+StdCmdToggleClipPlane::StdCmdToggleClipPlane()
+  : Command("Std_ToggleClipPlane")
+{
+    sGroup        = QT_TR_NOOP("Standard-View");
+    sMenuText     = QT_TR_NOOP("Clipping plane");
+    sToolTipText  = QT_TR_NOOP("Toggles clipping plane for active view");
+    sWhatsThis    = "Std_ToggleClipPlane";
+    sStatusTip    = QT_TR_NOOP("Toggles clipping plane for active view");
+    eType         = Alter3DView;
+}
+
+Action * StdCmdToggleClipPlane::createAction(void)
+{
+    Action *pcAction = (Action*)Command::createAction();
+#if 0
+    pcAction->setCheckable(true);
+#endif
+    return pcAction;
+}
+
+void StdCmdToggleClipPlane::activated(int iMsg)
+{
+    Q_UNUSED(iMsg);
+#if 0
+    View3DInventor* view = qobject_cast<View3DInventor*>(getMainWindow()->activeWindow());
+    if (view) {
+        if (iMsg > 0 && !view->hasClippingPlane())
+            view->toggleClippingPlane();
+        else if (iMsg == 0 && view->hasClippingPlane())
+            view->toggleClippingPlane();
+    }
+#else
+    static QPointer<Gui::Dialog::Clipping> clipping = nullptr;
+    if (!clipping) {
+        View3DInventor* view = qobject_cast<View3DInventor*>(getMainWindow()->activeWindow());
+        if (view) {
+            clipping = Gui::Dialog::Clipping::makeDockWidget(view);
+        }
+    }
+#endif
+}
+
+bool StdCmdToggleClipPlane::isActive(void)
+{
+#if 0
+    View3DInventor* view = qobject_cast<View3DInventor*>(getMainWindow()->activeWindow());
+    if (view) {
+        Action* action = qobject_cast<Action*>(_pcAction);
+        if (action->isChecked() != view->hasClippingPlane())
+            action->setChecked(view->hasClippingPlane());
+        return true;
+    }
+    else {
+        Action* action = qobject_cast<Action*>(_pcAction);
+        if (action->isChecked())
+            action->setChecked(false);
+        return false;
+    }
+#else
+    View3DInventor* view = qobject_cast<View3DInventor*>(getMainWindow()->activeWindow());
+    return view ? true : false;
+#endif
+}
+
+//===========================================================================
+// StdCmdDrawStyleBase
+//===========================================================================
+
+class StdCmdDrawStyleBase : public Command 
+{
+public:
+    StdCmdDrawStyleBase(const char *name, const char *title, 
+                        const char *doc, const char *shortcut, const char *pixmap);
+
+    virtual const char* className() const;
+
+protected: 
+    bool isActive(void);
+    virtual void activated(int iMsg);
+};
+
+StdCmdDrawStyleBase::StdCmdDrawStyleBase(const char *name, const char *title, 
+                                         const char *doc, const char *shortcut,
+                                         const char *pixmap)
+    :Command(name)
+{
+    sGroup        = QT_TR_NOOP("Standard-View");
+    sMenuText     = title;
+    sToolTipText  = doc;
+    sStatusTip    = sToolTipText;
+    sWhatsThis    = name;
+    sPixmap       = pixmap;
+    sAccel        = shortcut;
+    eType         = Alter3DView;
+}
+
+const char* StdCmdDrawStyleBase::className() const
+{
+    return "StdCmdDrawStyleBase";
+}
+
+bool StdCmdDrawStyleBase::isActive(void)
+{
+    return Gui::Application::Instance->activeDocument();
+}
+
+void StdCmdDrawStyleBase::activated(int iMsg)
+{
+    (void)iMsg;
+
+    Gui::Document *doc = this->getActiveGuiDocument();
+    if (!doc) return;
+    auto activeView = doc->getActiveView();
+    bool applyAll = !activeView || QApplication::queryKeyboardModifiers() == Qt::ControlModifier;
+
+    doc->foreachView<View3DInventor>( [=](View3DInventor *view) {
+        if(applyAll || view == activeView) {
+            View3DInventorViewer *viewer = view->getViewer();
+            if (!viewer)
+                return;
+            if (!Base::streq(sMenuText, "Shadow")) {
+                viewer->setOverrideMode(sMenuText);
+                return;
+            }
+            if (viewer->getOverrideMode() == "Shadow")
+                viewer->toggleShadowLightManip();
+            else {
+                if (!doc->getDocument()->getPropertyByName("Shadow_ShowGround")) {
+                    // If it is the first time shadow is turned on, switch to isometric view
+                    viewer->setCameraOrientation(
+                            SbRotation(0.424708f, 0.17592f, 0.339851f, 0.820473f));
+                }
+                viewer->setOverrideMode("Shadow");
+            }
+        }
+    });
+}
+
+//===========================================================================
+// StdCmdDrawStyle
+//===========================================================================
+
+class StdCmdDrawStyle : public GroupCommand
+{
+public:
+    StdCmdDrawStyle();
+    virtual const char* className() const {return "StdCmdDrawStyle";}
+    bool isActive(void);
+    void updateIcon(const MDIView *);
+    virtual Action * createAction(void) {
+        Action * action = GroupCommand::createAction();
+        action->setCheckable(false);
+        return action;
+    }
+};
+
+StdCmdDrawStyle::StdCmdDrawStyle()
+  : GroupCommand("Std_DrawStyle")
+{
+    sGroup        = QT_TR_NOOP("Standard-View");
+    sMenuText     = QT_TR_NOOP("Draw style");
+    sToolTipText  = QT_TR_NOOP("Change the draw style of the objects");
+    sStatusTip    = QT_TR_NOOP("Change the draw style of the objects");
+    sWhatsThis    = "Std_DrawStyle";
+    eType         = 0;
+    bCanLog       = false;
+
+#define DRAW_STYLE_CMD(_name, _title, _doc, _shortcut) \
+    addCommand(new StdCmdDrawStyleBase(\
+        "Std_DrawStyle" #_name, _title, _doc, _shortcut, "DrawStyle" #_name));
+
+    DRAW_STYLE_CMD(AsIs,"As Is",
+            "Draw style, normal display mode", "V,1")
+    DRAW_STYLE_CMD(Points, "Points",
+            "Draw style, show points only", "V,2")
+    DRAW_STYLE_CMD(WireFrame, "Wireframe",
+            "Draw style, show wire frame only", "V,3")
+    DRAW_STYLE_CMD(HiddenLine, "Hidden Line",
+            "Draw style, show hidden line by display object as transparent", "V,4")
+    DRAW_STYLE_CMD(NoShading, "No Shading",
+            "Draw style, shading forced off", "V,5")
+    DRAW_STYLE_CMD(Shaded, "Shaded",
+            "Draw style, shading force on", "V,6")
+    DRAW_STYLE_CMD(FlatLines, "Flat Lines",
+            "Draw style, show both wire frame and face with shading", "V,7")
+    DRAW_STYLE_CMD(Tessellation, "Tessellation",
+            "Draw style, show tessellation wire frame", "V,8")
+    DRAW_STYLE_CMD(Shadow, "Shadow",
+            "Draw style, drop shadows for the scene.\n"
+            "Click this button while in shadow mode to toggle light manipulator", "V,9");
+
+    this->getGuiApplication()->signalActivateView.connect(boost::bind(&StdCmdDrawStyle::updateIcon, this, bp::_1));
+    this->getGuiApplication()->signalViewModeChanged.connect(
+        [this](const MDIView *view) {
+            if (view == Application::Instance->activeView())
+                updateIcon(view);
+        });
+}
+
+void StdCmdDrawStyle::updateIcon(const MDIView *view)
+{
+    if (!_pcAction)
+        return;
+    const Gui::View3DInventor *view3d = dynamic_cast<const Gui::View3DInventor *>(view);
+    if (!view3d)
+        return;
+    Gui::View3DInventorViewer *viewer = view3d->getViewer();
+    if (!viewer)
+        return;
+    std::string mode(viewer->getOverrideMode());
+    Gui::ActionGroup *actionGroup = dynamic_cast<Gui::ActionGroup *>(_pcAction);
+    if (!actionGroup)
+        return;
+
+    int index = 0;
+    if (mode == "Point") 
+        index = 1;
+    else if (mode == "Wireframe")
+        index = 2;
+    else if (mode == "Hidden Line")
+        index = 3;
+    else if (mode == "No shading")
+        index = 4;
+    else if (mode == "Shaded")
+        index = 5;
+    else if (mode == "Flat Lines")
+        index = 6;
+    else if (mode == "Tessellation")
+        index = 7;
+    else if (mode == "Shadow")
+        index = 8;
+    _pcAction->setProperty("defaultAction", QVariant(index));
+    setup(_pcAction);
+}
+
+bool StdCmdDrawStyle::isActive(void)
+{
+    return Gui::Application::Instance->activeDocument();
+}
+
+//===========================================================================
+// Std_ToggleVisibility
+//===========================================================================
+DEF_STD_CMD_A(StdCmdToggleVisibility)
+
+StdCmdToggleVisibility::StdCmdToggleVisibility()
+  : Command("Std_ToggleVisibility")
+{
+    sGroup        = QT_TR_NOOP("Standard-View");
+    sMenuText     = QT_TR_NOOP("Toggle visibility");
+    sToolTipText  = QT_TR_NOOP("Toggles visibility");
+    sStatusTip    = QT_TR_NOOP("Toggles visibility");
+    sWhatsThis    = "Std_ToggleVisibility";
+    sAccel        = "Space";
+    eType         = Alter3DView;
+}
+
+
+void StdCmdToggleVisibility::activated(int iMsg)
+{
+    Q_UNUSED(iMsg); 
+    Selection().setVisible(SelectionSingleton::VisToggle);
+}
+
+bool StdCmdToggleVisibility::isActive(void)
+{
+    return (Gui::Selection().size() != 0);
+}
+
+//===========================================================================
+// Std_ToggleGroupVisibility
+//===========================================================================
+DEF_STD_CMD_A(StdCmdToggleGroupVisibility)
+
+StdCmdToggleGroupVisibility::StdCmdToggleGroupVisibility()
+  : Command("Std_ToggleGroupVisibility")
+{
+    sGroup        = QT_TR_NOOP("Standard-View");
+    sMenuText     = QT_TR_NOOP("Toggle group visibility");
+    sToolTipText  = QT_TR_NOOP("Toggles visibility of a group and all its nested children");
+    sStatusTip    = sToolTipText;
+    sWhatsThis    = "Std_ToggleGroupVisibility";
+    eType         = Alter3DView;
+}
+
+
+void StdCmdToggleGroupVisibility::activated(int iMsg)
+{
+    Q_UNUSED(iMsg); 
+
+    auto sels = Gui::Selection().getSelectionT(0,0);
+    std::set<App::DocumentObject*> groups;
+    for(auto &sel : sels) {
+        auto sobj = sel.getSubObject();
+        if(!sobj)
+            continue;
+        if(App::GeoFeatureGroupExtension::isNonGeoGroup(sobj))
+            groups.insert(sobj);
+    }
+
+    for(auto it=sels.begin();it!=sels.end();) {
+        auto &sel = *it;
+        auto sobj = sel.getSubObject();
+        if(!sobj || groups.count(App::GroupExtension::getGroupOfObject(sobj)))
+            it = sels.erase(it);
+        else
+            ++it;
+    }
+
+    if(sels.empty())
+        return;
+
+    App::GroupExtension::ToggleNestedVisibility guard;
+    Gui::Selection().setVisible(SelectionSingleton::VisToggle,sels);
+}
+
+bool StdCmdToggleGroupVisibility::isActive(void)
+{
+    return (Gui::Selection().size() != 0);
+}
+
+//===========================================================================
+// Std_ToggleVisibility
+//===========================================================================
+DEF_STD_CMD_A(StdCmdToggleShowOnTop)
+
+StdCmdToggleShowOnTop::StdCmdToggleShowOnTop()
+  : Command("Std_ToggleShowOnTop")
+{
+    sGroup        = QT_TR_NOOP("Standard-View");
+    sMenuText     = QT_TR_NOOP("Toggle show on top");
+    sToolTipText  = QT_TR_NOOP("Toggles whether to show the object on top");
+    sStatusTip    = sToolTipText;
+    sWhatsThis    = "Std_ToggleShowOnTop";
+    sAccel        = "Ctrl+Shift+Space";
+    eType         = Alter3DView;
+}
+
+void StdCmdToggleShowOnTop::activated(int iMsg)
+{
+    Q_UNUSED(iMsg); 
+
+    auto gdoc = Application::Instance->activeDocument();
+    if(!gdoc)
+        return;
+    auto view = Base::freecad_dynamic_cast<View3DInventor>(gdoc->getActiveView());
+    if(!view)
+        return;
+    auto viewer = view->getViewer();
+
+    std::set<App::SubObjectT> objs;
+    for(auto sel : Selection().getSelectionT(gdoc->getDocument()->getName(),0)) {
+        sel.setSubName(sel.getSubNameNoElement().c_str());
+        if(!objs.insert(sel).second)
+            continue;
+        bool selected = viewer->isInGroupOnTop(sel.getObjectName().c_str(),sel.getSubName().c_str());
+        viewer->checkGroupOnTop(SelectionChanges(selected?SelectionChanges::RmvSelection:SelectionChanges::AddSelection,
+                    sel.getDocumentName().c_str(), sel.getObjectName().c_str(), sel.getSubName().c_str()),true);
+    }
+    if(objs.empty())
+        viewer->clearGroupOnTop(true);
+}
+
+bool StdCmdToggleShowOnTop::isActive(void)
+{
+    auto gdoc = Application::Instance->activeDocument();
+    return gdoc && Base::freecad_dynamic_cast<View3DInventor>(gdoc->getActiveView());
+}
+
+//===========================================================================
+// Std_ToggleSelectability
+//===========================================================================
+DEF_STD_CMD_A(StdCmdToggleSelectability)
+
+StdCmdToggleSelectability::StdCmdToggleSelectability()
+  : Command("Std_ToggleSelectability")
+{
+    sGroup        = QT_TR_NOOP("Standard-View");
+    sMenuText     = QT_TR_NOOP("Toggle selectability");
+    sToolTipText  = QT_TR_NOOP("Toggles the property of the objects to get selected in the 3D-View");
+    sStatusTip    = QT_TR_NOOP("Toggles the property of the objects to get selected in the 3D-View");
+    sWhatsThis    = "Std_ToggleSelectability";
+    sPixmap       = "view-unselectable";
+    eType         = Alter3DView;
+}
+
+void StdCmdToggleSelectability::activated(int iMsg)
+{
+    Q_UNUSED(iMsg);
+    // go through all documents
+    const std::vector<App::Document*> docs = App::GetApplication().getDocuments();
+    for (std::vector<App::Document*>::const_iterator it = docs.begin(); it != docs.end(); ++it) {
+        Document *pcDoc = Application::Instance->getDocument(*it);
+        std::vector<App::DocumentObject*> sel = Selection().getObjectsOfType
+            (App::DocumentObject::getClassTypeId(), (*it)->getName());
+
+
+        for (std::vector<App::DocumentObject*>::const_iterator ft=sel.begin();ft!=sel.end();++ft) {
+            ViewProvider *pr = pcDoc->getViewProviderByName((*ft)->getNameInDocument());
+            if (pr && pr->isDerivedFrom(ViewProviderDocumentObject::getClassTypeId())){
+                if (static_cast<ViewProviderGeometryObject*>(pr)->Selectable.getValue())
+                    doCommand(Gui,"Gui.getDocument(\"%s\").getObject(\"%s\").Selectable=False"
+                                 , (*it)->getName(), (*ft)->getNameInDocument());
+                else
+                    doCommand(Gui,"Gui.getDocument(\"%s\").getObject(\"%s\").Selectable=True"
+                                 , (*it)->getName(), (*ft)->getNameInDocument());
+            }
+        }
+    }
+}
+
+bool StdCmdToggleSelectability::isActive(void)
+{
+    return (Gui::Selection().size() != 0);
+}
+
+//===========================================================================
+// Std_ShowSelection
+//===========================================================================
+DEF_STD_CMD_A(StdCmdShowSelection)
+
+StdCmdShowSelection::StdCmdShowSelection()
+  : Command("Std_ShowSelection")
+{
+    sGroup        = QT_TR_NOOP("Standard-View");
+    sMenuText     = QT_TR_NOOP("Show selection");
+    sToolTipText  = QT_TR_NOOP("Show all selected objects");
+    sStatusTip    = QT_TR_NOOP("Show all selected objects");
+    sWhatsThis    = "Std_ShowSelection";
+    eType         = Alter3DView;
+}
+
+void StdCmdShowSelection::activated(int iMsg)
+{
+    Q_UNUSED(iMsg); 
+    Selection().setVisible(SelectionSingleton::VisShow);
+}
+
+bool StdCmdShowSelection::isActive(void)
+{
+    return (Gui::Selection().size() != 0);
+}
+
+//===========================================================================
+// Std_HideSelection
+//===========================================================================
+DEF_STD_CMD_A(StdCmdHideSelection)
+
+StdCmdHideSelection::StdCmdHideSelection()
+  : Command("Std_HideSelection")
+{
+    sGroup        = QT_TR_NOOP("Standard-View");
+    sMenuText     = QT_TR_NOOP("Hide selection");
+    sToolTipText  = QT_TR_NOOP("Hide all selected objects");
+    sStatusTip    = QT_TR_NOOP("Hide all selected objects");
+    sWhatsThis    = "Std_HideSelection";
+    eType         = Alter3DView;
+}
+
+void StdCmdHideSelection::activated(int iMsg)
+{
+    Q_UNUSED(iMsg); 
+    Selection().setVisible(SelectionSingleton::VisHide);
+}
+
+bool StdCmdHideSelection::isActive(void)
+{
+    return (Gui::Selection().size() != 0);
+}
+
+//===========================================================================
+// Std_SelectVisibleObjects
+//===========================================================================
+DEF_STD_CMD_A(StdCmdSelectVisibleObjects)
+
+StdCmdSelectVisibleObjects::StdCmdSelectVisibleObjects()
+  : Command("Std_SelectVisibleObjects")
+{
+    sGroup        = QT_TR_NOOP("Standard-View");
+    sMenuText     = QT_TR_NOOP("Select visible objects");
+    sToolTipText  = QT_TR_NOOP("Select visible objects in the active document");
+    sStatusTip    = QT_TR_NOOP("Select visible objects in the active document");
+    sWhatsThis    = "Std_SelectVisibleObjects";
+    eType         = Alter3DView;
+}
+
+void StdCmdSelectVisibleObjects::activated(int iMsg)
+{
+    Q_UNUSED(iMsg);
+    // go through active document
+    Gui::Document* doc = Application::Instance->activeDocument();
+    App::Document* app = doc->getDocument();
+    const std::vector<App::DocumentObject*> obj = app->getObjectsOfType
+        (App::DocumentObject::getClassTypeId());
+
+    std::vector<App::DocumentObject*> visible;
+    visible.reserve(obj.size());
+    for (std::vector<App::DocumentObject*>::const_iterator it=obj.begin();it!=obj.end();++it) {
+        if (doc->isShow((*it)->getNameInDocument()))
+            visible.push_back(*it);
+    }
+
+    SelectionSingleton& rSel = Selection();
+    rSel.setSelection(app->getName(), visible);
+}
+
+bool StdCmdSelectVisibleObjects::isActive(void)
+{
+    return App::GetApplication().getActiveDocument();
+}
+
+//===========================================================================
+// Std_ToggleObjects
+//===========================================================================
+DEF_STD_CMD_A(StdCmdToggleObjects)
+
+StdCmdToggleObjects::StdCmdToggleObjects()
+  : Command("Std_ToggleObjects")
+{
+    sGroup        = QT_TR_NOOP("Standard-View");
+    sMenuText     = QT_TR_NOOP("Toggle all objects");
+    sToolTipText  = QT_TR_NOOP("Toggles visibility of all objects in the active document");
+    sStatusTip    = QT_TR_NOOP("Toggles visibility of all objects in the active document");
+    sWhatsThis    = "Std_ToggleObjects";
+    eType         = Alter3DView;
+}
+
+void StdCmdToggleObjects::activated(int iMsg)
+{
+    Q_UNUSED(iMsg);
+    // go through active document
+    Gui::Document* doc = Application::Instance->activeDocument();
+    App::Document* app = doc->getDocument();
+    const std::vector<App::DocumentObject*> obj = app->getObjectsOfType
+        (App::DocumentObject::getClassTypeId());
+
+    for (std::vector<App::DocumentObject*>::const_iterator it=obj.begin();it!=obj.end();++it) {
+        if (doc->isShow((*it)->getNameInDocument()))
+            doCommand(Gui,"Gui.getDocument(\"%s\").getObject(\"%s\").Visibility=False"
+                         , app->getName(), (*it)->getNameInDocument());
+        else
+            doCommand(Gui,"Gui.getDocument(\"%s\").getObject(\"%s\").Visibility=True"
+                         , app->getName(), (*it)->getNameInDocument());
+    }
+}
+
+bool StdCmdToggleObjects::isActive(void)
+{
+    return App::GetApplication().getActiveDocument();
+}
+
+//===========================================================================
+// Std_ShowObjects
+//===========================================================================
+DEF_STD_CMD_A(StdCmdShowObjects)
+
+StdCmdShowObjects::StdCmdShowObjects()
+  : Command("Std_ShowObjects")
+{
+    sGroup        = QT_TR_NOOP("Standard-View");
+    sMenuText     = QT_TR_NOOP("Show all objects");
+    sToolTipText  = QT_TR_NOOP("Show all objects in the document");
+    sStatusTip    = QT_TR_NOOP("Show all objects in the document");
+    sWhatsThis    = "Std_ShowObjects";
+    eType         = Alter3DView;
+}
+
+void StdCmdShowObjects::activated(int iMsg)
+{
+    Q_UNUSED(iMsg);
+    // go through active document
+    Gui::Document* doc = Application::Instance->activeDocument();
+    App::Document* app = doc->getDocument();
+    const std::vector<App::DocumentObject*> obj = app->getObjectsOfType
+        (App::DocumentObject::getClassTypeId());
+
+    for (std::vector<App::DocumentObject*>::const_iterator it=obj.begin();it!=obj.end();++it) {
+        doCommand(Gui,"Gui.getDocument(\"%s\").getObject(\"%s\").Visibility=True"
+                     , app->getName(), (*it)->getNameInDocument());
+    }
+}
+
+bool StdCmdShowObjects::isActive(void)
+{
+    return App::GetApplication().getActiveDocument();
+}
+
+//===========================================================================
+// Std_HideObjects
+//===========================================================================
+DEF_STD_CMD_A(StdCmdHideObjects)
+
+StdCmdHideObjects::StdCmdHideObjects()
+  : Command("Std_HideObjects")
+{
+    sGroup        = QT_TR_NOOP("Standard-View");
+    sMenuText     = QT_TR_NOOP("Hide all objects");
+    sToolTipText  = QT_TR_NOOP("Hide all objects in the document");
+    sStatusTip    = QT_TR_NOOP("Hide all objects in the document");
+    sWhatsThis    = "Std_HideObjects";
+    eType         = Alter3DView;
+}
+
+void StdCmdHideObjects::activated(int iMsg)
+{
+    Q_UNUSED(iMsg);
+    // go through active document
+    Gui::Document* doc = Application::Instance->activeDocument();
+    App::Document* app = doc->getDocument();
+    const std::vector<App::DocumentObject*> obj = app->getObjectsOfType
+        (App::DocumentObject::getClassTypeId());
+
+    for (std::vector<App::DocumentObject*>::const_iterator it=obj.begin();it!=obj.end();++it) {
+        doCommand(Gui,"Gui.getDocument(\"%s\").getObject(\"%s\").Visibility=False"
+                     , app->getName(), (*it)->getNameInDocument());
+    }
+}
+
+bool StdCmdHideObjects::isActive(void)
+{
+    return App::GetApplication().getActiveDocument();
+}
+
+//===========================================================================
+// Std_SetAppearance
+//===========================================================================
+DEF_STD_CMD_A(StdCmdSetAppearance)
+
+StdCmdSetAppearance::StdCmdSetAppearance()
+  : Command("Std_SetAppearance")
+{
+    sGroup        = QT_TR_NOOP("Standard-View");
+    sMenuText     = QT_TR_NOOP("Appearance...");
+    sToolTipText  = QT_TR_NOOP("Sets the display properties of the selected object");
+    sWhatsThis    = "Std_SetAppearance";
+    sStatusTip    = QT_TR_NOOP("Sets the display properties of the selected object");
+    sPixmap       = "Std_Tool1";
+    sAccel        = "Ctrl+D";
+    eType         = Alter3DView;
+}
+
+void StdCmdSetAppearance::activated(int iMsg)
+{
+    Q_UNUSED(iMsg);
+#if 0
+    static QPointer<QDialog> dlg = 0;
+    if (!dlg)
+        dlg = new Gui::Dialog::DlgDisplayPropertiesImp(true, getMainWindow());
+    dlg->setModal(false);
+    dlg->setAttribute(Qt::WA_DeleteOnClose);
+    dlg->show();
+#else
+    Gui::Control().showDialog(new Gui::Dialog::TaskDisplayProperties());
+#endif
+}
+
+bool StdCmdSetAppearance::isActive(void)
+{
+#if 0
+    return Gui::Selection().size() != 0;
+#else
+    return (Gui::Control().activeDialog() == nullptr) &&
+           (Gui::Selection().size() != 0);
+#endif
+}
+
+//===========================================================================
+// Std_ViewHome
+//===========================================================================
+DEF_3DV_CMD(StdCmdViewHome)
+
+StdCmdViewHome::StdCmdViewHome()
+  : Command("Std_ViewHome")
+{
+    sGroup        = QT_TR_NOOP("Standard-View");
+    sMenuText     = QT_TR_NOOP("Home");
+    sToolTipText  = QT_TR_NOOP("Set to default home view");
+    sWhatsThis    = "Std_ViewHome";
+    sStatusTip    = QT_TR_NOOP("Set to default home view");
+    //sPixmap       = "view-home";
+    sAccel        = "Home";
+    eType         = Alter3DView;
+}
+
+void StdCmdViewHome::activated(int iMsg)
+{
+    Q_UNUSED(iMsg);
+
+    auto hGrp = App::GetApplication().GetParameterGroupByPath("User parameter:BaseApp/Preferences/View");
+    std::string default_view = hGrp->GetASCII("NewDocumentCameraOrientation","Top");
+    doCommand(Command::Gui,"Gui.activeDocument().activeView().viewDefaultOrientation('%s',0)",default_view.c_str());
+    doCommand(Command::Gui,"Gui.SendMsgToActiveView(\"ViewFit\")");
+}
+
+//===========================================================================
+// Std_ViewBottom
+//===========================================================================
+DEF_3DV_CMD(StdCmdViewBottom)
+
+StdCmdViewBottom::StdCmdViewBottom()
+  : Command("Std_ViewBottom")
+{
+    sGroup        = QT_TR_NOOP("Standard-View");
+    sMenuText     = QT_TR_NOOP("Bottom");
+    sToolTipText  = QT_TR_NOOP("Set to bottom view");
+    sWhatsThis    = "Std_ViewBottom";
+    sStatusTip    = QT_TR_NOOP("Set to bottom view");
+    sPixmap       = "view-bottom";
+    sAccel        = "5";
+    eType         = Alter3DView;
+}
+
+void StdCmdViewBottom::activated(int iMsg)
+{
+    Q_UNUSED(iMsg);
+    doCommand(Command::Gui,"Gui.activeDocument().activeView().viewBottom()");
+}
+
+//===========================================================================
+// Std_ViewFront
+//===========================================================================
+DEF_3DV_CMD(StdCmdViewFront)
+
+StdCmdViewFront::StdCmdViewFront()
+  : Command("Std_ViewFront")
+{
+    sGroup        = QT_TR_NOOP("Standard-View");
+    sMenuText     = QT_TR_NOOP("Front");
+    sToolTipText  = QT_TR_NOOP("Set to front view");
+    sWhatsThis    = "Std_ViewFront";
+    sStatusTip    = QT_TR_NOOP("Set to front view");
+    sPixmap       = "view-front";
+    sAccel        = "1";
+    eType         = Alter3DView;
+}
+
+void StdCmdViewFront::activated(int iMsg)
+{
+    Q_UNUSED(iMsg);
+    doCommand(Command::Gui,"Gui.activeDocument().activeView().viewFront()");
+}
+
+//===========================================================================
+// Std_ViewLeft
+//===========================================================================
+DEF_3DV_CMD(StdCmdViewLeft)
+
+StdCmdViewLeft::StdCmdViewLeft()
+  : Command("Std_ViewLeft")
+{
+    sGroup        = QT_TR_NOOP("Standard-View");
+    sMenuText     = QT_TR_NOOP("Left");
+    sToolTipText  = QT_TR_NOOP("Set to left view");
+    sWhatsThis    = "Std_ViewLeft";
+    sStatusTip    = QT_TR_NOOP("Set to left view");
+    sPixmap       = "view-left";
+    sAccel        = "6";
+    eType         = Alter3DView;
+}
+
+void StdCmdViewLeft::activated(int iMsg)
+{
+    Q_UNUSED(iMsg);
+    doCommand(Command::Gui,"Gui.activeDocument().activeView().viewLeft()");
+}
+
+//===========================================================================
+// Std_ViewRear
+//===========================================================================
+DEF_3DV_CMD(StdCmdViewRear)
+
+StdCmdViewRear::StdCmdViewRear()
+  : Command("Std_ViewRear")
+{
+    sGroup        = QT_TR_NOOP("Standard-View");
+    sMenuText     = QT_TR_NOOP("Rear");
+    sToolTipText  = QT_TR_NOOP("Set to rear view");
+    sWhatsThis    = "Std_ViewRear";
+    sStatusTip    = QT_TR_NOOP("Set to rear view");
+    sPixmap       = "view-rear";
+    sAccel        = "4";
+    eType         = Alter3DView;
+}
+
+void StdCmdViewRear::activated(int iMsg)
+{
+    Q_UNUSED(iMsg);
+    doCommand(Command::Gui,"Gui.activeDocument().activeView().viewRear()");
+}
+
+//===========================================================================
+// Std_ViewRight
+//===========================================================================
+DEF_3DV_CMD(StdCmdViewRight)
+
+StdCmdViewRight::StdCmdViewRight()
+  : Command("Std_ViewRight")
+{
+    sGroup        = QT_TR_NOOP("Standard-View");
+    sMenuText     = QT_TR_NOOP("Right");
+    sToolTipText  = QT_TR_NOOP("Set to right view");
+    sWhatsThis    = "Std_ViewRight";
+    sStatusTip    = QT_TR_NOOP("Set to right view");
+    sPixmap       = "view-right";
+    sAccel        = "3";
+    eType         = Alter3DView;
+}
+
+void StdCmdViewRight::activated(int iMsg)
+{
+    Q_UNUSED(iMsg);
+    doCommand(Command::Gui,"Gui.activeDocument().activeView().viewRight()");
+}
+
+//===========================================================================
+// Std_ViewTop
+//===========================================================================
+DEF_3DV_CMD(StdCmdViewTop)
+
+StdCmdViewTop::StdCmdViewTop()
+  : Command("Std_ViewTop")
+{
+    sGroup        = QT_TR_NOOP("Standard-View");
+    sMenuText     = QT_TR_NOOP("Top");
+    sToolTipText  = QT_TR_NOOP("Set to top view");
+    sWhatsThis    = "Std_ViewTop";
+    sStatusTip    = QT_TR_NOOP("Set to top view");
+    sPixmap       = "view-top";
+    sAccel        = "2";
+    eType         = Alter3DView;
+}
+
+void StdCmdViewTop::activated(int iMsg)
+{
+    Q_UNUSED(iMsg);
+    doCommand(Command::Gui,"Gui.activeDocument().activeView().viewTop()");
+}
+
+//===========================================================================
+// Std_ViewIsometric
+//===========================================================================
+DEF_3DV_CMD(StdCmdViewIsometric)
+
+StdCmdViewIsometric::StdCmdViewIsometric()
+  : Command("Std_ViewIsometric")
+{
+    sGroup      = QT_TR_NOOP("Standard-View");
+    sMenuText   = QT_TR_NOOP("Isometric");
+    sToolTipText= QT_TR_NOOP("Set to isometric view");
+    sWhatsThis  = "Std_ViewIsometric";
+    sStatusTip  = QT_TR_NOOP("Set to isometric view");
+    sPixmap     = "view-axonometric";
+    sAccel      = "0";
+    eType         = Alter3DView;
+}
+
+void StdCmdViewIsometric::activated(int iMsg)
+{
+    Q_UNUSED(iMsg);
+    doCommand(Command::Gui,"Gui.activeDocument().activeView().viewIsometric()");
+}
+
+//===========================================================================
+// Std_ViewDimetric
+//===========================================================================
+DEF_3DV_CMD(StdCmdViewDimetric)
+
+StdCmdViewDimetric::StdCmdViewDimetric()
+  : Command("Std_ViewDimetric")
+{
+    sGroup      = QT_TR_NOOP("Standard-View");
+    sMenuText   = QT_TR_NOOP("Dimetric");
+    sToolTipText= QT_TR_NOOP("Set to dimetric view");
+    sWhatsThis  = "Std_ViewDimetric";
+    sStatusTip  = QT_TR_NOOP("Set to dimetric view");
+    eType         = Alter3DView;
+}
+
+void StdCmdViewDimetric::activated(int iMsg)
+{
+    Q_UNUSED(iMsg);
+    doCommand(Command::Gui,"Gui.activeDocument().activeView().viewDimetric()");
+}
+
+//===========================================================================
+// Std_ViewTrimetric
+//===========================================================================
+DEF_3DV_CMD(StdCmdViewTrimetric)
+
+StdCmdViewTrimetric::StdCmdViewTrimetric()
+  : Command("Std_ViewTrimetric")
+{
+    sGroup      = QT_TR_NOOP("Standard-View");
+    sMenuText   = QT_TR_NOOP("Trimetric");
+    sToolTipText= QT_TR_NOOP("Set to trimetric view");
+    sWhatsThis  = "Std_ViewTrimetric";
+    sStatusTip  = QT_TR_NOOP("Set to trimetric view");
+    eType         = Alter3DView;
+}
+
+void StdCmdViewTrimetric::activated(int iMsg)
+{
+    Q_UNUSED(iMsg);
+    doCommand(Command::Gui,"Gui.activeDocument().activeView().viewTrimetric()");
+}
+
+//===========================================================================
+// Std_ViewRotateLeft
+//===========================================================================
+DEF_3DV_CMD(StdCmdViewRotateLeft)
+
+StdCmdViewRotateLeft::StdCmdViewRotateLeft()
+  : Command("Std_ViewRotateLeft")
+{
+    sGroup        = QT_TR_NOOP("Standard-View");
+    sMenuText     = QT_TR_NOOP("Rotate Left");
+    sToolTipText  = QT_TR_NOOP("Rotate the view by 90\xc2\xb0 counter-clockwise");
+    sWhatsThis    = "Std_ViewRotateLeft";
+    sStatusTip    = QT_TR_NOOP("Rotate the view by 90\xc2\xb0 counter-clockwise");
+    sPixmap       = "view-rotate-left";
+    sAccel        = "Shift+Left";
+    eType         = Alter3DView;
+}
+
+void StdCmdViewRotateLeft::activated(int iMsg)
+{
+    Q_UNUSED(iMsg);
+    doCommand(Command::Gui,"Gui.activeDocument().activeView().viewRotateLeft()");
+}
+
+
+//===========================================================================
+// Std_ViewRotateRight
+//===========================================================================
+DEF_3DV_CMD(StdCmdViewRotateRight)
+
+StdCmdViewRotateRight::StdCmdViewRotateRight()
+  : Command("Std_ViewRotateRight")
+{
+    sGroup        = QT_TR_NOOP("Standard-View");
+    sMenuText     = QT_TR_NOOP("Rotate Right");
+    sToolTipText  = QT_TR_NOOP("Rotate the view by 90\xc2\xb0 clockwise");
+    sWhatsThis    = "Std_ViewRotateRight";
+    sStatusTip    = QT_TR_NOOP("Rotate the view by 90\xc2\xb0 clockwise");
+    sPixmap       = "view-rotate-right";
+    sAccel        = "Shift+Right";
+    eType         = Alter3DView;
+}
+
+void StdCmdViewRotateRight::activated(int iMsg)
+{
+    Q_UNUSED(iMsg);
+    doCommand(Command::Gui,"Gui.activeDocument().activeView().viewRotateRight()");
+}
+
+
+//===========================================================================
+// Std_ViewFitAll
+//===========================================================================
+DEF_STD_CMD_A(StdCmdViewFitAll)
+
+StdCmdViewFitAll::StdCmdViewFitAll()
+  : Command("Std_ViewFitAll")
+{
+    sGroup        = QT_TR_NOOP("Standard-View");
+    sMenuText     = QT_TR_NOOP("Fit all");
+    sToolTipText  = QT_TR_NOOP("Fits the whole content on the screen");
+    sWhatsThis    = "Std_ViewFitAll";
+    sStatusTip    = QT_TR_NOOP("Fits the whole content on the screen");
+    sPixmap       = "zoom-all";
+    sAccel        = "V, F";
+    eType         = Alter3DView;
+}
+
+void StdCmdViewFitAll::activated(int iMsg)
+{
+    Q_UNUSED(iMsg);
+    //doCommand(Command::Gui,"Gui.activeDocument().activeView().fitAll()");
+    doCommand(Command::Gui,"Gui.SendMsgToActiveView(\"ViewFit\")");
+}
+
+bool StdCmdViewFitAll::isActive(void)
+{
+    //return isViewOfType(Gui::View3DInventor::getClassTypeId());
+    return getGuiApplication()->sendHasMsgToActiveView("ViewFit");
+}
+
+//===========================================================================
+// Std_ViewFitSelection
+//===========================================================================
+DEF_STD_CMD_A(StdCmdViewFitSelection)
+
+StdCmdViewFitSelection::StdCmdViewFitSelection()
+  : Command("Std_ViewFitSelection")
+{
+    sGroup        = QT_TR_NOOP("Standard-View");
+    sMenuText     = QT_TR_NOOP("Fit selection");
+    sToolTipText  = QT_TR_NOOP("Fits the selected content on the screen");
+    sWhatsThis    = "Std_ViewFitSelection";
+    sStatusTip    = QT_TR_NOOP("Fits the selected content on the screen");
+    sAccel        = "V, S";
+#if QT_VERSION >= 0x040200
+    sPixmap       = "zoom-selection";
+#endif
+    eType         = Alter3DView;
+}
+
+void StdCmdViewFitSelection::activated(int iMsg)
+{
+    Q_UNUSED(iMsg);
+    //doCommand(Command::Gui,"Gui.activeDocument().activeView().fitAll()");
+    doCommand(Command::Gui,"Gui.SendMsgToActiveView(\"ViewSelection\")");
+}
+
+bool StdCmdViewFitSelection::isActive(void)
+{
+  //return isViewOfType(Gui::View3DInventor::getClassTypeId());
+  return getGuiApplication()->sendHasMsgToActiveView("ViewSelection");
+}
+
+//===========================================================================
+// Std_ViewDock
+//===========================================================================
+DEF_STD_CMD_A(StdViewDock)
+
+StdViewDock::StdViewDock()
+  : Command("Std_ViewDock")
+{
+    sGroup       = QT_TR_NOOP("Standard-View");
+    sMenuText    = QT_TR_NOOP("Docked");
+    sToolTipText = QT_TR_NOOP("Display the active view either in fullscreen, in undocked or docked mode");
+    sWhatsThis   = "Std_ViewDock";
+    sStatusTip   = QT_TR_NOOP("Display the active view either in fullscreen, in undocked or docked mode");
+    sAccel       = "V, D";
+    eType        = Alter3DView;
+    bCanLog       = false;
+}
+
+void StdViewDock::activated(int iMsg)
+{
+    Q_UNUSED(iMsg);
+}
+
+bool StdViewDock::isActive(void)
+{
+    MDIView* view = getMainWindow()->activeWindow();
+    return (qobject_cast<View3DInventor*>(view) ? true : false);
+}
+
+//===========================================================================
+// Std_ViewUndock
+//===========================================================================
+DEF_STD_CMD_A(StdViewUndock)
+
+StdViewUndock::StdViewUndock()
+  : Command("Std_ViewUndock")
+{
+    sGroup       = QT_TR_NOOP("Standard-View");
+    sMenuText    = QT_TR_NOOP("Undocked");
+    sToolTipText = QT_TR_NOOP("Display the active view either in fullscreen, in undocked or docked mode");
+    sWhatsThis   = "Std_ViewUndock";
+    sStatusTip   = QT_TR_NOOP("Display the active view either in fullscreen, in undocked or docked mode");
+    sAccel       = "V, U";
+    eType        = Alter3DView;
+    bCanLog       = false;
+}
+
+void StdViewUndock::activated(int iMsg)
+{
+    Q_UNUSED(iMsg);
+}
+
+bool StdViewUndock::isActive(void)
+{
+    MDIView* view = getMainWindow()->activeWindow();
+    return (qobject_cast<View3DInventor*>(view) ? true : false);
+}
+
+//===========================================================================
+// Std_MainFullscreen
+//===========================================================================
+DEF_STD_CMD(StdMainFullscreen)
+
+StdMainFullscreen::StdMainFullscreen()
+  : Command("Std_MainFullscreen")
+{
+    sGroup       = QT_TR_NOOP("Standard-View");
+    sMenuText    = QT_TR_NOOP("Fullscreen");
+    sToolTipText = QT_TR_NOOP("Display the main window in fullscreen mode");
+    sWhatsThis   = "Std_MainFullscreen";
+    sStatusTip   = QT_TR_NOOP("Display the main window in fullscreen mode");
+    sPixmap      = "view-fullscreen";
+    sAccel       = "Alt+F11";
+    eType        = Alter3DView;
+}
+
+void StdMainFullscreen::activated(int iMsg)
+{
+    Q_UNUSED(iMsg);
+    MDIView* view = getMainWindow()->activeWindow();
+
+    if (view)
+        view->setCurrentViewMode(MDIView::Child);
+
+    if (getMainWindow()->isFullScreen())
+        getMainWindow()->showNormal();
+    else
+        getMainWindow()->showFullScreen();
+}
+
+//===========================================================================
+// Std_ViewFullscreen
+//===========================================================================
+DEF_STD_CMD_A(StdViewFullscreen)
+
+StdViewFullscreen::StdViewFullscreen()
+  : Command("Std_ViewFullscreen")
+{
+    sGroup       = QT_TR_NOOP("Standard-View");
+    sMenuText    = QT_TR_NOOP("Fullscreen");
+    sToolTipText = QT_TR_NOOP("Display the active view either in fullscreen, in undocked or docked mode");
+    sWhatsThis   = "Std_ViewFullscreen";
+    sStatusTip   = QT_TR_NOOP("Display the active view either in fullscreen, in undocked or docked mode");
+    sPixmap      = "view-fullscreen";
+    sAccel       = "F11";
+    eType        = Alter3DView;
+    bCanLog       = false;
+}
+
+void StdViewFullscreen::activated(int iMsg)
+{
+    Q_UNUSED(iMsg);
+}
+
+bool StdViewFullscreen::isActive(void)
+{
+    MDIView* view = getMainWindow()->activeWindow();
+    return (qobject_cast<View3DInventor*>(view) ? true : false);
+}
+
+//===========================================================================
+// Std_ViewDockUndockFullscreen
+//===========================================================================
+DEF_STD_CMD_AC(StdViewDockUndockFullscreen)
+
+StdViewDockUndockFullscreen::StdViewDockUndockFullscreen()
+  : Command("Std_ViewDockUndockFullscreen")
+{
+    sGroup       = QT_TR_NOOP("Standard-View");
+    sMenuText    = QT_TR_NOOP("Document window");
+    sToolTipText = QT_TR_NOOP("Display the active view either in fullscreen, in undocked or docked mode");
+    sWhatsThis   = "Std_ViewDockUndockFullscreen";
+    sStatusTip   = QT_TR_NOOP("Display the active view either in fullscreen, in undocked or docked mode");
+    eType        = Alter3DView;
+
+    CommandManager &rcCmdMgr = Application::Instance->commandManager();
+    rcCmdMgr.addCommand(new StdViewDock());
+    rcCmdMgr.addCommand(new StdViewUndock());
+    rcCmdMgr.addCommand(new StdViewFullscreen());
+}
+
+Action * StdViewDockUndockFullscreen::createAction(void)
+{
+    ActionGroup* pcAction = new ActionGroup(this, getMainWindow());
+    pcAction->setDropDownMenu(true);
+    pcAction->setText(QCoreApplication::translate(
+        this->className(), sMenuText));
+
+    CommandManager &rcCmdMgr = Application::Instance->commandManager();
+    Command* cmdD = rcCmdMgr.getCommandByName("Std_ViewDock");
+    Command* cmdU = rcCmdMgr.getCommandByName("Std_ViewUndock");
+    Command* cmdF = rcCmdMgr.getCommandByName("Std_ViewFullscreen");
+    cmdD->addToGroup(pcAction, true);
+    cmdU->addToGroup(pcAction, true);
+    cmdF->addToGroup(pcAction, true);
+
+    return pcAction;
+}
+
+void StdViewDockUndockFullscreen::activated(int iMsg)
+{
+    // Check if main window is in fullscreen mode.
+    if (getMainWindow()->isFullScreen())
+        getMainWindow()->showNormal();
+
+    MDIView* view = getMainWindow()->activeWindow();
+    if (!view) return; // no active view
+
+#if defined(HAVE_QT5_OPENGL)
+    // nothing to do when the view is docked and 'Docked' is pressed
+    if (iMsg == 0 && view->currentViewMode() == MDIView::Child)
+        return;
+    // Change the view mode after an mdi view was already visible doesn't
+    // work well with Qt5 any more because of some strange OpenGL behaviour.
+    // A workaround is to clone the mdi view, set its view mode and delete
+    // the original view.
+    Gui::Document* doc = Gui::Application::Instance->activeDocument();
+    if (doc) {
+        Gui::MDIView* clone = doc->cloneView(view);
+        if (!clone)
+            return;
+
+        const char* ppReturn = 0;
+        if (view->onMsg("GetCamera", &ppReturn)) {
+            std::string sMsg = "SetCamera ";
+            sMsg += ppReturn;
+
+            const char** pReturnIgnore=0;
+            clone->onMsg(sMsg.c_str(), pReturnIgnore);
+        }
+
+        if (iMsg==0) {
+            getMainWindow()->addWindow(clone);
+        }
+        else if (iMsg==1) {
+            if (view->currentViewMode() == MDIView::TopLevel)
+                getMainWindow()->addWindow(clone);
+            else
+                clone->setCurrentViewMode(MDIView::TopLevel);
+        }
+        else if (iMsg==2) {
+            if (view->currentViewMode() == MDIView::FullScreen)
+                getMainWindow()->addWindow(clone);
+            else
+                clone->setCurrentViewMode(MDIView::FullScreen);
+        }
+
+        // destroy the old view
+        view->deleteSelf();
+    }
+#else
+    if (iMsg==0) {
+        view->setCurrentViewMode(MDIView::Child);
+    }
+    else if (iMsg==1) {
+        if (view->currentViewMode() == MDIView::TopLevel)
+            view->setCurrentViewMode(MDIView::Child);
+        else
+            view->setCurrentViewMode(MDIView::TopLevel);
+    }
+    else if (iMsg==2) {
+        if (view->currentViewMode() == MDIView::FullScreen)
+            view->setCurrentViewMode(MDIView::Child);
+        else
+            view->setCurrentViewMode(MDIView::FullScreen);
+    }
+#endif
+}
+
+bool StdViewDockUndockFullscreen::isActive(void)
+{
+    MDIView* view = getMainWindow()->activeWindow();
+    if (qobject_cast<View3DInventor*>(view)) {
+        // update the action group if needed
+        ActionGroup* pActGrp = qobject_cast<ActionGroup*>(_pcAction);
+        if (pActGrp) {
+            int index = pActGrp->checkedAction();
+            int mode = (int)(view->currentViewMode());
+            if (index != mode) {
+                // active window has changed with another view mode
+                pActGrp->setCheckedAction(mode);
+            }
+        }
+
+        return true;
+    }
+
+    return false;
+}
+
+
+//===========================================================================
+// Std_ViewVR
+//===========================================================================
+DEF_STD_CMD_A(StdCmdViewVR)
+
+StdCmdViewVR::StdCmdViewVR()
+  : Command("Std_ViewVR")
+{
+    sGroup        = QT_TR_NOOP("Standard-View");
+    sMenuText     = QT_TR_NOOP("FreeCAD-VR");
+    sToolTipText  = QT_TR_NOOP("Extend the FreeCAD 3D Window to a Oculus Rift");
+    sWhatsThis    = "Std_ViewVR";
+    sStatusTip    = QT_TR_NOOP("Extend the FreeCAD 3D Window to a Oculus Rift");
+    eType         = Alter3DView;
+}
+
+void StdCmdViewVR::activated(int iMsg)
+{
+    Q_UNUSED(iMsg);
+  //doCommand(Command::Gui,"Gui.activeDocument().activeView().fitAll()");
+   doCommand(Command::Gui,"Gui.SendMsgToActiveView(\"ViewVR\")");
+}
+
+bool StdCmdViewVR::isActive(void)
+{
+   return getGuiApplication()->sendHasMsgToActiveView("ViewVR");
+}
+
+
+
+//===========================================================================
+// Std_ViewScreenShot
+//===========================================================================
+DEF_STD_CMD_A(StdViewScreenShot)
+
+StdViewScreenShot::StdViewScreenShot()
+  : Command("Std_ViewScreenShot")
+{
+    sGroup      = QT_TR_NOOP("Standard-View");
+    sMenuText   = QT_TR_NOOP("Save picture...");
+    sToolTipText= QT_TR_NOOP("Creates a screenshot of the active view");
+    sWhatsThis  = "Std_ViewScreenShot";
+    sStatusTip  = QT_TR_NOOP("Creates a screenshot of the active view");
+    sPixmap     = "camera-photo";
+    eType         = Alter3DView;
+}
+
+void StdViewScreenShot::activated(int iMsg)
+{
+    Q_UNUSED(iMsg);
+    View3DInventor* view = qobject_cast<View3DInventor*>(getMainWindow()->activeWindow());
+    if (view) {
+        QStringList formats;
+        SbViewportRegion vp(view->getViewer()->getSoRenderManager()->getViewportRegion());
+        {
+            SoQtOffscreenRenderer rd(vp);
+            formats = rd.getWriteImageFiletypeInfo();
+        }
+
+        Base::Reference<ParameterGrp> hExt = App::GetApplication().GetUserParameter().GetGroup("BaseApp")
+                                   ->GetGroup("Preferences")->GetGroup("General");
+        QString ext = QString::fromLatin1(hExt->GetASCII("OffscreenImageFormat").c_str());
+        int backtype = hExt->GetInt("OffscreenImageBackground",0);
+
+        Base::Reference<ParameterGrp> methodGrp = App::GetApplication().GetParameterGroupByPath
+            ("User parameter:BaseApp/Preferences/View");
+        QByteArray method = methodGrp->GetASCII("SavePicture").c_str();
+
+        QStringList filter;
+        QString selFilter;
+        for (QStringList::Iterator it = formats.begin(); it != formats.end(); ++it) {
+            filter << QString::fromLatin1("%1 %2 (*.%3)").arg((*it).toUpper(),
+                QObject::tr("files"), (*it).toLower());
+            if (ext == *it)
+                selFilter = filter.last();
+        }
+
+        FileOptionsDialog fd(getMainWindow(), 0);
+        fd.setFileMode(QFileDialog::AnyFile);
+        fd.setAcceptMode(QFileDialog::AcceptSave);
+        fd.setWindowTitle(QObject::tr("Save picture"));
+        fd.setNameFilters(filter);
+        if (!selFilter.isEmpty())
+            fd.selectNameFilter(selFilter);
+
+        // create the image options widget
+        DlgSettingsImageImp* opt = new DlgSettingsImageImp(&fd);
+        SbVec2s sz = vp.getWindowSize();
+        opt->setImageSize((int)sz[0], (int)sz[1]);
+        opt->setBackgroundType(backtype);
+        opt->setMethod(method);
+
+        fd.setOptionsWidget(FileOptionsDialog::ExtensionRight, opt);
+        fd.setOption(QFileDialog::DontConfirmOverwrite, false);
+        opt->onSelectedFilter(fd.selectedNameFilter());
+        QObject::connect(&fd, SIGNAL(filterSelected(const QString&)),
+                         opt, SLOT(onSelectedFilter(const QString&)));
+
+        if (fd.exec() == QDialog::Accepted) {
+            selFilter = fd.selectedNameFilter();
+            QString fn = fd.selectedFiles().front();
+            // We must convert '\' path separators to '/' before otherwise
+            // Python would interpret them as escape sequences.
+            fn.replace(QLatin1Char('\\'), QLatin1Char('/'));
+
+            Gui::WaitCursor wc;
+
+            // get the defined values
+            int w = opt->imageWidth();
+            int h = opt->imageHeight();
+
+            // search for the matching format
+            QString format = formats.front(); // take the first as default
+            for (QStringList::Iterator it = formats.begin(); it != formats.end(); ++it) {
+                if (selFilter.startsWith((*it).toUpper())) {
+                    format = *it;
+                    break;
+                }
+            }
+
+            hExt->SetASCII("OffscreenImageFormat", (const char*)format.toLatin1());
+
+            method = opt->method();
+            methodGrp->SetASCII("SavePicture", method.constData());
+
+            // which background chosen
+            const char* background;
+            switch(opt->backgroundType()){
+                case 0:  background="Current"; break;
+                case 1:  background="White"; break;
+                case 2:  background="Black"; break;
+                case 3:  background="Transparent"; break;
+                default: background="Current"; break;
+            }
+            hExt->SetInt("OffscreenImageBackground",opt->backgroundType());
+
+            QString comment = opt->comment();
+            if (!comment.isEmpty()) {
+                // Replace newline escape sequence through '\\n' string to build one big string,
+                // otherwise Python would interpret it as an invalid command.
+                // Python does the decoding for us.
+                QStringList lines = comment.split(QLatin1String("\n"), QString::KeepEmptyParts );
+                    comment = lines.join(QLatin1String("\\n"));
+                doCommand(Gui,"Gui.activeDocument().activeView().saveImage('%s',%d,%d,'%s','%s')",
+                            fn.toUtf8().constData(),w,h,background,comment.toUtf8().constData());
+            }
+            else {
+                doCommand(Gui,"Gui.activeDocument().activeView().saveImage('%s',%d,%d,'%s')",
+                            fn.toUtf8().constData(),w,h,background);
+            }
+
+            // When adding a watermark check if the image could be created
+            if (opt->addWatermark()) {
+                QFileInfo fi(fn);
+                QPixmap pixmap;
+                if (fi.exists() && pixmap.load(fn)) {
+                    QString name = qApp->applicationName();
+                    std::map<std::string, std::string>& config = App::Application::Config();
+                    QString url  = QString::fromLatin1(config["MaintainerUrl"].c_str());
+                    url = QUrl(url).host();
+
+                    QPixmap appicon = Gui::BitmapFactory().pixmap(config["AppIcon"].c_str());
+
+                    QPainter painter;
+                    painter.begin(&pixmap);
+
+                    painter.drawPixmap(8, h-15-appicon.height(), appicon);
+
+                    QFont font = painter.font();
+                    font.setPointSize(20);
+
+                    QFontMetrics fm(font);
+                    int n = QtTools::horizontalAdvance(fm, name);
+                    int h = pixmap.height();
+
+                    painter.setFont(font);
+                    painter.drawText(8+appicon.width(), h-24, name);
+
+                    font.setPointSize(12);
+                    int u = QtTools::horizontalAdvance(fm, url);
+                    painter.setFont(font);
+                    painter.drawText(8+appicon.width()+n-u, h-9, url);
+
+                    painter.end();
+                    pixmap.save(fn);
+                }
+            }
+        }
+    }
+}
+
+bool StdViewScreenShot::isActive(void)
+{
+    return isViewOfType(Gui::View3DInventor::getClassTypeId());
+}
+
+
+//===========================================================================
+// Std_ViewCreate
+//===========================================================================
+DEF_STD_CMD_A(StdCmdViewCreate)
+
+StdCmdViewCreate::StdCmdViewCreate()
+  : Command("Std_ViewCreate")
+{
+    sGroup      = QT_TR_NOOP("Standard-View");
+    sMenuText   = QT_TR_NOOP("Create new view");
+    sToolTipText= QT_TR_NOOP("Creates a new view window for the active document");
+    sWhatsThis  = "Std_ViewCreate";
+    sStatusTip  = QT_TR_NOOP("Creates a new view window for the active document");
+    sPixmap     = "window-new";
+    eType         = Alter3DView;
+}
+
+void StdCmdViewCreate::activated(int iMsg)
+{
+    Q_UNUSED(iMsg);
+    getActiveGuiDocument()->createView(View3DInventor::getClassTypeId());
+    getActiveGuiDocument()->getActiveView()->viewAll();
+}
+
+bool StdCmdViewCreate::isActive(void)
+{
+    return (getActiveGuiDocument()!=NULL);
+}
+
+//===========================================================================
+// Std_ToggleNavigation
+//===========================================================================
+DEF_STD_CMD_A(StdCmdToggleNavigation)
+
+StdCmdToggleNavigation::StdCmdToggleNavigation()
+  : Command("Std_ToggleNavigation")
+{
+    sGroup        = QT_TR_NOOP("Standard-View");
+    sMenuText     = QT_TR_NOOP("Toggle navigation/Edit mode");
+    sToolTipText  = QT_TR_NOOP("Toggle between navigation and edit mode");
+    sStatusTip    = QT_TR_NOOP("Toggle between navigation and edit mode");
+    sWhatsThis    = "Std_ToggleNavigation";
+  //iAccel        = Qt::SHIFT+Qt::Key_Space;
+    sAccel        = "Esc";
+    eType         = Alter3DView;
+}
+
+void StdCmdToggleNavigation::activated(int iMsg)
+{
+    Q_UNUSED(iMsg);
+    Gui::MDIView* view = Gui::getMainWindow()->activeWindow();
+    if (view && view->isDerivedFrom(Gui::View3DInventor::getClassTypeId())) {
+        Gui::View3DInventorViewer* viewer = static_cast<Gui::View3DInventor*>(view)->getViewer();
+        SbBool toggle = viewer->isRedirectedToSceneGraph();
+        viewer->setRedirectToSceneGraph(!toggle);
+    }
+}
+
+bool StdCmdToggleNavigation::isActive(void)
+{
+    //#0001087: Inventor Navigation continues with released Mouse Button
+    //This happens because 'Esc' is also used to close the task dialog.
+    //Add also new method 'isRedirectToSceneGraphEnabled' to explicitly
+    //check if this is allowed.
+    if (Gui::Control().activeDialog())
+        return false;
+    Gui::MDIView* view = Gui::getMainWindow()->activeWindow();
+    if (view && view->isDerivedFrom(Gui::View3DInventor::getClassTypeId())) {
+        Gui::View3DInventorViewer* viewer = static_cast<Gui::View3DInventor*>(view)->getViewer();
+        return viewer->isEditing() && viewer->isRedirectToSceneGraphEnabled();
+    }
+    return false;
+}
+
+
+
+#if 0 // old Axis command
+// Command to show/hide axis cross
+class StdCmdAxisCross : public Gui::Command
+{
+private:
+    SoShapeScale* axisCross;
+    SoGroup* axisGroup;
+public:
+    StdCmdAxisCross() : Command("Std_AxisCross"), axisCross(0), axisGroup(0)
+    {
+        sGroup        = QT_TR_NOOP("Standard-View");
+        sMenuText     = QT_TR_NOOP("Toggle axis cross");
+        sToolTipText  = QT_TR_NOOP("Toggle axis cross");
+        sStatusTip    = QT_TR_NOOP("Toggle axis cross");
+        sWhatsThis    = "Std_AxisCross";
+    }
+    ~StdCmdAxisCross()
+    {
+        if (axisGroup)
+            axisGroup->unref();
+        if (axisCross)
+            axisCross->unref();
+    }
+    const char* className() const
+    { return "StdCmdAxisCross"; }
+
+    Action * createAction(void)
+    {
+        axisCross = new Gui::SoShapeScale;
+        axisCross->ref();
+        Gui::SoAxisCrossKit* axisKit = new Gui::SoAxisCrossKit();
+        axisKit->set("xAxis.appearance.drawStyle", "lineWidth 2");
+        axisKit->set("yAxis.appearance.drawStyle", "lineWidth 2");
+        axisKit->set("zAxis.appearance.drawStyle", "lineWidth 2");
+        axisCross->setPart("shape", axisKit);
+        axisGroup = new SoSkipBoundingGroup;
+        axisGroup->ref();
+        axisGroup->addChild(axisCross);
+
+        Action *pcAction = Gui::Command::createAction();
+        pcAction->setCheckable(true);
+        return pcAction;
+    }
+
+protected:
+    void activated(int iMsg)
+    {
+        float scale = 1.0f;
+
+        Gui::View3DInventor* view = qobject_cast<Gui::View3DInventor*>
+            (getMainWindow()->activeWindow());
+        if (view) {
+            SoNode* scene = view->getViewer()->getSceneGraph();
+            SoSeparator* sep = static_cast<SoSeparator*>(scene);
+            bool hasaxis = (sep->findChild(axisGroup) != -1);
+            if (iMsg > 0 && !hasaxis) {
+                axisCross->scaleFactor = scale;
+                sep->addChild(axisGroup);
+            }
+            else if (iMsg == 0 && hasaxis) {
+                sep->removeChild(axisGroup);
+            }
+        }
+    }
+
+    bool isActive(void)
+    {
+        Gui::View3DInventor* view = qobject_cast<View3DInventor*>(Gui::getMainWindow()->activeWindow());
+        if (view) {
+            Gui::View3DInventorViewer* viewer = view->getViewer();
+            if (!viewer)
+                return false; // no active viewer
+            SoGroup* group = dynamic_cast<SoGroup*>(viewer->getSceneGraph());
+            if (!group)
+                return false; // empty scene graph
+            bool hasaxis = group->findChild(axisGroup) != -1;
+            if (_pcAction->isChecked() != hasaxis)
+                _pcAction->setChecked(hasaxis);
+            return true;
+        }
+        else {
+            if (_pcAction->isChecked())
+                _pcAction->setChecked(false);
+            return false;
+        }
+    }
+};
+#else
+//===========================================================================
+// Std_ViewExample1
+//===========================================================================
+DEF_STD_CMD_A(StdCmdAxisCross)
+
+StdCmdAxisCross::StdCmdAxisCross()
+  : Command("Std_AxisCross")
+{
+        sGroup        = QT_TR_NOOP("Standard-View");
+        sMenuText     = QT_TR_NOOP("Toggle axis cross");
+        sToolTipText  = QT_TR_NOOP("Toggle axis cross");
+        sStatusTip    = QT_TR_NOOP("Toggle axis cross");
+        sWhatsThis    = "Std_AxisCross";
+        sAccel        = "A,C";
+}
+
+void StdCmdAxisCross::activated(int iMsg)
+{
+    Q_UNUSED(iMsg);
+    Gui::View3DInventor* view = qobject_cast<View3DInventor*>(Gui::getMainWindow()->activeWindow());
+    if (view) {
+        if (view->getViewer()->hasAxisCross() == false)
+            doCommand(Command::Gui,"Gui.ActiveDocument.ActiveView.setAxisCross(True)");
+        else
+            doCommand(Command::Gui,"Gui.ActiveDocument.ActiveView.setAxisCross(False)");
+    }
+}
+
+bool StdCmdAxisCross::isActive(void)
+{
+    Gui::View3DInventor* view = qobject_cast<View3DInventor*>(Gui::getMainWindow()->activeWindow());
+    if (view && view->getViewer()->hasAxisCross()) {
+        if (!_pcAction->isChecked())
+            _pcAction->setChecked(true);
+    }
+    else {
+        if (_pcAction->isChecked())
+            _pcAction->setChecked(false);
+    }
+    if (view ) return true;
+    return false;
+
+}
+
+#endif
+
+//===========================================================================
+// Std_ViewExample1
+//===========================================================================
+DEF_STD_CMD_A(StdCmdViewExample1)
+
+StdCmdViewExample1::StdCmdViewExample1()
+  : Command("Std_ViewExample1")
+{
+    sGroup        = QT_TR_NOOP("Standard-View");
+    sMenuText     = QT_TR_NOOP("Inventor example #1");
+    sToolTipText  = QT_TR_NOOP("Shows a 3D texture with manipulator");
+    sWhatsThis    = "Std_ViewExample1";
+    sStatusTip    = QT_TR_NOOP("Shows a 3D texture with manipulator");
+    sPixmap       = "Std_Tool1";
+    eType         = Alter3DView;
+}
+
+void StdCmdViewExample1::activated(int iMsg)
+{
+    Q_UNUSED(iMsg);
+    doCommand(Command::Gui,"Gui.SendMsgToActiveView(\"Example1\")");
+}
+
+bool StdCmdViewExample1::isActive(void)
+{
+    return getGuiApplication()->sendHasMsgToActiveView("Example1");
+}
+
+//===========================================================================
+// Std_ViewExample2
+//===========================================================================
+DEF_STD_CMD_A(StdCmdViewExample2)
+
+StdCmdViewExample2::StdCmdViewExample2()
+  : Command("Std_ViewExample2")
+{
+    sGroup        = QT_TR_NOOP("Standard-View");
+    sMenuText     = QT_TR_NOOP("Inventor example #2");
+    sToolTipText  = QT_TR_NOOP("Shows spheres and drag-lights");
+    sWhatsThis    = "Std_ViewExample2";
+    sStatusTip    = QT_TR_NOOP("Shows spheres and drag-lights");
+    sPixmap       = "Std_Tool2";
+    eType         = Alter3DView;
+}
+
+void StdCmdViewExample2::activated(int iMsg)
+{
+    Q_UNUSED(iMsg);
+    doCommand(Command::Gui,"Gui.SendMsgToActiveView(\"Example2\")");
+}
+
+bool StdCmdViewExample2::isActive(void)
+{
+    return getGuiApplication()->sendHasMsgToActiveView("Example2");
+}
+
+//===========================================================================
+// Std_ViewExample3
+//===========================================================================
+DEF_STD_CMD_A(StdCmdViewExample3)
+
+StdCmdViewExample3::StdCmdViewExample3()
+  : Command("Std_ViewExample3")
+{
+    sGroup        = QT_TR_NOOP("Standard-View");
+    sMenuText     = QT_TR_NOOP("Inventor example #3");
+    sToolTipText  = QT_TR_NOOP("Shows a animated texture");
+    sWhatsThis    = "Std_ViewExample3";
+    sStatusTip    = QT_TR_NOOP("Shows a animated texture");
+    sPixmap       = "Std_Tool3";
+    eType         = Alter3DView;
+}
+
+void StdCmdViewExample3::activated(int iMsg)
+{
+    Q_UNUSED(iMsg);
+    doCommand(Command::Gui,"Gui.SendMsgToActiveView(\"Example3\")");
+}
+
+bool StdCmdViewExample3::isActive(void)
+{
+    return getGuiApplication()->sendHasMsgToActiveView("Example3");
+}
+
+
+//===========================================================================
+// Std_ViewIvStereoOff
+//===========================================================================
+DEF_STD_CMD_A(StdCmdViewIvStereoOff)
+
+StdCmdViewIvStereoOff::StdCmdViewIvStereoOff()
+  : Command("Std_ViewIvStereoOff")
+{
+    sGroup        = QT_TR_NOOP("Standard-View");
+    sMenuText     = QT_TR_NOOP("Stereo Off");
+    sToolTipText  = QT_TR_NOOP("Switch stereo viewing off");
+    sWhatsThis    = "Std_ViewIvStereoOff";
+    sStatusTip    = QT_TR_NOOP("Switch stereo viewing off");
+    sPixmap       = "Std_Tool6";
+    eType         = Alter3DView;
+}
+
+void StdCmdViewIvStereoOff::activated(int iMsg)
+{
+    Q_UNUSED(iMsg);
+    doCommand(Command::Gui,"Gui.activeDocument().activeView().setStereoType(\"None\")");
+}
+
+bool StdCmdViewIvStereoOff::isActive(void)
+{
+    return getGuiApplication()->sendHasMsgToActiveView("SetStereoOff");
+}
+
+
+//===========================================================================
+// Std_ViewIvStereoRedGreen
+//===========================================================================
+DEF_STD_CMD_A(StdCmdViewIvStereoRedGreen)
+
+StdCmdViewIvStereoRedGreen::StdCmdViewIvStereoRedGreen()
+  : Command("Std_ViewIvStereoRedGreen")
+{
+    sGroup        = QT_TR_NOOP("Standard-View");
+    sMenuText     = QT_TR_NOOP("Stereo red/cyan");
+    sToolTipText  = QT_TR_NOOP("Switch stereo viewing to red/cyan");
+    sWhatsThis    = "Std_ViewIvStereoRedGreen";
+    sStatusTip    = QT_TR_NOOP("Switch stereo viewing to red/cyan");
+    sPixmap       = "Std_Tool7";
+    eType         = Alter3DView;
+}
+
+void StdCmdViewIvStereoRedGreen::activated(int iMsg)
+{
+    Q_UNUSED(iMsg);
+    doCommand(Command::Gui,"Gui.activeDocument().activeView().setStereoType(\"Anaglyph\")");
+}
+
+bool StdCmdViewIvStereoRedGreen::isActive(void)
+{
+    return getGuiApplication()->sendHasMsgToActiveView("SetStereoRedGreen");
+}
+
+//===========================================================================
+// Std_ViewIvStereoQuadBuff
+//===========================================================================
+DEF_STD_CMD_A(StdCmdViewIvStereoQuadBuff)
+
+StdCmdViewIvStereoQuadBuff::StdCmdViewIvStereoQuadBuff()
+  : Command("Std_ViewIvStereoQuadBuff")
+{
+    sGroup        = QT_TR_NOOP("Standard-View");
+    sMenuText     = QT_TR_NOOP("Stereo quad buffer");
+    sToolTipText  = QT_TR_NOOP("Switch stereo viewing to quad buffer");
+    sWhatsThis    = "Std_ViewIvStereoQuadBuff";
+    sStatusTip    = QT_TR_NOOP("Switch stereo viewing to quad buffer");
+    sPixmap       = "Std_Tool7";
+    eType         = Alter3DView;
+}
+
+void StdCmdViewIvStereoQuadBuff::activated(int iMsg)
+{
+    Q_UNUSED(iMsg);
+    doCommand(Command::Gui,"Gui.activeDocument().activeView().setStereoType(\"QuadBuffer\")");
+}
+
+bool StdCmdViewIvStereoQuadBuff::isActive(void)
+{
+    return getGuiApplication()->sendHasMsgToActiveView("SetStereoQuadBuff");
+}
+
+//===========================================================================
+// Std_ViewIvStereoInterleavedRows
+//===========================================================================
+DEF_STD_CMD_A(StdCmdViewIvStereoInterleavedRows)
+
+StdCmdViewIvStereoInterleavedRows::StdCmdViewIvStereoInterleavedRows()
+  : Command("Std_ViewIvStereoInterleavedRows")
+{
+    sGroup        = QT_TR_NOOP("Standard-View");
+    sMenuText     = QT_TR_NOOP("Stereo Interleaved Rows");
+    sToolTipText  = QT_TR_NOOP("Switch stereo viewing to Interleaved Rows");
+    sWhatsThis    = "Std_ViewIvStereoInterleavedRows";
+    sStatusTip    = QT_TR_NOOP("Switch stereo viewing to Interleaved Rows");
+    sPixmap       = "Std_Tool7";
+    eType         = Alter3DView;
+}
+
+void StdCmdViewIvStereoInterleavedRows::activated(int iMsg)
+{
+    Q_UNUSED(iMsg);
+    doCommand(Command::Gui,"Gui.activeDocument().activeView().setStereoType(\"InterleavedRows\")");
+}
+
+bool StdCmdViewIvStereoInterleavedRows::isActive(void)
+{
+    return getGuiApplication()->sendHasMsgToActiveView("SetStereoInterleavedRows");
+}
+
+//===========================================================================
+// Std_ViewIvStereoInterleavedColumns
+//===========================================================================
+DEF_STD_CMD_A(StdCmdViewIvStereoInterleavedColumns)
+
+StdCmdViewIvStereoInterleavedColumns::StdCmdViewIvStereoInterleavedColumns()
+  : Command("Std_ViewIvStereoInterleavedColumns")
+{
+    sGroup        = QT_TR_NOOP("Standard-View");
+    sMenuText     = QT_TR_NOOP("Stereo Interleaved Columns");
+    sToolTipText  = QT_TR_NOOP("Switch stereo viewing to Interleaved Columns");
+    sWhatsThis    = "Std_ViewIvStereoInterleavedColumns";
+    sStatusTip    = QT_TR_NOOP("Switch stereo viewing to Interleaved Columns");
+    sPixmap       = "Std_Tool7";
+    eType         = Alter3DView;
+}
+
+void StdCmdViewIvStereoInterleavedColumns::activated(int iMsg)
+{
+    Q_UNUSED(iMsg);
+    doCommand(Command::Gui,"Gui.activeDocument().activeView().setStereoType(\"InterleavedColumns\")");
+}
+
+bool StdCmdViewIvStereoInterleavedColumns::isActive(void)
+{
+    return getGuiApplication()->sendHasMsgToActiveView("SetStereoInterleavedColumns");
+}
+
+
+//===========================================================================
+// Std_ViewIvIssueCamPos
+//===========================================================================
+DEF_STD_CMD_A(StdCmdViewIvIssueCamPos)
+
+StdCmdViewIvIssueCamPos::StdCmdViewIvIssueCamPos()
+  : Command("Std_ViewIvIssueCamPos")
+{
+    sGroup        = QT_TR_NOOP("Standard-View");
+    sMenuText     = QT_TR_NOOP("Issue camera position");
+    sToolTipText  = QT_TR_NOOP("Issue the camera position to the console and to a macro, to easily recall this position");
+    sWhatsThis    = "Std_ViewIvIssueCamPos";
+    sStatusTip    = QT_TR_NOOP("Issue the camera position to the console and to a macro, to easily recall this position");
+    sPixmap       = "Std_Tool8";
+    eType         = Alter3DView;
+}
+
+void StdCmdViewIvIssueCamPos::activated(int iMsg)
+{
+    Q_UNUSED(iMsg);
+    std::string Temp,Temp2;
+    std::string::size_type pos;
+
+    const char* ppReturn=0;
+    getGuiApplication()->sendMsgToActiveView("GetCamera",&ppReturn);
+
+    // remove the #inventor line...
+    Temp2 = ppReturn;
+    pos = Temp2.find_first_of("\n");
+    Temp2.erase(0,pos);
+
+    // remove all returns
+    while((pos=Temp2.find('\n')) != std::string::npos)
+        Temp2.replace(pos,1," ");
+
+    // build up the command string
+    Temp += "Gui.SendMsgToActiveView(\"SetCamera ";
+    Temp += Temp2;
+    Temp += "\")";
+
+    Base::Console().Message("%s\n",Temp2.c_str());
+    getGuiApplication()->macroManager()->addLine(MacroManager::Gui,Temp.c_str());
+}
+
+bool StdCmdViewIvIssueCamPos::isActive(void)
+{
+    return getGuiApplication()->sendHasMsgToActiveView("GetCamera");
+}
+
+
+//===========================================================================
+// Std_ViewZoomIn
+//===========================================================================
+DEF_STD_CMD_A(StdViewZoomIn)
+
+StdViewZoomIn::StdViewZoomIn()
+  : Command("Std_ViewZoomIn")
+{
+    sGroup        = QT_TR_NOOP("Standard-View");
+    sMenuText     = QT_TR_NOOP("Zoom In");
+    sToolTipText  = QT_TR_NOOP("Zoom In");
+    sWhatsThis    = "Std_ViewZoomIn";
+    sStatusTip    = QT_TR_NOOP("Zoom In");
+#if QT_VERSION >= 0x040200
+    sPixmap       = "zoom-in";
+#endif
+    sAccel        = keySequenceToAccel(QKeySequence::ZoomIn);
+    eType         = Alter3DView;
+}
+
+void StdViewZoomIn::activated(int iMsg)
+{
+    Q_UNUSED(iMsg);
+    View3DInventor* view = qobject_cast<View3DInventor*>(getMainWindow()->activeWindow());
+    if ( view ) {
+        View3DInventorViewer* viewer = view->getViewer();
+        viewer->navigationStyle()->zoomIn();
+    }
+}
+
+bool StdViewZoomIn::isActive(void)
+{
+    return (qobject_cast<View3DInventor*>(getMainWindow()->activeWindow()));
+}
+
+//===========================================================================
+// Std_ViewZoomOut
+//===========================================================================
+DEF_STD_CMD_A(StdViewZoomOut)
+
+StdViewZoomOut::StdViewZoomOut()
+  : Command("Std_ViewZoomOut")
+{
+    sGroup        = QT_TR_NOOP("Standard-View");
+    sMenuText     = QT_TR_NOOP("Zoom Out");
+    sToolTipText  = QT_TR_NOOP("Zoom Out");
+    sWhatsThis    = "Std_ViewZoomOut";
+    sStatusTip    = QT_TR_NOOP("Zoom Out");
+#if QT_VERSION >= 0x040200
+    sPixmap       = "zoom-out";
+#endif
+    sAccel        = keySequenceToAccel(QKeySequence::ZoomOut);
+    eType         = Alter3DView;
+}
+
+void StdViewZoomOut::activated(int iMsg)
+{
+    Q_UNUSED(iMsg);
+    View3DInventor* view = qobject_cast<View3DInventor*>(getMainWindow()->activeWindow());
+    if (view) {
+        View3DInventorViewer* viewer = view->getViewer();
+        viewer->navigationStyle()->zoomOut();
+    }
+}
+
+bool StdViewZoomOut::isActive(void)
+{
+    return (qobject_cast<View3DInventor*>(getMainWindow()->activeWindow()));
+}
+
+//===========================================================================
+// Std_ViewBoxZoom
+//===========================================================================
+DEF_3DV_CMD(StdViewBoxZoom)
+
+StdViewBoxZoom::StdViewBoxZoom()
+  : Command("Std_ViewBoxZoom")
+{
+    sGroup        = QT_TR_NOOP("Standard-View");
+    sMenuText     = QT_TR_NOOP("Box zoom");
+    sToolTipText  = QT_TR_NOOP("Box zoom");
+    sWhatsThis    = "Std_ViewBoxZoom";
+    sStatusTip    = QT_TR_NOOP("Box zoom");
+#if QT_VERSION >= 0x040200
+    sPixmap       = "zoom-border";
+#endif
+    sAccel        = "Ctrl+B";
+    eType         = Alter3DView;
+}
+
+void StdViewBoxZoom::activated(int iMsg)
+{
+    Q_UNUSED(iMsg);
+    View3DInventor* view = qobject_cast<View3DInventor*>(getMainWindow()->activeWindow());
+    if ( view ) {
+        View3DInventorViewer* viewer = view->getViewer();
+        if (!viewer->isSelecting())
+            viewer->startSelection(View3DInventorViewer::BoxZoom);
+    }
+}
+
+//===========================================================================
+// Std_BoxSelection
+//===========================================================================
+DEF_3DV_CMD(StdBoxSelection)
+
+StdBoxSelection::StdBoxSelection()
+  : Command("Std_BoxSelection")
+{
+    sGroup        = QT_TR_NOOP("Standard-View");
+    sMenuText     = QT_TR_NOOP("Box selection");
+    sToolTipText  = QT_TR_NOOP("Box selection");
+    sWhatsThis    = "Std_BoxSelection";
+    sStatusTip    = QT_TR_NOOP("Box selection");
+#if QT_VERSION >= 0x040200
+    sPixmap       = "edit-select-box";
+#endif
+    sAccel        = "Shift+B";
+    eType         = AlterSelection;
+}
+
+static void selectionCallback(void * ud, SoEventCallback * cb)
+{
+    const SoEvent* ev = cb->getEvent();
+    cb->setHandled();
+    Gui::View3DInventorViewer* view  = reinterpret_cast<Gui::View3DInventorViewer*>(cb->getUserData());
+
+    bool unselect = false;
+    bool backFaceCull = true;
+    bool singleSelect = true;
+
+    if(ev) {
+        if(ev->isOfType(SoKeyboardEvent::getClassTypeId())) {
+            if(static_cast<const SoKeyboardEvent*>(ev)->getKey() == SoKeyboardEvent::ESCAPE) {
+                view->stopSelection();
+                view->removeEventCallback(SoEvent::getClassTypeId(), selectionCallback, ud);
+                view->setEditing(false);
+                view->setSelectionEnabled(true);
+            }
+            return;
+        } else if (!ev->isOfType(SoMouseButtonEvent::getClassTypeId()))
+            return;
+
+        if(ev->wasShiftDown())  {
+            unselect = true;
+            singleSelect = false;
+        } else if(ev->wasCtrlDown())
+            singleSelect = false;
+        if(ev->wasAltDown())
+            backFaceCull = false;
+    }
+
+    bool selectElement = ud?true:false;
+
+    bool center = false;
+    auto points = view->getGLPolygon();
+    bool doSelect = true;
+    if (points.size() <= 1) {
+        doSelect = false;
+        singleSelect = true;
+    } else if (points.size() == 2) {
+        center = true;
+        if (points[0] == points[1]) {
+            doSelect = false;
+            singleSelect = true;
+        }
+        // when selecting from right to left then select by intersection
+        // otherwise if the center is inside the rectangle
+        else if (points[0][0] > points[1][0])
+            center = false;
+    } else {
+        double sum = 0;
+        size_t i=0;
+        for(size_t c=points.size()-1; i<c; ++i)
+            sum += ((double)points[i+1][0] - points[i][0]) * ((double)points[i+1][1] + points[i][1]);
+        sum += ((double)points[0][0] - points[i][0]) * (points[0][1] + points[i][1]);
+        // use polygon windings to choose intersection or center inclusion
+        center = sum>0;
+    }
+
+    if (doSelect) {
+        if (singleSelect) {
+            App::Document *doc = App::GetApplication().getActiveDocument();
+            if (doc)
+                Gui::Selection().clearSelection(doc->getName());
+        }
+
+        bool currentSelection = (ViewParams::getShowSelectionOnTop() 
+                                 && ViewParams::getSelectElementOnTop()
+                                 && selectElement);
+
+        auto picked = view->getPickedList(points, center, selectElement, backFaceCull,
+                                        currentSelection, unselect, false);
+        for (auto &objT : picked) {
+            if (unselect)
+                Selection().rmvSelection(objT);
+            else
+                Selection().addSelection(objT);
+        }
+    }
+
+    if (singleSelect) {
+        view->removeEventCallback(SoEvent::getClassTypeId(), selectionCallback, ud);
+        view->setEditing(false);
+        view->setSelectionEnabled(true);
+    } else {
+        Command *cmd = (Command*)ud;
+        AbstractMouseSelection *sel;
+        if (cmd && Base::streq(cmd->getName(), "Std_LassoElementSelection"))
+            sel = view->startSelection(View3DInventorViewer::Lasso);
+        else
+            sel = view->startSelection(View3DInventorViewer::Rubberband);
+        if (sel) sel->changeCursorOnKeyPress(2);
+    }
+}
+
+void StdBoxSelection::activated(int iMsg)
+{
+    Q_UNUSED(iMsg);
+    View3DInventor* view = qobject_cast<View3DInventor*>(getMainWindow()->activeWindow());
+    if (view) {
+        View3DInventorViewer* viewer = view->getViewer();
+        if (!viewer->isSelecting()) {
+            // #0002931: Box select misbehaves with touchpad navigation style
+            // Notify the navigation style to cleanup internal states
+            int mode = viewer->navigationStyle()->getViewingMode();
+            if (mode != Gui::NavigationStyle::IDLE) {
+                SoKeyboardEvent ev;
+                viewer->navigationStyle()->processEvent(&ev);
+            }
+            viewer->setEditing(true);
+            AbstractMouseSelection *sel = viewer->startSelection(View3DInventorViewer::Rubberband);
+            if (sel) sel->changeCursorOnKeyPress(1);
+            viewer->addEventCallback(SoEvent::getClassTypeId(), selectionCallback);
+            viewer->setSelectionEnabled(false);
+        }
+    }
+}
+
+//===========================================================================
+// Std_BoxElementSelection
+//===========================================================================
+DEF_3DV_CMD(StdBoxElementSelection)
+
+StdBoxElementSelection::StdBoxElementSelection()
+  : Command("Std_BoxElementSelection")
+{
+    sGroup        = QT_TR_NOOP("Standard-View");
+    sMenuText     = QT_TR_NOOP("Box element selection");
+    sToolTipText  = QT_TR_NOOP("Box element selection");
+    sWhatsThis    = "Std_BoxElementSelection";
+    sStatusTip    = QT_TR_NOOP("Box element selection");
+#if QT_VERSION >= 0x040200
+    sPixmap       = "edit-element-select-box";
+#endif
+    sAccel        = "Ctrl+Shift+E";
+    eType         = AlterSelection;
+}
+
+void StdBoxElementSelection::activated(int iMsg)
+{
+    Q_UNUSED(iMsg); 
+    View3DInventor* view = qobject_cast<View3DInventor*>(getMainWindow()->activeWindow());
+    if (view) {
+        View3DInventorViewer* viewer = view->getViewer();
+        if (!viewer->isSelecting()) {
+            // #0002931: Box select misbehaves with touchpad navigation style
+            // Notify the navigation style to cleanup internal states
+            int mode = viewer->navigationStyle()->getViewingMode();
+            if (mode != Gui::NavigationStyle::IDLE) {
+                SoKeyboardEvent ev;
+                viewer->navigationStyle()->processEvent(&ev);
+            }
+            viewer->setEditing(true);
+            AbstractMouseSelection *sel = viewer->startSelection(View3DInventorViewer::Rubberband);
+            if (sel) sel->changeCursorOnKeyPress(1);
+            viewer->addEventCallback(SoEvent::getClassTypeId(), selectionCallback, this);
+            viewer->setSelectionEnabled(false);
+        }
+    }
+}
+
+//===========================================================================
+// Std_LassoElementSelection
+//===========================================================================
+DEF_3DV_CMD(StdLassoElementSelection)
+
+StdLassoElementSelection::StdLassoElementSelection()
+  : Command("Std_LassoElementSelection")
+{
+    sGroup        = QT_TR_NOOP("Standard-View");
+    sMenuText     = QT_TR_NOOP("Lasso element selection");
+    sToolTipText  = QT_TR_NOOP("Lasso element selection");
+    sWhatsThis    = "Std_LassoElementSelection";
+    sStatusTip    = QT_TR_NOOP("Lasso element selection");
+#if QT_VERSION >= 0x040200
+    sPixmap       = "edit-element-select-lasso";
+#endif
+    sAccel        = "Shift+S";
+    eType         = AlterSelection;
+}
+
+void StdLassoElementSelection::activated(int iMsg)
+{
+    Q_UNUSED(iMsg); 
+    View3DInventor* view = qobject_cast<View3DInventor*>(getMainWindow()->activeWindow());
+    if (view) {
+        View3DInventorViewer* viewer = view->getViewer();
+        if (!viewer->isSelecting()) {
+            // #0002931: Box select misbehaves with touchpad navigation style
+            // Notify the navigation style to cleanup internal states
+            int mode = viewer->navigationStyle()->getViewingMode();
+            if (mode != Gui::NavigationStyle::IDLE) {
+                SoKeyboardEvent ev;
+                viewer->navigationStyle()->processEvent(&ev);
+            }
+            viewer->setEditing(true);
+            AbstractMouseSelection *sel = viewer->startSelection(View3DInventorViewer::Lasso);
+            if (sel) sel->changeCursorOnKeyPress(1);
+            viewer->addEventCallback(SoEvent::getClassTypeId(), selectionCallback, this);
+            viewer->setSelectionEnabled(false);
+        }
+    }
+}
+
+//===========================================================================
+// Std_TreeSelection
+//===========================================================================
+
+DEF_STD_CMD(StdTreeSelection)
+
+StdTreeSelection::StdTreeSelection()
+  : Command("Std_TreeSelection")
+{
+    sGroup        = QT_TR_NOOP("TreeView");
+    sMenuText     = QT_TR_NOOP("Go to selection");
+    sToolTipText  = QT_TR_NOOP("Scroll to first selected item");
+    sWhatsThis    = "Std_TreeSelection";
+    sStatusTip    = QT_TR_NOOP("Scroll to first selected item");
+    eType         = Alter3DView;
+    sPixmap       = "tree-goto-sel";
+    sAccel        = "T,G";
+}
+
+void StdTreeSelection::activated(int iMsg)
+{
+    Q_UNUSED(iMsg);
+    TreeWidget::scrollItemToTop();
+}
+
+//===========================================================================
+// Std_TreeCollapse
+//===========================================================================
+
+DEF_STD_CMD(StdCmdTreeCollapse)
+
+StdCmdTreeCollapse::StdCmdTreeCollapse()
+  : Command("Std_TreeCollapse")
+{
+    sGroup        = QT_TR_NOOP("View");
+    sMenuText     = QT_TR_NOOP("Collapse selected item");
+    sToolTipText  = QT_TR_NOOP("Collapse currently selected tree items");
+    sWhatsThis    = "Std_TreeCollapse";
+    sStatusTip    = QT_TR_NOOP("Collapse currently selected tree items");
+    eType         = Alter3DView;
+}
+
+void StdCmdTreeCollapse::activated(int iMsg)
+{
+    Q_UNUSED(iMsg); 
+    TreeWidget::expandSelectedItems(TreeItemMode::CollapseItem);
+}
+
+//===========================================================================
+// Std_TreeExpand
+//===========================================================================
+
+DEF_STD_CMD(StdCmdTreeExpand)
+
+StdCmdTreeExpand::StdCmdTreeExpand()
+  : Command("Std_TreeExpand")
+{
+    sGroup        = QT_TR_NOOP("View");
+    sMenuText     = QT_TR_NOOP("Expand selected item");
+    sToolTipText  = QT_TR_NOOP("Expand currently selected tree items");
+    sWhatsThis    = "Std_TreeExpand";
+    sStatusTip    = QT_TR_NOOP("Expand currently selected tree items");
+    eType         = Alter3DView;
+}
+
+void StdCmdTreeExpand::activated(int iMsg)
+{
+    Q_UNUSED(iMsg); 
+    TreeWidget::expandSelectedItems(TreeItemMode::ExpandItem);
+}
+
+//===========================================================================
+// Std_TreeSelectAllInstance
+//===========================================================================
+
+DEF_STD_CMD_A(StdCmdTreeSelectAllInstances)
+
+StdCmdTreeSelectAllInstances::StdCmdTreeSelectAllInstances()
+  : Command("Std_TreeSelectAllInstances")
+{
+    sGroup        = QT_TR_NOOP("View");
+    sMenuText     = QT_TR_NOOP("Select all instances");
+    sToolTipText  = QT_TR_NOOP("Select all instances of the current selected object");
+    sWhatsThis    = "Std_TreeSelectAllInstances";
+    sStatusTip    = QT_TR_NOOP("Select all instances of the current selected object");
+    sPixmap       = "sel-instance";
+    eType         = AlterSelection;
+}
+
+bool StdCmdTreeSelectAllInstances::isActive(void)
+{
+    const auto &sels = Selection().getSelectionEx("*",App::DocumentObject::getClassTypeId(),true,true);
+    if(sels.empty())
+        return false;
+    auto obj = sels[0].getObject();
+    if(!obj || !obj->getNameInDocument())
+        return false;
+    return dynamic_cast<ViewProviderDocumentObject*>(
+            Application::Instance->getViewProvider(obj))!=0;
+}
+
+void StdCmdTreeSelectAllInstances::activated(int iMsg)
+{
+    Q_UNUSED(iMsg); 
+    const auto &sels = Selection().getSelectionEx("*",App::DocumentObject::getClassTypeId(),true,true);
+    if(sels.empty())
+        return;
+    auto obj = sels[0].getObject();
+    if(!obj || !obj->getNameInDocument())
+        return;
+    auto vpd = dynamic_cast<ViewProviderDocumentObject*>(
+            Application::Instance->getViewProvider(obj));
+    if(!vpd) 
+        return;
+    Selection().selStackPush();
+    Selection().clearCompleteSelection();
+    TreeWidget::selectAllInstances(*vpd);
+    Selection().selStackPush();
+}
+
+//===========================================================================
+// Std_MeasureDistance
+//===========================================================================
+
+DEF_STD_CMD_A(StdCmdMeasureDistance)
+
+StdCmdMeasureDistance::StdCmdMeasureDistance()
+  : Command("Std_MeasureDistance")
+{
+    sGroup        = QT_TR_NOOP("View");
+    sMenuText     = QT_TR_NOOP("Measure distance");
+    sToolTipText  = QT_TR_NOOP("Measure distance");
+    sWhatsThis    = "Std_MeasureDistance";
+    sStatusTip    = QT_TR_NOOP("Measure distance");
+    sPixmap       = "view-measurement";
+    eType         = Alter3DView;
+}
+
+// Yay for cheezy drawings!
+/* XPM */
+static const char * cursor_ruler[] = {
+"32 32 3 1",
+" 	c None",
+".	c #FFFFFF",
+"+	c #FF0000",
+"      .                         ",
+"      .                         ",
+"      .                         ",
+"      .                         ",
+"      .                         ",
+"                                ",
+".....   .....                   ",
+"                                ",
+"      .                         ",
+"      .                         ",
+"      .        ++               ",
+"      .       +  +              ",
+"      .      +   ++             ",
+"            +   +  +            ",
+"           +   +    +           ",
+"          +   +     ++          ",
+"          +        +  +         ",
+"           +           +        ",
+"            +         + +       ",
+"             +       +   +      ",
+"              +           +     ",
+"               +         + +    ",
+"                +       +   +   ",
+"                 +           +  ",
+"                  +         + + ",
+"                   +       +  ++",
+"                    +     +   + ",
+"                     +       +  ",
+"                      +     +   ",
+"                       +   +    ",
+"                        + +     ",
+"                         +      "};
+void StdCmdMeasureDistance::activated(int iMsg)
+{
+    Q_UNUSED(iMsg);
+    Gui::Document* doc = Gui::Application::Instance->activeDocument();
+    Gui::View3DInventor* view = static_cast<Gui::View3DInventor*>(doc->getActiveView());
+    if (view) {
+        Gui::View3DInventorViewer* viewer = view->getViewer();
+        viewer->setEditing(true);
+        viewer->setEditingCursor(QCursor(QPixmap(cursor_ruler), 7, 7));
+
+        // Derives from QObject and we have a parent object, so we don't
+        // require a delete.
+        PointMarker* marker = new PointMarker(viewer);
+        viewer->addEventCallback(SoEvent::getClassTypeId(),
+            ViewProviderMeasureDistance::measureDistanceCallback, marker);
+     }
+}
+
+bool StdCmdMeasureDistance::isActive(void)
+{
+    App::Document* doc = App::GetApplication().getActiveDocument();
+    if (!doc || doc->countObjectsOfType(App::GeoFeature::getClassTypeId()) == 0)
+        return false;
+
+    Gui::MDIView* view = Gui::getMainWindow()->activeWindow();
+    if (view && view->isDerivedFrom(Gui::View3DInventor::getClassTypeId())) {
+        Gui::View3DInventorViewer* viewer = static_cast<Gui::View3DInventor*>(view)->getViewer();
+        return !viewer->isEditing();
+    }
+
+    return false;
+}
+
+//===========================================================================
+// Std_SceneInspector
+//===========================================================================
+
+DEF_3DV_CMD(StdCmdSceneInspector)
+
+StdCmdSceneInspector::StdCmdSceneInspector()
+  : Command("Std_SceneInspector")
+{
+    // setting the
+    sGroup        = QT_TR_NOOP("Tools");
+    sMenuText     = QT_TR_NOOP("Scene inspector...");
+    sToolTipText  = QT_TR_NOOP("Scene inspector");
+    sWhatsThis    = "Std_SceneInspector";
+    sStatusTip    = QT_TR_NOOP("Scene inspector");
+    eType         = Alter3DView;
+    sAccel        = "T, I";
+}
+
+void StdCmdSceneInspector::activated(int iMsg)
+{
+    Q_UNUSED(iMsg);
+    Gui::Document* doc = Application::Instance->activeDocument();
+    if (doc) {
+        static QPointer<Gui::Dialog::DlgInspector> dlg = 0;
+        if (!dlg)
+            dlg = new Gui::Dialog::DlgInspector(getMainWindow());
+        dlg->setDocument(doc);
+        dlg->setAttribute(Qt::WA_DeleteOnClose);
+        dlg->show();
+    }
+}
+
+//===========================================================================
+// Std_TextureMapping
+//===========================================================================
+
+DEF_STD_CMD_A(StdCmdTextureMapping)
+
+StdCmdTextureMapping::StdCmdTextureMapping()
+  : Command("Std_TextureMapping")
+{
+    // setting the
+    sGroup        = QT_TR_NOOP("Tools");
+    sMenuText     = QT_TR_NOOP("Texture mapping...");
+    sToolTipText  = QT_TR_NOOP("Texture mapping");
+    sWhatsThis    = "Std_TextureMapping";
+    sStatusTip    = QT_TR_NOOP("Texture mapping");
+    eType         = Alter3DView;
+}
+
+void StdCmdTextureMapping::activated(int iMsg)
+{
+    Q_UNUSED(iMsg);
+    Gui::Control().showDialog(new Gui::Dialog::TaskTextureMapping);
+}
+
+bool StdCmdTextureMapping::isActive(void)
+{
+    Gui::MDIView* view = getMainWindow()->activeWindow();
+    return view && view->isDerivedFrom(Gui::View3DInventor::getClassTypeId())
+                && (Gui::Control().activeDialog()==0);
+}
+
+DEF_STD_CMD(StdCmdDemoMode)
+
+StdCmdDemoMode::StdCmdDemoMode()
+  : Command("Std_DemoMode")
+{
+    sGroup        = QT_TR_NOOP("Standard-View");
+    sMenuText     = QT_TR_NOOP("View turntable...");
+    sToolTipText  = QT_TR_NOOP("View turntable");
+    sWhatsThis    = "Std_DemoMode";
+    sStatusTip    = QT_TR_NOOP("View turntable");
+    eType         = Alter3DView;
+}
+
+void StdCmdDemoMode::activated(int iMsg)
+{
+    Q_UNUSED(iMsg);
+    static QPointer<QDialog> dlg = 0;
+    if (!dlg)
+        dlg = new Gui::Dialog::DemoMode(getMainWindow());
+    dlg->setAttribute(Qt::WA_DeleteOnClose);
+    dlg->show();
+}
+
+//===========================================================================
+// Part_Measure_Clear_All
+//===========================================================================
+
+DEF_STD_CMD(CmdViewMeasureClearAll)
+
+CmdViewMeasureClearAll::CmdViewMeasureClearAll()
+  : Command("View_Measure_Clear_All")
+{
+    sGroup        = QT_TR_NOOP("Measure");
+    sMenuText     = QT_TR_NOOP("Clear measurement");
+    sToolTipText  = QT_TR_NOOP("Clear measurement");
+    sWhatsThis    = "View_Measure_Clear_All";
+    sStatusTip    = sToolTipText;
+    sPixmap       = "Part_Measure_Clear_All";
+}
+
+void CmdViewMeasureClearAll::activated(int iMsg)
+{
+    Q_UNUSED(iMsg);
+    Gui::View3DInventor *view = dynamic_cast<Gui::View3DInventor*>(Gui::Application::Instance->
+        activeDocument()->getActiveView());
+    if (!view)
+        return;
+    Gui::View3DInventorViewer *viewer = view->getViewer();
+    if (!viewer)
+        return;
+    viewer->eraseAllDimensions();
+}
+
+//===========================================================================
+// Part_Measure_Toggle_All
+//===========================================================================
+
+DEF_STD_CMD(CmdViewMeasureToggleAll)
+
+CmdViewMeasureToggleAll::CmdViewMeasureToggleAll()
+  : Command("View_Measure_Toggle_All")
+{
+    sGroup        = QT_TR_NOOP("Measure");
+    sMenuText     = QT_TR_NOOP("Toggle measurement");
+    sToolTipText  = QT_TR_NOOP("Toggle measurement");
+    sWhatsThis    = "View_Measure_Toggle_All";
+    sStatusTip    = sToolTipText;
+    sPixmap       = "Part_Measure_Toggle_All";
+}
+
+void CmdViewMeasureToggleAll::activated(int iMsg)
+{
+    Q_UNUSED(iMsg);
+    ParameterGrp::handle group = App::GetApplication().GetUserParameter().
+    GetGroup("BaseApp")->GetGroup("Preferences")->GetGroup("View");
+    bool visibility = group->GetBool("DimensionsVisible", true);
+    if (visibility)
+        group->SetBool("DimensionsVisible", false);
+    else
+      group->SetBool("DimensionsVisible", true);
+}
+
+//===========================================================================
+// Std_SelUp
+//===========================================================================
+
+DEF_STD_CMD_AC(StdCmdSelUp)
+
+StdCmdSelUp::StdCmdSelUp()
+  :Command("Std_SelUp")
+{
+  sGroup        = QT_TR_NOOP("View");
+  sMenuText     = QT_TR_NOOP("&Up hierarchy");
+  sToolTipText  = QT_TR_NOOP("Go up object hierarchy of the current selection");
+  sWhatsThis    = "Std_SelUp";
+  sStatusTip    = sToolTipText;
+  sPixmap       = "sel-up";
+  sAccel        = "U, U";
+  eType         = NoTransaction | AlterSelection | NoHistory;
+}
+
+bool StdCmdSelUp::isActive(void)
+{
+    return App::GetApplication().getActiveDocument();
+}
+
+void StdCmdSelUp::activated(int iMsg)
+{
+    Q_UNUSED(iMsg); 
+    if (_pcAction)
+        static_cast<SelUpAction*>(_pcAction)->popup(QCursor::pos());
+}
+
+Action * StdCmdSelUp::createAction(void)
+{
+    Action *pcAction;
+    pcAction = new SelUpAction(this, getMainWindow());
+    pcAction->setIcon(BitmapFactory().iconFromTheme(sPixmap));
+    pcAction->setShortcut(QString::fromLatin1(sAccel));
+    applyCommandData(this->className(), pcAction);
+    return pcAction;
+}
+
+//===========================================================================
+// Std_SelBack
+//===========================================================================
+
+DEF_STD_CMD_A(StdCmdSelBack)
+
+StdCmdSelBack::StdCmdSelBack()
+  :Command("Std_SelBack")
+{
+  sGroup        = QT_TR_NOOP("View");
+  sMenuText     = QT_TR_NOOP("&Back");
+  sToolTipText  = QT_TR_NOOP("Go back to previous selection");
+  sWhatsThis    = "Std_SelBack";
+  sStatusTip    = QT_TR_NOOP("Go back to previous selection");
+  sPixmap       = "sel-back";
+  sAccel        = "S, B";
+  eType         = AlterSelection;
+}
+
+void StdCmdSelBack::activated(int iMsg)
+{
+    Q_UNUSED(iMsg); 
+    Selection().selStackGoBack();
+    TreeWidget::scrollItemToTop();
+}
+
+bool StdCmdSelBack::isActive(void)
+{
+    return Selection().selStackBackSize()>0;
+}
+
+//===========================================================================
+// Std_SelForward
+//===========================================================================
+
+DEF_STD_CMD_A(StdCmdSelForward)
+
+StdCmdSelForward::StdCmdSelForward()
+  :Command("Std_SelForward")
+{
+  sGroup        = QT_TR_NOOP("View");
+  sMenuText     = QT_TR_NOOP("&Forward");
+  sToolTipText  = QT_TR_NOOP("Repeat the backed selection");
+  sWhatsThis    = "Std_SelForward";
+  sStatusTip    = QT_TR_NOOP("Repeat the backed selection");
+  sPixmap       = "sel-forward";
+  sAccel        = "S, F";
+  eType         = AlterSelection;
+}
+
+void StdCmdSelForward::activated(int iMsg)
+{
+    Q_UNUSED(iMsg); 
+    Selection().selStackGoForward();
+    TreeWidget::scrollItemToTop();
+}
+
+bool StdCmdSelForward::isActive(void)
+{
+  return !!Selection().selStackForwardSize();
+}
+
+//===========================================================================
+// Std_SelGeometry
+//===========================================================================
+
+DEF_STD_CMD_A(StdCmdPickGeometry)
+
+StdCmdPickGeometry::StdCmdPickGeometry()
+  :Command("Std_PickGeometry")
+{
+  sGroup        = QT_TR_NOOP("View");
+  sMenuText     = QT_TR_NOOP("Pick geometry");
+  sToolTipText  = QT_TR_NOOP("Pick hidden geometires under the mouse cursor in 3D view.\n"
+                             "This command is supposed to be actived by keyboard shortcut.");
+  sWhatsThis    = "Std_PickGeometry";
+  sStatusTip    = sToolTipText;
+  // sPixmap       = "sel-geo";
+  sAccel        = "G, G";
+  eType         = NoTransaction | AlterSelection | NoDefaultAction | NoHistory;
+}
+
+void StdCmdPickGeometry::activated(int iMsg)
+{
+    Q_UNUSED(iMsg); 
+
+    QPoint pos = QCursor::pos();
+    QWidget *widget = qApp->widgetAt(pos);
+    if (widget)
+        widget = widget->parentWidget();
+    auto viewer = qobject_cast<View3DInventorViewer*>(widget);
+    if (!viewer)
+        return;
+
+    auto sels = viewer->getPickedList(false);
+    if (sels.empty())
+        return;
+
+    SelectionMenu menu;
+    menu.doPick(sels);
+}
+
+bool StdCmdPickGeometry::isActive(void)
+{
+    auto view = Application::Instance->activeView();
+    return view && view->isDerivedFrom(View3DInventor::getClassTypeId());
+}
+
+//=======================================================================
+// Std_TreeSingleDocument
+//===========================================================================
+#define TREEVIEW_DOC_CMD_DEF(_name,_v) \
+DEF_STD_CMD_AC(StdTree##_name) \
+void StdTree##_name::activated(int){ \
+    TreeParams::Instance()->setDocumentMode(_v);\
+    if(_pcAction) _pcAction->setChecked(true,true);\
+}\
+Action * StdTree##_name::createAction(void) {\
+    Action *pcAction = Command::createAction();\
+    pcAction->setCheckable(true);\
+    pcAction->setIcon(QIcon());\
+    _pcAction = pcAction;\
+    isActive();\
+    return pcAction;\
+}\
+bool StdTree##_name::isActive() {\
+    bool checked = TreeParams::Instance()->DocumentMode()==_v;\
+    if(_pcAction && _pcAction->isChecked()!=checked)\
+        _pcAction->setChecked(checked,true);\
+    return true;\
+}
+        
+TREEVIEW_DOC_CMD_DEF(SingleDocument,0)
+
+StdTreeSingleDocument::StdTreeSingleDocument()
+  : Command("Std_TreeSingleDocument")
+{
+    sGroup       = QT_TR_NOOP("TreeView");
+    sMenuText    = QT_TR_NOOP("Single document");
+    sToolTipText = QT_TR_NOOP("Only display the active document in the tree view");
+    sWhatsThis   = "Std_TreeSingleDocument";
+    sStatusTip   = QT_TR_NOOP("Only display the active document in the tree view");
+    sPixmap      = "tree-doc-single";
+    eType        = 0;
+}
+
+//===========================================================================
+// Std_TreeMultiDocument
+//===========================================================================
+TREEVIEW_DOC_CMD_DEF(MultiDocument,1)
+
+StdTreeMultiDocument::StdTreeMultiDocument()
+  : Command("Std_TreeMultiDocument")
+{
+    sGroup       = QT_TR_NOOP("TreeView");
+    sMenuText    = QT_TR_NOOP("Multi document");
+    sToolTipText = QT_TR_NOOP("Display all documents in the tree view");
+    sWhatsThis   = "Std_TreeMultiDocument";
+    sStatusTip   = QT_TR_NOOP("Display all documents in the tree view");
+    sPixmap      = "tree-doc-multi";
+    eType        = 0;
+}
+
+//===========================================================================
+// Std_TreeCollapseDocument
+//===========================================================================
+TREEVIEW_DOC_CMD_DEF(CollapseDocument,2)
+
+StdTreeCollapseDocument::StdTreeCollapseDocument()
+  : Command("Std_TreeCollapseDocument")
+{
+    sGroup       = QT_TR_NOOP("TreeView");
+    sMenuText    = QT_TR_NOOP("Collapse/Expand");
+    sToolTipText = QT_TR_NOOP("Expand active document and collapse all others");
+    sWhatsThis   = "Std_TreeCollapseDocument";
+    sStatusTip   = QT_TR_NOOP("Expand active document and collapse all others");
+    sPixmap      = "tree-doc-collapse";
+    eType        = 0;
+}
+
+//===========================================================================
+// StdCmdCheckableOption
+//===========================================================================
+
+class StdCmdCheckableOption : public Gui::Command
+{
+public:
+    StdCmdCheckableOption(const char *name)
+        :Command(name)
+    {}
+
+protected: 
+    virtual void activated(int iMsg) {
+        auto checked = !!iMsg;
+        setOption(checked);
+        if(_pcAction) _pcAction->setChecked(checked,true);
+    }
+
+    virtual bool isActive(void) {
+        bool checked = getOption();
+        if(_pcAction && _pcAction->isChecked()!=checked)
+            _pcAction->setChecked(checked,true);
+        return true;
+    }
+
+    virtual Gui::Action * createAction(void) {
+        Action *pcAction = Command::createAction();
+        pcAction->setCheckable(true);
+        pcAction->setIcon(QIcon());
+        _pcAction = pcAction;
+        isActive();
+        return pcAction;
+    }
+
+    virtual bool getOption() const = 0;
+    virtual void setOption(bool checked) = 0;
+};
+
+#define TREEVIEW_CMD_DEF(_name) \
+class StdTree##_name : public StdCmdCheckableOption \
+{\
+public:\
+    StdTree##_name();\
+    virtual const char* className() const\
+    { return "StdTree" #_name; }\
+protected: \
+    virtual void setOption(bool checked) {\
+        TreeParams::Instance()->set##_name(checked);\
+    }\
+    virtual bool getOption(void) const {\
+        return TreeParams::Instance()->_name();\
+    }\
+};\
+StdTree##_name::StdTree##_name():StdCmdCheckableOption("Std_Tree" #_name)
+
+//===========================================================================
+// Std_TreeSyncView
+//===========================================================================
+
+TREEVIEW_CMD_DEF(SyncView)
+{
+    sGroup       = QT_TR_NOOP("TreeView");
+    sMenuText    = QT_TR_NOOP("Sync view");
+    sToolTipText = QT_TR_NOOP("Auto switch to the 3D view containing the selected item");
+    sStatusTip   = sToolTipText;
+    sWhatsThis   = "Std_TreeSyncView";
+    sPixmap      = "tree-sync-view";
+    sAccel       = "T,1";
+    eType        = 0;
+}
+
+//===========================================================================
+// Std_TreeSyncSelection
+//===========================================================================
+TREEVIEW_CMD_DEF(SyncSelection)
+{
+    sGroup       = QT_TR_NOOP("TreeView");
+    sMenuText    = QT_TR_NOOP("Sync selection");
+    sToolTipText = QT_TR_NOOP("Auto expand tree item when the corresponding object is selected in 3D view");
+    sStatusTip   = sToolTipText;
+    sWhatsThis   = "Std_TreeSyncSelection";
+    sPixmap      = "tree-sync-sel";
+    sAccel       = "T,2";
+    eType        = 0;
+}
+
+//===========================================================================
+// Std_TreeSyncPlacement
+//===========================================================================
+TREEVIEW_CMD_DEF(SyncPlacement)
+{
+    sGroup       = QT_TR_NOOP("TreeView");
+    sMenuText    = QT_TR_NOOP("Sync placement");
+    sToolTipText = QT_TR_NOOP("Auto adjust placement on drag and drop objects across coordinate systems");
+    sStatusTip   = sToolTipText;
+    sWhatsThis   = "Std_TreeSyncPlacement";
+    sPixmap      = "tree-sync-pla";
+    sAccel       = "T,3";
+    eType        = 0;
+}
+
+//===========================================================================
+// Std_TreePreSelection
+//===========================================================================
+TREEVIEW_CMD_DEF(PreSelection)
+{
+    sGroup       = QT_TR_NOOP("TreeView");
+    sMenuText    = QT_TR_NOOP("Pre-selection");
+    sToolTipText = QT_TR_NOOP("Preselect the object in 3D view when mouse over the tree item");
+    sStatusTip   = sToolTipText;
+    sWhatsThis   = "Std_TreePreSelection";
+    sPixmap      = "tree-pre-sel";
+    sAccel       = "T,4";
+    eType        = 0;
+}
+
+//===========================================================================
+// Std_TreeRecordSelection
+//===========================================================================
+TREEVIEW_CMD_DEF(RecordSelection)
+{
+    sGroup       = QT_TR_NOOP("TreeView");
+    sMenuText    = QT_TR_NOOP("Record selection");
+    sToolTipText = QT_TR_NOOP("Record selection in tree view in order to go back/forward using navigation button");
+    sStatusTip   = sToolTipText;
+    sWhatsThis   = "Std_TreeRecordSelection";
+    sPixmap      = "tree-rec-sel";
+    sAccel       = "T,5";
+    eType        = 0;
+}
+
+//===========================================================================
+// Std_TreeResizableColumn
+//===========================================================================
+TREEVIEW_CMD_DEF(ResizableColumn)
+{
+    sGroup       = QT_TR_NOOP("TreeView");
+    sMenuText    = QT_TR_NOOP("Resizable column");
+    sToolTipText = QT_TR_NOOP("Make treeview column resizable");
+    sStatusTip   = sToolTipText;
+    sWhatsThis   = "Std_TreeResizableColumn";
+    eType        = NoDefaultAction;
+}
+
+//===========================================================================
+// Std_TreeDrag
+//===========================================================================
+DEF_STD_CMD(StdTreeDrag)
+
+StdTreeDrag::StdTreeDrag()
+  : Command("Std_TreeDrag")
+{
+    sGroup       = QT_TR_NOOP("TreeView");
+    sMenuText    = QT_TR_NOOP("Initiate dragging");
+    sToolTipText = QT_TR_NOOP("Initiate dragging of current selected tree items");
+    sStatusTip   = sToolTipText;
+    sWhatsThis   = "Std_TreeDrag";
+    sPixmap      = "tree-item-drag";
+    sAccel       = "T,D";
+    eType        = 0;
+}
+
+void StdTreeDrag::activated(int)
+{
+    if(Gui::Selection().hasSelection()) {
+        for(auto tree : getMainWindow()->findChildren<TreeWidget*>()) {
+            if(tree->isVisible()) {
+                tree->startDragging();
+                break;
+            }
+        }
+    }
+}
+
+//======================================================================
+// Std_TreeViewActions
+//===========================================================================
+//
+class StdCmdTreeViewActions : public GroupCommand
+{
+public:
+    StdCmdTreeViewActions()
+        :GroupCommand("Std_TreeViewActions")
+    {
+        sGroup        = QT_TR_NOOP("View");
+        sMenuText     = QT_TR_NOOP("TreeView actions");
+        sToolTipText  = QT_TR_NOOP("TreeView behavior options and actions");
+        sWhatsThis    = "Std_TreeViewActions";
+        sStatusTip    = QT_TR_NOOP("TreeView behavior options and actions");
+        eType         = 0;
+        bCanLog       = false;
+
+        addCommand(new StdTreeSyncView());
+        addCommand(new StdTreeSyncSelection());
+        addCommand(new StdTreeSyncPlacement());
+        addCommand(new StdTreePreSelection());
+        addCommand(new StdTreeRecordSelection());
+
+        addCommand();
+
+        addCommand(new StdTreeResizableColumn());
+
+        addCommand();
+
+        addCommand(new StdTreeSingleDocument());
+        addCommand(new StdTreeMultiDocument());
+        addCommand(new StdTreeCollapseDocument());
+
+        addCommand();
+
+        addCommand(new StdTreeDrag(),cmds.size());
+        addCommand(new StdTreeSelection(),cmds.size());
+    };
+    virtual const char* className() const {return "StdCmdTreeViewActions";}
+};
+
+
+#define VIEW_CMD_DEF(_name,_option) \
+class StdCmd##_name : public StdCmdCheckableOption \
+{\
+public:\
+    StdCmd##_name();\
+    virtual const char* className() const\
+    { return "StdCmd" #_name; }\
+protected: \
+    virtual void setOption(bool checked) {\
+        ViewParams::instance()->set##_option(checked);\
+    }\
+    virtual bool getOption(void) const {\
+        return ViewParams::instance()->get##_option();\
+    }\
+};\
+StdCmd##_name::StdCmd##_name():StdCmdCheckableOption("Std_" #_name)
+
+//======================================================================
+// Std_SelBoundingBox
+//======================================================================
+VIEW_CMD_DEF(SelBoundingBox, ShowSelectionBoundingBox)
+{
+  sGroup        = QT_TR_NOOP("View");
+  sMenuText     = QT_TR_NOOP("&Bounding box");
+  sToolTipText  = ViewParams::docShowSelectionBoundingBox();
+  sWhatsThis    = "Std_SelBoundingBox";
+  sStatusTip    = sToolTipText;
+  sPixmap       = "sel-bbox";
+  eType         = Alter3DView;
+}
+
+//======================================================================
+// Std_TightBoundingBox
+//======================================================================
+VIEW_CMD_DEF(TightBoundingBox, UseTightBoundingBox)
+{
+  sGroup        = QT_TR_NOOP("View");
+  sMenuText     = QT_TR_NOOP("Tighten bounding box");
+  sToolTipText  = ViewParams::docUseTightBoundingBox();
+  sWhatsThis    = "Std_TightBoundingBox";
+  sStatusTip    = sToolTipText;
+  eType         = NoDefaultAction;
+}
+
+//======================================================================
+// Std_ProjectBoundingBox
+//======================================================================
+VIEW_CMD_DEF(ProjectBoundingBox, RenderProjectedBBox)
+{
+  sGroup        = QT_TR_NOOP("View");
+  sMenuText     = QT_TR_NOOP("Project bounding box");
+  sToolTipText  = ViewParams::docRenderProjectedBBox();
+  sWhatsThis    = "Std_ProjectBoundingBox";
+  sStatusTip    = sToolTipText;
+  eType         = NoDefaultAction;
+}
+
+//======================================================================
+// Std_SelectionFaceWire
+//======================================================================
+VIEW_CMD_DEF(SelectionFaceWire, SelectionFaceWire)
+{
+  sGroup        = QT_TR_NOOP("View");
+  sMenuText     = QT_TR_NOOP("Show selected face wires");
+  sToolTipText  = ViewParams::docSelectionFaceWire();
+  sWhatsThis    = "Std_SelectionFaceWire";
+  sStatusTip    = sToolTipText;
+  eType         = NoDefaultAction;
+}
+
+//======================================================================
+// Std_SelOnTop
+//======================================================================
+VIEW_CMD_DEF(SelOnTop, ShowSelectionOnTop)
+{
+  sGroup        = QT_TR_NOOP("View");
+  sMenuText     = QT_TR_NOOP("&Selection on top");
+  sToolTipText  = ViewParams::docShowSelectionOnTop();
+  sWhatsThis    = "Std_SelOnTop";
+  sStatusTip    = sToolTipText;
+  sPixmap       = "sel-on-top";
+  sAccel        = "V, T";
+  eType         = Alter3DView;
+}
+
+//======================================================================
+// Std_SelHierarchyAscend
+//======================================================================
+VIEW_CMD_DEF(SelHierarchyAscend, HierarchyAscend)
+{
+  sGroup        = QT_TR_NOOP("View");
+  sMenuText     = QT_TR_NOOP("Hierarchy selection");
+  sToolTipText  = ViewParams::docHierarchyAscend();
+  sWhatsThis    = "Std_SelHierarhcyAscend";
+  sStatusTip    = sToolTipText;
+  eType         = NoDefaultAction;
+}
+
+//======================================================================
+// Std_PartialHighlightOnFullSelect
+//======================================================================
+VIEW_CMD_DEF(PartialHighlightOnFullSelect, PartialHighlightOnFullSelect)
+{
+  sGroup        = QT_TR_NOOP("View");
+  sMenuText     = QT_TR_NOOP("&Partial highlight");
+  sToolTipText  = ViewParams::docPartialHighlightOnFullSelect();
+  sWhatsThis    = "Std_PartialHighlightOnFullSelect";
+  sStatusTip    = sToolTipText;
+  eType         = NoDefaultAction;
+}
+
+//======================================================================
+// Std_EditingAutoTransparent
+//======================================================================
+VIEW_CMD_DEF(EditingAutoTransparent, EditingAutoTransparent)
+{
+  sGroup        = QT_TR_NOOP("View");
+  sMenuText     = QT_TR_NOOP("Auto transparent on edit");
+  sToolTipText  = ViewParams::docEditingAutoTransparent();
+  sWhatsThis    = "Std_EditingAutoTransparent";
+  sStatusTip    = sToolTipText;
+  eType         = NoDefaultAction;
+}
+
+//======================================================================
+// Std_PreselEdgeOnly
+//======================================================================
+VIEW_CMD_DEF(PreselEdgeOnly, ShowHighlightEdgeOnly)
+{
+  sGroup        = QT_TR_NOOP("View");
+  sMenuText     = QT_TR_NOOP("&Highlight edge only");
+  sToolTipText  = ViewParams::docShowHighlightEdgeOnly();
+  sWhatsThis    = "Std_PreselEdgeOnly";
+  sStatusTip    = sToolTipText;
+  sPixmap       = "presel-edge-only";
+  eType         = Alter3DView;
+}
+
+//======================================================================
+// Std_MapChildrenPlacement
+//======================================================================
+VIEW_CMD_DEF(MapChildrenPlacement, MapChildrenPlacement)
+{
+  sGroup        = QT_TR_NOOP("View");
+  sMenuText     = QT_TR_NOOP("Map children (Experimental!)");
+  sToolTipText  = ViewParams::docMapChildrenPlacement();
+  sWhatsThis    = "Std_MapChildrenPlacement";
+  sStatusTip    = sToolTipText;
+  eType         = NoDefaultAction;
+}
+
+
+//////////////////////////////////////////////////////////
+
+class StdCmdSelOptions : public GroupCommand
+{
+public:
+    StdCmdSelOptions()
+        :GroupCommand("Std_SelOptions")
+    {
+        sGroup        = QT_TR_NOOP("View");
+        sMenuText     = QT_TR_NOOP("Selection options");
+        sToolTipText  = QT_TR_NOOP("Selection behavior options");
+        sWhatsThis    = "Std_SelOptions";
+        sStatusTip    = sToolTipText;
+        eType         = 0;
+        bCanLog       = false;
+
+        addCommand(new StdCmdSelBoundingBox());
+        addCommand(new StdCmdTightBoundingBox());
+        addCommand(new StdCmdProjectBoundingBox());
+        addCommand();
+        addCommand(new StdCmdSelOnTop());
+        addCommand(new StdCmdPartialHighlightOnFullSelect());
+        addCommand(new StdCmdEditingAutoTransparent());
+        addCommand(new StdCmdSelectionFaceWire());
+        addCommand(new StdCmdPreselEdgeOnly());
+        addCommand(new StdTreePreSelection());
+        addCommand(new StdCmdSelHierarchyAscend());
+        addCommand();
+        addCommand(new StdCmdMapChildrenPlacement());
+    };
+    virtual const char* className() const {return "StdCmdSelOptions";}
+};
+
+#ifdef FC_HAS_DOCK_OVERLAY
+
+//===========================================================================
+// Std_DockOverlayAll
+//===========================================================================
+
+DEF_STD_CMD(StdCmdDockOverlayAll)
+
+StdCmdDockOverlayAll::StdCmdDockOverlayAll()
+  :Command("Std_DockOverlayAll")
+{
+  sGroup        = QT_TR_NOOP("View");
+  sMenuText     = QT_TR_NOOP("Toggle overlay for all");
+  sToolTipText  = QT_TR_NOOP("Toggle overlay mode for all docked windows");
+  sWhatsThis    = "Std_DockOverlayAll";
+  sStatusTip    = sToolTipText;
+  sAccel        = "F4";
+  eType         = 0;
+}
+
+void StdCmdDockOverlayAll::activated(int iMsg)
+{
+    Q_UNUSED(iMsg); 
+    OverlayManager::instance()->setOverlayMode(OverlayManager::ToggleAll);
+}
+
+//===========================================================================
+// Std_DockOverlayAutoHideAll
+//===========================================================================
+
+DEF_STD_CMD(StdCmdDockOverlayAutoHideAll)
+
+StdCmdDockOverlayAutoHideAll::StdCmdDockOverlayAutoHideAll()
+  :Command("Std_DockOverlayAutoHideAll")
+{
+  sGroup        = QT_TR_NOOP("View");
+  sMenuText     = QT_TR_NOOP("Toggle Auto hide for all");
+  sToolTipText  = QT_TR_NOOP("Toggle auto-hide for all overlay docked window");
+  sWhatsThis    = "Std_DockOverlayAutoHideAll";
+  sStatusTip    = sToolTipText;
+  sAccel        = "CTRL+F4";
+  eType         = 0;
+}
+
+void StdCmdDockOverlayAutoHideAll::activated(int iMsg)
+{
+    Q_UNUSED(iMsg); 
+    OverlayManager::instance()->setOverlayMode(OverlayManager::ToggleAutoHideAll);
+}
+
+//===========================================================================
+// Std_DockOverlayTransparentAll
+//===========================================================================
+
+DEF_STD_CMD(StdCmdDockOverlayTransparentAll)
+
+StdCmdDockOverlayTransparentAll::StdCmdDockOverlayTransparentAll()
+  :Command("Std_DockOverlayTransparentAll")
+{
+  sGroup        = QT_TR_NOOP("View");
+  sMenuText     = QT_TR_NOOP("Toggle transparent for all");
+  sToolTipText  = QT_TR_NOOP("Toggle transparent for all overlay docked window.\n"
+                             "This makes the docked widget stay transparent at al times.");
+  sWhatsThis    = "Std_DockOverlayTransparentAll";
+  sStatusTip    = sToolTipText;
+  sAccel        = "SHIFT+F4";
+  eType         = 0;
+}
+
+void StdCmdDockOverlayTransparentAll::activated(int iMsg)
+{
+    Q_UNUSED(iMsg); 
+    OverlayManager::instance()->setOverlayMode(OverlayManager::ToggleTransparentAll);
+}
+
+//===========================================================================
+// Std_DockOverlayToggle
+//===========================================================================
+
+DEF_STD_CMD(StdCmdDockOverlayToggle)
+
+StdCmdDockOverlayToggle::StdCmdDockOverlayToggle()
+  :Command("Std_DockOverlayToggle")
+{
+  sGroup        = QT_TR_NOOP("View");
+  sMenuText     = QT_TR_NOOP("Toggle overlay");
+  sToolTipText  = QT_TR_NOOP("Toggle overlay mode of the docked window under cursor");
+  sWhatsThis    = "Std_DockOverlayToggle";
+  sStatusTip    = sToolTipText;
+  sAccel        = "F3";
+  eType         = 0;
+}
+
+void StdCmdDockOverlayToggle::activated(int iMsg)
+{
+    Q_UNUSED(iMsg); 
+    OverlayManager::instance()->setOverlayMode(OverlayManager::ToggleActive);
+}
+
+//===========================================================================
+// Std_DockOverlayToggleAutoHide
+//===========================================================================
+
+DEF_STD_CMD(StdCmdDockOverlayToggleAutoHide)
+
+StdCmdDockOverlayToggleAutoHide::StdCmdDockOverlayToggleAutoHide()
+  :Command("Std_DockOverlayToggleAutoHide")
+{
+    sGroup        = QT_TR_NOOP("Standard-View");
+    sMenuText     = QT_TR_NOOP("Toggle auto hide");
+    sToolTipText  = QT_TR_NOOP("Toggle auto hide mode for the docked widget under cursor");
+    sWhatsThis    = "Std_DockOverlayToggleAutoHide";
+    sStatusTip    = sToolTipText;
+    sAccel        = "CTRL+F3";
+    eType         = 0;
+}
+
+void StdCmdDockOverlayToggleAutoHide::activated(int iMsg)
+{
+    Q_UNUSED(iMsg); 
+    OverlayManager::instance()->setOverlayMode(OverlayManager::ToggleAutoHide);
+}
+
+//===========================================================================
+// Std_DockOverlayToggleTransparent
+//===========================================================================
+
+DEF_STD_CMD(StdCmdDockOverlayToggleTransparent)
+
+StdCmdDockOverlayToggleTransparent::StdCmdDockOverlayToggleTransparent()
+  :Command("Std_DockOverlayToggleTransparent")
+{
+    sGroup        = QT_TR_NOOP("Standard-View");
+    sMenuText     = QT_TR_NOOP("Toggle transparent");
+    sToolTipText  = QT_TR_NOOP("Toggle transparent mode for the docked widget under cursor.\n"
+                               "This makes the docked widget stay transparent at al times.");
+    sWhatsThis    = "Std_DockOverlayToggleTransparent";
+    sStatusTip    = sToolTipText;
+    sAccel        = "SHIFT+F3";
+    eType         = 0;
+}
+
+void StdCmdDockOverlayToggleTransparent::activated(int iMsg)
+{
+    Q_UNUSED(iMsg); 
+    OverlayManager::instance()->setOverlayMode(OverlayManager::ToggleTransparent);
+}
+
+//===========================================================================
+// Std_DockOverlayIncrease
+//===========================================================================
+
+DEF_STD_CMD(StdCmdDockOverlayIncrease)
+
+StdCmdDockOverlayIncrease::StdCmdDockOverlayIncrease()
+  :Command("Std_DockOverlayIncrease")
+{
+  sGroup        = QT_TR_NOOP("View");
+  sMenuText     = QT_TR_NOOP("Increase overlay size");
+  sToolTipText  = QT_TR_NOOP("Increase the overlayed widget size under cursor");
+  sWhatsThis    = "Std_DockOverlayIncrease";
+  sStatusTip    = sToolTipText;
+  sAccel        = "ALT+F3";
+  eType         = 0;
+}
+
+void StdCmdDockOverlayIncrease::activated(int iMsg)
+{
+    Q_UNUSED(iMsg); 
+    OverlayManager::instance()->changeOverlaySize(5);
+}
+
+//===========================================================================
+// Std_DockOverlayDecrease
+//===========================================================================
+
+DEF_STD_CMD(StdCmdDockOverlayDecrease)
+
+StdCmdDockOverlayDecrease::StdCmdDockOverlayDecrease()
+  :Command("Std_DockOverlayDecrease")
+{
+  sGroup        = QT_TR_NOOP("View");
+  sMenuText     = QT_TR_NOOP("Decrease overlay size");
+  sToolTipText  = QT_TR_NOOP("Decrease the overlayed widget size under cursor");
+  sWhatsThis    = "Std_DockOverlayDecrease";
+  sStatusTip    = sToolTipText;
+  sAccel        = "ALT+F2";
+  eType         = 0;
+}
+
+void StdCmdDockOverlayDecrease::activated(int iMsg)
+{
+    Q_UNUSED(iMsg); 
+    OverlayManager::instance()->changeOverlaySize(-5);
+}
+
+//===========================================================================
+// Std_DockOverlayAutoView
+//===========================================================================
+
+VIEW_CMD_DEF(DockOverlayAutoView, DockOverlayAutoView)
+{
+    sGroup        = QT_TR_NOOP("Standard-View");
+    sMenuText     = QT_TR_NOOP("Auto hide non 3D view");
+    sToolTipText  = QT_TR_NOOP("Activate auto hide for non 3D view");
+    sWhatsThis    = "Std_DockOverlayAutoView";
+    sStatusTip    = sToolTipText;
+    eType         = 0;
+}
+
+//===========================================================================
+// Std_DockOverlayExtraState
+//===========================================================================
+
+VIEW_CMD_DEF(DockOverlayExtraState, DockOverlayExtraState)
+{
+    sGroup        = QT_TR_NOOP("Standard-View");
+    sMenuText     = QT_TR_NOOP("More hiding in overlay");
+    sToolTipText  = QT_TR_NOOP("Hide more widgets when in overlay mode");
+    sWhatsThis    = "Std_DockOverlayExtraState";
+    sStatusTip    = sToolTipText;
+    eType         = 0;
+}
+
+//===========================================================================
+// Std_DockOverlayActivateOnHover
+//===========================================================================
+
+VIEW_CMD_DEF(DockOverlayActivateOnHover, DockOverlayActivateOnHover)
+{
+    sGroup        = QT_TR_NOOP("Standard-View");
+    sMenuText     = QT_TR_NOOP("Activate on hover");
+    sToolTipText  = QT_TR_NOOP("Activate auto hidden overlay on mouse hover.\n"
+                               "If disabled, then activate on mouse click");
+    sWhatsThis    = "Std_DockOverlayActivateOnHover";
+    sStatusTip    = sToolTipText;
+    eType         = 0;
+}
+
+//===========================================================================
+// Std_DockOverlayAutoMouseThrough
+//===========================================================================
+
+VIEW_CMD_DEF(DockOverlayAutoMouseThrough, DockOverlayAutoMouseThrough)
+{
+    sGroup        = QT_TR_NOOP("Standard-View");
+    sMenuText     = QT_TR_NOOP("Auto mouse event pass through");
+    sToolTipText  = QT_TR_NOOP("Auto pass through mouse event on completely transparent background");
+    sWhatsThis    = "Std_DockOverlayAutoMouseThrough";
+    sStatusTip    = sToolTipText;
+    eType         = 0;
+}
+
+//===========================================================================
+// Std_DockOverlayCheckNaviCube
+//===========================================================================
+
+VIEW_CMD_DEF(DockOverlayCheckNaviCube, DockOverlayCheckNaviCube)
+{
+    sGroup        = QT_TR_NOOP("Standard-View");
+    sMenuText     = QT_TR_NOOP("Make space for NaviCube");
+    sToolTipText  = QT_TR_NOOP("Adjust overlay size to make space for Navigation Cube\n"
+                               "Note that it only respects the cube position setting in\n"
+                               "the preference dialog, and will not work for custom\n"
+                               "position obtained through dragging the cube.");
+    sWhatsThis    = "Std_DockOverlayCheckNaviCube";
+    sStatusTip    = sToolTipText;
+    eType         = 0;
+}
+
+//===========================================================================
+// Std_DockOverlayMouseTransparent
+//===========================================================================
+
+DEF_STD_CMD_AC(StdCmdDockOverlayMouseTransparent)
+
+StdCmdDockOverlayMouseTransparent::StdCmdDockOverlayMouseTransparent()
+  :Command("Std_DockOverlayMouseTransparent")
+{
+  sGroup        = QT_TR_NOOP("View");
+  sMenuText     = QT_TR_NOOP("Bypass mouse event in dock overlay");
+  sToolTipText  = QT_TR_NOOP("Bypass all mouse event in dock overlay");
+  sWhatsThis    = "Std_DockOverlayMouseTransparent";
+  sStatusTip    = sToolTipText;
+  sAccel        = "T, T";
+  eType         = NoTransaction;
+}
+
+void StdCmdDockOverlayMouseTransparent::activated(int iMsg)
+{
+    auto checked = !!iMsg;
+    OverlayManager::instance()->setMouseTransparent(checked);
+    if(_pcAction)
+        _pcAction->setChecked(checked,true);
+}
+
+Action * StdCmdDockOverlayMouseTransparent::createAction(void) {
+    Action *pcAction = Command::createAction();
+    pcAction->setCheckable(true);
+    pcAction->setIcon(QIcon());
+    _pcAction = pcAction;
+    isActive();
+    return pcAction;
+}
+
+bool StdCmdDockOverlayMouseTransparent::isActive() {
+    bool checked = OverlayManager::instance()->isMouseTransparent();
+    if(_pcAction && _pcAction->isChecked()!=checked)
+        _pcAction->setChecked(checked,true);
+    return true;
+}
+
+// ============================================================================
+
+class StdCmdDockOverlay : public GroupCommand
+{
+public:
+    StdCmdDockOverlay()
+        :GroupCommand("Std_DockOverlay")
+    {
+        sGroup        = QT_TR_NOOP("View");
+        sMenuText     = QT_TR_NOOP("Dock window overlay");
+        sToolTipText  = QT_TR_NOOP("Setting docked window overlay mode");
+        sWhatsThis    = "Std_DockOverlay";
+        sStatusTip    = sToolTipText;
+        eType         = 0;
+        bCanLog       = false;
+
+        addCommand(new StdCmdDockOverlayAll());
+        addCommand(new StdCmdDockOverlayAutoHideAll());
+        addCommand(new StdCmdDockOverlayTransparentAll());
+        addCommand();
+        addCommand(new StdCmdDockOverlayToggle());
+        addCommand(new StdCmdDockOverlayToggleAutoHide());
+        addCommand(new StdCmdDockOverlayToggleTransparent());
+        addCommand();
+        addCommand(new StdCmdDockOverlayIncrease());
+        addCommand(new StdCmdDockOverlayDecrease());
+        addCommand();
+        addCommand(new StdCmdDockOverlayAutoView());
+        addCommand(new StdCmdDockOverlayExtraState());
+        addCommand(new StdCmdDockOverlayActivateOnHover());
+        addCommand(new StdCmdDockOverlayAutoMouseThrough());
+        addCommand(new StdCmdDockOverlayCheckNaviCube());
+        addCommand();
+        addCommand(new StdCmdDockOverlayMouseTransparent());
+    };
+    virtual const char* className() const {return "StdCmdDockOverlay";}
+};
+#endif // FC_HAS_DOCK_OVERLAY
+
+//===========================================================================
+// Std_BindViewCamera
+//===========================================================================
+
+DEF_STD_CMD_AC(StdCmdBindViewCamera)
+
+StdCmdBindViewCamera::StdCmdBindViewCamera()
+  : Command("Std_BindViewCamera")
+{
+    sGroup        = QT_TR_NOOP("View");
+    sMenuText     = QT_TR_NOOP("Bind view camera");
+    sToolTipText  = QT_TR_NOOP("Bind the camera position of the active view to another view");
+    sWhatsThis    = "Std_BindViewCamera";
+    sStatusTip    = sToolTipText;
+    eType         = 0;
+}
+
+void StdCmdBindViewCamera::activated(int iMsg)
+{
+    // Handled by the related QAction objects
+    Q_UNUSED(iMsg); 
+}
+
+bool StdCmdBindViewCamera::isActive(void)
+{
+    if(Base::freecad_dynamic_cast<View3DInventor>(Application::Instance->activeView()))
+        return true;
+    return false;
+}
+
+Action * StdCmdBindViewCamera::createAction(void)
+{
+    Action *pcAction;
+    pcAction = new ViewCameraBindingAction(this, getMainWindow());
+    applyCommandData(this->className(), pcAction);
+    return pcAction;
+}
+
+//===========================================================================
+// Std_CloseLinkedView
+//===========================================================================
+
+DEF_STD_CMD_A(StdCmdCloseLinkedView)
+
+StdCmdCloseLinkedView::StdCmdCloseLinkedView()
+  :Command("Std_CloseLinkedView")
+{
+  sGroup        = QT_TR_NOOP("View");
+  sMenuText     = QT_TR_NOOP("Close all linked view");
+  sToolTipText  = QT_TR_NOOP("Close all views of the linked documents.\n"
+                             "The linked documents stayed open.");
+  sWhatsThis    = "Std_CloseLinkedView";
+  sStatusTip    = sToolTipText;
+  eType         = Alter3DView;
+}
+
+void StdCmdCloseLinkedView::activated(int iMsg)
+{
+    Q_UNUSED(iMsg); 
+    App::Document *activeDoc = App::GetApplication().getActiveDocument();
+    if (!activeDoc)
+        return;
+    for(auto doc : activeDoc->getDependentDocuments()) {
+        if (doc == activeDoc) continue;
+        Gui::Document *gdoc = Application::Instance->getDocument(doc);
+        if (!gdoc) continue;
+        for(auto view : gdoc->getMDIViews())
+            getMainWindow()->removeWindow(view);
+    }
+}
+
+bool StdCmdCloseLinkedView::isActive(void)
+{
+  return App::GetApplication().getActiveDocument() != nullptr;
+}
+
+//===========================================================================
+// Instantiation
+//===========================================================================
+
+
+namespace Gui {
+
+void CreateViewStdCommands(void)
+{
+    CommandManager &rcCmdMgr = Application::Instance->commandManager();
+
+    // views
+    rcCmdMgr.addCommand(new StdCmdViewBottom());
+    rcCmdMgr.addCommand(new StdCmdViewHome());
+    rcCmdMgr.addCommand(new StdCmdViewFront());
+    rcCmdMgr.addCommand(new StdCmdViewLeft());
+    rcCmdMgr.addCommand(new StdCmdViewRear());
+    rcCmdMgr.addCommand(new StdCmdViewRight());
+    rcCmdMgr.addCommand(new StdCmdViewTop());
+    rcCmdMgr.addCommand(new StdCmdViewIsometric());
+    rcCmdMgr.addCommand(new StdCmdViewDimetric());
+    rcCmdMgr.addCommand(new StdCmdViewTrimetric());
+    rcCmdMgr.addCommand(new StdCmdViewFitAll());
+    rcCmdMgr.addCommand(new StdCmdViewVR());
+    rcCmdMgr.addCommand(new StdCmdViewFitSelection());
+    rcCmdMgr.addCommand(new StdCmdViewRotateLeft());
+    rcCmdMgr.addCommand(new StdCmdViewRotateRight());
+
+    rcCmdMgr.addCommand(new StdCmdViewExample1());
+    rcCmdMgr.addCommand(new StdCmdViewExample2());
+    rcCmdMgr.addCommand(new StdCmdViewExample3());
+
+    rcCmdMgr.addCommand(new StdCmdViewIvStereoQuadBuff());
+    rcCmdMgr.addCommand(new StdCmdViewIvStereoRedGreen());
+    rcCmdMgr.addCommand(new StdCmdViewIvStereoInterleavedColumns());
+    rcCmdMgr.addCommand(new StdCmdViewIvStereoInterleavedRows());
+    rcCmdMgr.addCommand(new StdCmdViewIvStereoOff());
+
+    rcCmdMgr.addCommand(new StdCmdViewIvIssueCamPos());
+
+    rcCmdMgr.addCommand(new StdCmdViewCreate());
+    rcCmdMgr.addCommand(new StdViewScreenShot());
+    rcCmdMgr.addCommand(new StdMainFullscreen());
+    rcCmdMgr.addCommand(new StdViewDockUndockFullscreen());
+    rcCmdMgr.addCommand(new StdCmdSetAppearance());
+    rcCmdMgr.addCommand(new StdCmdToggleVisibility());
+    rcCmdMgr.addCommand(new StdCmdToggleGroupVisibility());
+    rcCmdMgr.addCommand(new StdCmdToggleShowOnTop());
+    rcCmdMgr.addCommand(new StdCmdToggleSelectability());
+    rcCmdMgr.addCommand(new StdCmdShowSelection());
+    rcCmdMgr.addCommand(new StdCmdHideSelection());
+    rcCmdMgr.addCommand(new StdCmdSelectVisibleObjects());
+    rcCmdMgr.addCommand(new StdCmdToggleObjects());
+    rcCmdMgr.addCommand(new StdCmdShowObjects());
+    rcCmdMgr.addCommand(new StdCmdHideObjects());
+    rcCmdMgr.addCommand(new StdOrthographicCamera());
+    rcCmdMgr.addCommand(new StdPerspectiveCamera());
+    rcCmdMgr.addCommand(new StdCmdToggleClipPlane());
+    rcCmdMgr.addCommand(new StdCmdDrawStyle());
+    rcCmdMgr.addCommand(new StdCmdFreezeViews());
+    rcCmdMgr.addCommand(new StdViewZoomIn());
+    rcCmdMgr.addCommand(new StdViewZoomOut());
+    rcCmdMgr.addCommand(new StdViewBoxZoom());
+    rcCmdMgr.addCommand(new StdBoxSelection());
+    rcCmdMgr.addCommand(new StdBoxElementSelection());
+    rcCmdMgr.addCommand(new StdLassoElementSelection());
+    rcCmdMgr.addCommand(new StdCmdTreeExpand());
+    rcCmdMgr.addCommand(new StdCmdTreeCollapse());
+    rcCmdMgr.addCommand(new StdCmdTreeSelectAllInstances());
+    rcCmdMgr.addCommand(new StdCmdMeasureDistance());
+    rcCmdMgr.addCommand(new StdCmdSceneInspector());
+    rcCmdMgr.addCommand(new StdCmdTextureMapping());
+    rcCmdMgr.addCommand(new StdCmdDemoMode());
+    rcCmdMgr.addCommand(new StdCmdToggleNavigation());
+    rcCmdMgr.addCommand(new StdCmdAxisCross());
+    rcCmdMgr.addCommand(new CmdViewMeasureClearAll());
+    rcCmdMgr.addCommand(new CmdViewMeasureToggleAll());
+    rcCmdMgr.addCommand(new StdCmdSelOptions());
+    rcCmdMgr.addCommand(new StdCmdSelBack());
+    rcCmdMgr.addCommand(new StdCmdSelForward());
+    rcCmdMgr.addCommand(new StdCmdSelUp());
+    rcCmdMgr.addCommand(new StdCmdTreeViewActions());
+    rcCmdMgr.addCommand(new StdCmdBindViewCamera());
+    rcCmdMgr.addCommand(new StdCmdPickGeometry());
+    rcCmdMgr.addCommand(new StdCmdCloseLinkedView());
+
+#ifdef FC_HAS_DOCK_OVERLAY
+    rcCmdMgr.addCommand(new StdCmdDockOverlay());
+#endif
+
+    auto hGrp = App::GetApplication().GetParameterGroupByPath("User parameter:BaseApp/Preferences/View");
+    if(hGrp->GetASCII("GestureRollFwdCommand").empty())
+        hGrp->SetASCII("GestureRollFwdCommand","Std_SelForward");
+    if(hGrp->GetASCII("GestureRollBackCommand").empty())
+        hGrp->SetASCII("GestureRollBackCommand","Std_SelBack");
+}
+
+} // namespace Gui