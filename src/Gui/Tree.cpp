/***************************************************************************
 *   Copyright (c) 2004 Jürgen Riegel <juergen.riegel@web.de>              *
 *                                                                         *
 *   This file is part of the FreeCAD CAx development system.              *
 *                                                                         *
 *   This library is free software; you can redistribute it and/or         *
 *   modify it under the terms of the GNU Library General Public           *
 *   License as published by the Free Software Foundation; either          *
 *   version 2 of the License, or (at your option) any later version.      *
 *                                                                         *
 *   This library  is distributed in the hope that it will be useful,      *
 *   but WITHOUT ANY WARRANTY; without even the implied warranty of        *
 *   MERCHANTABILITY or FITNESS FOR A PARTICULAR PURPOSE.  See the         *
 *   GNU Library General Public License for more details.                  *
 *                                                                         *
 *   You should have received a copy of the GNU Library General Public     *
 *   License along with this library; see the file COPYING.LIB. If not,    *
 *   write to the Free Software Foundation, Inc., 59 Temple Place,         *
 *   Suite 330, Boston, MA  02111-1307, USA                                *
 *                                                                         *
 ***************************************************************************/


#include "PreCompiled.h"

#ifndef _PreComp_
# include <boost_bind_bind.hpp>
# include <QAction>
# include <QActionGroup>
# include <QApplication>
# include <qcursor.h>
# include <QVBoxLayout>
# include <qlayout.h>
# include <qstatusbar.h>
# include <QContextMenuEvent>
# include <QMenu>
# include <QPixmap>
# include <QTimer>
# include <QToolTip>
# include <QHeaderView>
# include <qmessagebox.h>
#endif

#include <Base/Console.h>
#include <Base/Sequencer.h>
#include <Base/Tools.h>

#include <App/Document.h>
#include <App/DocumentObject.h>
#include <App/DocumentObjectGroup.h>
#include <App/AutoTransaction.h>
#include <App/GeoFeatureGroupExtension.h>
#include <App/Link.h>

#include "Tree.h"
#include "Command.h"
#include "Document.h"
#include "BitmapFactory.h"
#include "ViewProviderDocumentObject.h"
#include "MenuManager.h"
#include "Application.h"
#include "MainWindow.h"
#include "View3DInventor.h"
#include "View3DInventorViewer.h"
#include "ViewParams.h"
#include "Macro.h"
#include "Workbench.h"
#include "Widgets.h"
#include "ExpressionCompleter.h"
#include "MetaTypes.h"
#include "Action.h"
#include "SelectionView.h"

FC_LOG_LEVEL_INIT("Tree",false,true,true)

#define _TREE_PRINT(_level,_func,_msg) \
    _FC_PRINT(FC_LOG_INSTANCE,_level,_func, '['<<getTreeName()<<"] " << _msg)
#define TREE_MSG(_msg) _TREE_PRINT(FC_LOGLEVEL_MSG,NotifyMessage,_msg)
#define TREE_WARN(_msg) _TREE_PRINT(FC_LOGLEVEL_WARN,NotifyWarning,_msg)
#define TREE_ERR(_msg) _TREE_PRINT(FC_LOGLEVEL_ERR,NotifyError,_msg)
#define TREE_LOG(_msg) _TREE_PRINT(FC_LOGLEVEL_LOG,NotifyLog,_msg)
#define TREE_TRACE(_msg) _TREE_PRINT(FC_LOGLEVEL_TRACE,NotifyLog,_msg)

using namespace Gui;
namespace bp = boost::placeholders;

namespace Gui {
int treeViewIconSize() {
    return TreeWidget::iconSize();
}
}

/////////////////////////////////////////////////////////////////////////////////

std::set<TreeWidget *> TreeWidget::Instances;
static TreeWidget *_LastSelectedTreeWidget;
const int TreeWidget::DocumentType = 1000;
const int TreeWidget::ObjectType = 1001;
static bool _DragEventFilter;
static bool _DraggingActive;
static Qt::DropActions _DropActions;


TreeParams::TreeParams() {
    handle = App::GetApplication().GetParameterGroupByPath("User parameter:BaseApp/Preferences/TreeView");
    handle->Attach(this);


#undef FC_TREEPARAM_DEF
#define FC_TREEPARAM_DEF(_name,_type,_Type,_default) \
    _##_name = handle->Get##_Type(#_name,_default);

    FC_TREEPARAM_DEFS
}


#undef FC_TREEPARAM_DEF
#define FC_TREEPARAM_DEF(_name,_type,_Type,_default) \
void TreeParams::set##_name(_type value) {\
    if(Instance()->_##_name != value) {\
        Instance()->handle->Set##_Type(#_name,value);\
    }\
}

FC_TREEPARAM_DEFS

void TreeParams::OnChange(Base::Subject<const char*> &, const char* sReason) {

#undef FC_TREEPARAM_DEF
#define FC_TREEPARAM_DEF(_name,_type,_Type,_default) \
    if(strcmp(sReason,#_name)==0) {\
        _##_name = handle->Get##_Type(#_name,_default);\
        return;\
    }

#undef FC_TREEPARAM_DEF2
#define FC_TREEPARAM_DEF2(_name,_type,_Type,_default) \
    if(strcmp(sReason,#_name)==0) {\
        _##_name = handle->Get##_Type(#_name,_default);\
        on##_name##Changed();\
        return;\
    }

    FC_TREEPARAM_DEFS
}

void TreeParams::onSyncSelectionChanged() {
    if(!TreeParams::Instance()->SyncSelection() || !Gui::Selection().hasSelection())
        return;
    TreeWidget::scrollItemToTop();
}

void TreeParams::onDocumentModeChanged() {
    App::GetApplication().setActiveDocument(App::GetApplication().getActiveDocument());
}

void TreeParams::onResizableColumnChanged() {
    TreeWidget::setupResizableColumn();
}

void TreeParams::onIconSizeChanged() {
    auto tree = TreeWidget::instance();
    if (tree)
        tree->setIconHeight(TreeParams::IconSize());
}

void TreeParams::onFontSizeChanged() {
    int fontSize = TreeParams::FontSize();
    if (fontSize <= 0)
        fontSize = 10;
    for(auto tree : TreeWidget::Instances) {
        QFont font = tree->font();
        font.setPointSize(fontSize);
        tree->setFont(font);
    }
}

TreeParams *TreeParams::Instance() {
    static TreeParams *instance;
    if(!instance)
        instance = new TreeParams;
    return instance;
}

//////////////////////////////////////////////////////////////////////////////////////
struct Stats {
#define DEFINE_STATS \
    DEFINE_STAT(testStatus1) \
    DEFINE_STAT(testStatus2) \
    DEFINE_STAT(testStatus3) \
    DEFINE_STAT(getIcon) \
    DEFINE_STAT(setIcon) \

#define DEFINE_STAT(_name) \
    FC_DURATION_DECLARE(_name);\
    int _name##_count;

    DEFINE_STATS
    
    void init() {
#undef DEFINE_STAT
#define DEFINE_STAT(_name) \
        FC_DURATION_INIT(_name);\
        _name##_count = 0;

        DEFINE_STATS
    }

    void print() {
#undef DEFINE_STAT
#define DEFINE_STAT(_name) FC_DURATION_MSG(_name, #_name " count: " << _name##_count);
        DEFINE_STATS
    }

#undef DEFINE_STAT
#define DEFINE_STAT(_name) \
    void time_##_name(FC_TIME_POINT &t) {\
        ++_name##_count;\
        FC_DURATION_PLUS(_name,t);\
    }

    DEFINE_STATS
};

//static Stats _Stats;

struct TimingInfo {
    bool timed = false;
    FC_TIME_POINT t;
    FC_DURATION &d;
    TimingInfo(FC_DURATION &d)
        :d(d)
    {
        _FC_TIME_INIT(t);
    }
    ~TimingInfo() {
        stop();
    }
    void stop() {
        if(!timed) {
            timed = true;
            FC_DURATION_PLUS(d,t);
        }
    }
    void reset() {
        stop();
        _FC_TIME_INIT(t);
    }
};

// #define DO_TIMING
#ifdef DO_TIMING
#define _Timing(_idx,_name) ++_Stats._name##_count; TimingInfo _tt##_idx(_Stats._name)
#define Timing(_name) _Timing(0,_name)
#define _TimingStop(_idx,_name) _tt##_idx.stop();
#define TimingStop(_name) _TimingStop(0,_name);
#define TimingInit() _Stats.init();
#define TimingPrint() _Stats.print();
#else
#define _Timing(...) do{}while(0)
#define Timing(...) do{}while(0)
#define TimingInit() do{}while(0)
#define TimingPrint() do{}while(0)
#define _TimingStop(...) do{}while(0);
#define TimingStop(...) do{}while(0);
#endif

// ---------------------------------------------------------------------------

typedef std::set<DocumentObjectItem*> DocumentObjectItems;

class Gui::DocumentObjectData {
public:
    DocumentItem *docItem;
    DocumentObjectItems items;
    ViewProviderDocumentObject *viewObject;
    DocumentObjectItem *rootItem;
    bool removeChildrenFromRoot;
    bool itemHidden;
    QString label;
    QString label2;

    typedef boost::signals2::scoped_connection Connection;

    Connection connectIcon;
    Connection connectTool;
    Connection connectStat;

    DocumentObjectData(DocumentItem *docItem, ViewProviderDocumentObject* vpd)
        : docItem(docItem), viewObject(vpd),rootItem(0)
    {
        // Setup connections
        connectIcon = viewObject->signalChangeIcon.connect(
                boost::bind(&DocumentObjectData::slotChangeIcon, this));
        connectTool = viewObject->signalChangeToolTip.connect(
                boost::bind(&DocumentObjectData::slotChangeToolTip, this, bp::_1));
        connectStat = viewObject->signalChangeStatusTip.connect(
                boost::bind(&DocumentObjectData::slotChangeStatusTip, this, bp::_1));

        removeChildrenFromRoot = viewObject->canRemoveChildrenFromRoot();
        itemHidden = !viewObject->showInTree();
    }

    const char *getTreeName() const {
        return docItem->getTreeName();
    }

    void testStatus(bool resetStatus = false) {
        QIcon icon,icon2;
        for(auto item : items)
            item->testStatus(resetStatus,icon,icon2);
    }

    void slotChangeIcon() {
        testStatus(true);
    }

    void slotChangeToolTip(const QString& tip) {
        for(auto item : items)
            item->setToolTip(0, tip);
    }

    void slotChangeStatusTip(const QString& tip) {
        for(auto item : items)
            item->setStatusTip(0, tip);
    }
};

// ---------------------------------------------------------------------------

class DocumentItem::ExpandInfo: 
    public std::unordered_map<std::string, DocumentItem::ExpandInfoPtr>
{
public:
    void restore(Base::XMLReader &reader) {
        int count = reader.getAttributeAsInteger("count");
        for(int i=0;i<count;++i) {
            int guard;
            reader.readElement("Expand",&guard);
            auto &entry = (*this)[reader.getAttribute("name")];
            if(reader.hasAttribute("count")) {
                entry.reset(new ExpandInfo);
                entry->restore(reader);
            }
            reader.readEndElement("Expand",&guard);
        }
    }
};

// ---------------------------------------------------------------------------
/**
 * TreeWidget item delegate for editing
 */
class TreeWidgetEditDelegate: public QStyledItemDelegate {
public:
    TreeWidgetEditDelegate(QObject* parent=0);

    virtual QWidget* createEditor(QWidget *parent, 
            const QStyleOptionViewItem &, const QModelIndex &index) const;

    virtual QSize sizeHint(const QStyleOptionViewItem &option, const QModelIndex &index) const;
};

TreeWidgetEditDelegate::TreeWidgetEditDelegate(QObject* parent)
    : QStyledItemDelegate(parent)
{
}

QWidget* TreeWidgetEditDelegate::createEditor(
        QWidget *parent, const QStyleOptionViewItem &, const QModelIndex &index) const 
{
    auto ti = static_cast<QTreeWidgetItem*>(index.internalPointer());
    if(ti->type()!=TreeWidget::ObjectType || index.column()>1)
        return 0;
    DocumentObjectItem *item = static_cast<DocumentObjectItem*>(ti);
    App::DocumentObject *obj = item->object()->getObject();
    auto &prop = index.column()?obj->Label2:obj->Label;

    std::ostringstream str;
    str << "Change " << obj->getNameInDocument() << '.' << prop.getName();
    App::GetApplication().setActiveTransaction(str.str().c_str());
    FC_LOG("create editor transaction " << App::GetApplication().getActiveTransaction());

    QLineEdit *editor;
    if(TreeParams::Instance()->LabelExpression()) {
        ExpLineEdit *le = new ExpLineEdit(parent);
        le->setAutoApply(true);
        le->setFrame(false);
        le->bind(App::ObjectIdentifier(prop));
        editor = le;
    } else 
        editor = new QLineEdit(parent);
    editor->setReadOnly(prop.isReadOnly());
    return editor;
}

QSize TreeWidgetEditDelegate::sizeHint(const QStyleOptionViewItem &option, const QModelIndex &index) const
{
    QSize size = QStyledItemDelegate::sizeHint(option, index);
    if (TreeParams::IconSize() > 16)
        size.setHeight(TreeParams::IconSize() + 2);
    return size;
}

// ---------------------------------------------------------------------------

QTreeWidgetItem *TreeWidget::contextItem;

TreeWidget::TreeWidget(const char *name, QWidget* parent)
    : QTreeWidget(parent), SelectionObserver(true,0)
    , searchObject(0), searchDoc(0), searchContextDoc(0)
    , editingItem(0), hiddenItem(0), currentDocItem(0)
    , myName(name)
{
    Instances.insert(this);

    this->setIconSize(QSize(iconSize(), iconSize()));

    if (TreeParams::FontSize() > 0) {
        QFont font = this->font();
        font.setPointSize(TreeParams::FontSize());
        this->setFont(font);
    }

    this->setDragEnabled(true);
    this->setAcceptDrops(true);
    this->setDropIndicatorShown(false);

    // In case two tree views are shown (ComboView and TreeView), we need to
    // allow drag and drop between them in order for StdTreeDrag command to
    // work. So, we cannot use InternalMove
    //
    // this->setDragDropMode(QTreeWidget::InternalMove);

    this->setRootIsDecorated(false);
    this->setColumnCount(2);
    this->setItemDelegate(new TreeWidgetEditDelegate(this));

    this->showHiddenAction = new QAction(this);
    this->showHiddenAction->setCheckable(true);
    connect(this->showHiddenAction, SIGNAL(toggled(bool)),
            this, SLOT(onShowHidden()));

    this->showTempDocAction = new QAction(this);
    this->showTempDocAction->setCheckable(true);
    connect(this->showTempDocAction, SIGNAL(toggled(bool)),
            this, SLOT(onShowTempDoc()));

    this->hideInTreeAction = new QAction(this);
    this->hideInTreeAction->setCheckable(true);
    connect(this->hideInTreeAction, SIGNAL(toggled(bool)),
            this, SLOT(onHideInTree()));

    this->createGroupAction = new QAction(this);
    connect(this->createGroupAction, SIGNAL(triggered()),
            this, SLOT(onCreateGroup()));

    this->relabelObjectAction = new QAction(this);
#ifndef Q_OS_MAC
    this->relabelObjectAction->setShortcut(Qt::Key_F2);
#endif
    connect(this->relabelObjectAction, SIGNAL(triggered()),
            this, SLOT(onRelabelObject()));

    this->finishEditingAction = new QAction(this);
    connect(this->finishEditingAction, SIGNAL(triggered()),
            this, SLOT(onFinishEditing()));

    this->closeDocAction = new QAction(this);
    connect(this->closeDocAction, SIGNAL(triggered()),
            this, SLOT(onCloseDoc()));

    this->reloadDocAction = new QAction(this);
    connect(this->reloadDocAction, SIGNAL(triggered()),
            this, SLOT(onReloadDoc()));

    this->skipRecomputeAction = new QAction(this);
    this->skipRecomputeAction->setCheckable(true);
    connect(this->skipRecomputeAction, SIGNAL(toggled(bool)),
            this, SLOT(onSkipRecompute(bool)));

    this->allowPartialRecomputeAction = new QAction(this);
    this->allowPartialRecomputeAction->setCheckable(true);
    connect(this->allowPartialRecomputeAction, SIGNAL(toggled(bool)),
            this, SLOT(onAllowPartialRecompute(bool)));

    this->markRecomputeAction = new QAction(this);
    connect(this->markRecomputeAction, SIGNAL(triggered()),
            this, SLOT(onMarkRecompute()));

    this->recomputeObjectAction = new QAction(this);
    connect(this->recomputeObjectAction, SIGNAL(triggered()),
            this, SLOT(onRecomputeObject()));
    this->searchObjectsAction = new QAction(this);
    this->searchObjectsAction->setText(tr("Search..."));
    this->searchObjectsAction->setStatusTip(tr("Search for objects"));
    connect(this->searchObjectsAction, SIGNAL(triggered()),
            this, SLOT(onSearchObjects()));

    // Setup connections
    connectNewDocument = Application::Instance->signalNewDocument.connect(boost::bind(&TreeWidget::slotNewDocument, this, bp::_1, bp::_2));
    connectDelDocument = Application::Instance->signalDeleteDocument.connect(boost::bind(&TreeWidget::slotDeleteDocument, this, bp::_1));
    connectRenDocument = Application::Instance->signalRenameDocument.connect(boost::bind(&TreeWidget::slotRenameDocument, this, bp::_1));
    connectActDocument = Application::Instance->signalActiveDocument.connect(boost::bind(&TreeWidget::slotActiveDocument, this, bp::_1));
    connectRelDocument = Application::Instance->signalRelabelDocument.connect(boost::bind(&TreeWidget::slotRelabelDocument, this, bp::_1));
    connectShowHidden = Application::Instance->signalShowHidden.connect(boost::bind(&TreeWidget::slotShowHidden, this, bp::_1));

    // Gui::Document::signalChangedObject informs the App::Document property
    // change, not view provider's own property, which is what the signal below
    // for
    connectChangedViewObj = Application::Instance->signalChangedObject.connect(
            boost::bind(&TreeWidget::slotChangedViewObject, this, bp::_1, bp::_2));

    connectChangedChildren = Application::Instance->signalChangedChildren.connect(
            boost::bind(&TreeWidget::slotChangedChildren, this, _1));

    connectFinishRestoreDocument = App::GetApplication().signalFinishRestoreDocument.connect(
        [this](const App::Document &doc) {
            for(auto obj : doc.getObjects()) {
                if(!obj->isValid()) 
                    ChangedObjects[obj].set(TreeWidget::CS_Error);
            }
        });

    setupResizableColumn(this);
    this->header()->setStretchLastSection(false);

    // Add the first main label
    this->rootItem = new QTreeWidgetItem(this);
    this->rootItem->setFlags(Qt::ItemIsEnabled);
    this->expandItem(this->rootItem);
    this->setSelectionMode(QAbstractItemView::ExtendedSelection);
#if QT_VERSION >= 0x040200
    // causes unexpected drop events (possibly only with Qt4.1.x)
    this->setMouseTracking(true); // needed for itemEntered() to work
#endif

    this->preselectTimer = new QTimer(this);
    this->preselectTimer->setSingleShot(true);

    this->statusTimer = new QTimer(this);
    this->statusTimer->setSingleShot(false);

    this->selectTimer = new QTimer(this);
    this->selectTimer->setSingleShot(true);

    connect(this->statusTimer, SIGNAL(timeout()),
            this, SLOT(onUpdateStatus()));
    connect(this, SIGNAL(itemEntered(QTreeWidgetItem*, int)),
            this, SLOT(onItemEntered(QTreeWidgetItem*)));
    connect(this, SIGNAL(itemCollapsed(QTreeWidgetItem*)),
            this, SLOT(onItemCollapsed(QTreeWidgetItem*)));
    connect(this, SIGNAL(itemExpanded(QTreeWidgetItem*)),
            this, SLOT(onItemExpanded(QTreeWidgetItem*)));
    connect(this, SIGNAL(itemSelectionChanged()),
            this, SLOT(onItemSelectionChanged()));
    connect(this->preselectTimer, SIGNAL(timeout()),
            this, SLOT(onPreSelectTimer()));
    connect(this->selectTimer, SIGNAL(timeout()),
            this, SLOT(onSelectTimer()));
    connect(this, SIGNAL(pressed(const QModelIndex &)), SLOT(onItemPressed()));
    preselectTime.start();

    setupText();

    if(instance() != this) {
        documentPixmap = instance()->documentPixmap;
        documentPartialPixmap = instance()->documentPartialPixmap;
        documentTempPixmap = instance()->documentTempPixmap;
    } else {
        documentPixmap = Gui::BitmapFactory().pixmap("Document");
        QIcon icon(documentPixmap);
        documentPartialPixmap = icon.pixmap(documentPixmap.size(),QIcon::Disabled);

        const char * const hidden_xpm[]={
            "9 7 3 1",
            ". c None",
            "# c #000000",
            "a c #ffffff",
            "...###...",
            "..#aaa#..",
            ".#a###a#.",
            "#aa###aa#",
            ".#a###a#.",
            "..#aaa#..",
            "...###..."};
        int w = iconSize();
        documentTempPixmap = BitmapFactory().merge(
                documentPixmap.scaled(w,w), QPixmap(hidden_xpm), BitmapFactoryInst::TopLeft);
    }

    for(auto doc : App::GetApplication().getDocuments()) {
        auto gdoc = Application::Instance->getDocument(doc);
        if(gdoc)
            slotNewDocument(*gdoc, doc == App::GetApplication().getActiveDocument());
    }
    for(auto &v : DocumentMap) {
        for(auto obj : v.first->getDocument()->getObjects()) {
            auto vobj = Base::freecad_dynamic_cast<ViewProviderDocumentObject>(
                                v.first->getViewProvider(obj));
            if(vobj)
                v.second->slotNewObject(*vobj);
        }
    }
}

TreeWidget::~TreeWidget()
{
    connectNewDocument.disconnect();
    connectDelDocument.disconnect();
    connectRenDocument.disconnect();
    connectActDocument.disconnect();
    connectRelDocument.disconnect();
    connectShowHidden.disconnect();
    connectChangedViewObj.disconnect();
    connectChangedChildren.disconnect();
    connectFinishRestoreDocument.disconnect();
    Instances.erase(this);
    if(_LastSelectedTreeWidget == this)
        _LastSelectedTreeWidget = 0;

    for(auto doc : App::GetApplication().getDocuments()) {
        auto gdoc = Application::Instance->getDocument(doc);
        if(gdoc)
            slotDeleteDocument(*gdoc);
    }
}

const char *TreeWidget::getTreeName() const {
    return myName.c_str();
}

// reimpelement to select only objects in the active document
void TreeWidget::selectAll() {
    auto gdoc = Application::Instance->getDocument(
            App::GetApplication().getActiveDocument());
    if(!gdoc)
        return;
    auto itDoc = DocumentMap.find(gdoc);
    if(itDoc == DocumentMap.end())
        return;
    if(TreeParams::Instance()->RecordSelection())
        Gui::Selection().selStackPush();
    Gui::Selection().clearSelection();
    Gui::Selection().setSelection(gdoc->getDocument()->getName(),gdoc->getDocument()->getObjects());
}

void TreeWidget::checkTopParent(App::DocumentObject *&obj, std::string &subname) {
    if(Instances.size() && obj && obj->getNameInDocument()) {
        auto tree = *Instances.begin();
        auto it = tree->DocumentMap.find(Application::Instance->getDocument(obj->getDocument()));
        if(it != tree->DocumentMap.end()) {
            if(tree->statusTimer->isActive()) {
                bool locked = tree->blockConnection(true);
                tree->_updateStatus(false);
                tree->blockConnection(locked);
            }
            auto parent = it->second->getTopParent(obj,subname);
            if(parent)
                obj = parent;
        }
    }
}

void TreeWidget::resetItemSearch() {
    if(!searchObject)
        return;
    auto it = ObjectTable.find(searchObject);
    if(it != ObjectTable.end()) {
        for(auto &data : it->second) {
            if(!data)
                continue;
            for(auto item : data->items)
                static_cast<DocumentObjectItem*>(item)->restoreBackground();
        }
    }
    searchObject = 0;
}

void TreeWidget::startItemSearch(QLineEdit *edit) {

    if(TreeParams::Instance()->RecordSelection())
        Selection().selStackPush();

    resetItemSearch();
    searchDoc = 0;
    searchContextDoc = 0;
    auto sels = selectedItems();
    if(sels.size() == 1)  {
        if(sels.front()->type() == DocumentType) {
            searchDoc = static_cast<DocumentItem*>(sels.front())->document();
        } else if(sels.front()->type() == ObjectType) {
            auto item = static_cast<DocumentObjectItem*>(sels.front());
            searchDoc = item->object()->getDocument();
            searchContextDoc = item->getOwnerDocument()->document();
        }
    }else 
        searchDoc = Application::Instance->activeDocument();

    App::DocumentObject *obj = 0;
    if(searchContextDoc && searchContextDoc->getDocument()->getObjects().size())
        obj = searchContextDoc->getDocument()->getObjects().front();
    else if(searchDoc && searchDoc->getDocument()->getObjects().size())
        obj = searchDoc->getDocument()->getObjects().front();

    if(obj)
        static_cast<ExpressionLineEdit*>(edit)->setDocumentObject(obj);
}

void TreeWidget::itemSearch(const QString &text, bool select) {
    resetItemSearch();

    auto docItem = getDocumentItem(searchDoc);
    if(!docItem) {
        docItem = getDocumentItem(Application::Instance->activeDocument());
        if(!docItem) {
            FC_TRACE("item search no document");
            resetItemSearch();
            return;
        }
    }

    auto doc = docItem->document()->getDocument();
    const auto &objs = doc->getObjects();
    if(objs.empty()) {
        FC_TRACE("item search no objects");
        return;
    }
    std::string txt(text.toUtf8().constData());
    try {
        if(txt.empty())
            return;
        if(txt.back() != '.')
            txt += '.';
        txt += "_self";
        auto path = App::ObjectIdentifier::parse(objs.front(),txt);
        if(path.getPropertyName() != "_self") {
            FC_TRACE("Object " << txt << " not found in " << doc->getName());
            return;
        }
        auto obj = path.getDocumentObject();
        if(!obj) {
            FC_TRACE("Object " << txt << " not found in " << doc->getName());
            return;
        }
        std::string subname = path.getSubObjectName();
        App::DocumentObject *parent = 0;
        if(searchContextDoc) {
            auto it = DocumentMap.find(searchContextDoc);
            if(it!=DocumentMap.end()) {
                parent = it->second->getTopParent(obj,subname);
                if(parent) {
                    obj = parent;
                    docItem = it->second;
                    doc = docItem->document()->getDocument();
                }
            }
        }
        if(!parent) {
            parent = docItem->getTopParent(obj,subname);
            while(!parent) {
                if(docItem->document()->getDocument() == obj->getDocument()) {
                    // this shouldn't happen
                    FC_LOG("Object " << txt << " not found in " << doc->getName());
                    return;
                }
                auto it = DocumentMap.find(Application::Instance->getDocument(obj->getDocument()));
                if(it==DocumentMap.end())
                    return;
                docItem = it->second;
                parent = docItem->getTopParent(obj,subname);
            }
            obj = parent;
        }
        auto item = docItem->findItemByObject(true,obj,subname.c_str());
        if(!item) {
            FC_TRACE("item " << txt << " not found in " << doc->getName());
            return;
        }

        scrollToItem(item);
        // Prevent preselection triggered by onItemEntered()
        preselectTimer->stop();

        SelectionNoTopParentCheck guard;

        Selection().setPreselect(obj->getDocument()->getName(),
                obj->getNameInDocument(), subname.c_str(),0,0,0,2);

        if(select || TreeParams::Instance()->SyncView()) {
            Gui::Selection().clearSelection();
            Gui::Selection().addSelection(obj->getDocument()->getName(),
                    obj->getNameInDocument(),subname.c_str());

            currentDocItem = item->myOwner;
            syncView(item->object());
            currentDocItem = nullptr;
        }

        if (!select) {
            searchObject = item->object()->getObject();
            item->setBackground(0, QColor(255, 255, 0, 100));
        }
        FC_TRACE("found item " << txt);
    } catch(...)
    {
        FC_TRACE("item " << txt << " search exception in " << doc->getName());
    }
}

Gui::Document *TreeWidget::selectedDocument() {
    for(auto tree : Instances) {
        if(!tree->isVisible())
            continue;
        auto sels = tree->selectedItems();
        if(sels.size()==1 && sels[0]->type()==DocumentType)
            return static_cast<DocumentItem*>(sels[0])->document();
    }
    return 0;
}

void TreeWidget::updateStatus(bool delay) {
    for(auto tree : Instances)
        tree->_updateStatus(delay);
}

void TreeWidget::_updateStatus(bool delay) {
    if(!delay) {
        if(ChangedObjects.size() || NewObjects.size()) 
            onUpdateStatus();
        return;
    }
    int timeout = TreeParams::Instance()->StatusTimeout();
    if (timeout<0)
        timeout = 1;
    TREE_TRACE("delay update status");
    statusTimer->start(timeout);
}

void TreeWidget::contextMenuEvent (QContextMenuEvent * e)
{
    // ask workbenches and view provider, ...
    MenuItem view;
    view << "Std_TreeViewActions";

    Gui::Application::Instance->setupContextMenu("Tree", &view);

    view << "Std_Expressions";
    Workbench::createLinkMenu(&view);

    QMenu contextMenu;
    QMenu subMenu;
    QMenu editMenu;

#if QT_VERSION >= 0x050100
    contextMenu.setToolTipsVisible(true);
#else
    contextMenu.installEventFilter(this);
#endif
    QActionGroup subMenuGroup(&subMenu);
    subMenuGroup.setExclusive(true);
    connect(&subMenuGroup, SIGNAL(triggered(QAction*)),
            this, SLOT(onActivateDocument(QAction*)));
    MenuManager::getInstance()->setupContextMenu(&view, contextMenu);

    // get the current item
    this->contextItem = itemAt(e->pos());

    if (this->contextItem && this->contextItem->type() == DocumentType) {
        DocumentItem* docitem = static_cast<DocumentItem*>(this->contextItem);
        App::Document* doc = docitem->document()->getDocument();
        App::GetApplication().setActiveDocument(doc);
        showHiddenAction->setChecked(docitem->showHidden());
        contextMenu.addAction(this->showHiddenAction);
        contextMenu.addAction(this->searchObjectsAction);
        contextMenu.addAction(this->closeDocAction);
        if(doc->testStatus(App::Document::PartialDoc))
            contextMenu.addAction(this->reloadDocAction);
        else {
            for(auto d : doc->getDependentDocuments()) {
                if(d->testStatus(App::Document::PartialDoc)) {
                    contextMenu.addAction(this->reloadDocAction);
                    break;
                }
            }
            this->skipRecomputeAction->setChecked(doc->testStatus(App::Document::SkipRecompute));
            contextMenu.addAction(this->skipRecomputeAction);
            this->allowPartialRecomputeAction->setChecked(doc->testStatus(App::Document::AllowPartialRecompute));
            if(doc->testStatus(App::Document::SkipRecompute))
                contextMenu.addAction(this->allowPartialRecomputeAction);
            contextMenu.addAction(this->markRecomputeAction);
            contextMenu.addAction(this->createGroupAction);
        }
        contextMenu.addSeparator();
    }
    else if (this->contextItem && this->contextItem->type() == ObjectType) {
        DocumentObjectItem* objitem = static_cast<DocumentObjectItem*>
            (this->contextItem);

        App::Document* doc = objitem->object()->getObject()->getDocument();
        showHiddenAction->setChecked(doc->ShowHidden.getValue());
        contextMenu.addAction(this->showHiddenAction);

        hideInTreeAction->setChecked(!objitem->object()->showInTree());
        contextMenu.addAction(this->hideInTreeAction);

        if (objitem->object()->getObject()->isDerivedFrom(App::DocumentObjectGroup::getClassTypeId()))
            contextMenu.addAction(this->createGroupAction);

        contextMenu.addAction(this->markRecomputeAction);
        contextMenu.addAction(this->recomputeObjectAction);
        contextMenu.addAction(this->relabelObjectAction);

        if(this->selectedItems().size()==1 && _setupObjectMenu(objitem, editMenu)) {
            auto topact = contextMenu.actions().front();
            bool first = true;
            for(auto action : editMenu.actions()) {
                contextMenu.insertAction(topact,action);
                if(first) {
                    first = false;
                    contextMenu.setDefaultAction(action);
                }
            }
            contextMenu.insertSeparator(topact);
        }
    }

    // add a submenu to active a document if two or more exist
    std::vector<App::Document*> docs = App::GetApplication().getDocuments();
    if(!showTempDocAction->isChecked()) {
        for(auto it=docs.begin(); it!=docs.end();) {
            auto doc = *it;
            if(doc->testStatus(App::Document::TempDoc))
                it = docs.erase(it);
            else
                ++it;
        }
    }
    if (docs.size() >= 2) {
        contextMenu.addSeparator();
        App::Document* activeDoc = App::GetApplication().getActiveDocument();
        subMenu.setTitle(tr("Activate document"));
        contextMenu.addMenu(&subMenu);
        QAction* active = 0;
        for (std::vector<App::Document*>::iterator it = docs.begin(); it != docs.end(); ++it) {
            QString label = QString::fromUtf8((*it)->Label.getValue());
            QAction* action = subMenuGroup.addAction(label);
            action->setCheckable(true);
            action->setStatusTip(tr("Activate document %1").arg(label));
            action->setData(QByteArray((*it)->getName()));
            if (*it == activeDoc) active = action;
        }

        if (active)
            active->setChecked(true);
        subMenu.addActions(subMenuGroup.actions());
        contextMenu.addAction(this->showTempDocAction);
    } else {
        contextMenu.addSeparator();
        contextMenu.addAction(this->showTempDocAction);
    }

    if (contextMenu.actions().count() > 0) {
        try {
            contextMenu.exec(QCursor::pos());
        } catch (Base::Exception &e) {
            e.ReportException();
        } catch (std::exception &e) {
            FC_ERR("C++ exception: " << e.what());
        } catch (...) {
            FC_ERR("Unknown exception");
        }
        contextItem = 0;
    }
}

void TreeWidget::hideEvent(QHideEvent *ev) {
    // No longer required. Visibility is now handled inside onUpdateStatus() by
    // UpdateDisabler.
#if 0
    TREE_TRACE("detaching selection observer");
    this->detachSelection();
    selectTimer->stop();
#endif
    QTreeWidget::hideEvent(ev);
}

void TreeWidget::showEvent(QShowEvent *ev) {
    // No longer required. Visibility is now handled inside onUpdateStatus() by
    // UpdateDisabler.
#if 0
    TREE_TRACE("attaching selection observer");
    this->attachSelection();
    int timeout = TreeParams::Instance()->SelectionTimeout();
    if(timeout<=0)
        timeout = 1;
    selectTimer->start(timeout);
    _updateStatus();
#endif
    QTreeWidget::showEvent(ev);
}

void TreeWidget::onCreateGroup()
{
    QString name = tr("Group");
    App::AutoTransaction trans("Create group");
    if (this->contextItem->type() == DocumentType) {
        DocumentItem* docitem = static_cast<DocumentItem*>(this->contextItem);
        App::Document* doc = docitem->document()->getDocument();
        QString cmd = QString::fromLatin1("App.getDocument(\"%1\").addObject"
                              "(\"App::DocumentObjectGroup\",\"%2\")")
                              .arg(QString::fromLatin1(doc->getName()), name);
        Gui::Command::runCommand(Gui::Command::App, cmd.toUtf8());
    }
    else if (this->contextItem->type() == ObjectType) {
        DocumentObjectItem* objitem = static_cast<DocumentObjectItem*>
            (this->contextItem);
        App::DocumentObject* obj = objitem->object()->getObject();
        App::Document* doc = obj->getDocument();
        QString cmd = QString::fromLatin1("App.getDocument(\"%1\").getObject(\"%2\")"
                              ".newObject(\"App::DocumentObjectGroup\",\"%3\")")
                              .arg(QString::fromLatin1(doc->getName()),
                                   QString::fromLatin1(obj->getNameInDocument()),
                                   name);
        Gui::Command::runCommand(Gui::Command::App, cmd.toUtf8());
    }
}

void TreeWidget::onRelabelObject()
{
    QTreeWidgetItem* item = currentItem();
    if (item) 
        editItem(item, item->type()==ObjectType?currentColumn():0);
}

void TreeWidget::onStartEditing()
{
    QAction* action = qobject_cast<QAction*>(sender());
    if (action) {
        if (this->contextItem && this->contextItem->type() == ObjectType) {
            DocumentObjectItem* objitem = static_cast<DocumentObjectItem*>
                (this->contextItem);
            int edit = action->data().toInt();

            App::DocumentObject* obj = objitem->object()->getObject();
            if (!obj || !obj->getNameInDocument()) {
                FC_ERR("Cannot find editing object");
                return;
            }
            auto doc = const_cast<Document*>(objitem->getOwnerDocument()->document());
            MDIView *view = doc->getActiveView();
            if (view) getMainWindow()->setActiveWindow(view);

            // Always open a transaction here doesn't make much sense because:
            // - many objects open transactions when really changing some properties
            // - this leads to certain inconsistencies with the doubleClicked() method
            // So, only the view provider class should decide what to do
#if 0
            // open a transaction before starting edit mode
            std::string cmd("Edit ");
            cmd += obj->Label.getValue();
            doc->openCommand(cmd.c_str());
            bool ok = doc->setEdit(objitem->object(), edit);
            if (!ok) doc->abortCommand();
#else
            editingItem = objitem;
            App::DocumentObject *topParent = 0;
            std::ostringstream ss;
            objitem->getSubName(ss,topParent);
            if(!topParent)
                topParent = obj;
            else
                ss << obj->getNameInDocument() << '.';
            auto vp = Application::Instance->getViewProvider(topParent);
            if(!vp) {
                FC_ERR("Cannot find editing object");
                return;
            }
            if(!doc->setEdit(vp, edit, ss.str().c_str()))
                editingItem = 0;
#endif
        }
    }
}

void TreeWidget::onFinishEditing()
{
    auto doc = Application::Instance->editDocument();
    if(doc)  {
        doc->resetEdit();
        doc->getDocument()->recompute();
        doc->commitCommand();
    }
}

void TreeWidget::onSkipRecompute(bool on)
{
    // if a document item is selected then touch all objects
    if (this->contextItem && this->contextItem->type() == DocumentType) {
        DocumentItem* docitem = static_cast<DocumentItem*>(this->contextItem);
        App::Document* doc = docitem->document()->getDocument();
        doc->setStatus(App::Document::SkipRecompute, on);
    }
}

void TreeWidget::onAllowPartialRecompute(bool on)
{
    // if a document item is selected then touch all objects
    if (this->contextItem && this->contextItem->type() == DocumentType) {
        DocumentItem* docitem = static_cast<DocumentItem*>(this->contextItem);
        App::Document* doc = docitem->document()->getDocument();
        doc->setStatus(App::Document::AllowPartialRecompute, on);
    }
}

void TreeWidget::onMarkRecompute()
{
    // if a document item is selected then touch all objects
    if (this->contextItem && this->contextItem->type() == DocumentType) {
        DocumentItem* docitem = static_cast<DocumentItem*>(this->contextItem);
        App::Document* doc = docitem->document()->getDocument();
        std::vector<App::DocumentObject*> obj = doc->getObjects();
        for (std::vector<App::DocumentObject*>::iterator it = obj.begin(); it != obj.end(); ++it)
            (*it)->enforceRecompute();
    }
    // mark all selected objects
    else {
        QList<QTreeWidgetItem*> items = this->selectedItems();
        for (QList<QTreeWidgetItem*>::iterator it = items.begin(); it != items.end(); ++it) {
            if ((*it)->type() == ObjectType) {
                DocumentObjectItem* objitem = static_cast<DocumentObjectItem*>(*it);
                App::DocumentObject* obj = objitem->object()->getObject();
                obj->enforceRecompute();
            }
        }
    }
}

void TreeWidget::onRecomputeObject() {
    std::vector<App::DocumentObject*> objs;
    for(auto ti : selectedItems()) {
        if (ti->type() == ObjectType) {
            DocumentObjectItem* objitem = static_cast<DocumentObjectItem*>(ti);
            objs.push_back(objitem->object()->getObject());
            objs.back()->enforceRecompute();
        }
    }
    if(objs.empty())
        return;
    App::AutoTransaction committer("Recompute object");
    objs.front()->getDocument()->recompute(objs,true);
}


DocumentItem *TreeWidget::getDocumentItem(const Gui::Document *doc) const {
    auto it = DocumentMap.find(doc);
    if(it != DocumentMap.end())
        return it->second;
    return 0;
}

void TreeWidget::selectAllInstances(const ViewProviderDocumentObject &vpd) {
    auto tree = instance();
    if(tree)
        tree->_selectAllInstances(vpd);
}

void TreeWidget::_selectAllInstances(const ViewProviderDocumentObject &vpd) {
    if(selectTimer->isActive())
        onSelectTimer();
    else
        _updateStatus(false);

    for(const auto &v : DocumentMap) 
        v.second->selectAllInstances(vpd);
}

void TreeWidget::onItemPressed() {
    _LastSelectedTreeWidget = this;
}

static int _TreeIconSize;

int TreeWidget::iconHeight() const
{
    return _TreeIconSize;
}

void TreeWidget::setIconHeight(int height)
{
    if (_TreeIconSize == height)
        return;

    if (TreeParams::IconSize() > 0)
        height = TreeParams::IconSize();
    _TreeIconSize = height;

    for(auto tree : Instances) {
        tree->setIconSize(QSize(height, height));
        for (App::Document *doc : App::GetApplication().getDocuments()) {
            Gui::Document *gdoc = Application::Instance->getDocument(doc);
            if (!gdoc) continue;
            for (App::DocumentObject *obj : doc->getObjects()) {
                Gui::ViewProvider *vp = gdoc->getViewProvider(obj);
                if (vp)
                    vp->signalChangeIcon();
            }
        }
    }
}

int TreeWidget::iconSize() {
    if (_TreeIconSize == 0)
        _TreeIconSize = TreeParams::IconSize();

    if (_TreeIconSize > 0)
        return _TreeIconSize;

    auto tree = instance();
    if(tree)
        return tree->viewOptions().decorationSize.width();
    else
        return QApplication::style()->pixelMetric(QStyle::PM_SmallIconSize);
}

TreeWidget *TreeWidget::instance() {
    auto res = _LastSelectedTreeWidget;
    if(res && res->isVisible())
        return res;
    for(auto inst : Instances) {
        if(!res) res = inst;
        if(inst->isVisible())
            return inst;
    }
    return res;
}

void TreeWidget::setupResizableColumn(TreeWidget *tree) {
    auto mode = TreeParams::Instance()->ResizableColumn()?
        QHeaderView::Interactive : QHeaderView::ResizeToContents;
    for(auto inst : Instances) {
        if(!tree || tree==inst) {
#if QT_VERSION >= 0x050000
            inst->header()->setSectionResizeMode(0, mode);
            inst->header()->setSectionResizeMode(1, mode);
#else
            inst->header()->setResizeMode(0, mode);
            inst->header()->setResizeMode(1, mode);
#endif
        }
    }
}

std::vector<TreeWidget::SelInfo> TreeWidget::getSelection(App::Document *doc)
{
    std::vector<SelInfo> ret;

    TreeWidget *tree = instance();
    if(!tree || !tree->isConnectionAttached()) {
        for(auto pTree : Instances)
            if(pTree->isConnectionAttached()) {
                tree = pTree;
                break;
            }
    }
    if(!tree) return ret;

    if(tree->selectTimer->isActive())
        tree->onSelectTimer();
    else
        tree->_updateStatus(false);

    for(auto ti : tree->selectedItems()) {
        if(ti->type() != ObjectType) continue;
        auto item = static_cast<DocumentObjectItem*>(ti);
        auto vp = item->object();
        auto obj = vp->getObject();
        if(!obj || !obj->getNameInDocument()) {
            FC_WARN("skip invalid object");
            continue;
        }
        if(doc && obj->getDocument()!=doc) {
            FC_LOG("skip objects not from current document");
            continue;
        }
        ViewProviderDocumentObject *parentVp = 0;
        auto parent = item->getParentItem();
        if(parent) {
            parentVp = parent->object();
            if(!parentVp->getObject()->getNameInDocument()) {
                FC_WARN("skip '" << obj->getFullName() << "' with invalid parent");
                continue;
            }
        }
        ret.emplace_back();
        auto &sel = ret.back();
        sel.topParent = 0;
        std::ostringstream ss;
        item->getSubName(ss,sel.topParent);
        if(!sel.topParent)
            sel.topParent = obj;
        else
            ss << obj->getNameInDocument() << '.';
        sel.subname = ss.str();
        sel.parentVp = parentVp;
        sel.vp = vp;
    }
    return ret;
}

void TreeWidget::selectAllLinks(App::DocumentObject *obj) {
    auto tree = instance();
    if(tree)
        tree->_selectAllLinks(obj);
}

void TreeWidget::_selectAllLinks(App::DocumentObject *obj) {
    if(!isConnectionAttached()) 
        return;

    if(!obj || !obj->getNameInDocument()) {
        TREE_ERR("invalid object");
        return;
    }

    if(selectTimer->isActive())
        onSelectTimer();
    else
        _updateStatus(false);

    for(auto link: App::GetApplication().getLinksTo(obj,App::GetLinkRecursive)) 
    {
        if(!link || !link->getNameInDocument()) {
            TREE_ERR("invalid linked object");
            continue;
        }
        auto vp = dynamic_cast<ViewProviderDocumentObject*>(
                Application::Instance->getViewProvider(link));
        if(!vp) {
            TREE_ERR("invalid view provider of the linked object");
            continue;
        }
        for(auto &v : DocumentMap)
            v.second->selectAllInstances(*vp);
    }
}

bool TreeWidget::setupObjectMenu(QMenu &menu, const App::SubObjectT *sobj)
{
    auto tree = instance();
    if(!tree)
        return false;

    std::vector<App::SubObjectT> sels;
    if(!sobj) {
        if(Gui::Selection().getSelectionEx("*",
                App::DocumentObject::getClassTypeId(), 1, true).size()!=1)
            return false;

        sels = Gui::Selection().getSelectionT("*", 0);
        if(sels.empty())
            return false;
        sobj = &sels.front();
    }

    auto it = tree->DocumentMap.find(
            Application::Instance->getDocument(sobj->getDocumentName().c_str()));

    if(it == tree->DocumentMap.end())
        return false;

    auto item = it->second->findItemByObject(true, sobj->getObject(), sobj->getSubName().c_str());
    if(!item)
        return false;
    contextItem = item;
    return tree->_setupObjectMenu(item, menu);
}

bool TreeWidget::_setupObjectMenu(DocumentObjectItem *item, QMenu &menu)
{
    if(!item)
        return false;

    auto vp = item->object();
    if(!vp || !vp->getObject() || !vp->getObject()->getNameInDocument())
        return false;

    vp->setupContextMenu(&menu, this, SLOT(onStartEditing()));
    menu.setTitle(QString::fromUtf8(vp->getObject()->Label.getValue()));
    menu.setIcon(vp->getIcon());

    bool res = !menu.actions().isEmpty();
    if (vp->isEditing()) {
        res = true;
        menu.addAction(this->finishEditingAction);
    }
    return res;
}

void TreeWidget::onSearchObjects()
{
    emitSearchObjects();
}

void TreeWidget::onActivateDocument(QAction* active)
{
    // activate the specified document
    QByteArray docname = active->data().toByteArray();
    Gui::Document* doc = Application::Instance->getDocument((const char*)docname);
    if (doc && !doc->setActiveView())
        doc->setActiveView(0,View3DInventor::getClassTypeId());
}

Qt::DropActions TreeWidget::supportedDropActions () const
{
    return Qt::LinkAction | Qt::CopyAction | Qt::MoveAction;
}

bool TreeWidget::event(QEvent *e)
{
#if 0
    if (e->type() == QEvent::ShortcutOverride) {
        QKeyEvent* ke = static_cast<QKeyEvent *>(e);
        switch (ke->key()) {
            case Qt::Key_Delete:
                ke->accept();
        }
    }
#endif
    return QTreeWidget::event(e);
}

bool TreeWidget::eventFilter(QObject *o, QEvent *ev) {
    (void)o;
    switch (ev->type()) {
#if QT_VERSION < 0x050100
    case QEvent::ToolTip: {
        auto menu = qobject_cast<QMenu*>(o);
        if(!menu)
            break;
        QHelpEvent* he = static_cast<QHelpEvent*>(ev);
        QAction* act = menu->actionAt(he->pos());
        if (act) {
            QString tooltip = act->toolTip();
            if (tooltip.size()) {
                QToolTip::showText(he->globalPos(), act->toolTip(), menu);
                return false;
            }
        }
        QToolTip::hideText();
        break;
    }
#endif
    case QEvent::KeyPress:
    case QEvent::KeyRelease: {
        QKeyEvent *ke = static_cast<QKeyEvent *>(ev);
        QPoint cpos = QCursor::pos();
        if (ke->key() == Qt::Key_Escape) {
            if (_DraggingActive) {
                qApp->removeEventFilter(this);
                _DraggingActive = false;
                qApp->restoreOverrideCursor();
                return true;
            }
        } else {
            for(auto tree : Instances) {
                QPoint pos = tree->mapFromGlobal(cpos);
                if(pos.x() < 0 || pos.y() < 0
                        || pos.x() >= tree->width()
                        || pos.y() >= tree->height())
                    continue;
                // Qt 5 only recheck key modifier on mouse move, so generate a fake
                // event to trigger drag cursor change
                QMouseEvent *mouseEvent = new QMouseEvent(QEvent::MouseMove, 
                        tree->mapFromGlobal(cpos), cpos,
                        Qt::NoButton, QApplication::mouseButtons(),
                        QApplication::queryKeyboardModifiers());
                if(_DraggingActive) {
                    tree->mouseMoveEvent(mouseEvent);
                    delete mouseEvent;
                    return true;
                } else
                    QApplication::postEvent(tree,mouseEvent);
                break;
            }
        }
        break;
    }
    case QEvent::MouseButtonPress: 
        if(_DraggingActive)
            return true;
        break;
    case QEvent::MouseMove: {
        if(_DraggingActive) {
            QMouseEvent *me = static_cast<QMouseEvent*>(ev);
            for(auto tree : Instances) {
                QPoint pos = tree->mapFromGlobal(me->globalPos());
                if(pos.x() >= 0 && pos.y() >= 0
                        && pos.x() < tree->width()
                        && pos.y() < tree->height())
                    return false;
            }
            qApp->changeOverrideCursor(QCursor(Qt::ForbiddenCursor));
            return true;
        }
        break;
    }
    case QEvent::MouseButtonRelease: {
        if(_DraggingActive) {
            QMouseEvent *me = static_cast<QMouseEvent*>(ev);
            _DraggingActive = false;
            qApp->removeEventFilter(this);
            qApp->restoreOverrideCursor();

            if(me->button() == Qt::LeftButton) {
                for(auto tree : Instances) {
                    QPoint pos = tree->mapFromGlobal(me->globalPos());
                    if(pos.x() < 0 || pos.y() < 0
                            || pos.x() >= tree->width()
                            || pos.y() >= tree->height())
                        continue;
                    QDropEvent de(tree->viewport()->mapFromGlobal(me->globalPos()),
                        _DropActions, nullptr, me->buttons(), me->modifiers());
                    tree->dropEvent(&de);
                    break;
                }
            }
            return true;
        }
        break;
    }
    default:
        break;
    }
    return false;
}

bool TreeWidget::isDragging()
{
    return _DraggingActive;
}

void TreeWidget::keyPressEvent(QKeyEvent *event)
{
#if 0
    if (event && event->matches(QKeySequence::Delete)) {
        event->ignore();
    }
#endif
    if(event->matches(QKeySequence::Find)) {
        event->accept();
        onSearchObjects();
        return;
    }else if(event->key() == Qt::Key_Left) {
        auto index = currentIndex();
        if(index.column()==1) {
            setCurrentIndex(model()->index(index.row(), 0, index.parent()));
            event->accept();
            return;
        }
    }else if(event->key() == Qt::Key_Right) {
        auto index = currentIndex();
        if(index.column()==0) {
            setCurrentIndex(model()->index(index.row(), 1, index.parent()));
            event->accept();
            return;
        }
    }
    QTreeWidget::keyPressEvent(event);
}

void TreeWidget::mouseDoubleClickEvent (QMouseEvent * event)
{
    QTreeWidgetItem* item = itemAt(event->pos());
    if (item && !onDoubleClickItem(item))
        QTreeWidget::mouseDoubleClickEvent(event);
}

bool TreeWidget::onDoubleClickItem(QTreeWidgetItem *item)
{
    try {
        if (item->type() == TreeWidget::DocumentType) {
            Gui::Document* doc = static_cast<DocumentItem*>(item)->document();
            if (!doc) return false;
            if(doc->getDocument()->testStatus(App::Document::PartialDoc)) {
                contextItem = item;
                onReloadDoc();
                return true;
            }
            if(!doc->setActiveView())
                doc->setActiveView(0,View3DInventor::getClassTypeId());
        }
        else if (item->type() == TreeWidget::ObjectType) {
            DocumentObjectItem* objitem = static_cast<DocumentObjectItem*>(item);
            objitem->getOwnerDocument()->document()->setActiveView(objitem->object());
            auto manager = Application::Instance->macroManager();
            auto lines = manager->getLines();
            auto editDoc = Application::Instance->editDocument();
            std::ostringstream ss;
            ss << "Double click " << objitem->object()->getObject()->getNameInDocument();
            App::AutoTransaction committer(ss.str().c_str(), true);
            ss.str("");
            ss << Command::getObjectCmd(objitem->object()->getObject())
                << ".ViewObject.doubleClicked()";
            if (!objitem->object()->doubleClicked())
                return false;
            else if(lines == manager->getLines())
                manager->addLine(MacroManager::Gui,ss.str().c_str());

            // If the double click starts an editing, let the transaction persist
            if(!editDoc && Application::Instance->editDocument()) {
                committer.setEnable(false);
            }
        }
    } catch (Base::Exception &e) {
        e.ReportException();
    } catch (std::exception &e) {
        FC_ERR("C++ exception: " << e.what());
    } catch (...) {
        FC_ERR("Unknown exception");
    }
    return true;
}

void TreeWidget::mouseMoveEvent(QMouseEvent *event) {
    if(_DraggingActive) {
        auto pos = viewport()->mapFromGlobal(event->globalPos());
        QDragMoveEvent de(pos, _DropActions,
                nullptr, event->buttons(), event->modifiers());
        _dragMoveEvent(&de);
        Qt::CursorShape cursor;
        if(!de.isAccepted()) {
            cursor = Qt::ForbiddenCursor;
        } else {
            switch(de.dropAction()) {
            case Qt::CopyAction:
                cursor = Qt::DragCopyCursor;
                break;
            case Qt::LinkAction:
                cursor = Qt::DragLinkCursor;
                break;
            case Qt::IgnoreAction:
                cursor = Qt::ForbiddenCursor;
                break;
            default:
                cursor = Qt::DragMoveCursor;
                break;
            }
        }
        qApp->changeOverrideCursor(QCursor(cursor));
        return;
    }
    QTreeWidget::mouseMoveEvent(event);
}

void TreeWidget::mousePressEvent(QMouseEvent *event) {
    QTreeWidget::mousePressEvent(event);
}

void TreeWidget::startDragging() {
    if(state() != NoState)
        return;
    if(selectedItems().empty())
        return;

#if 1
    _DropActions = model()->supportedDragActions();
    _DraggingActive = true;
    qApp->installEventFilter(this);
    qApp->setOverrideCursor(QCursor(Qt::DragMoveCursor));
#else
    setState(DraggingState);
    startDrag(model()->supportedDragActions());
#endif
}

void TreeWidget::startDrag(Qt::DropActions supportedActions)
{
    QTreeWidget::startDrag(supportedActions);
    if(_DragEventFilter) {
        _DragEventFilter = false;
        qApp->removeEventFilter(this);
    }

    // The following code is necessary for dragging between the tree view to
    // work. Note that the standard behaivor of drag and drop between different
    // QTreeWidget is to move the item from one to the other, and obviously we
    // don't want that. The trick is to NOT call QDropEvent::acceptDropAction()
    // inside dropEvent(), and add the following code to manually terminate the
    // the drop.
    for(auto tree : Instances) {
        if(tree->state() == DraggingState) {
            tree->setState(NoState);
            tree->stopAutoScroll();
        }
    }
}

QMimeData * TreeWidget::mimeData (const QList<QTreeWidgetItem *> items) const
{
#if 0
    // all selected items must reference an object from the same document
    App::Document* doc=0;
    for (QList<QTreeWidgetItem *>::ConstIterator it = items.begin(); it != items.end(); ++it) {
        if ((*it)->type() != TreeWidget::ObjectType)
            return 0;
        App::DocumentObject* obj = static_cast<DocumentObjectItem *>(*it)->object()->getObject();
        if (!doc)
            doc = obj->getDocument();
        else if (doc != obj->getDocument())
            return 0;
    }
#endif
    return QTreeWidget::mimeData(items);
}

bool TreeWidget::dropMimeData(QTreeWidgetItem *parent, int index,
                              const QMimeData *data, Qt::DropAction action)
{
    return QTreeWidget::dropMimeData(parent, index, data, action);
}

void TreeWidget::dragEnterEvent(QDragEnterEvent * event)
{
    QTreeWidget::dragEnterEvent(event);
}

void TreeWidget::dragLeaveEvent(QDragLeaveEvent * event)
{
    QTreeWidget::dragLeaveEvent(event);
}

void TreeWidget::dragMoveEvent(QDragMoveEvent *event)
{
#if QT_VERSION >= 0x050000
    // Qt5 does not change drag cursor in response to modifier key press,
    // because QDrag installs a event filter that eats up key event. We install
    // a filter after Qt and generate fake mouse move event in response to key
    // press event, which triggers QDrag to update its cursor
    if(!_DragEventFilter) {
        _DragEventFilter = true;
        qApp->installEventFilter(this);
    }
#endif

    QTreeWidget::dragMoveEvent(event);
    if (!event->isAccepted())
        return;

    _dragMoveEvent(event);
}

void TreeWidget::_dragMoveEvent(QDragMoveEvent *event)
{
    auto modifier = QApplication::queryKeyboardModifiers();
    QTreeWidgetItem* targetItem = itemAt(event->pos());
<<<<<<< HEAD
    event->setDropAction(Qt::MoveAction);
    event->accept();
    if (!targetItem || this->isItemSelected(targetItem)) {
=======
    if (!targetItem || targetItem->isSelected()) {
>>>>>>> 6e40c19f
        leaveEvent(0);
        event->ignore();
    }
    else if (targetItem->type() == TreeWidget::DocumentType) {
        leaveEvent(0);
        if(modifier== Qt::ControlModifier)
            event->setDropAction(Qt::CopyAction);
        else if(modifier== Qt::AltModifier)
            event->setDropAction(Qt::LinkAction);
        else
            event->setDropAction(Qt::MoveAction);
    }
    else if (targetItem->type() == TreeWidget::ObjectType) {
        onItemEntered(targetItem);

        DocumentObjectItem* targetItemObj = static_cast<DocumentObjectItem*>(targetItem);
        Gui::ViewProviderDocumentObject* vp = targetItemObj->object();

        try {
            auto items = selectedItems();

            if(modifier == Qt::ControlModifier)
                event->setDropAction(Qt::CopyAction);
            else if(modifier== Qt::AltModifier && items.size()==1)
                event->setDropAction(Qt::LinkAction);
            else
                event->setDropAction(Qt::MoveAction);
            auto da = event->dropAction();
            bool dropOnly = da==Qt::CopyAction || da==Qt::MoveAction;

            if (da!=Qt::LinkAction && !vp->canDropObjects()) {
                if(!(event->possibleActions() & Qt::LinkAction) || items.size()!=1) {
                    TREE_TRACE("cannot drop");
                    event->ignore();
                    return;
                }
            }
            for(auto ti : items) {
                if (ti->type() != TreeWidget::ObjectType) {
                    TREE_TRACE("cannot drop");
                    event->ignore();
                    return;
                }
                auto item = static_cast<DocumentObjectItem*>(ti);

                auto obj = item->object()->getObject();

                if(!dropOnly && !vp->canDragAndDropObject(obj)) {
                    // check if items can be dragged
                    auto parentItem = item->getParentItem();
                    if(parentItem 
                            && (!parentItem->object()->canDragObjects() 
                                || !parentItem->object()->canDragObject(item->object()->getObject())))
                    {
                        if(!(event->possibleActions() & Qt::CopyAction)) {
                            TREE_TRACE("Cannot drag object");
                            event->ignore();
                            return;
                        }
                        event->setDropAction(Qt::CopyAction);
                    }
                }

                std::ostringstream str;
                auto owner = item->getRelativeParent(str,targetItemObj);
                auto subname = str.str();

                // let the view provider decide to accept the object or ignore it
                if (da!=Qt::LinkAction && !vp->canDropObjectEx(obj,owner,subname.c_str(), item->mySubs)) {
                    if(event->possibleActions() & Qt::LinkAction) {
                        if(items.size()>1) {
                            TREE_TRACE("Cannot replace with more than one object");
                            event->ignore();
                            return;
                        }
                        event->setDropAction(Qt::LinkAction);
                        da = Qt::LinkAction;
                    } else {
                        TREE_TRACE("cannot drop " << obj->getFullName() << ' '
                                << (owner?owner->getFullName():"<No Owner>") << '.' << subname);
                        event->ignore();
                        return;
                    }
                }

                if (da == Qt::LinkAction) {
                    auto ext = vp->getObject()->getExtensionByType<App::LinkBaseExtension>(true);
                    auto parentItem = targetItemObj->getParentItem();
                    if((!ext || !ext->getLinkedObjectProperty()) && !parentItem) {
                        TREE_TRACE("Cannot replace without parent");
                        event->ignore();
                        return;
                    } else if (parentItem && !parentItem->object()->canReplaceObject(
                                                targetItemObj->object()->getObject(), obj))
                    {
                        TREE_TRACE("Replace operation not supported");
                        event->ignore();
                        return;
                    }
                }
            }
        } catch (Base::Exception &e){
            e.ReportException();
            event->ignore();
        } catch (std::exception &e) {
            FC_ERR("C++ exception: " << e.what());
            event->ignore();
        } catch (...) {
            FC_ERR("Unknown exception");
            event->ignore();
        }
    }
    else {
        leaveEvent(0);
        event->ignore();
    }
}

struct ItemInfo {
    std::string doc;
    std::string obj;
    std::string parentDoc;
    std::string parent;
    std::string ownerDoc;
    std::string owner;
    std::string subname;
    std::string topDoc;
    std::string topObj;
    std::string topSubname;
    std::vector<std::string> subs;
    bool dragging = false;
};
struct ItemInfo2 {
    std::string doc;
    std::string obj;
    std::string parentDoc;
    std::string parent;
    std::string topDoc;
    std::string topObj;
    std::string topSubname;
};

void TreeWidget::dropEvent(QDropEvent *event)
{
    //FIXME: This should actually be done inside dropMimeData

    bool touched = false;
    QTreeWidgetItem* targetItem = itemAt(event->pos());
    // not dropped onto an item
    if (!targetItem)
        return;
    // one of the source items is also the destination item, that's not allowed
    if (targetItem->isSelected())
        return;

    App::Document *thisDoc;

    Base::EmptySequencer seq;

    // filter out the selected items we cannot handle
    std::vector<std::pair<DocumentObjectItem*,std::vector<std::string> > > itemInfo;
    auto sels = selectedItems();
    itemInfo.reserve(sels.size());
    for(auto ti : sels) {
        if (ti->type() != TreeWidget::ObjectType)
            continue;
        // ignore child elements if the parent is selected
        if(sels.contains(ti->parent())) 
            continue;
        if (ti == targetItem)
            continue;
        auto item = static_cast<DocumentObjectItem*>(ti);
        itemInfo.emplace_back();
        auto &info = itemInfo.back();
        info.first = item;
        info.second.insert(info.second.end(),item->mySubs.begin(),item->mySubs.end());
    }

    if (itemInfo.empty())
        return; // nothing needs to be done

    std::string errMsg;

    if(QApplication::keyboardModifiers()== Qt::ControlModifier)
        event->setDropAction(Qt::CopyAction);
    else if(QApplication::keyboardModifiers()== Qt::AltModifier 
            && (itemInfo.size()==1||targetItem->type()==TreeWidget::DocumentType))
        event->setDropAction(Qt::LinkAction);
    else
        event->setDropAction(Qt::MoveAction);
    auto da = event->dropAction();
    bool dropOnly = da==Qt::CopyAction || da==Qt::LinkAction;

    if (targetItem->type() == TreeWidget::ObjectType) {
        // add object to group
        DocumentObjectItem* targetItemObj = static_cast<DocumentObjectItem*>(targetItem);
        thisDoc = targetItemObj->getOwnerDocument()->document()->getDocument();
        Gui::ViewProviderDocumentObject* vp = targetItemObj->object();

        if(!vp || !vp->getObject() || !vp->getObject()->getNameInDocument()) {
            FC_WARN("invalid object");
            return;
        }

        if (da!=Qt::LinkAction && !vp->canDropObjects()) {
            if(!(event->possibleActions() & Qt::LinkAction) || itemInfo.size()!=1) {
                FC_WARN("Cannot drop objects");
                return; // no group like object
            }
        }

        std::ostringstream targetSubname;
        App::DocumentObject *targetParent = 0;
        targetItemObj->getSubName(targetSubname,targetParent);
        Selection().selStackPush();
        Selection().clearCompleteSelection();

        if(targetParent) {
            targetSubname << vp->getObject()->getNameInDocument() << '.';
            SelectionNoTopParentCheck guard;
            Selection().addSelection(targetParent->getDocument()->getName(),
                    targetParent->getNameInDocument(), targetSubname.str().c_str());
        } else {
            targetParent = targetItemObj->object()->getObject();
            SelectionNoTopParentCheck guard;
            Selection().addSelection(targetParent->getDocument()->getName(),
                    targetParent->getNameInDocument());
        }

        bool syncPlacement = TreeParams::Instance()->SyncPlacement();

        bool setSelection = true;
        std::vector<std::pair<App::DocumentObject*,std::string> > droppedObjects;

        std::vector<ItemInfo> infos;
        // Only keep text names here, because you never know when doing drag
        // and drop some object may delete other objects.
        infos.reserve(itemInfo.size());
        for(auto &v : itemInfo) {
            infos.emplace_back();
            auto &info = infos.back();
            auto item = v.first;
            Gui::ViewProviderDocumentObject* vpc = item->object();
            App::DocumentObject* obj = vpc->getObject();

            std::ostringstream str;
            App::DocumentObject *topParent=0;
            auto owner = item->getRelativeParent(str,targetItemObj,&topParent,&info.topSubname);
            if(syncPlacement && topParent) {
                info.topDoc = topParent->getDocument()->getName();
                info.topObj = topParent->getNameInDocument();
            }
            info.subname = str.str();
            info.doc = obj->getDocument()->getName();
            info.obj = obj->getNameInDocument();
            if(owner) {
                info.ownerDoc = owner->getDocument()->getName();
                info.owner = owner->getNameInDocument();
            }

            info.subs.swap(v.second);

            // check if items can be dragged
            if(!dropOnly && 
               item->myOwner == targetItemObj->myOwner && 
               vp->canDragAndDropObject(item->object()->getObject()))
            {
                // check if items can be dragged
                auto parentItem = item->getParentItem();
                if(!parentItem)
                    info.dragging = true;
                else if(parentItem->object()->canDragObjects() 
                        && parentItem->object()->canDragObject(item->object()->getObject()))
                {
                    info.dragging = true;
                    auto vpp = parentItem->object();
                    info.parent = vpp->getObject()->getNameInDocument();
                    info.parentDoc = vpp->getObject()->getDocument()->getName();
                }
            }

            if (da!=Qt::LinkAction 
                    && !vp->canDropObjectEx(obj,owner,info.subname.c_str(),info.subs)) 
            {
                if(event->possibleActions() & Qt::LinkAction) {
                    if(itemInfo.size()>1) {
                        FC_WARN("Cannot replace with more than one object");
                        return;
                    }
                    da = Qt::LinkAction;
                }
            }

            if(da == Qt::LinkAction) {
                auto ext = vp->getObject()->getExtensionByType<App::LinkBaseExtension>(true);
                auto parentItem = targetItemObj->getParentItem();
                if((!ext || !ext->getLinkedObjectProperty()) && !parentItem) {
                    FC_WARN("Cannot replace without parent");
                    return;
                } else if (parentItem && !parentItem->object()->canReplaceObject(
                            targetItemObj->object()->getObject(), obj))
                {
                    FC_WARN("Replace operation not supported");
                    return;
                }
            }
        }

        // Open command
        App::AutoTransaction committer("Drop object");
        try {
            auto targetObj = targetItemObj->object()->getObject();

            std::set<App::DocumentObject*> inList;
            auto parentObj = targetObj;
            if(da == Qt::LinkAction && targetItemObj->getParentItem())
                parentObj = targetItemObj->getParentItem()->object()->getObject();
            inList = parentObj->getInListEx(true);
            inList.insert(parentObj);

            std::string target = targetObj->getNameInDocument();
            auto targetDoc = targetObj->getDocument();
            for (auto &info : infos) {
                auto &subname = info.subname;
                targetObj = targetDoc->getObject(target.c_str());
                vp = Base::freecad_dynamic_cast<ViewProviderDocumentObject>(
                        Application::Instance->getViewProvider(targetObj));
                if(!vp) {
                    FC_ERR("Cannot find drop traget object " << target);
                    break;
                }

                auto doc = App::GetApplication().getDocument(info.doc.c_str());
                if(!doc) {
                    FC_WARN("Cannot find document " << info.doc);
                    continue;
                }
                auto obj = doc->getObject(info.obj.c_str());
                auto vpc = dynamic_cast<ViewProviderDocumentObject*>(
                        Application::Instance->getViewProvider(obj));
                if(!vpc) {
                    FC_WARN("Cannot find dragging object " << info.obj);
                    continue;
                }

                ViewProviderDocumentObject *vpp = 0;
                if(da!=Qt::LinkAction && info.parentDoc.size()) {
                    auto parentDoc = App::GetApplication().getDocument(info.parentDoc.c_str());
                    if(parentDoc) {
                        auto parent = parentDoc->getObject(info.parent.c_str());
                        vpp = dynamic_cast<ViewProviderDocumentObject*>(
                                Application::Instance->getViewProvider(parent));
                    }
                    if(!vpp) {
                        FC_WARN("Cannot find dragging object's parent " << info.parent);
                        continue;
                    }
                }

                App::DocumentObject *owner = 0;
                if(info.ownerDoc.size()) {
                    auto ownerDoc = App::GetApplication().getDocument(info.ownerDoc.c_str());
                    if(ownerDoc) 
                        owner = ownerDoc->getObject(info.owner.c_str());
                    if(!owner) {
                        FC_WARN("Cannot find dragging object's top parent " << info.owner);
                        continue;
                    }
                }

                Base::Matrix4D mat;
                App::PropertyPlacement *propPlacement = 0;
                if(syncPlacement) {
                    if(info.topObj.size()) {
                        auto doc = App::GetApplication().getDocument(info.topDoc.c_str());
                        if(doc) {
                            auto topObj = doc->getObject(info.topObj.c_str());
                            if(topObj) {
                                auto sobj = topObj->getSubObject(info.topSubname.c_str(),0,&mat);
                                if(sobj == obj) {
                                    propPlacement = Base::freecad_dynamic_cast<App::PropertyPlacement>(
                                            obj->getPropertyByName("Placement"));
                                }
                            }
                        }
                    }else{
                        propPlacement = Base::freecad_dynamic_cast<App::PropertyPlacement>(
                                obj->getPropertyByName("Placement"));
                        if(propPlacement)
                            mat = propPlacement->getValue().toMatrix();
                    }
                }

                auto dropParent = targetParent;

                auto manager = Application::Instance->macroManager();
                std::ostringstream ss;
                if(vpp) {
                    auto lines = manager->getLines();
                    ss << Command::getObjectCmd(vpp->getObject())
                        << ".ViewObject.dragObject(" << Command::getObjectCmd(obj) << ')';
                    vpp->dragObject(obj);
                    if(manager->getLines() == lines)
                        manager->addLine(MacroManager::Gui,ss.str().c_str());
                    owner = 0;
                    subname.clear();
                    ss.str("");

                    obj = doc->getObject(info.obj.c_str());
                    if(!obj || !obj->getNameInDocument()) {
                        FC_WARN("Dropping object deleted: " << info.doc << '#' << info.obj);
                        continue;
                    }
                }

                if(da == Qt::MoveAction) {
                    // Try to adjust relative links to avoid cyclic dependency, may
                    // throw exception if failed
                    ss.str("");
                    ss << Command::getObjectCmd(obj) << ".adjustRelativeLinks("
                        << Command::getObjectCmd(targetObj) << ")";
                    manager->addLine(MacroManager::Gui,ss.str().c_str());

                    std::set<App::DocumentObject*> visited;
                    if(obj->adjustRelativeLinks(inList,&visited)) {
                        inList = parentObj->getInListEx(true);
                        inList.insert(parentObj);

                        // TODO: link adjustment and placement adjustment does
                        // not work together at the moment.
                        propPlacement = 0;
                    }
                }

                if(inList.count(obj))
                    FC_THROWM(Base::RuntimeError,
                            "Dependency loop detected for " << obj->getFullName());

                std::string dropName;
                ss.str("");
                auto lines = manager->getLines();

                if(da == Qt::LinkAction) {
                    if(targetItemObj->getParentItem()) {
                        auto parentItem = targetItemObj->getParentItem();
                        ss << Command::getObjectCmd(
                                parentItem->object()->getObject(),0,".replaceObject(",true)
                            << Command::getObjectCmd(targetObj) << ","
                            << Command::getObjectCmd(obj) << ")";

                        int res = parentItem->object()->replaceObject(targetObj, obj);
                        if (res <= 0) {
                            FC_THROWM(Base::RuntimeError,
                                    (res<0?"Cannot":"Failed to")
                                    << " replace object " << targetObj->getNameInDocument()
                                    << " with " << obj->getNameInDocument());
                        }

                        std::ostringstream ss2;

                        dropParent = 0;
                        parentItem->getSubName(ss2,dropParent);
                        if(dropParent) 
                            ss2 << parentItem->object()->getObject()->getNameInDocument() << '.';
                        else 
                            dropParent = parentItem->object()->getObject();
                        ss2 << obj->getNameInDocument() << '.';
                        dropName = ss2.str();
                    } else {
                        FC_WARN("ignore replace operation without parent");
                        continue;
                    }
                    if(dropName.size())
                        dropName = targetSubname.str() + dropName;
                    
                }else{
                    ss << Command::getObjectCmd(vp->getObject())
                        << ".ViewObject.dropObject(" << Command::getObjectCmd(obj);
                    if(owner) {
                        ss << "," << Command::getObjectCmd(owner)
                            << ",'" << subname << "',[";
                    }else
                        ss << ",None,'',[";
                    for(auto &sub : info.subs)
                        ss << "'" << sub << "',";
                    ss << "])";
                    dropName = vp->dropObjectEx(obj,owner,subname.c_str(),info.subs);
                    if(dropName.size()) {
                        if(dropName == ".")
                            dropName = targetSubname.str();
                        else
                            dropName = targetSubname.str() + dropName;
                    }
                }

                if(manager->getLines() == lines)
                    manager->addLine(MacroManager::Gui,ss.str().c_str());

                touched = true;

                // Construct the subname pointing to the dropped object
                if(dropName.empty()) {
                    auto pos = targetSubname.tellp();
                    targetSubname << obj->getNameInDocument() << '.' << std::ends;
                    dropName = targetSubname.str();
                    targetSubname.seekp(pos);
                }

                Base::Matrix4D newMat;
                auto sobj = dropParent->getSubObject(dropName.c_str(),0,&newMat);
                if(!sobj) {
                    FC_LOG("failed to find dropped object " 
                            << dropParent->getFullName() << '.' << dropName);
                    setSelection = false;
                    continue;
                }

                if(da!=Qt::CopyAction && propPlacement) {
                    // try to adjust placement
                    if((info.dragging && sobj==obj) || 
                       (!info.dragging && sobj->getLinkedObject(false)==obj)) 
                    {
                        if(!info.dragging)
                            propPlacement = Base::freecad_dynamic_cast<App::PropertyPlacement>(
                                    sobj->getPropertyByName("Placement"));
                        if(propPlacement) {
                            newMat *= propPlacement->getValue().inverse().toMatrix();
                            newMat.inverseGauss();
                            Base::Placement pla(newMat*mat);
                            propPlacement->setValueIfChanged(pla);
                        }
                    }
                }
                droppedObjects.emplace_back(dropParent,dropName);
            }
            if(setSelection && droppedObjects.size()) {
                Selection().selStackPush();
                Selection().clearCompleteSelection();
                SelectionNoTopParentCheck guard;
                for(auto &v : droppedObjects)
                    Selection().addSelection(v.first->getDocument()->getName(),
                        v.first->getNameInDocument(), v.second.c_str());
                Selection().selStackPush();
            }
        } catch (const Base::Exception& e) {
            e.ReportException();
            errMsg = e.what();
        } catch (std::exception &e) {
            FC_ERR("C++ exception: " << e.what());
            errMsg = e.what();
        } catch (...) {
            FC_ERR("Unknown exception");
            errMsg = "Unknown exception";
        }
        if(errMsg.size()) {
            committer.close(true);
            QMessageBox::critical(getMainWindow(), QObject::tr("Drag & drop failed"),
                    QString::fromUtf8(errMsg.c_str()));
            return;
        }
    }
    else if (targetItem->type() == TreeWidget::DocumentType) {
        auto targetDocItem = static_cast<DocumentItem*>(targetItem);
        thisDoc = targetDocItem->document()->getDocument();

        std::vector<ItemInfo2> infos;
        infos.reserve(itemInfo.size());
        bool syncPlacement = TreeParams::Instance()->SyncPlacement();

        // check if items can be dragged
        for(auto &v : itemInfo) {
            auto item = v.first;
            auto obj = item->object()->getObject();
            auto parentItem = item->getParentItem();
            if(!parentItem) {
                if(da==Qt::MoveAction && obj->getDocument()==thisDoc)
                    continue;
            }else if(dropOnly || item->myOwner!=targetItem) {
                // We will not drag item out of parent if either, 1) the CTRL
                // key is held, or 2) the dragging item is not inside the
                // dropping document tree.
                parentItem = 0;
            }else if(!parentItem->object()->canDragObjects() 
                    || !parentItem->object()->canDragObject(obj)) 
            {
                FC_ERR("'" << obj->getFullName() << "' cannot be dragged out of '" << 
                    parentItem->object()->getObject()->getFullName() << "'");
                return;
            }
            infos.emplace_back();
            auto &info = infos.back();
            info.doc = obj->getDocument()->getName();
            info.obj = obj->getNameInDocument();
            if(parentItem) {
                auto parent = parentItem->object()->getObject();
                info.parentDoc = parent->getDocument()->getName();
                info.parent = parent->getNameInDocument();
            }
            if(syncPlacement) {
                std::ostringstream ss;
                App::DocumentObject *topParent=0;
                item->getSubName(ss,topParent);
                if(topParent) {
                    info.topDoc = topParent->getDocument()->getName();
                    info.topObj = topParent->getNameInDocument();
                    ss << obj->getNameInDocument() << '.';
                    info.topSubname = ss.str();
                }
            }
        }
        // Because the existence of subname, we must de-select the drag the
        // object manually. Just do a complete clear here for simplicity
        Selection().selStackPush();
        Selection().clearCompleteSelection();

        // Open command
        auto manager = Application::Instance->macroManager();
        App::AutoTransaction committer(
                da==Qt::LinkAction?"Link object":
                    da==Qt::CopyAction?"Copy object":"Move object");
        try {
            std::vector<App::DocumentObject*> droppedObjs;
            for (auto &info : infos) {
                auto doc = App::GetApplication().getDocument(info.doc.c_str());
                if(!doc) continue;
                auto obj = doc->getObject(info.obj.c_str());
                auto vpc = dynamic_cast<ViewProviderDocumentObject*>(
                        Application::Instance->getViewProvider(obj));
                if(!vpc) {
                    FC_WARN("Cannot find dragging object " << info.obj);
                    continue;
                }

                Base::Matrix4D mat;
                App::PropertyPlacement *propPlacement = 0;
                if(syncPlacement) {
                    if(info.topObj.size()) {
                        auto doc = App::GetApplication().getDocument(info.topDoc.c_str());
                        if(doc) {
                            auto topObj = doc->getObject(info.topObj.c_str());
                            if(topObj) {
                                auto sobj = topObj->getSubObject(info.topSubname.c_str(),0,&mat);
                                if(sobj == obj) {
                                    propPlacement = dynamic_cast<App::PropertyPlacement*>(
                                            obj->getPropertyByName("Placement"));
                                }
                            }
                        }
                    }else{
                        propPlacement = dynamic_cast<App::PropertyPlacement*>(
                                obj->getPropertyByName("Placement"));
                        if(propPlacement)
                            mat = propPlacement->getValue().toMatrix();
                    }
                }

                if(da == Qt::LinkAction) {
                    std::string name = thisDoc->getUniqueObjectName("Link");
                    FCMD_DOC_CMD(thisDoc,"addObject('App::Link','" << name << "').setLink("
                            << Command::getObjectCmd(obj)  << ")");
                    auto link = thisDoc->getObject(name.c_str());
                    if(!link)
                        continue;
                    FCMD_OBJ_CMD(link,"Label='" << obj->getLinkedObject(true)->Label.getValue() << "'");
                    propPlacement = dynamic_cast<App::PropertyPlacement*>(link->getPropertyByName("Placement"));
                    if(propPlacement) 
                        propPlacement->setValueIfChanged(Base::Placement(mat));
                    droppedObjs.push_back(link);
                }else if(info.parent.size()) {
                    auto parentDoc = App::GetApplication().getDocument(info.parentDoc.c_str());
                    if(!parentDoc) {
                        FC_WARN("Canont find document " << info.parentDoc);
                        continue;
                    }
                    auto parent = parentDoc->getObject(info.parent.c_str());
                    auto vpp = dynamic_cast<ViewProviderDocumentObject*>(
                            Application::Instance->getViewProvider(parent));
                    if(!vpp) {
                        FC_WARN("Cannot find dragging object's parent " << info.parent);
                        continue;
                    }

                    std::ostringstream ss;
                    ss << Command::getObjectCmd(vpp->getObject())
                        << ".ViewObject.dragObject(" << Command::getObjectCmd(obj) << ')';
                    auto lines = manager->getLines();
                    vpp->dragObject(obj);
                    if(manager->getLines() == lines)
                        manager->addLine(MacroManager::Gui,ss.str().c_str());

                    //make sure it is not part of a geofeaturegroup anymore.
                    //When this has happen we need to handle all removed
                    //objects
                    auto grp = App::GeoFeatureGroupExtension::getGroupOfObject(obj);
                    if(grp) {
                        FCMD_OBJ_CMD(grp,"removeObject(" << Command::getObjectCmd(obj) << ")");
                    }

                    // check if the object has been deleted
                    obj = doc->getObject(info.obj.c_str());
                    if(!obj || !obj->getNameInDocument())
                        continue;
                    droppedObjs.push_back(obj);
                    if(propPlacement) 
                        propPlacement->setValueIfChanged(Base::Placement(mat));
                } else {
                    std::ostringstream ss;
                    ss << "App.getDocument('" << thisDoc->getName() << "')."
                        << (da==Qt::CopyAction?"copyObject(":"moveObject(")
                        << Command::getObjectCmd(obj) << ", True)";
                    App::DocumentObject *res = 0;
                    if(da == Qt::CopyAction) {
                        auto copied = thisDoc->copyObject({obj},true);
                        if(copied.size())
                            res = copied.back();
                    }else
                        res =  thisDoc->moveObject(obj,true);
                    if(res) {
                        propPlacement = dynamic_cast<App::PropertyPlacement*>(
                                res->getPropertyByName("Placement"));
                        if(propPlacement) 
                            propPlacement->setValueIfChanged(Base::Placement(mat));
                        droppedObjs.push_back(res);
                    }
                    manager->addLine(MacroManager::App,ss.str().c_str());
                }
            }
            touched = true;
            SelectionNoTopParentCheck guard;
            Selection().setSelection(thisDoc->getName(),droppedObjs);

        } catch (const Base::Exception& e) {
            e.ReportException();
            errMsg = e.what();
        } catch (std::exception &e) {
            FC_ERR("C++ exception: " << e.what());
            errMsg = e.what();
        } catch (...) {
            FC_ERR("Unknown exception");
            errMsg = "Unknown exception";
        }
        if(errMsg.size()) {
            committer.close(true);
            QMessageBox::critical(getMainWindow(), QObject::tr("Drag & drop failed"),
                    QString::fromUtf8(errMsg.c_str()));
            return;
        }
    }

    if(touched && TreeParams::Instance()->RecomputeOnDrop())
        thisDoc->recompute();

    if(touched && TreeParams::Instance()->SyncView()) {
        auto gdoc = Application::Instance->getDocument(thisDoc);
        if(gdoc)
            gdoc->setActiveView();
    }
}

void TreeWidget::drawRow(QPainter *painter, const QStyleOptionViewItem &options, const QModelIndex &index) const
{
    QTreeWidget::drawRow(painter, options, index);
    // Set the text and highlighted text color of a hidden object to a dark
    //QTreeWidgetItem * item = itemFromIndex(index);
    //if (item->type() == ObjectType && !(static_cast<DocumentObjectItem*>(item)->previousStatus & 1)) {
    //    QStyleOptionViewItem opt(options);
    //    opt.state ^= QStyle::State_Enabled;
    //    QColor c = opt.palette.color(QPalette::Inactive, QPalette::Dark);
    //    opt.palette.setColor(QPalette::Inactive, QPalette::Text, c);
    //    opt.palette.setColor(QPalette::Inactive, QPalette::HighlightedText, c);
    //    QTreeWidget::drawRow(painter, opt, index);
    //}
    //else {
    //    QTreeWidget::drawRow(painter, options, index);
    //}
}

void TreeWidget::slotNewDocument(const Gui::Document& Doc, bool isMainDoc)
{
    if(!showTempDocAction->isChecked()
            && Doc.getDocument()->testStatus(App::Document::TempDoc))
        return;
    DocumentItem* item = new DocumentItem(&Doc, this->rootItem);
    if(isMainDoc)
        this->expandItem(item);
    if(Doc.getDocument()->testStatus(App::Document::TempDoc))
        item->setIcon(0, documentTempPixmap);
    else
        item->setIcon(0, documentPixmap);
    item->setDocumentLabel();
    DocumentMap[ &Doc ] = item;
}

void TreeWidget::slotStartOpenDocument() {
    // No longer required. Visibility is now handled inside onUpdateStatus() by
    // UpdateDisabler.
    //
    // setVisible(false);
}

void TreeWidget::slotFinishOpenDocument() {
    // setVisible(true);
}

void TreeWidget::onReloadDoc() {
    if (!this->contextItem || this->contextItem->type() != DocumentType)
        return;
    DocumentItem* docitem = static_cast<DocumentItem*>(this->contextItem);
    App::Document* doc = docitem->document()->getDocument();
    std::string name = doc->FileName.getValue();
    Application::Instance->reopen(doc);
    for(auto &v : DocumentMap) {
        if(name == v.first->getDocument()->FileName.getValue()) {
            scrollToItem(v.second);
            App::GetApplication().setActiveDocument(v.first->getDocument());
            break;
        }
    }
}

void TreeWidget::onCloseDoc() {
    if (!this->contextItem || this->contextItem->type() != DocumentType)
        return;
    DocumentItem* docitem = static_cast<DocumentItem*>(this->contextItem);
    App::Document* doc = docitem->document()->getDocument();
    try {
        Command::doCommand(Command::Doc, "App.closeDocument(\"%s\")", doc->getName());
    } catch (const Base::Exception& e) {
        e.ReportException();
    } catch (std::exception &e) {
        FC_ERR("C++ exception: " << e.what());
    } catch (...) {
        FC_ERR("Unknown exception");
    }
}

void TreeWidget::slotRenameDocument(const Gui::Document& Doc)
{
    // do nothing here
    Q_UNUSED(Doc);
}

void TreeWidget::slotChangedViewObject(const Gui::ViewProvider& vp, const App::Property &prop)
{
    if(!App::GetApplication().isRestoring()
            && vp.isDerivedFrom(ViewProviderDocumentObject::getClassTypeId()))  
    {
        const auto &vpd = static_cast<const ViewProviderDocumentObject&>(vp);
        if(&prop == &vpd.ShowInTree) {
            ChangedObjects.insert(std::make_pair(vpd.getObject(),0));
            _updateStatus();
        }
    }
}


void TreeWidget::slotTouchedObject(const App::DocumentObject &obj) {
    ChangedObjects.insert(std::make_pair(const_cast<App::DocumentObject*>(&obj),0));
    _updateStatus();
}

void TreeWidget::slotShowHidden(const Gui::Document& Doc)
{
    auto it = DocumentMap.find(&Doc);
    if (it != DocumentMap.end())
        it->second->updateItemsVisibility(it->second,it->second->showHidden());
}

void TreeWidget::slotRelabelDocument(const Gui::Document& Doc)
{
    auto it = DocumentMap.find(&Doc);
    if (it != DocumentMap.end())
        it->second->setDocumentLabel();
}

void TreeWidget::slotActiveDocument(const Gui::Document& Doc)
{
    auto jt = DocumentMap.find(&Doc);
    if (jt == DocumentMap.end())
        return; // signal is emitted before the item gets created
    int displayMode = TreeParams::Instance()->DocumentMode();
    for (auto it = DocumentMap.begin();
         it != DocumentMap.end(); ++it)
    {
        QFont f = it->second->font(0);
        f.setBold(it == jt);
        if(!it->first->getDocument()->testStatus(App::Document::TempDoc))
            it->second->setHidden(0 == displayMode && it != jt);
        if (2 == displayMode) {
            it->second->setExpanded(it == jt);
        }
        // this must be done as last step
        it->second->setFont(0, f);
    }
}

struct UpdateDisabler {
    QWidget &widget;
    int &blocked;
    bool visible;
    bool focus;

    // Note! DO NOT block signal here, or else
    // QTreeWidgetItem::setChildIndicatorPolicy() does not work
    UpdateDisabler(QWidget &w, int &blocked)
        :widget(w),blocked(blocked)
    {
        if(++blocked > 1)
            return;
        focus = widget.hasFocus();
        visible = widget.isVisible();
        if(visible) {
            // setUpdatesEnabled(false) does not seem to speed up anything.
            // setVisible(false) on the other hand makes QTreeWidget::setData
            // (i.e. any change to QTreeWidgetItem) faster by 10+ times.
            //
            // widget.setUpdatesEnabled(false);

            widget.setVisible(false);
        }
    }
    ~UpdateDisabler() {
        if(blocked<=0 || --blocked!=0)
            return;

        if(visible) {
            widget.setVisible(true);
            // widget.setUpdatesEnabled(true);
            if(focus)
                widget.setFocus();
        }
    }
};

void TreeWidget::onUpdateStatus(void)
{
    if(updateBlocked || this->state()==DraggingState || App::GetApplication().isRestoring()) {
        _updateStatus();
        return;
    }

    for(auto &v : DocumentMap) {
        if(v.first->isPerformingTransaction()) {
            // We have to delay item creation until undo/redo is done, because the
            // object re-creation while in transaction may break tree view item
            // update logic. For example, a parent object re-created before its
            // children, but the parent's link property already contains all the
            // (detached) children.
            _updateStatus();
            return;
        }
    }

    TREE_LOG("begin update status");

    UpdateDisabler disabler(*this,updateBlocked);

    std::vector<App::DocumentObject*> errors;

    // Checking for new objects
    for(auto &v : NewObjects) {
        auto doc = App::GetApplication().getDocument(v.first.c_str());
        if(!doc) 
            continue;
        auto gdoc = Application::Instance->getDocument(doc);
        if(!gdoc) 
            continue;
        auto docItem = getDocumentItem(gdoc);
        if(!docItem) 
            continue;
        for(auto id : v.second) {
            auto obj = doc->getObjectByID(id);
            if(!obj)
                continue;
            if(docItem->ObjectMap.count(obj)) {
                TREE_TRACE("ignore new object " << obj->getNameInDocument());
                continue;
            }
            if(obj->isError())
                errors.push_back(obj);
            auto vpd = Base::freecad_dynamic_cast<ViewProviderDocumentObject>(gdoc->getViewProvider(obj));
            if(vpd) {
                TREE_TRACE("new object " << obj->getNameInDocument());
                docItem->createNewItem(*vpd);
            }
        }
    }
    NewObjects.clear();

    // Update children of changed objects
    for(auto &v : ChangedObjects) {
        auto obj = v.first;

        auto iter = ObjectTable.find(obj);
        if(iter == ObjectTable.end())
            continue;

        if(v.second.test(CS_Error) && obj->isError())
            errors.push_back(obj);

        if(iter->second.size()) {
            auto data = *iter->second.begin();
            bool itemHidden = !data->viewObject->showInTree();
            if(data->itemHidden != itemHidden) {
                for(auto &data : iter->second) {
                    data->itemHidden = itemHidden;
                    if(data->docItem->showHidden()) 
                        continue;
                    for(auto item : data->items)
                        item->setHidden(itemHidden);
                }
            }
        }

        for(auto &data : iter->second) {
            for(auto item : data->items)
                data->docItem->populateItem(item,true);
        }
    }

    ChangedObjects.clear();

    FC_LOG("update item status");
    TimingInit();
    for (auto pos = DocumentMap.begin();pos!=DocumentMap.end();++pos) {
        pos->second->testStatus();
    }
    TimingPrint();

    // Checking for just restored documents
    for(auto &v : DocumentMap) {
        auto docItem = v.second;

        for(auto obj : docItem->PopulateObjects)
            docItem->populateObject(obj);
        docItem->PopulateObjects.clear();

        auto doc = v.first->getDocument();

        if(!docItem->connectChgObject.connected()) {
            docItem->connectChgObject = docItem->document()->signalChangedObject.connect(
                    boost::bind(&TreeWidget::slotChangeObject, this, bp::_1, bp::_2));
            docItem->connectTouchedObject = doc->signalTouchedObject.connect(
                    boost::bind(&TreeWidget::slotTouchedObject, this, bp::_1));
        }

        if(doc->testStatus(App::Document::PartialDoc))
            docItem->setIcon(0, documentPartialPixmap);
        else if(docItem->_ExpandInfo) {
            for(auto &entry : *docItem->_ExpandInfo) {
                const char *name = entry.first.c_str();
                bool legacy = name[0] == '*';
                if(legacy)
                    ++name;
                auto obj = doc->getObject(name);
                if(!obj)
                    continue;
                auto iter = docItem->ObjectMap.find(obj);
                if(iter==docItem->ObjectMap.end())
                    continue;
                if(iter->second->rootItem)
                    docItem->restoreItemExpansion(entry.second,iter->second->rootItem);
                else if(legacy && iter->second->items.size()) {
                    auto item = *iter->second->items.begin();
                    item->setExpanded(true);
                }
            }
        }
        docItem->_ExpandInfo.reset();
    }

    if(Selection().hasSelection() && !selectTimer->isActive() && !this->isConnectionBlocked()) {
        this->blockConnection(true);
        currentDocItem = 0;
        for(auto &v : DocumentMap) {
            v.second->setSelected(false);
            v.second->selectItems();
        }
        this->blockConnection(false);
    }

    auto currentDocItem = getDocumentItem(Application::Instance->activeDocument());

    QTreeWidgetItem *errItem = 0;
    for(auto obj : errors) {
        DocumentObjectDataPtr data;
        if(currentDocItem) {
            auto it = currentDocItem->ObjectMap.find(obj);
            if(it!=currentDocItem->ObjectMap.end())
                data = it->second;
        }
        if(!data) {
            auto docItem = getDocumentItem(
                    Application::Instance->getDocument(obj->getDocument()));
            if(docItem) {
                auto it = docItem->ObjectMap.find(obj);
                if(it!=docItem->ObjectMap.end())
                    data = it->second;
            }
        }
        if(data) {
            auto item = data->rootItem;
            if(!item && data->items.size()) {
                item = *data->items.begin();
                data->docItem->showItem(item,false,true);
            }
            if(!errItem)
                errItem = item;
        }
    }
    if(errItem)
        scrollToItem(errItem);

    updateGeometries();
    statusTimer->stop();

    FC_LOG("done update status");
}

void TreeWidget::onItemEntered(QTreeWidgetItem * item)
{
    if(hiddenItem == item) {
        TREE_LOG("skip hidden item " << item);
        return;
    } else if (hiddenItem) {
        TREE_LOG("reset hidden item " << hiddenItem);
        hiddenItem = nullptr;
    }

    if (item && item->type() == TreeWidget::ObjectType) {
        DocumentObjectItem* objItem = static_cast<DocumentObjectItem*>(item);
        objItem->displayStatusInfo();

        if(TreeParams::Instance()->PreSelection()) {
            int timeout = TreeParams::Instance()->PreSelectionMinDelay();
            if(timeout > 0 && preselectTime.elapsed() < timeout ) {
                preselectTime.restart();
                preselectTimer->start(timeout);
                return;
            }
            timeout = TreeParams::Instance()->PreSelectionDelay();
            if(timeout < 0)
                timeout = 1;
            if(preselectTime.elapsed() < timeout)
                onPreSelectTimer();
            else{
                timeout = TreeParams::Instance()->PreSelectionTimeout();
                if(timeout < 0)
                    timeout = 1;
                preselectTimer->start(timeout);
                Selection().rmvPreselect();
            }
        }
    } else if(TreeParams::Instance()->PreSelection())
        Selection().rmvPreselect();
}

void TreeWidget::leaveEvent(QEvent *) {
    if(!updateBlocked && TreeParams::Instance()->PreSelection()) {
        preselectTimer->stop();
        Selection().rmvPreselect();
    }
}

void TreeWidget::onPreSelectTimer() {
    if(!TreeParams::Instance()->PreSelection())
        return;
    auto item = itemAt(viewport()->mapFromGlobal(QCursor::pos()));
    if(!item || item->type()!=TreeWidget::ObjectType) 
        return;

    preselectTime.restart();
    DocumentObjectItem* objItem = static_cast<DocumentObjectItem*>(item);
    auto vp = objItem->object();
    auto obj = vp->getObject();
    std::ostringstream ss;
    App::DocumentObject *parent = 0;
    objItem->getSubName(ss,parent);
    if(!parent)
        parent = obj;
    else if(!obj->redirectSubName(ss,parent,0))
        ss << obj->getNameInDocument() << '.';
    Selection().setPreselect(parent->getDocument()->getName(),parent->getNameInDocument(),
            ss.str().c_str(),0,0,0,2);
}

void TreeWidget::onItemCollapsed(QTreeWidgetItem * item)
{
    // object item collapsed
    if (item && item->type() == TreeWidget::ObjectType) {
        static_cast<DocumentObjectItem*>(item)->setExpandedStatus(false);
    }
}

void TreeWidget::onItemExpanded(QTreeWidgetItem * item)
{
    // object item expanded
    if (item && item->type() == TreeWidget::ObjectType) {
        DocumentObjectItem* objItem = static_cast<DocumentObjectItem*>(item);
        objItem->setExpandedStatus(true);
        objItem->getOwnerDocument()->populateItem(objItem,false,false);
    }
}

void TreeWidget::scrollItemToTop()
{
    auto doc = Application::Instance->activeDocument();
    auto tree = instance();
    if (tree && tree->isConnectionAttached() && !tree->isConnectionBlocked()) {

        if(tree->selectTimer->isActive())
            tree->onSelectTimer();
        else
            tree->_updateStatus(false);

        if(doc && Gui::Selection().hasSelection(doc->getDocument()->getName(),false)) {
            auto it = tree->DocumentMap.find(doc);
            if (it != tree->DocumentMap.end()) {
                bool lock = tree->blockConnection(true);
                it->second->selectItems(DocumentItem::SR_FORCE_EXPAND);
                tree->blockConnection(lock);
            }
        } else {
            tree->blockConnection(true);
            for (int i=0; i<tree->rootItem->childCount(); i++) {
                auto docItem = dynamic_cast<DocumentItem*>(tree->rootItem->child(i));
                if(!docItem)
                    continue;
                auto doc = docItem->document()->getDocument();
                if(Gui::Selection().hasSelection(doc->getName())) {
                    tree->currentDocItem = docItem;
                    docItem->selectItems(DocumentItem::SR_FORCE_EXPAND);
                    tree->currentDocItem = 0;
                    break;
                }
            }
            tree->blockConnection(false);
        }
    }
}

void TreeWidget::expandSelectedItems(TreeItemMode mode)
{
    auto tree = instance();
    if(tree)
        tree->_expandSelectedItems(mode);
}

void TreeWidget::_expandSelectedItems(TreeItemMode mode) {
    if(!isConnectionAttached()) 
        return;

    for(auto item : selectedItems()) {
        switch (mode) {
        case TreeItemMode::ExpandPath: {
            QTreeWidgetItem* parentItem = item->parent();
            while (parentItem) {
                parentItem->setExpanded(true);
                parentItem = parentItem->parent();
            }
            item->setExpanded(true);
            break;
        }
        case TreeItemMode::ExpandItem:
            item->setExpanded(true);
            break;
        case TreeItemMode::CollapseItem:
            item->setExpanded(false);
            break;
        case TreeItemMode::ToggleItem:
            if (item->isExpanded())
                item->setExpanded(false);
            else
                item->setExpanded(true);
            break;
        }
    }
}

void TreeWidget::setupText()
{
    this->headerItem()->setText(0, tr("Labels & Attributes"));
    this->headerItem()->setText(1, tr("Description"));
    this->rootItem->setText(0, tr("Application"));

    this->showHiddenAction->setText(tr("Show hidden items"));
    this->showHiddenAction->setStatusTip(tr("Show hidden tree view items"));

    this->showTempDocAction->setText(tr("Show temporary document"));
    this->showTempDocAction->setStatusTip(tr("Show hidden temporary document items"));

    this->hideInTreeAction->setText(tr("Hide item"));
    this->hideInTreeAction->setStatusTip(tr("Hide the item in tree"));

    this->createGroupAction->setText(tr("Create group..."));
    this->createGroupAction->setStatusTip(tr("Create a group"));

    this->relabelObjectAction->setText(tr("Rename"));
    this->relabelObjectAction->setStatusTip(tr("Rename object"));

    this->finishEditingAction->setText(tr("Finish editing"));
    this->finishEditingAction->setStatusTip(tr("Finish editing object"));

    this->closeDocAction->setText(tr("Close document"));
    this->closeDocAction->setStatusTip(tr("Close the document"));
    
    this->reloadDocAction->setText(tr("Reload document"));
    this->reloadDocAction->setStatusTip(tr("Reload a partially loaded document"));

    this->skipRecomputeAction->setText(tr("Skip recomputes"));
    this->skipRecomputeAction->setStatusTip(tr("Enable or disable recomputations of document"));

    this->allowPartialRecomputeAction->setText(tr("Allow partial recomputes"));
    this->allowPartialRecomputeAction->setStatusTip(
            tr("Enable or disable recomputating editing object when 'skip recomputation' is enabled"));

    this->markRecomputeAction->setText(tr("Mark to recompute"));
    this->markRecomputeAction->setStatusTip(tr("Mark this object to be recomputed"));

    this->recomputeObjectAction->setText(tr("Recompute object"));
    this->recomputeObjectAction->setStatusTip(tr("Recompute the selected object"));
}

void TreeWidget::syncView(ViewProviderDocumentObject *vp)
{
    if(currentDocItem && TreeParams::Instance()->SyncView()) {
        bool focus = hasFocus();
        auto view = currentDocItem->document()->setActiveView(vp);
        if(focus)
            setFocus();
        if(view) {
            const char** pReturnIgnore=0;
            view->onMsg("ViewSelectionExtend",pReturnIgnore);
        }
    }
}

void TreeWidget::onShowHidden()
{
    if (!this->contextItem) return;
    DocumentItem *docItem = nullptr;
    if(this->contextItem->type() == DocumentType)
        docItem = static_cast<DocumentItem*>(contextItem);
    else if(this->contextItem->type() == ObjectType)
        docItem = static_cast<DocumentObjectItem*>(contextItem)->getOwnerDocument();
    if(docItem)
        docItem->setShowHidden(showHiddenAction->isChecked());
}

void TreeWidget::onShowTempDoc()
{
    bool show = showTempDocAction->isChecked();
    for(auto doc : App::GetApplication().getDocuments()) {
        if(!doc->testStatus(App::Document::TempDoc))
            continue;
        auto gdoc = Application::Instance->getDocument(doc);
        if(!gdoc)
            continue;
        auto iter = DocumentMap.find(gdoc);
        if(iter != DocumentMap.end()) {
            iter->second->setHidden(!show);
            if(!show) {
                for(auto view : gdoc->getMDIViews())
                    getMainWindow()->removeWindow(view);
            }
            continue;
        }
        if(show) {
            slotNewDocument(*gdoc, false);
            auto &ids = NewObjects[doc->getName()];
            for(auto obj : doc->getObjects())
                ids.push_back(obj->getID());
        }
    }
    if(NewObjects.size())
        _updateStatus();
}

void TreeWidget::onHideInTree()
{
    if (this->contextItem && this->contextItem->type() == ObjectType) {
        auto item = static_cast<DocumentObjectItem*>(contextItem);
        item->object()->ShowInTree.setValue(!hideInTreeAction->isChecked());
    }
}

void TreeWidget::changeEvent(QEvent *e)
{
    if (e->type() == QEvent::LanguageChange)
        setupText();

    QTreeWidget::changeEvent(e);
}

void TreeWidget::onItemSelectionChanged ()
{
    if (!this->isConnectionAttached() 
            || this->isConnectionBlocked()
            || updateBlocked)
        return;

    preselectTimer->stop();

    // block tmp. the connection to avoid to notify us ourself
    bool lock = this->blockConnection(true);

    if(selectTimer->isActive())
        onSelectTimer();
    else
        _updateStatus(false);

    auto selItems = selectedItems();

    // do not allow document item multi-selection
    if(selItems.size()) {
        auto firstType = selItems.back()->type();
        for(auto it=selItems.begin();it!=selItems.end();) {
            auto item = *it;
            if((firstType==ObjectType && item->type()!=ObjectType)
                    || (firstType==DocumentType && item!=selItems.back()))
            {
                item->setSelected(false);
                it = selItems.erase(it);
            } else
                ++it;
        }
    }

    if(selItems.size()<=1) {
        if(TreeParams::Instance()->RecordSelection())
            Gui::Selection().selStackPush();

        // This special handling to deal with possible discrepancy of
        // Gui.Selection and Tree view selection because of newly added
        // DocumentObject::redirectSubName()
        Selection().clearCompleteSelection();
        DocumentObjectItem *item=0;
        App::DocumentObject *preselObj=0;
        std::string preselSub;
        if(selItems.size()) {
            if(selItems.front()->type() == ObjectType) {
                item = static_cast<DocumentObjectItem*>(selItems.front());
                if(!ViewParams::instance()->getShowSelectionOnTop()) {
                    std::ostringstream ss;
                    App::DocumentObject *topParent = 0;
                    App::DocumentObject *obj = item->object()->getObject();
                    item->getSubName(ss,topParent);
                    if(topParent) {
                        if(!obj->redirectSubName(ss,topParent,0))
                            ss << obj->getNameInDocument() << '.';
                        obj = topParent;
                    }
                    auto subname = ss.str();
                    int vis = obj->isElementVisibleEx(subname.c_str(),App::DocumentObject::GS_SELECT);
                    if(vis<0)
                        vis = item->object()->isVisible()?1:0;
                    if(!vis) {
                        preselObj = obj;
                        preselSub = std::move(subname);
                    }
                }
            } else if(selItems.front()->type() == DocumentType) {
                auto ditem = static_cast<DocumentItem*>(selItems.front());
                if(TreeParams::Instance()->SyncView()) {
                    bool focus = hasFocus();
                    ditem->document()->setActiveView();
                    if(focus)
                        setFocus();
                }
                // For triggering property editor refresh
                Gui::Selection().signalSelectionChanged(SelectionChanges());
            }
        }
        for(auto &v : DocumentMap) {
            currentDocItem = v.second;
            v.second->clearSelection(item);
            currentDocItem = 0;
        }
        if(TreeParams::Instance()->RecordSelection())
            Gui::Selection().selStackPush();

        if(preselObj) {
            SelectionNoTopParentCheck guard;
            Selection().setPreselect(preselObj->getDocument()->getName(),
                    preselObj->getNameInDocument(),preselSub.c_str(),0,0,0,2);
        }
    }else{
        for (auto pos = DocumentMap.begin();pos!=DocumentMap.end();++pos) {
            currentDocItem = pos->second;
            pos->second->updateSelection(pos->second);
            currentDocItem = 0;
        }
        if(TreeParams::Instance()->RecordSelection())
            Gui::Selection().selStackPush(true,true);
    }

    this->blockConnection(lock);
}

void TreeWidget::onSelectTimer() {

    _updateStatus(false);

    bool syncSelect = instance()==this && TreeParams::Instance()->SyncSelection();
    bool locked = this->blockConnection(true);
    if(Selection().hasSelection()) {
        for(auto &v : DocumentMap) {
            v.second->setSelected(false);
            currentDocItem = v.second;
            v.second->selectItems(syncSelect?DocumentItem::SR_EXPAND:DocumentItem::SR_SELECT);
            currentDocItem = 0;
        }
    }else{
        for(auto &v : DocumentMap)
            v.second->clearSelection();
    }
    this->blockConnection(locked);
    selectTimer->stop();
    return;
}

void TreeWidget::onSelectionChanged(const SelectionChanges& msg)
{
    switch (msg.Type)
    {
    case SelectionChanges::HideSelection: {
        auto docItem = getDocumentItem(
                Application::Instance->getDocument(msg.Object.getDocument()));
        if(!docItem) 
            break;
        hiddenItem = docItem->findItemByObject(
                false, msg.Object.getObject(),msg.pSubName);
        TREE_LOG("hidden item " << hiddenItem << ' '
                << msg.pObjectName << '.' << msg.pSubName);
        break;
    }
    case SelectionChanges::ClrSelection: 
        for(auto item : selectedItems()) {
            if(item->type() == ObjectType)
                static_cast<DocumentObjectItem*>(item)->mySubs.clear();
        }
        // fall through
    case SelectionChanges::AddSelection:
    case SelectionChanges::RmvSelection:
    case SelectionChanges::SetSelection: {
        int timeout = TreeParams::Instance()->SelectionTimeout();
        if(timeout<=0)
            timeout = 1;
        selectTimer->start(timeout);
        break;
    }
    default:
        break;
    }
}

// ----------------------------------------------------------------------------

/* TRANSLATOR Gui::TreePanel */

TreePanel::TreePanel(const char *name, QWidget* parent)
  : QWidget(parent)
{
    this->treeWidget = new TreeWidget(name, this);
    int indent = TreeParams::Instance()->Indentation();
    if(indent)
        this->treeWidget->setIndentation(indent);

    QVBoxLayout* pLayout = new QVBoxLayout(this);
    pLayout->setSpacing(0);
    pLayout->setMargin (0);
    pLayout->addWidget(this->treeWidget);
    connect(this->treeWidget, SIGNAL(emitSearchObjects()),
            this, SLOT(showEditor()));

    this->searchBox = new Gui::ExpressionLineEdit(this,true);
    pLayout->addWidget(this->searchBox);
    this->searchBox->hide();
    this->searchBox->installEventFilter(this);
#if QT_VERSION >= 0x040700
    this->searchBox->setPlaceholderText(tr("Search"));
#endif
    connect(this->searchBox, SIGNAL(returnPressed()),
            this, SLOT(accept()));
    connect(this->searchBox, SIGNAL(textChanged(QString)),
            this, SLOT(itemSearch(QString)));
}

TreePanel::~TreePanel()
{
}

void TreePanel::accept()
{
    QString text = this->searchBox->text();
    hideEditor();
    this->treeWidget->setFocus();
    this->treeWidget->itemSearch(text,true);
}

bool TreePanel::eventFilter(QObject *obj, QEvent *ev)
{
    if (obj != this->searchBox)
        return false;

    if (ev->type() == QEvent::KeyPress) {
        bool consumed = false;
        int key = static_cast<QKeyEvent*>(ev)->key();
        switch (key) {
        case Qt::Key_Escape:
            hideEditor();
            consumed = true;
            treeWidget->setFocus();
            break;

        default:
            break;
        }

        return consumed;
    }

    return false;
}

void TreePanel::showEditor()
{
    this->searchBox->show();
    this->searchBox->setFocus();
    this->treeWidget->startItemSearch(searchBox);
}

void TreePanel::hideEditor()
{
    static_cast<ExpressionLineEdit*>(this->searchBox)->setDocumentObject(0);
    this->searchBox->clear();
    this->searchBox->hide();
    this->treeWidget->resetItemSearch();
    auto sels = this->treeWidget->selectedItems();
    if(sels.size())
        this->treeWidget->scrollToItem(sels.front());
}

void TreePanel::itemSearch(const QString &text)
{
    this->treeWidget->itemSearch(text,false);
    this->searchBox->setFocus();
}

// ----------------------------------------------------------------------------

/* TRANSLATOR Gui::TreeDockWidget */

TreeDockWidget::TreeDockWidget(Gui::Document* pcDocument,QWidget *parent)
  : DockWindow(pcDocument,parent)
{
    setWindowTitle(tr("Tree view"));
    this->treeWidget = new TreePanel("TreeView",this);
    QGridLayout* pLayout = new QGridLayout(this);
    pLayout->setSpacing(0);
    pLayout->setMargin (0);
    pLayout->addWidget(this->treeWidget, 0, 0 );
}

TreeDockWidget::~TreeDockWidget()
{
}

static QIcon getItemIcon(int currentStatus, const QIcon &icon_orig, QIcon::Mode mode, int size=0);

static QIcon getItemIcon(App::Document *doc, ViewProviderDocumentObject *vp, int size)
{
    App::DocumentObject *obj = vp->getObject();
    bool external = (doc != obj->getDocument()
            || doc != obj->getLinkedObject(true)->getDocument());

    int currentStatus =
        ((external?0:1)<<4) |
        ((obj->isError()          ? 1 : 0) << 2) |
        ((obj->isTouched()||obj->mustExecute()== 1 ? 1 : 0) << 1);

    return getItemIcon(currentStatus, vp->getIcon(), QIcon::Normal, size);
}

static QString getItemStatus(App::DocumentObject *obj)
{
    QString status;
    if (obj->isError()) {
#if (QT_VERSION >= 0x050000)
        status = QApplication::translate(obj->getTypeId().getName(), obj->getStatusString());
#else
        status = QApplication::translate(obj->getTypeId().getName(), obj->getStatusString(), 0, QApplication::UnicodeUTF8);
#endif
    }
    if (status.isEmpty()) {
        if(obj->Label2.getStrValue().size())
            status = QString::fromLatin1("%1\n\n").arg(QString::fromUtf8(obj->Label2.getValue()));
        status += QObject::tr("Left click to select. Right click to show children.\n"
                              "Shift + Left click to edit. Shift + Right click for edit menu.");
    }
    return status;
}

void TreeWidget::populateSelUpMenu(QMenu *menu)
{
    auto tree = instance();
    if (!tree)
        return;

    // Static variable that remembers the last hierarhcy
    static std::vector<std::string> lastItemNames;

    QList<QTreeWidgetItem*> items;
    QTreeWidgetItem *currentItem = nullptr;
    DocumentItem *docItem = nullptr;

    QPoint pos = QCursor::pos();
    QWidget *widget = qApp->widgetAt(pos);
    if (widget)
        widget = widget->parentWidget();
    auto viewer = qobject_cast<View3DInventorViewer*>(widget);
    // First try to find the time cooresponding to the object under the mouse
    // cursor in 3D view
    if (viewer) {
        auto selList = viewer->getPickedList(true);
        if (selList.size()) {
            const auto &objT = selList.front();
            docItem = tree->getDocumentItem(Application::Instance->getDocument(
                        objT.getDocumentName().c_str()));
            if (docItem)
                currentItem = docItem->findItemByObject(
                        false, objT.getObject(), objT.getSubName().c_str());
        }
    }

    // Then try to find any tree item under cursor
    if (!currentItem)
        currentItem = tree->itemAt(tree->viewport()->mapFromGlobal(pos));

    if (!currentItem) {
        auto sels = tree->selectedItems();
        // If no object under cursor, try use the first selected item
        if (sels.size() > 0)
            currentItem = sels.front();
        else if (lastItemNames.size()) {
            // If no selection, then use the last hierarhcy
            docItem = tree->getDocumentItem(
                    Application::Instance->getDocument(lastItemNames.back().c_str()));
            if (docItem) {
                currentItem = docItem;
                for(std::size_t i=1; i<lastItemNames.size(); ++i) {
                    auto itName = lastItemNames.begin() + (lastItemNames.size()-i-1);
                    bool found = false;
                    docItem->forcePopulateItem(currentItem);
                    for (int j=0, c=currentItem->childCount(); j<c; ++j) {
                        if (currentItem->child(j)->type() != ObjectType)
                            continue;
                        auto child = static_cast<DocumentObjectItem*>(currentItem->child(j));
                        if (*itName == child->object()->getObject()->getNameInDocument()) {
                            currentItem = child;
                            found = true;
                            break;
                        }
                    }
                    if (!found) {
                        lastItemNames.erase(lastItemNames.begin(), itName+1);
                        break;
                    }
                }
            }
        }
    }

    if (!currentItem) {
        lastItemNames.clear();
        currentItem = tree->getDocumentItem(Application::Instance->activeDocument());
        if (!currentItem)
            return;
    }

    std::vector<std::string> itemNames;
    docItem = nullptr;
    for (auto item=currentItem; item; item=item->parent()) {
        if (item->type() == ObjectType) {
            auto objItem = static_cast<DocumentObjectItem*>(item);
            items.prepend(objItem);
            itemNames.push_back(objItem->object()->getObject()->getNameInDocument());
        } else if (item->type() == DocumentType) {
            docItem = static_cast<DocumentItem*>(item);
            items.prepend(docItem);
            itemNames.push_back(docItem->document()->getDocument()->getName());
            break;
        }
    }

    if (!docItem || items.empty()) {
        lastItemNames.clear();
        return;
    }

    currentItem = items.back();
    if (lastItemNames.size() <= itemNames.size())
        lastItemNames = std::move(itemNames);
    else {
        // Check if the current hierarhcy is a sub-path of the last
        // hierarhcy. If so, populate the tail path.
        std::size_t i=0;
        for (auto rit=lastItemNames.rbegin(), rit2=itemNames.rbegin();
                rit2!=itemNames.rend(); ++rit2, ++rit)
        {
            if (*rit != *rit2)
                break;
            ++i;
        }
        if (i != itemNames.size())
            lastItemNames = std::move(itemNames);
        else {
            QTreeWidgetItem *lastItem = currentItem;
            for (; i<lastItemNames.size(); ++i) {
                bool found = false;
                auto itName = lastItemNames.begin() + (lastItemNames.size()-i-1);
                docItem->forcePopulateItem(lastItem);
                for (int j=0, c=lastItem->childCount(); j<c; ++j) {
                    if (lastItem->child(j)->type() != ObjectType)
                        continue;
                    auto child = static_cast<DocumentObjectItem*>(lastItem->child(j));
                    if (*itName == child->object()->getObject()->getNameInDocument()) {
                        lastItem = child;
                        items.push_back(child);
                        found = true;
                        break;
                    }
                }
                if (!found) {
                    lastItemNames.erase(lastItemNames.begin(), itName+1);
                    break;
                }
            }
        }
    }

    QAction *action = menu->addAction(tree->documentPixmap, docItem->text(0));
    action->setData(QByteArray(lastItemNames.back().c_str()));
    // The first item is a document item.
    items.pop_front();
    if (items.empty())
        return;

    int iconsize = QApplication::style()->pixelMetric(QStyle::PM_SmallIconSize);

    App::Document *doc = docItem->document()->getDocument();

    App::SubObjectT objT(static_cast<DocumentObjectItem*>(items.front())->object()->getObject(), "");
    bool first = true;
    for (auto _item : items) {
        auto item = static_cast<DocumentObjectItem*>(_item);
        if (first)
            first = false;
        else
            objT.setSubName(objT.getSubName() + item->object()->getObject()->getNameInDocument() + ".");
        QString text = item->text(0);
        if (item->isSelected()) {
            // It would be ideal if Qt checkable menu item always show the tick
            // instead of a embossed icon. But that's not the case on some
            // system. So we add a unicode triangle here to indicate the
            // current item.
            text = QString::fromUtf8("\xe2\x96\xB6  ") + text;
        }
        QAction *action = menu->addAction(getItemIcon(doc, item->object(), iconsize), text);
        action->setData(QVariant::fromValue(objT));
        action->setToolTip(getItemStatus(item->object()->getObject()));
    }
    return;
}

void TreeWidget::selectUp(QAction *action, QMenu *parentMenu)
{
    auto tree = instance();
    if (!tree)
        return;

    if (!action) {
        auto sels = tree->selectedItems();
        if (sels.size() != 1)
            return;
        QTreeWidgetItem *parentItem = sels.front()->parent();
        if (parentItem) {
            Gui::Selection().selStackPush();
            Gui::Selection().clearCompleteSelection();
            tree->onSelectTimer();
            parentItem->setSelected(true);
            tree->scrollToItem(parentItem);
        }
        return;
    }

    QVariant data = action->data();
    QByteArray docname = data.toByteArray();
    if (docname.size()) {
        auto it = tree->DocumentMap.find(
                Application::Instance->getDocument(docname.constData()));
        if (it != tree->DocumentMap.end()) {
            Gui::Selection().selStackPush();
            Gui::Selection().clearCompleteSelection();
            tree->onSelectTimer();
            it->second->setSelected(true);
            tree->scrollToItem(it->second);
        }
        return;
    }

    App::SubObjectT objT = qvariant_cast<App::SubObjectT>(action->data());
    App::DocumentObject *sobj = objT.getSubObject();
    if (!sobj)
        return;
    auto it = tree->DocumentMap.find(Application::Instance->getDocument(objT.getDocument()));
    if (it == tree->DocumentMap.end())
        return;

    DocumentItem *docItem = it->second;
    QTreeWidgetItem *item = docItem;
    for (auto obj : objT.getSubObjectList()) {
        bool found = false;
        docItem->forcePopulateItem(item);
        for (int i=0, c=item->childCount(); i<c; ++i) {
            QTreeWidgetItem *child = item->child(i);
            if (child->type() != ObjectType)
                continue;
            auto objItem = static_cast<DocumentObjectItem*>(child);
            if (objItem->object()->getObject() == obj) {
                item = objItem;
                found = true;
                break;
            }
        }
        if (!found)
            return;
    }

    if (item->type() != ObjectType)
        return;

    if (!parentMenu) {
        auto modifier = QApplication::queryKeyboardModifiers();

        if (modifier != Qt::ControlModifier) {
            Gui::Selection().selStackPush();
            Gui::Selection().clearCompleteSelection();
            tree->onSelectTimer();
        }
        item->setSelected(true);
        tree->scrollToItem(item);

        if(modifier == Qt::ShiftModifier)
            tree->onDoubleClickItem(item);
        return;
    }

    SelUpMenu menu(parentMenu);

    if(QApplication::queryKeyboardModifiers() == Qt::ShiftModifier) {
        setupObjectMenu(menu, &objT);
    } else {
        docItem->forcePopulateItem(item);
        if (!item->childCount())
            return;
        int iconsize = QApplication::style()->pixelMetric(QStyle::PM_SmallIconSize);
        App::Document *doc = docItem->document()->getDocument();
        for(int i=0, c=item->childCount(); i<c; ++i) {
            QTreeWidgetItem *child = item->child(i);
            if (child->type() != ObjectType)
                continue;
            auto citem = static_cast<DocumentObjectItem*>(child);
            App::SubObjectT sobjT = objT;
            sobjT.setSubName(sobjT.getSubName()
                    + citem->object()->getObject()->getNameInDocument() + ".");
            QAction *action = menu.addAction(getItemIcon(doc, citem->object(), iconsize), citem->text(0));
            action->setData(QVariant::fromValue(sobjT));
            action->setToolTip(getItemStatus(citem->object()->getObject()));
        }
    }

    if(menu.exec(QCursor::pos())) {
        for(QWidget *w=parentMenu; w; w=w->parentWidget()) {
            if(!qobject_cast<SelUpMenu*>(w))
                break;
            w->hide();
        }
    }
}

void TreeWidget::selectLinkedObject(App::DocumentObject *linked) { 
    auto tree = instance();
    if(tree)
        tree->_selectLinkedObject(linked);
}

void TreeWidget::_selectLinkedObject(App::DocumentObject *linked) {
    if(!isConnectionAttached() || isConnectionBlocked()) 
        return;

    auto linkedVp = Base::freecad_dynamic_cast<ViewProviderDocumentObject>(
            Application::Instance->getViewProvider(linked));
    if(!linkedVp) {
        TREE_ERR("invalid linked view provider");
        return;
    }
    auto linkedDoc = getDocumentItem(linkedVp->getDocument());
    if(!linkedDoc) {
        TREE_ERR("cannot find document of linked object");
        return;
    }

    if(selectTimer->isActive())
        onSelectTimer();
    else
        _updateStatus(false);

    auto it = linkedDoc->ObjectMap.find(linked);
    if(it == linkedDoc->ObjectMap.end()) {
        TREE_ERR("cannot find tree item of linked object");
        return;
    }
    auto linkedItem = it->second->rootItem;
    if(!linkedItem) 
        linkedItem = *it->second->items.begin();

    if(linkedDoc->showItem(linkedItem,true)) {
        currentDocItem = linkedItem->myOwner;
        syncView(linkedVp);
        currentDocItem = 0;
        scrollToItem(linkedItem);
    }
}

// ----------------------------------------------------------------------------

DocumentItem::DocumentItem(const Gui::Document* doc, QTreeWidgetItem * parent)
    : QTreeWidgetItem(parent, TreeWidget::DocumentType), pDocument(const_cast<Gui::Document*>(doc))
{
    // Setup connections
    connectNewObject = doc->signalNewObject.connect(boost::bind(&DocumentItem::slotNewObject, this, bp::_1));
    connectDelObject = doc->signalDeletedObject.connect(
            boost::bind(&TreeWidget::slotDeleteObject, getTree(), bp::_1));
    if(!App::GetApplication().isRestoring()) {
        connectChgObject = doc->signalChangedObject.connect(
                boost::bind(&TreeWidget::slotChangeObject, getTree(), bp::_1, bp::_2));
        connectTouchedObject = doc->getDocument()->signalTouchedObject.connect(
                boost::bind(&TreeWidget::slotTouchedObject, getTree(), bp::_1));
    }
    connectEdtObject = doc->signalInEdit.connect(boost::bind(&DocumentItem::slotInEdit, this, bp::_1));
    connectResObject = doc->signalResetEdit.connect(boost::bind(&DocumentItem::slotResetEdit, this, bp::_1));
    connectHltObject = doc->signalHighlightObject.connect(
            boost::bind(&DocumentItem::slotHighlightObject, this, bp::_1, bp::_2, bp::_3, bp::_4, bp::_5));
    connectExpObject = doc->signalExpandObject.connect(
            boost::bind(&DocumentItem::slotExpandObject, this, bp::_1, bp::_2, bp::_3, bp::_4));
    connectScrObject = doc->signalScrollToObject.connect(boost::bind(&DocumentItem::slotScrollToObject, this, bp::_1));
    auto adoc = doc->getDocument();
    connectRecomputed = adoc->signalRecomputed.connect(boost::bind(&DocumentItem::slotRecomputed, this, bp::_1, bp::_2));
    connectRecomputedObj = adoc->signalRecomputedObject.connect(
<<<<<<< HEAD
            boost::bind(&DocumentItem::slotRecomputedObject, this, _1));
    connectChangedModified = doc->signalChangedModified.connect([this](const Document &) { setDocumentLabel(); });
=======
            boost::bind(&DocumentItem::slotRecomputedObject, this, bp::_1));
>>>>>>> 6e40c19f

    setFlags(Qt::ItemIsEnabled|Qt::ItemIsSelectable/*|Qt::ItemIsEditable*/);

    treeName = getTree()->getTreeName();
}

DocumentItem::~DocumentItem()
{
    if(TreeWidget::contextItem == this)
        TreeWidget::contextItem = nullptr;

    connectNewObject.disconnect();
    connectDelObject.disconnect();
    connectChgObject.disconnect();
    connectTouchedObject.disconnect();
    connectEdtObject.disconnect();
    connectResObject.disconnect();
    connectHltObject.disconnect();
    connectExpObject.disconnect();
    connectScrObject.disconnect();
    connectRecomputed.disconnect();
    connectRecomputedObj.disconnect();
    connectChangedModified.disconnect();
}

TreeWidget *DocumentItem::getTree() const{
    return static_cast<TreeWidget*>(treeWidget());
}

const char *DocumentItem::getTreeName() const {
    return treeName;
}

void DocumentItem::setDocumentLabel() {
    auto doc = document()->getDocument();
    if(!doc)
        return;
    setText(0, QString::fromLatin1("%1%2").arg(
                QString::fromUtf8(doc->Label.getValue()),
                QString::fromLatin1(document()->isModified()?" *":"")));
}

#define FOREACH_ITEM(_item, _obj) \
    auto _it = ObjectMap.end();\
    if(_obj.getObject() && _obj.getObject()->getNameInDocument())\
        _it = ObjectMap.find(_obj.getObject());\
    if(_it != ObjectMap.end()) {\
        for(auto _item : _it->second->items) {

#define FOREACH_ITEM_ALL(_item) \
    for(auto _v : ObjectMap) {\
        for(auto _item : _v.second->items) {

#define END_FOREACH_ITEM }}


void DocumentItem::slotInEdit(const Gui::ViewProviderDocumentObject& v)
{
    (void)v;

    ParameterGrp::handle hGrp = App::GetApplication().GetParameterGroupByPath("User parameter:BaseApp/Preferences/TreeView");
    unsigned long col = hGrp->GetUnsigned("TreeEditColor",4294902015);
    QColor color((col >> 24) & 0xff,(col >> 16) & 0xff,(col >> 8) & 0xff);

    if(!getTree()->editingItem) {
        auto doc = Application::Instance->editDocument();
        if(!doc)
            return;
        ViewProviderDocumentObject *parentVp=0;
        std::string subname;
        auto vp = doc->getInEdit(&parentVp,&subname);
        if(!parentVp)
            parentVp = dynamic_cast<ViewProviderDocumentObject*>(vp);
        if(parentVp)
            getTree()->editingItem = findItemByObject(true,parentVp->getObject(),subname.c_str());
    }

    if(getTree()->editingItem)
        getTree()->editingItem->setBackground(0,color);
    else{
        FOREACH_ITEM(item,v)
            item->setBackground(0,color);
        END_FOREACH_ITEM
    }
}

void DocumentItem::slotResetEdit(const Gui::ViewProviderDocumentObject& v)
{
    auto tree = getTree();
    FOREACH_ITEM_ALL(item)
        if(tree->editingItem) {
            if(item == tree->editingItem) {
                item->setData(0, Qt::BackgroundColorRole,QVariant());
                break;
            }
        }else if(item->object() == &v)
            item->setData(0, Qt::BackgroundColorRole,QVariant());
    END_FOREACH_ITEM
    tree->editingItem = 0;
}

void DocumentItem::slotNewObject(const Gui::ViewProviderDocumentObject& obj) {
    if(!obj.getObject() || !obj.getObject()->getNameInDocument()) {
        FC_ERR("view provider not attached");
        return;
    }
    TREE_TRACE("pending new object " << obj.getObject()->getFullName());
    getTree()->NewObjects[pDocument->getDocument()->getName()].push_back(obj.getObject()->getID());
    getTree()->_updateStatus();
}

bool DocumentItem::createNewItem(const Gui::ViewProviderDocumentObject& obj,
            QTreeWidgetItem *parent, int index, DocumentObjectDataPtr data)
{
    const char *name;
    if (!obj.getObject() || 
        !(name=obj.getObject()->getNameInDocument()) ||
        obj.getObject()->testStatus(App::PartialObject))
        return false;

    if(!data) {
        auto &pdata = ObjectMap[obj.getObject()];
        if(!pdata) {
            pdata = std::make_shared<DocumentObjectData>(
                    this, const_cast<ViewProviderDocumentObject*>(&obj));
            auto &entry = getTree()->ObjectTable[obj.getObject()];
            if(entry.size()) {
                auto firstData = *entry.begin();
                pdata->label = firstData->label;
                pdata->label2 = firstData->label2;
            } else {
                pdata->label = QString::fromUtf8(obj.getObject()->Label.getValue());
                pdata->label2 = QString::fromUtf8(obj.getObject()->Label2.getValue());
            }
            entry.insert(pdata);
        }else if(pdata->rootItem && parent==NULL) {
            Base::Console().Warning("DocumentItem::slotNewObject: Cannot add view provider twice.\n");
            return false;
        }
        data = pdata;
    }

    DocumentObjectItem* item = new DocumentObjectItem(this,data);
    if(!parent || parent==this) {
        parent = this;
        data->rootItem = item;
        if(index<0)
            index = findRootIndex(obj.getObject());
    }
    if(index<0)
        parent->addChild(item);
    else
        parent->insertChild(index,item);
    assert(item->parent() == parent);
    item->setText(0, data->label);
    if(data->label2.size())
        item->setText(1, data->label2);
    if(!obj.showInTree() && !showHidden())
        item->setHidden(true);
    item->testStatus(true);

    populateItem(item);
    return true;
}

ViewProviderDocumentObject *DocumentItem::getViewProvider(App::DocumentObject *obj) {
    // Note: It is possible that we receive an invalid pointer from
    // claimChildren(), e.g. if multiple properties were changed in
    // a transaction and slotChangedObject() is triggered by one
    // property being reset before the invalid pointer has been
    // removed from another. Currently this happens for
    // PartDesign::Body when cancelling a new feature in the dialog.
    // First the new feature is deleted, then the Tip property is
    // reset, but claimChildren() accesses the Model property which
    // still contains the pointer to the deleted feature
    //
    // return obj && obj->getNameInDocument() && pDocument->isIn(obj);
    //

    // NOTE to the above comments. It is not safe to access obj pointer here.
    // If an object is created and deleted in the same transaction, or
    // undo/redo is simply disabled, the deleted object will be deallocated
    // from memory.  Since we are using timer triggered lazy claimed children
    // update, there may be invalid pointer inside the children.  We will
    // instead assume that Gui::Document can correctly perform bookkeeping, and
    // ask for view provider directly.

    return Base::freecad_dynamic_cast<ViewProviderDocumentObject>(
            Application::Instance->getViewProvider(obj));
}

void TreeWidget::slotDeleteDocument(const Gui::Document& Doc)
{
    NewObjects.erase(Doc.getDocument()->getName());
    auto it = DocumentMap.find(&Doc);
    if (it != DocumentMap.end()) {
        UpdateDisabler disabler(*this,updateBlocked);
        auto docItem = it->second;
        for(auto &v : docItem->ObjectMap) {
            for(auto item : v.second->items)
                item->myOwner = 0;
            auto obj = v.second->viewObject->getObject();
            if(obj->getDocument() == Doc.getDocument()) {
                _slotDeleteObject(*v.second->viewObject, docItem);
                continue;
            }
            auto it = ObjectTable.find(obj);
            assert(it!=ObjectTable.end());
            assert(it->second.size()>1);
            it->second.erase(v.second);
        }
        this->rootItem->takeChild(this->rootItem->indexOfChild(docItem));
        delete docItem;
        DocumentMap.erase(it);
    }
}

void TreeWidget::slotDeleteObject(const Gui::ViewProviderDocumentObject& view) {
    _slotDeleteObject(view, 0);
}

void TreeWidget::_slotDeleteObject(const Gui::ViewProviderDocumentObject& view, DocumentItem *deletingDoc)
{
    auto obj = view.getObject();
    auto itEntry = ObjectTable.find(obj);
    if(itEntry == ObjectTable.end())
        return;

    if(itEntry->second.empty()) {
        ObjectTable.erase(itEntry);
        return;
    }

    TREE_LOG("delete object " << obj->getFullName());

    for(auto data : itEntry->second) {
        DocumentItem *docItem = data->docItem;
        if(docItem == deletingDoc)
            continue;

        decltype(data->items) items;
        items.swap(data->items);

        docItem->ObjectMap.erase(obj);

        bool checkChildren = true;
        bool lock = blockConnection(true);
        for(auto item : items) {
            if(!checkChildren && item->populated) {
                checkChildren = false;
                // Refresh child item to give an early chance for reloation,
                // in stead of re-create the child item later. Note that by
                // the time this function is called, this deleting object's
                // claimed children cache is expected to have been cleared.
                docItem->populateItem(item, true);
            }
            item->myOwner = 0;
            delete item;
        }
        blockConnection(lock);
    }
    ObjectTable.erase(itEntry);
}

bool DocumentItem::populateObject(App::DocumentObject *obj, bool delay) {
    // make sure at least one of the item corresponding to obj is populated
    auto it = ObjectMap.find(obj);
    if(it == ObjectMap.end())
        return false;
    auto &items = it->second->items;
    if(items.empty())
        return false;
    for(auto item : items) {
        if(item->populated)
            return true;
    }
    auto item = *items.begin();
    if(delay) {
        PopulateObjects.push_back(obj);
        getTree()->_updateStatus();
        return true;
    }
    TREE_LOG("force populate object " << obj->getFullName());
    item->populated = true;
    populateItem(item,true);
    return true;
}

void DocumentItem::forcePopulateItem(QTreeWidgetItem *item)
{
    if(item->type() != TreeWidget::ObjectType)
        return;
    auto objItem = static_cast<DocumentObjectItem*>(item);
    if (!objItem->populated) {
        objItem->populated = true;
        populateItem(objItem, true, false);
    }
}

void DocumentItem::populateItem(DocumentObjectItem *item, bool refresh, bool delay)
{
    (void)delay;

    if (item->populated && !refresh)
        return;

    // Lazy loading policy: We will create an item for each children object if
    // a) the item is expanded, or b) there is at least one free child, i.e.
    // child originally located at root.

    const auto &children = item->object()->getCachedChildren();
    item->setChildIndicatorPolicy(children.empty()?
            QTreeWidgetItem::DontShowIndicator:QTreeWidgetItem::ShowIndicator);

    if (!item->populated && !item->isExpanded()) {
        bool doPopulate = false;

        bool external = item->object()->getDocument()!=item->getOwnerDocument()->document();
        if(external)
            return;
        auto obj = item->object()->getObject();
        auto linked = obj->getLinkedObject(true);
        if (linked && linked->getDocument()!=obj->getDocument())
            return;
        for(auto child : children) {
            auto it = ObjectMap.find(child);
            if(it == ObjectMap.end() || it->second->items.empty()) {
                auto vp = getViewProvider(child);
                if(!vp) continue;
                doPopulate = true;
                break;
            }
            if(item->myData->removeChildrenFromRoot) {
                if(it->second->rootItem) {
                    doPopulate = true;
                    break;
                }
            }
        }

        if (!doPopulate)
            return;
    }

    item->populated = true;
    bool checkHidden = !showHidden();
    bool updated = false;

    int i=-1;
    // iterate through the claimed children, and try to synchronize them with the 
    // children tree item with the same order of appearance. 
    int childCount = item->childCount();
    for(auto child : item->myData->viewObject->getCachedChildren()) {

        ++i; // the current index of the claimed child

        bool found = false;
        for (int j=i;j<childCount;++j) {
            QTreeWidgetItem *ci = item->child(j);
            if (ci->type() != TreeWidget::ObjectType)
                continue;

            DocumentObjectItem *childItem = static_cast<DocumentObjectItem*>(ci);
            if (childItem->object()->getObject() != child)
                continue;

            found = true;
            if (j!=i) { // fix index if it is changed
                childItem->setHighlight(false);
                item->removeChild(ci);
                item->insertChild(i,ci);
                assert(ci->parent()==item);
                if(checkHidden)
                    updateItemsVisibility(ci,false);
            }

            // Check if the item just changed its policy of whether to remove
            // children item from the root. 
            if(item->myData->removeChildrenFromRoot) {
                if(childItem->myData->rootItem) {
                    assert(childItem != childItem->myData->rootItem);
                    bool lock = getTree()->blockConnection(true);
                    delete childItem->myData->rootItem;
                    getTree()->blockConnection(lock);
                }
            }else if(childItem->requiredAtRoot()) {
                createNewItem(*childItem->object(),this,-1,childItem->myData);
                updated = true;
            }
            break;
        }

        if (found)
            continue;

        // This algo will be recursively applied to newly created child items
        // through slotNewObject -> populateItem

        auto it = ObjectMap.find(child);
        if(it==ObjectMap.end() || it->second->items.empty()) {
            auto vp = getViewProvider(child);
            if(!vp || !createNewItem(*vp,item,i,it==ObjectMap.end()?DocumentObjectDataPtr():it->second))
                --i;
            else
                updated = true;
            continue;
        }

        if(!item->myData->removeChildrenFromRoot || !it->second->rootItem) {
            DocumentObjectItem *childItem = *it->second->items.begin();
            if(!createNewItem(*childItem->object(),item,i,it->second))
                --i;
            else
                updated = true;
        }else {
            DocumentObjectItem *childItem = it->second->rootItem;
            if(item==childItem || item->isChildOfItem(childItem)) {
                TREE_ERR("Cyclic dependency in " 
                    << item->object()->getObject()->getFullName()
                    << '.' << childItem->object()->getObject()->getFullName());
                --i;
                continue;
            }
            it->second->rootItem = 0;
            childItem->setHighlight(false);
            this->removeChild(childItem);
            item->insertChild(i,childItem);
            assert(childItem->parent()==item);
            if(checkHidden)
                updateItemsVisibility(childItem,false);
        }
    }

    for (++i;item->childCount()>i;) {
        QTreeWidgetItem *ci = item->child(i);
        if (ci->type() == TreeWidget::ObjectType) {
            DocumentObjectItem* childItem = static_cast<DocumentObjectItem*>(ci);
            if(childItem->requiredAtRoot()) {
                item->removeChild(childItem);
                auto index = findRootIndex(childItem->object()->getObject());
                if(index>=0)
                    this->insertChild(index,childItem);
                else
                    this->addChild(childItem);
                assert(childItem->parent()==this);
                if(checkHidden)
                    updateItemsVisibility(childItem,false);
                childItem->myData->rootItem = childItem;
                continue;
            }
        }

        bool lock = getTree()->blockConnection(true);
        delete ci;
        getTree()->blockConnection(lock);
    }
    if(updated) 
        getTree()->_updateStatus();
}

int DocumentItem::findRootIndex(App::DocumentObject *childObj) {
    if(!TreeParams::Instance()->KeepRootOrder() || !childObj || !childObj->getNameInDocument())
        return -1;

    // object id is monotonically increasing, so use this as a hint to insert
    // object back so that we can have a stable order in root level.

    int count = this->childCount();
    if(!count)
        return -1;

    int first,last;

    // find the last item
    for(last=count-1;last>=0;--last) {
        auto citem = this->child(last);
        if(citem->type() == TreeWidget::ObjectType) {
            auto obj = static_cast<DocumentObjectItem*>(citem)->object()->getObject();
            if(obj->getID()<=childObj->getID())
                return last+1;
            break;
        }
    }

    // find the first item
    for(first=0;first<count;++first) {
        auto citem = this->child(first);
        if(citem->type() == TreeWidget::ObjectType) {
            auto obj = static_cast<DocumentObjectItem*>(citem)->object()->getObject();
            if(obj->getID()>=childObj->getID())
                return first;
            break;
        }
    }

    // now do a binary search to find the lower bound, assuming the root level
    // object is already in order
    count = last-first;
    int pos;
    while (count > 0) {
        int step = count / 2; 
        pos = first + step;
        for(;pos<=last;++pos) {
            auto citem = this->child(pos);
            if(citem->type() != TreeWidget::ObjectType)
                continue;
            auto obj = static_cast<DocumentObjectItem*>(citem)->object()->getObject();
            if(obj->getID()<childObj->getID()) {
                first = ++pos;
                count -= step+1;
            } else
                count = step;
            break;
        }
        if(pos>last)
            return -1;
    }
    if(first>last)
        return -1;
    return first;
}

void TreeWidget::slotChangeObject(
        const Gui::ViewProviderDocumentObject& view, const App::Property &prop) {

    auto obj = view.getObject();
    if(!obj || !obj->getNameInDocument())
        return;

    auto itEntry = ObjectTable.find(obj);
    if(itEntry == ObjectTable.end() || itEntry->second.empty())
        return;

    _updateStatus();

    // Let's not waste time on the newly added Visibility property in
    // DocumentObject.
    if(&prop == &obj->Visibility)
        return;

    if(&prop == &obj->Label) {
        QString label = QString::fromUtf8(obj->Label.getValue());
        auto firstData = *itEntry->second.begin();
        if(firstData->label != label) {
            for(auto data : itEntry->second) {
                data->label = label;
                for(auto item : data->items)
                    item->setText(0, label);
            }
        }
        return;
    }

    if(&prop == &obj->Label2) {
        QString label = QString::fromUtf8(obj->Label2.getValue());
        auto firstData = *itEntry->second.begin();
        if(firstData->label2 != label) {
            for(auto data : itEntry->second) {
                data->label2 = label;
                for(auto item : data->items)
                    item->setText(1, label);
            }
        }
        return;
    }

    ChangedObjects.insert(std::make_pair(view.getObject(),0));
}

void TreeWidget::slotChangedChildren(const ViewProviderDocumentObject &view) {
    ChangedObjects.insert(std::make_pair(view.getObject(),0));
    _updateStatus();
}

void DocumentItem::slotHighlightObject (const Gui::ViewProviderDocumentObject& obj, 
    const Gui::HighlightMode& high, bool set, const App::DocumentObject *parent, const char *subname)
{
    getTree()->_updateStatus(false);
    if(parent && parent->getDocument()!=document()->getDocument()) {
        auto it = getTree()->DocumentMap.find(Application::Instance->getDocument(parent->getDocument()));
        if(it!=getTree()->DocumentMap.end())
            it->second->slotHighlightObject(obj,high,set,parent,subname);
        return;
    }
    FOREACH_ITEM(item,obj)
        if(parent) {
            App::DocumentObject *topParent = 0;
            std::ostringstream ss;
            item->getSubName(ss,topParent);
            if(!topParent) {
                if(parent!=obj.getObject())
                    continue;
            }else if(topParent!=parent)
                continue;
        }
        item->setHighlight(set,high);
        if(parent)
            return;
    END_FOREACH_ITEM
}

static unsigned int countExpandedItem(const QTreeWidgetItem *item) {
    unsigned int size = 0;
    for(int i=0,count=item->childCount();i<count;++i) {
        auto citem = item->child(i);
        if(citem->type()!=TreeWidget::ObjectType || !citem->isExpanded())
            continue;
        auto obj = static_cast<const DocumentObjectItem*>(citem)->object()->getObject();
        if(obj->getNameInDocument())
            size += strlen(obj->getNameInDocument()) + countExpandedItem(citem);
    }
    return size;
}

unsigned int DocumentItem::getMemSize(void) const {
    return countExpandedItem(this);
}

static void saveExpandedItem(Base::Writer &writer, const QTreeWidgetItem *item) {
    int itemCount = 0;
    for(int i=0,count=item->childCount();i<count;++i) {
        auto citem = item->child(i);
        if(citem->type()!=TreeWidget::ObjectType || !citem->isExpanded())
            continue;
        auto obj = static_cast<const DocumentObjectItem*>(citem)->object()->getObject();
        if(obj->getNameInDocument())
            ++itemCount;
    }

    if(!itemCount) {
        writer.Stream() << "/>" << std::endl;
        return;
    }

    writer.Stream() << " count=\"" << itemCount << "\">" <<std::endl;
    writer.incInd();
    for(int i=0,count=item->childCount();i<count;++i) {
        auto citem = item->child(i);
        if(citem->type()!=TreeWidget::ObjectType || !citem->isExpanded())
            continue;
        auto obj = static_cast<const DocumentObjectItem*>(citem)->object()->getObject();
        if(obj->getNameInDocument()) {
            writer.Stream() << writer.ind() << "<Expand name=\"" 
                << obj->getNameInDocument() << "\"";
            saveExpandedItem(writer,static_cast<const DocumentObjectItem*>(citem));
        }
    }
    writer.decInd();
    writer.Stream() << writer.ind() << "</Expand>" << std::endl;
}

void DocumentItem::Save (Base::Writer &writer) const {
    writer.Stream() << writer.ind() << "<Expand ";
    saveExpandedItem(writer,this);
}

void DocumentItem::Restore(Base::XMLReader &reader) {
    int guard;
    _ExpandInfo.reset();
    reader.readElement("Expand",&guard);
    if(reader.hasAttribute("count")) {
        _ExpandInfo.reset(new ExpandInfo);
        _ExpandInfo->restore(reader);
    }
    reader.readEndElement("Expand",&guard);
    if(_ExpandInfo) {
        for(auto inst : TreeWidget::Instances) {
            if(inst!=getTree()) {
                auto docItem = inst->getDocumentItem(document());
                if(docItem)
                    docItem->_ExpandInfo = _ExpandInfo;
            }
        }
    }
}

void DocumentItem::restoreItemExpansion(const ExpandInfoPtr &info, DocumentObjectItem *item) {
    item->setExpanded(true);
    if(!info)
        return;
    for(int i=0,count=item->childCount();i<count;++i) {
        auto citem = item->child(i);
        if(citem->type() != TreeWidget::ObjectType)
            continue;
        auto obj = static_cast<DocumentObjectItem*>(citem)->object()->getObject();
        if(!obj->getNameInDocument())
            continue;
        auto it = info->find(obj->getNameInDocument());
        if(it != info->end())
            restoreItemExpansion(it->second,static_cast<DocumentObjectItem*>(citem));
    }
}

void DocumentItem::slotExpandObject (const Gui::ViewProviderDocumentObject& obj,
        const Gui::TreeItemMode& mode, const App::DocumentObject *parent, const char *subname)
{
    getTree()->_updateStatus(false);

    if ((mode == TreeItemMode::ExpandItem ||
         mode == TreeItemMode::ExpandPath) &&
        obj.getDocument()->getDocument()->testStatus(App::Document::Restoring)) {
        if (!_ExpandInfo)
            _ExpandInfo.reset(new ExpandInfo);
        _ExpandInfo->emplace(std::string("*") + obj.getObject()->getNameInDocument(),ExpandInfoPtr());
        return;
    }

    if (parent && parent->getDocument()!=document()->getDocument()) {
        auto it = getTree()->DocumentMap.find(Application::Instance->getDocument(parent->getDocument()));
        if (it!=getTree()->DocumentMap.end())
            it->second->slotExpandObject(obj,mode,parent,subname);
        return;
    }

    FOREACH_ITEM(item,obj)
        // All document object items must always have a parent, either another
        // object item or document item. If not, then there is a bug somewhere
        // else.
        assert(item->parent());

        switch (mode) {
        case TreeItemMode::ExpandPath:
            if(!parent) {
                QTreeWidgetItem* parentItem = item->parent();
                while (parentItem) {
                    parentItem->setExpanded(true);
                    parentItem = parentItem->parent();
                }
                item->setExpanded(true);
                break;
            }
            // fall through
        case TreeItemMode::ExpandItem: 
            if(!parent) {
                if(item->parent()->isExpanded()) 
                    item->setExpanded(true);
            }else{
                App::DocumentObject *topParent = 0;
                std::ostringstream ss;
                item->getSubName(ss,topParent);
                if(!topParent) {
                    if(parent!=obj.getObject())
                        continue;
                }else if(topParent!=parent)
                    continue;
                showItem(item,false,true);
                item->setExpanded(true);
            }
            break;
        case TreeItemMode::CollapseItem:
            item->setExpanded(false);
            break;
        case TreeItemMode::ToggleItem:
            if (item->isExpanded())
                item->setExpanded(false);
            else
                item->setExpanded(true);
            break;

        default:
            break;
        }
        if(item->isExpanded())
            populateItem(item);
        if(parent)
            return;
    END_FOREACH_ITEM
}

void DocumentItem::slotScrollToObject(const Gui::ViewProviderDocumentObject& obj)
{
    if(!obj.getObject() || !obj.getObject()->getNameInDocument())
        return;
    auto it = ObjectMap.find(obj.getObject());
    if(it == ObjectMap.end() || it->second->items.empty()) 
        return;
    auto item = it->second->rootItem;
    if(!item)
        item = *it->second->items.begin();
    getTree()->_updateStatus(false);
    getTree()->scrollToItem(item);
}

void DocumentItem::slotRecomputedObject(const App::DocumentObject &obj) {
    if(obj.isValid())
        return;
    slotRecomputed(*obj.getDocument(), {const_cast<App::DocumentObject*>(&obj)});
}

void DocumentItem::slotRecomputed(const App::Document &, const std::vector<App::DocumentObject*> &objs) {
    auto tree = getTree();
    for(auto obj : objs) {
        if(!obj->isValid()) 
            tree->ChangedObjects[obj].set(TreeWidget::CS_Error);
    }
    if(tree->ChangedObjects.size())
        tree->_updateStatus();
}

Gui::Document* DocumentItem::document() const
{
    return this->pDocument;
}

//void DocumentItem::markItem(const App::DocumentObject* Obj,bool mark)
//{
//    // never call without Object!
//    assert(Obj);
//
//
//    std::map<std::string,DocumentObjectItem*>::iterator pos;
//    pos = ObjectMap.find(Obj);
//    if (pos != ObjectMap.end()) {
//        QFont f = pos->second->font(0);
//        f.setUnderline(mark);
//        pos->second->setFont(0,f);
//    }
//}

void DocumentItem::testStatus(void)
{
    for(const auto &v : ObjectMap)
        v.second->testStatus();
}

void DocumentItem::setData (int column, int role, const QVariant & value)
{
    if (role == Qt::EditRole) {
        QString label = value.toString();
        pDocument->getDocument()->Label.setValue((const char*)label.toUtf8());
    }

    QTreeWidgetItem::setData(column, role, value);
}

void DocumentItem::clearSelection(DocumentObjectItem *exclude)
{
    // Block signals here otherwise we get a recursion and quadratic runtime
    bool ok = treeWidget()->blockSignals(true);
    FOREACH_ITEM_ALL(item);
        if(item==exclude) {
            if(item->selected>0)
                item->selected = -1;
            else
                item->selected = 0;
            updateItemSelection(item);
        }else{
            item->selected = 0;
            item->mySubs.clear();
            item->setSelected(false);
        }
    END_FOREACH_ITEM;
    treeWidget()->blockSignals(ok);
}

void DocumentItem::updateSelection(QTreeWidgetItem *ti, bool unselect) {
    for(int i=0,count=ti->childCount();i<count;++i) {
        auto child = ti->child(i);
        if(child && child->type()==TreeWidget::ObjectType) {
            auto childItem = static_cast<DocumentObjectItem*>(child);
            if(unselect) 
                childItem->setSelected(false);
            updateItemSelection(childItem);
            if(unselect && childItem->isGroup()) {
                // If the child item being force unselected by its group parent
                // is itself a group, propagate the unselection to its own
                // children
                updateSelection(childItem,true);
            }
        }
    }
        
    if(unselect) return;
    for(int i=0,count=ti->childCount();i<count;++i)
        updateSelection(ti->child(i));
}

void DocumentItem::updateItemSelection(DocumentObjectItem *item) {
    bool selected = item->isSelected();
    if((selected && item->selected>0) || (!selected && !item->selected)) 
        return;
    if(item->selected != -1)
        item->mySubs.clear();
    item->selected = selected;

    auto obj = item->object()->getObject();
    if(!obj || !obj->getNameInDocument())
        return;

    std::ostringstream str;
    App::DocumentObject *topParent = 0;
    item->getSubName(str,topParent);
    if(topParent) {
        // No need correction now, it is now handled by SelectionSingleton
        // through calling of TreeWidget::checkTopParent()
        //
        // if(topParent->hasExtension(App::GeoFeatureGroupExtension::getExtensionClassTypeId())) {
        //     // remove legacy selection, i.e. those without subname
        //     Gui::Selection().rmvSelection(obj->getDocument()->getName(),
        //             obj->getNameInDocument(),0);
        // }
        if(!obj->redirectSubName(str,topParent,0))
            str << obj->getNameInDocument() << '.';
        obj = topParent;
    }
    const char *objname = obj->getNameInDocument();
    const char *docname = obj->getDocument()->getName();
    const auto &subname = str.str();

    if(!selected) {
        Gui::Selection().rmvSelection(docname,objname,subname.c_str());
        return;
    }
    selected = false;
    if(item->mySubs.size()) {
        SelectionNoTopParentCheck guard;
        for(auto &sub : item->mySubs) {
            if(Gui::Selection().addSelection(docname,objname,(subname+sub).c_str()))
                selected = true;
        }
    }
    if(!selected) {
        SelectionNoTopParentCheck guard;
        item->mySubs.clear();
        if(!Gui::Selection().addSelection(docname,objname,subname.c_str())) {
            item->selected = 0;
            item->setSelected(false);
            return;
        }
    }
    getTree()->syncView(item->object());
}

App::DocumentObject *DocumentItem::getTopParent(
        App::DocumentObject *obj, std::string &subname, DocumentObjectItem **ppitem) {
    auto it = ObjectMap.find(obj);
    if(it == ObjectMap.end() || it->second->items.empty())
        return 0;

    // already a top parent
    if(it->second->rootItem) {
        if(ppitem)
            *ppitem = it->second->rootItem;
        return obj;
    }

    // If no top level item, find an item that is closest to the top level
    std::multimap<int,DocumentObjectItem*> items;
    App::DocumentObject *topParent = 0;
    std::string curSub;
    std::ostringstream ss;
    int curLevel = 0;
    for(auto item : it->second->items) {
        int level=0;
        for(auto parent=item->parent();parent;parent=parent->parent()) {
            if(parent->isHidden())
                level += 1000;
            ++level;
        }
        ss.str("");
        App::DocumentObject *parent = 0;
        item->getSubName(ss,parent);
        if(!parent) {
            if(ppitem)
                *ppitem = item;
            return obj;
        }
        if(!topParent || curLevel>level) {
            topParent = parent;
            curSub = ss.str();
            curLevel = level;
            if(ppitem)
                *ppitem = item;
        }
    }

    ss.str("");
    ss << curSub << obj->getNameInDocument() << '.' << subname;
    FC_LOG("Subname correction " << obj->getFullName() << '.' << subname 
            << " -> " << topParent->getFullName() << '.' << ss.str());
    subname = ss.str();
    return topParent;
}

DocumentObjectItem *DocumentItem::findItemByObject(
        bool sync, App::DocumentObject *obj, const char *subname, bool select) 
{
    DocumentObjectItem *item = 0;
    if(!obj)
        return item;
    if(!subname)
        subname = "";

    std::string sub(subname);
    getTopParent(obj,sub,&item);
    if(item)
        item = findItem(sync,item,subname,select);
    return item;
}

DocumentObjectItem *DocumentItem::findItem(
        bool sync, DocumentObjectItem *item, const char *subname, bool select) 
{
    if(item->isHidden()) 
        item->setHidden(false);

    if(!subname || *subname==0) {
        if(select) {
            item->selected+=2;
            item->mySubs.clear();
        }
        return item;
    }

    TREE_TRACE("find next " << subname);

    // try to find the next level object name
    const char *nextsub = 0;
    const char *dot = 0;
    if(!Data::ComplexGeoData::isElementName(subname) && (dot=strchr(subname,'.'))) 
        nextsub = dot+1;
    else {
        if(select) {
            item->selected+=2;
            if(std::find(item->mySubs.begin(),item->mySubs.end(),subname)==item->mySubs.end())
                item->mySubs.push_back(subname);
        }
        return item;
    }

    std::string name(subname,nextsub-subname);
    auto obj = item->object()->getObject();
    auto subObj = obj->getSubObject(name.c_str());
    if(!subObj || subObj==obj) {
        if(!subObj && !getTree()->searchDoc)
            TREE_WARN("sub object not found " << item->getName() << '.' << name.c_str());
        if(select) {
            item->selected += 2;
            if(std::find(item->mySubs.begin(),item->mySubs.end(),subname)==item->mySubs.end())
                item->mySubs.push_back(subname);
        }
        return item;
    }

    if(select)
        item->mySubs.clear();

    if(!item->populated && sync) {
        //force populate the item
        item->populated = true;
        populateItem(item,true);
    }

    for(int i=0,count=item->childCount();i<count;++i) {
        auto ti = item->child(i);
        if(!ti || ti->type()!=TreeWidget::ObjectType) continue;
        auto child = static_cast<DocumentObjectItem*>(ti);

        if(child->object()->getObject() == subObj) 
            return findItem(sync,child,nextsub,select);
    }

    // The sub object is not found. This could happen for geo group, since its
    // children may be in more than one hierarchy down.
    bool found = false;
    DocumentObjectItem *res=0;
    auto it = ObjectMap.find(subObj);
    if(it != ObjectMap.end()) {
        for(auto child : it->second->items) {
            for(auto parent=child->parent();
                    parent && parent->type()==TreeWidget::ObjectType;
                    parent=parent->parent())
            {
                if(parent == item) {
                    found = true;
                    res = findItem(sync,child,nextsub,select);
                    if(!select)
                        return res;
                }
                auto obj = static_cast<DocumentObjectItem*>(parent)->object()->getObject();
                if(!obj || !obj->getNameInDocument()
                       ||  obj->getExtensionByType<App::LinkBaseExtension>(true)
                       ||  obj->getExtensionByType<App::GeoFeatureGroupExtension>(true))
                    break;
            }
        }
    }

    if(select && !found) {
        // The sub object is still not found. Maybe it is a non-object sub-element.
        // Select the current object instead.
        TREE_TRACE("element " << subname << " not found");
        item->selected+=2;
        if(std::find(item->mySubs.begin(),item->mySubs.end(),subname)==item->mySubs.end())
            item->mySubs.push_back(subname);
    }
    return res;
}

void DocumentItem::selectItems(SelectionReason reason) {
    const auto &sels = Selection().getSelection(pDocument->getDocument()->getName(),0);

    bool sync;
    if (ViewParams::instance()->getMaxOnTopSelections()<(int)sels.size() || reason==SR_SELECT)
        sync = false;
    else
        sync = true;

    for(const auto &sel : sels)
        findItemByObject(sync,sel.pObject,sel.SubName,true);

    DocumentObjectItem *newSelect = 0;
    DocumentObjectItem *oldSelect = 0;

    FOREACH_ITEM_ALL(item)
        if(item->selected == 1) {
            // this means it is the old selection and is not in the current
            // selection
            item->selected = 0;
            item->mySubs.clear();
            item->setSelected(false);
        }else if(item->selected) {
            if(sync) {
                if(item->selected==2 && showItem(item,false,reason==SR_FORCE_EXPAND)) {
                    // This means newly selected and can auto expand
                    if(!newSelect)
                        newSelect = item;
                }
                if(!newSelect && !oldSelect && !item->isHidden()) {
                    bool visible = true;
                    for(auto parent=item->parent();parent;parent=parent->parent()) {
                        if(!parent->isExpanded() || parent->isHidden()) {
                            visible = false;
                            break;
                        }
                    }
                    if(visible)
                        oldSelect = item;
                }
            }
            item->selected = 1;
            item->setSelected(true);
        }
    END_FOREACH_ITEM;

    if(sync) {
        if(!newSelect)
            newSelect = oldSelect;
        if(newSelect) {
            if (reason == SR_FORCE_EXPAND) {
                // If reason is not force expand, then the selection is most likely
                // triggered from 3D view.
                getTree()->syncView(newSelect->object());
            }
            getTree()->scrollToItem(newSelect);
        }
    }
}

void DocumentItem::populateParents(const ViewProviderDocumentObject *vp) {
    for(auto parent : vp->claimedBy()) {
        auto it = ObjectMap.find(parent);
        if(it==ObjectMap.end())
            continue;

        populateParents(it->second->viewObject);
        for(auto item : it->second->items) {
            if(!item->isHidden() && !item->populated) {
                item->populated = true;
                populateItem(item,true);
            }
        }
    }
}

void DocumentItem::selectAllInstances(const ViewProviderDocumentObject &vpd) {
    auto pObject = vpd.getObject();
    if(ObjectMap.find(pObject) == ObjectMap.end())
        return;

    bool lock = getTree()->blockConnection(true);

    // We are trying to select all items corresponding to a given view
    // provider, i.e. all appearance of the object inside all its parent items
    //

    // make sure all parent items are populated. In order to do that, we
    // need to populate the oldest parent first
    populateParents(&vpd);

    DocumentObjectItem *first = 0;
    FOREACH_ITEM(item,vpd);
        if(showItem(item,true) && !first)
            first = item;
    END_FOREACH_ITEM;

    getTree()->blockConnection(lock);
    if(first) {
        treeWidget()->scrollToItem(first);
        updateSelection();
    }
}

bool DocumentItem::showHidden() const {
    return pDocument->getDocument()->ShowHidden.getValue();
}

void DocumentItem::setShowHidden(bool show) {
    pDocument->getDocument()->ShowHidden.setValue(show);
}

bool DocumentItem::showItem(DocumentObjectItem *item, bool select, bool force) {
    auto parent = item->parent();
    if(item->isHidden()) {
        if(!force)
            return false;
        item->setHidden(false);
    }
    
    if(parent->type()==TreeWidget::ObjectType) { 
        if(!showItem(static_cast<DocumentObjectItem*>(parent),false))
            return false;
        auto pitem = static_cast<DocumentObjectItem*>(parent);
        if(force || !pitem->object()->getObject()->testStatus(App::NoAutoExpand))
            parent->setExpanded(true);
        else if(!select)
            return false;
    }else
        parent->setExpanded(true);

    if(select)
        item->setSelected(true);
    return true;
}

void DocumentItem::updateItemsVisibility(QTreeWidgetItem *item, bool show) {
    if(item->type() == TreeWidget::ObjectType) {
        auto objitem = static_cast<DocumentObjectItem*>(item);
        objitem->setHidden(!show && !objitem->object()->showInTree());
    }
    for(int i=0;i<item->childCount();++i) 
        updateItemsVisibility(item->child(i),show);
}

void DocumentItem::updateSelection() {
    bool lock = getTree()->blockConnection(true);
    updateSelection(this,false);
    getTree()->blockConnection(lock);
}

// ----------------------------------------------------------------------------

static int countItems;

DocumentObjectItem::DocumentObjectItem(DocumentItem *ownerDocItem, DocumentObjectDataPtr data)
    : QTreeWidgetItem(TreeWidget::ObjectType)
    , myOwner(ownerDocItem), myData(data), previousStatus(-1),selected(0),populated(false)
{
    setFlags(flags()|Qt::ItemIsEditable);
    myData->items.insert(this);
    ++countItems;
    TREE_LOG("Create item: " << countItems << ", " << object()->getObject()->getFullName());
}

DocumentObjectItem::~DocumentObjectItem()
{
    if(TreeWidget::contextItem == this)
        TreeWidget::contextItem = nullptr;

    --countItems;
    TREE_LOG("Delete item: " << countItems << ", " << object()->getObject()->getFullName());
    myData->items.erase(this);

    if(myData->rootItem == this)
        myData->rootItem = 0;

    if(myOwner) {
        if(myData->items.empty())
            myOwner->ObjectMap.erase(object()->getObject());
        if(requiredAtRoot(true,true))
            myOwner->slotNewObject(*object());
    }
}

void DocumentObjectItem::restoreBackground() {
    this->setBackground(0,this->bgBrush);
}

void DocumentObjectItem::setHighlight(bool set, Gui::HighlightMode high) {
    QFont f = this->font(0);
    auto highlight = [=](const QColor& col){
        if (set)
            this->setBackground(0, col);
        else
            this->setBackground(0, QBrush());
        this->bgBrush = this->background(0);
    };

    switch (high) {
    case HighlightMode::Bold:
        f.setBold(set);
        break;
    case HighlightMode::Italic:
        f.setItalic(set);
        break;
    case HighlightMode::Underlined:
        f.setUnderline(set);
        break;
    case HighlightMode::Overlined:
        f.setOverline(set);
        break;
    case HighlightMode::Blue:
        highlight(QColor(200,200,255));
        break;
    case HighlightMode::LightBlue:
        highlight(QColor(230,230,255));
        break;
    case HighlightMode::UserDefined:
    {
        QColor color(230,230,255);
        if (set) {
            ParameterGrp::handle hGrp = App::GetApplication().GetParameterGroupByPath("User parameter:BaseApp/Preferences/TreeView");
            bool bold = hGrp->GetBool("TreeActiveBold",true);
            bool italic = hGrp->GetBool("TreeActiveItalic",false);
            bool underlined = hGrp->GetBool("TreeActiveUnderlined",false);
            bool overlined = hGrp->GetBool("TreeActiveOverlined",false);
            f.setBold(bold);
            f.setItalic(italic);
            f.setUnderline(underlined);
            f.setOverline(overlined);

            unsigned long col = hGrp->GetUnsigned("TreeActiveColor",3873898495);
            color = QColor((col >> 24) & 0xff,(col >> 16) & 0xff,(col >> 8) & 0xff);
        }
        else {
            f.setBold(false);
            f.setItalic(false);
            f.setUnderline(false);
            f.setOverline(false);
        }
        highlight(color);
    }   break;
    default:
        break;
    }
    this->setFont(0,f);
}

const char *DocumentObjectItem::getTreeName() const
{
    return myData->getTreeName();
}

Gui::ViewProviderDocumentObject* DocumentObjectItem::object() const
{
    return myData->viewObject;
}

void DocumentObjectItem::testStatus(bool resetStatus)
{
    QIcon icon,icon2;
    testStatus(resetStatus,icon,icon2);
}

void DocumentObjectItem::testStatus(bool resetStatus, QIcon &icon1, QIcon &icon2)
{
    App::DocumentObject* pObject = object()->getObject();

    int visible = -1;
    auto parentItem = getParentItem();
    if(parentItem) {
        Timing(testStatus1);
        auto parent = parentItem->object()->getObject();
        visible = parent->isElementVisible(pObject->getNameInDocument());
        if(App::GeoFeatureGroupExtension::isNonGeoGroup(parent)) {
            // We are dealing with a plain group. It has special handling when
            // linked, which allows it to have indpenedent visibility control.
            // We need to go up the hierarchy and see if there is any link to
            // it.
            for(auto pp=parentItem->getParentItem();pp;pp=pp->getParentItem()) {
                auto obj = pp->object()->getObject();
                if(!App::GeoFeatureGroupExtension::isNonGeoGroup(obj)) {
                    int vis = obj->isElementVisible(pObject->getNameInDocument());
                    if(vis>=0)
                        visible = vis;
                    break;
                }
            }
        }
    }

    Timing(testStatus2);

    if(visible<0)
        visible = object()->isShow()?1:0;

    auto obj = object()->getObject();
    auto linked = obj->getLinkedObject(false);
    bool external = object()->getDocument()!=getOwnerDocument()->document() ||
            (linked && linked->getDocument()!=obj->getDocument());

    int currentStatus =
        ((external?0:1)<<4) |
        ((object()->showInTree() ? 0 : 1) << 3) |
        ((pObject->isError()          ? 1 : 0) << 2) |
        ((pObject->isTouched()||pObject->mustExecute()== 1 ? 1 : 0) << 1) |
        (visible         ? 1 : 0);

    TimingStop(testStatus2);

    if (!resetStatus && previousStatus==currentStatus)
        return;

    _Timing(1,testStatus3);

    previousStatus = currentStatus;

    QIcon::Mode mode = QIcon::Normal;
    if (currentStatus & 1) { // visible
        // Note: By default the foreground, i.e. text color is invalid
        // to make use of the default color of the tree widget's palette.
        // If we temporarily set this color to dark and reset to an invalid
        // color again we cannot do it with setTextColor() or setForeground(),
        // respectively, because for any reason the color would always switch
        // to black which will lead to unreadable text if the system background
        // hss already a dark color.
        // However, it works if we set the appropriate role to an empty QVariant().
#if QT_VERSION >= 0x040200
        this->setData(0, Qt::ForegroundRole,QVariant());
#else
        this->setData(0, Qt::TextColorRole,QVariant());
#endif
    }
    else { // invisible
        QStyleOptionViewItem opt;
        // it can happen that a tree item is not attached to the tree widget (#0003025)
        if (this->treeWidget())
            opt.initFrom(this->treeWidget());
#if QT_VERSION >= 0x040200
        this->setForeground(0, opt.palette.color(QPalette::Disabled,QPalette::Text));
#else
        this->setTextColor(0, opt.palette.color(QPalette::Disabled,QPalette::Text);
#endif
        mode = QIcon::Disabled;
    }

    _TimingStop(1,testStatus3);

    QIcon &icon = mode==QIcon::Normal?icon1:icon2;

    if(icon.isNull()) {
        Timing(getIcon);
        icon = getItemIcon(currentStatus, object()->getIcon(), mode);
    }
    _Timing(2,setIcon);
    this->setIcon(0, icon);
}

static QIcon getItemIcon(int currentStatus, const QIcon &icon_orig, QIcon::Mode mode, int size)
{
    QIcon icon;
    QPixmap px;
    if (currentStatus & 4) {
        static QPixmap pxError;
        if(pxError.isNull()) {
        // object is in error state
            const char * const feature_error_xpm[]={
                "9 9 3 1",
                ". c None",
                "# c #ff0000",
                "a c #ffffff",
                "...###...",
                ".##aaa##.",
                ".##aaa##.",
                "###aaa###",
                "###aaa###",
                "#########",
                ".##aaa##.",
                ".##aaa##.",
                "...###..."};
            pxError = QPixmap(feature_error_xpm);
        }
        px = pxError;
    }
    else if (currentStatus & 2) {
        static QPixmap pxRecompute;
        if(pxRecompute.isNull()) {
            // object must be recomputed
            const char * const feature_recompute_xpm[]={
                "9 9 3 1",
                ". c None",
                "# c #0000ff",
                "a c #ffffff",
                "...###...",
                ".######aa",
                ".#####aa.",
                "#####aa##",
                "#aa#aa###",
                "#aaaa####",
                ".#aa####.",
                ".#######.",
                "...###..."};
            pxRecompute = QPixmap(feature_recompute_xpm);
        }
        px = pxRecompute;
    }

    int w = size;
    if (!w)
        w = TreeWidget::iconSize();

    QPixmap pxOn,pxOff;

    // if needed show small pixmap inside
    if (!px.isNull()) {
        pxOff = BitmapFactory().merge(icon_orig.pixmap(w, w, mode, QIcon::Off),
            px,BitmapFactoryInst::TopRight);
        pxOn = BitmapFactory().merge(icon_orig.pixmap(w, w, mode, QIcon::On ),
            px,BitmapFactoryInst::TopRight);
    } else {
        pxOff = icon_orig.pixmap(w, w, mode, QIcon::Off);
        pxOn = icon_orig.pixmap(w, w, mode, QIcon::On);
    }

    if(currentStatus & 8)  {// hidden item
        static QPixmap pxHidden;
        if(pxHidden.isNull()) {
            const char * const feature_hidden_xpm[]={
                "9 7 3 1",
                ". c None",
                "# c #000000",
                "a c #ffffff",
                "...###...",
                "..#aaa#..",
                ".#a###a#.",
                "#aa###aa#",
                ".#a###a#.",
                "..#aaa#..",
                "...###..."};
            pxHidden = QPixmap(feature_hidden_xpm);
        }
        pxOff = BitmapFactory().merge(pxOff, pxHidden, BitmapFactoryInst::TopLeft);
        pxOn = BitmapFactory().merge(pxOn, pxHidden, BitmapFactoryInst::TopLeft);
    }

    if(currentStatus & (1<<4)) {// external item
        static QPixmap pxExternal;
        if(pxExternal.isNull()) {
            const char * const feature_external_xpm[]={
                "7 7 3 1",
                ". c None",
                "# c #000000",
                "a c #ffffff",
                "..###..",
                ".#aa##.",
                "..#aa##",
                "..##aa#",
                "..#aa##",
                ".#aa##.",
                "..###.."};
            pxExternal = QPixmap(feature_external_xpm);
        }
        pxOff = BitmapFactory().merge(pxOff, pxExternal, BitmapFactoryInst::BottomRight);
        pxOn = BitmapFactory().merge(pxOn, pxExternal, BitmapFactoryInst::BottomRight);
    }

    icon.addPixmap(pxOn, QIcon::Normal, QIcon::On);
    icon.addPixmap(pxOff, QIcon::Normal, QIcon::Off);
    return icon;
}

void DocumentObjectItem::displayStatusInfo()
{
    App::DocumentObject* Obj = object()->getObject();

<<<<<<< HEAD
    QString objName = QString::fromLatin1(Obj->getNameInDocument());
    QString status = objName;
=======
#if (QT_VERSION >= 0x050000)
    QString info = QApplication::translate(Obj->getTypeId().getName(), Obj->getStatusString());
#else
    QString info = QApplication::translate(Obj->getTypeId().getName(), Obj->getStatusString(), 0, QApplication::UnicodeUTF8);
#endif

    if (Obj->mustExecute() == 1 && !Obj->isError())
        info += TreeWidget::tr(" (but must be executed)");

    QString status = TreeWidget::tr("%1, Internal name: %2")
            .arg(info, QString::fromLatin1(Obj->getNameInDocument()));
>>>>>>> 6e40c19f

    std::ostringstream ss;
    App::DocumentObject *parent = nullptr;
    getSubName(ss, parent);
    if(parent) 
        status += QString::fromLatin1(", (%1.%2%3.)").arg(
                QLatin1String(parent->getFullName().c_str()),
                QLatin1String(ss.str().c_str()), objName);

    if ( (Obj->isTouched() || Obj->mustExecute() == 1) && !Obj->isError()) {
        status += QString::fromLatin1(", ");
        status += QObject::tr("Touched");
    }

    getMainWindow()->showMessage(status);

    if (!Obj->isError()) {
        QToolTip::hideText();
    } else {
        // getMainWindow()->showStatus(MainWindow::Err,status);
        QTreeWidget* tree = this->treeWidget();
        QPoint pos = tree->visualItemRect(this).topLeft();

        // Add some margin so that the newly showup tooltop widget won't
        // immediate trigger another itemEntered() event.
        pos.setY(pos.y()+10);

        QString info = QObject::tr(Obj->getStatusString());
        QToolTip::showText(tree->viewport()->mapToGlobal(pos), info);
    }
}

void DocumentObjectItem::setExpandedStatus(bool on)
{
    if(getOwnerDocument()->document() == object()->getDocument())
        object()->getObject()->setStatus(App::Expand, on);
}

void DocumentObjectItem::setData (int column, int role, const QVariant & value)
{
    QVariant myValue(value);
    if (role == Qt::EditRole && column<=1) {
        auto obj = object()->getObject();
        auto &label = column?obj->Label2:obj->Label;
        std::ostringstream ss;
        ss << "Change " << getName() << '.' << label.getName();
        App::AutoTransaction committer(ss.str().c_str());
        label.setValue((const char *)value.toString().toUtf8());
        myValue = QString::fromUtf8(label.getValue());
    }
    QTreeWidgetItem::setData(column, role, myValue);
}

bool DocumentObjectItem::isChildOfItem(DocumentObjectItem* item)
{
    for(auto pitem=parent();pitem;pitem=pitem->parent())
        if(pitem == item)
            return true;
    return false;
}

bool DocumentObjectItem::requiredAtRoot(bool excludeSelf, bool delay) const
{
    if(myData->rootItem || object()->getDocument()!=getOwnerDocument()->document()) 
        return false;
    bool checkMap = true;
    for(auto item : myData->items) {
        if(excludeSelf && item == this) continue;
        auto pi = item->getParentItem();
        if(!pi || pi->myData->removeChildrenFromRoot)
            return false;
        checkMap = false;
    }
    if(checkMap && myOwner) {
        for(auto parent : object()->claimedBy()) {
            // Reaching here means all items of this corresponding object is
            // going to be deleted, but the object itself is not deleted and
            // still being referred to by some parent item that is not expanded
            // yet. So, we force populate at least one item of the parent
            // object to make sure that there is at least one corresponding
            // item for each object. 
            //
            // PS: practically speaking, it won't hurt much to delete all the
            // items, because the item will be auto created once the user
            // expand its parent item. It only causes minor problems, such as,
            // tree scroll to object command won't work properly.

            if(getOwnerDocument()->populateObject(parent, delay))
                return false;
        }
    }
    return true;
}

bool DocumentObjectItem::isLink() const {
    auto obj = object()->getObject();
    auto linked = obj->getLinkedObject(false);
    return linked && obj!=linked;
}

bool DocumentObjectItem::isLinkFinal() const {
    auto obj = object()->getObject();
    auto linked = obj->getLinkedObject(false);
    return linked && linked == linked->getLinkedObject(true);
}


bool DocumentObjectItem::isParentLink() const {
    auto pi = getParentItem();
    return pi && pi->isLink();
}

enum GroupType {
    NotGroup = 0,
    LinkGroup = 1,
    PartGroup = 2,
    SuperGroup = 3, //reversed for future
};

int DocumentObjectItem::isGroup() const {
    if(ViewParams::instance()->getMapChildrenPlacement())
        return SuperGroup;

    auto obj = object()->getObject();
    auto linked = obj->getLinkedObject(true);
    if(linked && linked->hasExtension(
                App::GeoFeatureGroupExtension::getExtensionClassTypeId()))
        return PartGroup;
    if(linked!=obj)
        return SuperGroup;
    else if(obj->hasChildElement())
        return LinkGroup;

    // Check for plain group inside a link/linkgroup, which has special treatment
    if(App::GeoFeatureGroupExtension::isNonGeoGroup(obj)) {
        for(auto parent=getParentItem();parent;parent=parent->getParentItem()) {
            auto pobj = parent->object()->getObject();
            if(App::GeoFeatureGroupExtension::isNonGeoGroup(pobj))
                continue;
            if(pobj->isElementVisible(obj->getNameInDocument())>=0)
                return LinkGroup;
        }
    }
    return NotGroup;
}

int DocumentObjectItem::isParentGroup() const {
    auto pi = getParentItem();
    return pi?pi->isGroup():0;
}

DocumentObjectItem *DocumentObjectItem::getParentItem() const{
    if(parent()->type()!=TreeWidget::ObjectType)
        return 0;
    return static_cast<DocumentObjectItem*>(parent());
}

const char *DocumentObjectItem::getName() const {
    const char *name = object()->getObject()->getNameInDocument();
    return name?name:"";
}

int DocumentObjectItem::getSubName(std::ostringstream &str, App::DocumentObject *&topParent) const
{
    auto parent = getParentItem();
    if(!parent)
        return NotGroup;
    int ret = parent->getSubName(str,topParent);
    if(ret != SuperGroup) {
        int group = parent->isGroup();
        if(group == NotGroup) {
            if(ret!=PartGroup) {
                // Handle this situation,
                //
                // LinkGroup
                //    |--PartExtrude
                //           |--Sketch
                //
                // This function traverse from top down, so, when seeing a
                // non-group object 'PartExtrude', its following children should
                // not be grouped, so must reset any previous parents here.
                topParent = 0;
                str.str(""); //reset the current subname
                return NotGroup;
            }
            group = PartGroup;
        }
        ret = group;
    }

    auto obj = parent->object()->getObject();
    if(!obj || !obj->getNameInDocument()) {
        topParent = 0;
        str.str("");
        return NotGroup;
    }
    if(!topParent) 
        topParent = obj;
    else if(!obj->redirectSubName(str,topParent,object()->getObject()))
        str << obj->getNameInDocument() << '.';
    return ret;
}

App::DocumentObject *DocumentObjectItem::getFullSubName(
        std::ostringstream &str, DocumentObjectItem *parent) const 
{
    auto pi = getParentItem();
    if(this==parent || !pi || (!parent && !pi->isGroup()))
        return object()->getObject();

    auto ret = pi->getFullSubName(str,parent);
    str << getName() << '.';
    return ret;
}

App::DocumentObject *DocumentObjectItem::getRelativeParent(
        std::ostringstream &str, DocumentObjectItem *cousin,
        App::DocumentObject **topParent, std::string *topSubname) const
{
    std::ostringstream str2;
    App::DocumentObject *top=0,*top2=0;
    getSubName(str,top);
    if(topParent)
        *topParent = top;
    if(!top)
        return 0;
    if(topSubname)
        *topSubname = str.str() + getName() + '.';
    cousin->getSubName(str2,top2);
    if(top!=top2) {
        str << getName() << '.';
        return top;
    }

    auto subname = str.str();
    auto subname2 = str2.str();
    const char *sub = subname.c_str();
    const char *sub2 = subname2.c_str();
    while(1) {
        const char *dot = strchr(sub,'.');
        if(!dot) {
            str.str("");
            return 0;
        }
        const char *dot2 = strchr(sub2,'.');
        if(!dot2 || dot-sub!=dot2-sub2 || strncmp(sub,sub2,dot-sub)!=0) {
            auto substr = subname.substr(0,dot-subname.c_str()+1);
            auto ret = top->getSubObject(substr.c_str());
            if(!top) {
                FC_ERR("invalid subname " << top->getFullName() << '.' << substr);
                str.str("");
                return 0;
            }
            str.str("");
            str << dot+1 << getName() << '.';
            return ret;
        }
        sub = dot+1;
        sub2 = dot2+1;
    }
    str.str("");
    return 0;
}

DocumentItem *DocumentObjectItem::getParentDocument() const {
    return getTree()->getDocumentItem(object()->getDocument());
}

DocumentItem *DocumentObjectItem::getOwnerDocument() const {
    return myOwner;
}

TreeWidget *DocumentObjectItem::getTree() const{
    return static_cast<TreeWidget*>(treeWidget());
}

#include "moc_Tree.cpp"
<|MERGE_RESOLUTION|>--- conflicted
+++ resolved
@@ -1,5697 +1,5679 @@
-/***************************************************************************
- *   Copyright (c) 2004 Jürgen Riegel <juergen.riegel@web.de>              *
- *                                                                         *
- *   This file is part of the FreeCAD CAx development system.              *
- *                                                                         *
- *   This library is free software; you can redistribute it and/or         *
- *   modify it under the terms of the GNU Library General Public           *
- *   License as published by the Free Software Foundation; either          *
- *   version 2 of the License, or (at your option) any later version.      *
- *                                                                         *
- *   This library  is distributed in the hope that it will be useful,      *
- *   but WITHOUT ANY WARRANTY; without even the implied warranty of        *
- *   MERCHANTABILITY or FITNESS FOR A PARTICULAR PURPOSE.  See the         *
- *   GNU Library General Public License for more details.                  *
- *                                                                         *
- *   You should have received a copy of the GNU Library General Public     *
- *   License along with this library; see the file COPYING.LIB. If not,    *
- *   write to the Free Software Foundation, Inc., 59 Temple Place,         *
- *   Suite 330, Boston, MA  02111-1307, USA                                *
- *                                                                         *
- ***************************************************************************/
-
-
-#include "PreCompiled.h"
-
-#ifndef _PreComp_
-# include <boost_bind_bind.hpp>
-# include <QAction>
-# include <QActionGroup>
-# include <QApplication>
-# include <qcursor.h>
-# include <QVBoxLayout>
-# include <qlayout.h>
-# include <qstatusbar.h>
-# include <QContextMenuEvent>
-# include <QMenu>
-# include <QPixmap>
-# include <QTimer>
-# include <QToolTip>
-# include <QHeaderView>
-# include <qmessagebox.h>
-#endif
-
-#include <Base/Console.h>
-#include <Base/Sequencer.h>
-#include <Base/Tools.h>
-
-#include <App/Document.h>
-#include <App/DocumentObject.h>
-#include <App/DocumentObjectGroup.h>
-#include <App/AutoTransaction.h>
-#include <App/GeoFeatureGroupExtension.h>
-#include <App/Link.h>
-
-#include "Tree.h"
-#include "Command.h"
-#include "Document.h"
-#include "BitmapFactory.h"
-#include "ViewProviderDocumentObject.h"
-#include "MenuManager.h"
-#include "Application.h"
-#include "MainWindow.h"
-#include "View3DInventor.h"
-#include "View3DInventorViewer.h"
-#include "ViewParams.h"
-#include "Macro.h"
-#include "Workbench.h"
-#include "Widgets.h"
-#include "ExpressionCompleter.h"
-#include "MetaTypes.h"
-#include "Action.h"
-#include "SelectionView.h"
-
-FC_LOG_LEVEL_INIT("Tree",false,true,true)
-
-#define _TREE_PRINT(_level,_func,_msg) \
-    _FC_PRINT(FC_LOG_INSTANCE,_level,_func, '['<<getTreeName()<<"] " << _msg)
-#define TREE_MSG(_msg) _TREE_PRINT(FC_LOGLEVEL_MSG,NotifyMessage,_msg)
-#define TREE_WARN(_msg) _TREE_PRINT(FC_LOGLEVEL_WARN,NotifyWarning,_msg)
-#define TREE_ERR(_msg) _TREE_PRINT(FC_LOGLEVEL_ERR,NotifyError,_msg)
-#define TREE_LOG(_msg) _TREE_PRINT(FC_LOGLEVEL_LOG,NotifyLog,_msg)
-#define TREE_TRACE(_msg) _TREE_PRINT(FC_LOGLEVEL_TRACE,NotifyLog,_msg)
-
-using namespace Gui;
-namespace bp = boost::placeholders;
-
-namespace Gui {
-int treeViewIconSize() {
-    return TreeWidget::iconSize();
-}
-}
-
-/////////////////////////////////////////////////////////////////////////////////
-
-std::set<TreeWidget *> TreeWidget::Instances;
-static TreeWidget *_LastSelectedTreeWidget;
-const int TreeWidget::DocumentType = 1000;
-const int TreeWidget::ObjectType = 1001;
-static bool _DragEventFilter;
-static bool _DraggingActive;
-static Qt::DropActions _DropActions;
-
-
-TreeParams::TreeParams() {
-    handle = App::GetApplication().GetParameterGroupByPath("User parameter:BaseApp/Preferences/TreeView");
-    handle->Attach(this);
-
-
-#undef FC_TREEPARAM_DEF
-#define FC_TREEPARAM_DEF(_name,_type,_Type,_default) \
-    _##_name = handle->Get##_Type(#_name,_default);
-
-    FC_TREEPARAM_DEFS
-}
-
-
-#undef FC_TREEPARAM_DEF
-#define FC_TREEPARAM_DEF(_name,_type,_Type,_default) \
-void TreeParams::set##_name(_type value) {\
-    if(Instance()->_##_name != value) {\
-        Instance()->handle->Set##_Type(#_name,value);\
-    }\
-}
-
-FC_TREEPARAM_DEFS
-
-void TreeParams::OnChange(Base::Subject<const char*> &, const char* sReason) {
-
-#undef FC_TREEPARAM_DEF
-#define FC_TREEPARAM_DEF(_name,_type,_Type,_default) \
-    if(strcmp(sReason,#_name)==0) {\
-        _##_name = handle->Get##_Type(#_name,_default);\
-        return;\
-    }
-
-#undef FC_TREEPARAM_DEF2
-#define FC_TREEPARAM_DEF2(_name,_type,_Type,_default) \
-    if(strcmp(sReason,#_name)==0) {\
-        _##_name = handle->Get##_Type(#_name,_default);\
-        on##_name##Changed();\
-        return;\
-    }
-
-    FC_TREEPARAM_DEFS
-}
-
-void TreeParams::onSyncSelectionChanged() {
-    if(!TreeParams::Instance()->SyncSelection() || !Gui::Selection().hasSelection())
-        return;
-    TreeWidget::scrollItemToTop();
-}
-
-void TreeParams::onDocumentModeChanged() {
-    App::GetApplication().setActiveDocument(App::GetApplication().getActiveDocument());
-}
-
-void TreeParams::onResizableColumnChanged() {
-    TreeWidget::setupResizableColumn();
-}
-
-void TreeParams::onIconSizeChanged() {
-    auto tree = TreeWidget::instance();
-    if (tree)
-        tree->setIconHeight(TreeParams::IconSize());
-}
-
-void TreeParams::onFontSizeChanged() {
-    int fontSize = TreeParams::FontSize();
-    if (fontSize <= 0)
-        fontSize = 10;
-    for(auto tree : TreeWidget::Instances) {
-        QFont font = tree->font();
-        font.setPointSize(fontSize);
-        tree->setFont(font);
-    }
-}
-
-TreeParams *TreeParams::Instance() {
-    static TreeParams *instance;
-    if(!instance)
-        instance = new TreeParams;
-    return instance;
-}
-
-//////////////////////////////////////////////////////////////////////////////////////
-struct Stats {
-#define DEFINE_STATS \
-    DEFINE_STAT(testStatus1) \
-    DEFINE_STAT(testStatus2) \
-    DEFINE_STAT(testStatus3) \
-    DEFINE_STAT(getIcon) \
-    DEFINE_STAT(setIcon) \
-
-#define DEFINE_STAT(_name) \
-    FC_DURATION_DECLARE(_name);\
-    int _name##_count;
-
-    DEFINE_STATS
-    
-    void init() {
-#undef DEFINE_STAT
-#define DEFINE_STAT(_name) \
-        FC_DURATION_INIT(_name);\
-        _name##_count = 0;
-
-        DEFINE_STATS
-    }
-
-    void print() {
-#undef DEFINE_STAT
-#define DEFINE_STAT(_name) FC_DURATION_MSG(_name, #_name " count: " << _name##_count);
-        DEFINE_STATS
-    }
-
-#undef DEFINE_STAT
-#define DEFINE_STAT(_name) \
-    void time_##_name(FC_TIME_POINT &t) {\
-        ++_name##_count;\
-        FC_DURATION_PLUS(_name,t);\
-    }
-
-    DEFINE_STATS
-};
-
-//static Stats _Stats;
-
-struct TimingInfo {
-    bool timed = false;
-    FC_TIME_POINT t;
-    FC_DURATION &d;
-    TimingInfo(FC_DURATION &d)
-        :d(d)
-    {
-        _FC_TIME_INIT(t);
-    }
-    ~TimingInfo() {
-        stop();
-    }
-    void stop() {
-        if(!timed) {
-            timed = true;
-            FC_DURATION_PLUS(d,t);
-        }
-    }
-    void reset() {
-        stop();
-        _FC_TIME_INIT(t);
-    }
-};
-
-// #define DO_TIMING
-#ifdef DO_TIMING
-#define _Timing(_idx,_name) ++_Stats._name##_count; TimingInfo _tt##_idx(_Stats._name)
-#define Timing(_name) _Timing(0,_name)
-#define _TimingStop(_idx,_name) _tt##_idx.stop();
-#define TimingStop(_name) _TimingStop(0,_name);
-#define TimingInit() _Stats.init();
-#define TimingPrint() _Stats.print();
-#else
-#define _Timing(...) do{}while(0)
-#define Timing(...) do{}while(0)
-#define TimingInit() do{}while(0)
-#define TimingPrint() do{}while(0)
-#define _TimingStop(...) do{}while(0);
-#define TimingStop(...) do{}while(0);
-#endif
-
-// ---------------------------------------------------------------------------
-
-typedef std::set<DocumentObjectItem*> DocumentObjectItems;
-
-class Gui::DocumentObjectData {
-public:
-    DocumentItem *docItem;
-    DocumentObjectItems items;
-    ViewProviderDocumentObject *viewObject;
-    DocumentObjectItem *rootItem;
-    bool removeChildrenFromRoot;
-    bool itemHidden;
-    QString label;
-    QString label2;
-
-    typedef boost::signals2::scoped_connection Connection;
-
-    Connection connectIcon;
-    Connection connectTool;
-    Connection connectStat;
-
-    DocumentObjectData(DocumentItem *docItem, ViewProviderDocumentObject* vpd)
-        : docItem(docItem), viewObject(vpd),rootItem(0)
-    {
-        // Setup connections
-        connectIcon = viewObject->signalChangeIcon.connect(
-                boost::bind(&DocumentObjectData::slotChangeIcon, this));
-        connectTool = viewObject->signalChangeToolTip.connect(
-                boost::bind(&DocumentObjectData::slotChangeToolTip, this, bp::_1));
-        connectStat = viewObject->signalChangeStatusTip.connect(
-                boost::bind(&DocumentObjectData::slotChangeStatusTip, this, bp::_1));
-
-        removeChildrenFromRoot = viewObject->canRemoveChildrenFromRoot();
-        itemHidden = !viewObject->showInTree();
-    }
-
-    const char *getTreeName() const {
-        return docItem->getTreeName();
-    }
-
-    void testStatus(bool resetStatus = false) {
-        QIcon icon,icon2;
-        for(auto item : items)
-            item->testStatus(resetStatus,icon,icon2);
-    }
-
-    void slotChangeIcon() {
-        testStatus(true);
-    }
-
-    void slotChangeToolTip(const QString& tip) {
-        for(auto item : items)
-            item->setToolTip(0, tip);
-    }
-
-    void slotChangeStatusTip(const QString& tip) {
-        for(auto item : items)
-            item->setStatusTip(0, tip);
-    }
-};
-
-// ---------------------------------------------------------------------------
-
-class DocumentItem::ExpandInfo: 
-    public std::unordered_map<std::string, DocumentItem::ExpandInfoPtr>
-{
-public:
-    void restore(Base::XMLReader &reader) {
-        int count = reader.getAttributeAsInteger("count");
-        for(int i=0;i<count;++i) {
-            int guard;
-            reader.readElement("Expand",&guard);
-            auto &entry = (*this)[reader.getAttribute("name")];
-            if(reader.hasAttribute("count")) {
-                entry.reset(new ExpandInfo);
-                entry->restore(reader);
-            }
-            reader.readEndElement("Expand",&guard);
-        }
-    }
-};
-
-// ---------------------------------------------------------------------------
-/**
- * TreeWidget item delegate for editing
- */
-class TreeWidgetEditDelegate: public QStyledItemDelegate {
-public:
-    TreeWidgetEditDelegate(QObject* parent=0);
-
-    virtual QWidget* createEditor(QWidget *parent, 
-            const QStyleOptionViewItem &, const QModelIndex &index) const;
-
-    virtual QSize sizeHint(const QStyleOptionViewItem &option, const QModelIndex &index) const;
-};
-
-TreeWidgetEditDelegate::TreeWidgetEditDelegate(QObject* parent)
-    : QStyledItemDelegate(parent)
-{
-}
-
-QWidget* TreeWidgetEditDelegate::createEditor(
-        QWidget *parent, const QStyleOptionViewItem &, const QModelIndex &index) const 
-{
-    auto ti = static_cast<QTreeWidgetItem*>(index.internalPointer());
-    if(ti->type()!=TreeWidget::ObjectType || index.column()>1)
-        return 0;
-    DocumentObjectItem *item = static_cast<DocumentObjectItem*>(ti);
-    App::DocumentObject *obj = item->object()->getObject();
-    auto &prop = index.column()?obj->Label2:obj->Label;
-
-    std::ostringstream str;
-    str << "Change " << obj->getNameInDocument() << '.' << prop.getName();
-    App::GetApplication().setActiveTransaction(str.str().c_str());
-    FC_LOG("create editor transaction " << App::GetApplication().getActiveTransaction());
-
-    QLineEdit *editor;
-    if(TreeParams::Instance()->LabelExpression()) {
-        ExpLineEdit *le = new ExpLineEdit(parent);
-        le->setAutoApply(true);
-        le->setFrame(false);
-        le->bind(App::ObjectIdentifier(prop));
-        editor = le;
-    } else 
-        editor = new QLineEdit(parent);
-    editor->setReadOnly(prop.isReadOnly());
-    return editor;
-}
-
-QSize TreeWidgetEditDelegate::sizeHint(const QStyleOptionViewItem &option, const QModelIndex &index) const
-{
-    QSize size = QStyledItemDelegate::sizeHint(option, index);
-    if (TreeParams::IconSize() > 16)
-        size.setHeight(TreeParams::IconSize() + 2);
-    return size;
-}
-
-// ---------------------------------------------------------------------------
-
-QTreeWidgetItem *TreeWidget::contextItem;
-
-TreeWidget::TreeWidget(const char *name, QWidget* parent)
-    : QTreeWidget(parent), SelectionObserver(true,0)
-    , searchObject(0), searchDoc(0), searchContextDoc(0)
-    , editingItem(0), hiddenItem(0), currentDocItem(0)
-    , myName(name)
-{
-    Instances.insert(this);
-
-    this->setIconSize(QSize(iconSize(), iconSize()));
-
-    if (TreeParams::FontSize() > 0) {
-        QFont font = this->font();
-        font.setPointSize(TreeParams::FontSize());
-        this->setFont(font);
-    }
-
-    this->setDragEnabled(true);
-    this->setAcceptDrops(true);
-    this->setDropIndicatorShown(false);
-
-    // In case two tree views are shown (ComboView and TreeView), we need to
-    // allow drag and drop between them in order for StdTreeDrag command to
-    // work. So, we cannot use InternalMove
-    //
-    // this->setDragDropMode(QTreeWidget::InternalMove);
-
-    this->setRootIsDecorated(false);
-    this->setColumnCount(2);
-    this->setItemDelegate(new TreeWidgetEditDelegate(this));
-
-    this->showHiddenAction = new QAction(this);
-    this->showHiddenAction->setCheckable(true);
-    connect(this->showHiddenAction, SIGNAL(toggled(bool)),
-            this, SLOT(onShowHidden()));
-
-    this->showTempDocAction = new QAction(this);
-    this->showTempDocAction->setCheckable(true);
-    connect(this->showTempDocAction, SIGNAL(toggled(bool)),
-            this, SLOT(onShowTempDoc()));
-
-    this->hideInTreeAction = new QAction(this);
-    this->hideInTreeAction->setCheckable(true);
-    connect(this->hideInTreeAction, SIGNAL(toggled(bool)),
-            this, SLOT(onHideInTree()));
-
-    this->createGroupAction = new QAction(this);
-    connect(this->createGroupAction, SIGNAL(triggered()),
-            this, SLOT(onCreateGroup()));
-
-    this->relabelObjectAction = new QAction(this);
-#ifndef Q_OS_MAC
-    this->relabelObjectAction->setShortcut(Qt::Key_F2);
-#endif
-    connect(this->relabelObjectAction, SIGNAL(triggered()),
-            this, SLOT(onRelabelObject()));
-
-    this->finishEditingAction = new QAction(this);
-    connect(this->finishEditingAction, SIGNAL(triggered()),
-            this, SLOT(onFinishEditing()));
-
-    this->closeDocAction = new QAction(this);
-    connect(this->closeDocAction, SIGNAL(triggered()),
-            this, SLOT(onCloseDoc()));
-
-    this->reloadDocAction = new QAction(this);
-    connect(this->reloadDocAction, SIGNAL(triggered()),
-            this, SLOT(onReloadDoc()));
-
-    this->skipRecomputeAction = new QAction(this);
-    this->skipRecomputeAction->setCheckable(true);
-    connect(this->skipRecomputeAction, SIGNAL(toggled(bool)),
-            this, SLOT(onSkipRecompute(bool)));
-
-    this->allowPartialRecomputeAction = new QAction(this);
-    this->allowPartialRecomputeAction->setCheckable(true);
-    connect(this->allowPartialRecomputeAction, SIGNAL(toggled(bool)),
-            this, SLOT(onAllowPartialRecompute(bool)));
-
-    this->markRecomputeAction = new QAction(this);
-    connect(this->markRecomputeAction, SIGNAL(triggered()),
-            this, SLOT(onMarkRecompute()));
-
-    this->recomputeObjectAction = new QAction(this);
-    connect(this->recomputeObjectAction, SIGNAL(triggered()),
-            this, SLOT(onRecomputeObject()));
-    this->searchObjectsAction = new QAction(this);
-    this->searchObjectsAction->setText(tr("Search..."));
-    this->searchObjectsAction->setStatusTip(tr("Search for objects"));
-    connect(this->searchObjectsAction, SIGNAL(triggered()),
-            this, SLOT(onSearchObjects()));
-
-    // Setup connections
-    connectNewDocument = Application::Instance->signalNewDocument.connect(boost::bind(&TreeWidget::slotNewDocument, this, bp::_1, bp::_2));
-    connectDelDocument = Application::Instance->signalDeleteDocument.connect(boost::bind(&TreeWidget::slotDeleteDocument, this, bp::_1));
-    connectRenDocument = Application::Instance->signalRenameDocument.connect(boost::bind(&TreeWidget::slotRenameDocument, this, bp::_1));
-    connectActDocument = Application::Instance->signalActiveDocument.connect(boost::bind(&TreeWidget::slotActiveDocument, this, bp::_1));
-    connectRelDocument = Application::Instance->signalRelabelDocument.connect(boost::bind(&TreeWidget::slotRelabelDocument, this, bp::_1));
-    connectShowHidden = Application::Instance->signalShowHidden.connect(boost::bind(&TreeWidget::slotShowHidden, this, bp::_1));
-
-    // Gui::Document::signalChangedObject informs the App::Document property
-    // change, not view provider's own property, which is what the signal below
-    // for
-    connectChangedViewObj = Application::Instance->signalChangedObject.connect(
-            boost::bind(&TreeWidget::slotChangedViewObject, this, bp::_1, bp::_2));
-
-    connectChangedChildren = Application::Instance->signalChangedChildren.connect(
-            boost::bind(&TreeWidget::slotChangedChildren, this, _1));
-
-    connectFinishRestoreDocument = App::GetApplication().signalFinishRestoreDocument.connect(
-        [this](const App::Document &doc) {
-            for(auto obj : doc.getObjects()) {
-                if(!obj->isValid()) 
-                    ChangedObjects[obj].set(TreeWidget::CS_Error);
-            }
-        });
-
-    setupResizableColumn(this);
-    this->header()->setStretchLastSection(false);
-
-    // Add the first main label
-    this->rootItem = new QTreeWidgetItem(this);
-    this->rootItem->setFlags(Qt::ItemIsEnabled);
-    this->expandItem(this->rootItem);
-    this->setSelectionMode(QAbstractItemView::ExtendedSelection);
-#if QT_VERSION >= 0x040200
-    // causes unexpected drop events (possibly only with Qt4.1.x)
-    this->setMouseTracking(true); // needed for itemEntered() to work
-#endif
-
-    this->preselectTimer = new QTimer(this);
-    this->preselectTimer->setSingleShot(true);
-
-    this->statusTimer = new QTimer(this);
-    this->statusTimer->setSingleShot(false);
-
-    this->selectTimer = new QTimer(this);
-    this->selectTimer->setSingleShot(true);
-
-    connect(this->statusTimer, SIGNAL(timeout()),
-            this, SLOT(onUpdateStatus()));
-    connect(this, SIGNAL(itemEntered(QTreeWidgetItem*, int)),
-            this, SLOT(onItemEntered(QTreeWidgetItem*)));
-    connect(this, SIGNAL(itemCollapsed(QTreeWidgetItem*)),
-            this, SLOT(onItemCollapsed(QTreeWidgetItem*)));
-    connect(this, SIGNAL(itemExpanded(QTreeWidgetItem*)),
-            this, SLOT(onItemExpanded(QTreeWidgetItem*)));
-    connect(this, SIGNAL(itemSelectionChanged()),
-            this, SLOT(onItemSelectionChanged()));
-    connect(this->preselectTimer, SIGNAL(timeout()),
-            this, SLOT(onPreSelectTimer()));
-    connect(this->selectTimer, SIGNAL(timeout()),
-            this, SLOT(onSelectTimer()));
-    connect(this, SIGNAL(pressed(const QModelIndex &)), SLOT(onItemPressed()));
-    preselectTime.start();
-
-    setupText();
-
-    if(instance() != this) {
-        documentPixmap = instance()->documentPixmap;
-        documentPartialPixmap = instance()->documentPartialPixmap;
-        documentTempPixmap = instance()->documentTempPixmap;
-    } else {
-        documentPixmap = Gui::BitmapFactory().pixmap("Document");
-        QIcon icon(documentPixmap);
-        documentPartialPixmap = icon.pixmap(documentPixmap.size(),QIcon::Disabled);
-
-        const char * const hidden_xpm[]={
-            "9 7 3 1",
-            ". c None",
-            "# c #000000",
-            "a c #ffffff",
-            "...###...",
-            "..#aaa#..",
-            ".#a###a#.",
-            "#aa###aa#",
-            ".#a###a#.",
-            "..#aaa#..",
-            "...###..."};
-        int w = iconSize();
-        documentTempPixmap = BitmapFactory().merge(
-                documentPixmap.scaled(w,w), QPixmap(hidden_xpm), BitmapFactoryInst::TopLeft);
-    }
-
-    for(auto doc : App::GetApplication().getDocuments()) {
-        auto gdoc = Application::Instance->getDocument(doc);
-        if(gdoc)
-            slotNewDocument(*gdoc, doc == App::GetApplication().getActiveDocument());
-    }
-    for(auto &v : DocumentMap) {
-        for(auto obj : v.first->getDocument()->getObjects()) {
-            auto vobj = Base::freecad_dynamic_cast<ViewProviderDocumentObject>(
-                                v.first->getViewProvider(obj));
-            if(vobj)
-                v.second->slotNewObject(*vobj);
-        }
-    }
-}
-
-TreeWidget::~TreeWidget()
-{
-    connectNewDocument.disconnect();
-    connectDelDocument.disconnect();
-    connectRenDocument.disconnect();
-    connectActDocument.disconnect();
-    connectRelDocument.disconnect();
-    connectShowHidden.disconnect();
-    connectChangedViewObj.disconnect();
-    connectChangedChildren.disconnect();
-    connectFinishRestoreDocument.disconnect();
-    Instances.erase(this);
-    if(_LastSelectedTreeWidget == this)
-        _LastSelectedTreeWidget = 0;
-
-    for(auto doc : App::GetApplication().getDocuments()) {
-        auto gdoc = Application::Instance->getDocument(doc);
-        if(gdoc)
-            slotDeleteDocument(*gdoc);
-    }
-}
-
-const char *TreeWidget::getTreeName() const {
-    return myName.c_str();
-}
-
-// reimpelement to select only objects in the active document
-void TreeWidget::selectAll() {
-    auto gdoc = Application::Instance->getDocument(
-            App::GetApplication().getActiveDocument());
-    if(!gdoc)
-        return;
-    auto itDoc = DocumentMap.find(gdoc);
-    if(itDoc == DocumentMap.end())
-        return;
-    if(TreeParams::Instance()->RecordSelection())
-        Gui::Selection().selStackPush();
-    Gui::Selection().clearSelection();
-    Gui::Selection().setSelection(gdoc->getDocument()->getName(),gdoc->getDocument()->getObjects());
-}
-
-void TreeWidget::checkTopParent(App::DocumentObject *&obj, std::string &subname) {
-    if(Instances.size() && obj && obj->getNameInDocument()) {
-        auto tree = *Instances.begin();
-        auto it = tree->DocumentMap.find(Application::Instance->getDocument(obj->getDocument()));
-        if(it != tree->DocumentMap.end()) {
-            if(tree->statusTimer->isActive()) {
-                bool locked = tree->blockConnection(true);
-                tree->_updateStatus(false);
-                tree->blockConnection(locked);
-            }
-            auto parent = it->second->getTopParent(obj,subname);
-            if(parent)
-                obj = parent;
-        }
-    }
-}
-
-void TreeWidget::resetItemSearch() {
-    if(!searchObject)
-        return;
-    auto it = ObjectTable.find(searchObject);
-    if(it != ObjectTable.end()) {
-        for(auto &data : it->second) {
-            if(!data)
-                continue;
-            for(auto item : data->items)
-                static_cast<DocumentObjectItem*>(item)->restoreBackground();
-        }
-    }
-    searchObject = 0;
-}
-
-void TreeWidget::startItemSearch(QLineEdit *edit) {
-
-    if(TreeParams::Instance()->RecordSelection())
-        Selection().selStackPush();
-
-    resetItemSearch();
-    searchDoc = 0;
-    searchContextDoc = 0;
-    auto sels = selectedItems();
-    if(sels.size() == 1)  {
-        if(sels.front()->type() == DocumentType) {
-            searchDoc = static_cast<DocumentItem*>(sels.front())->document();
-        } else if(sels.front()->type() == ObjectType) {
-            auto item = static_cast<DocumentObjectItem*>(sels.front());
-            searchDoc = item->object()->getDocument();
-            searchContextDoc = item->getOwnerDocument()->document();
-        }
-    }else 
-        searchDoc = Application::Instance->activeDocument();
-
-    App::DocumentObject *obj = 0;
-    if(searchContextDoc && searchContextDoc->getDocument()->getObjects().size())
-        obj = searchContextDoc->getDocument()->getObjects().front();
-    else if(searchDoc && searchDoc->getDocument()->getObjects().size())
-        obj = searchDoc->getDocument()->getObjects().front();
-
-    if(obj)
-        static_cast<ExpressionLineEdit*>(edit)->setDocumentObject(obj);
-}
-
-void TreeWidget::itemSearch(const QString &text, bool select) {
-    resetItemSearch();
-
-    auto docItem = getDocumentItem(searchDoc);
-    if(!docItem) {
-        docItem = getDocumentItem(Application::Instance->activeDocument());
-        if(!docItem) {
-            FC_TRACE("item search no document");
-            resetItemSearch();
-            return;
-        }
-    }
-
-    auto doc = docItem->document()->getDocument();
-    const auto &objs = doc->getObjects();
-    if(objs.empty()) {
-        FC_TRACE("item search no objects");
-        return;
-    }
-    std::string txt(text.toUtf8().constData());
-    try {
-        if(txt.empty())
-            return;
-        if(txt.back() != '.')
-            txt += '.';
-        txt += "_self";
-        auto path = App::ObjectIdentifier::parse(objs.front(),txt);
-        if(path.getPropertyName() != "_self") {
-            FC_TRACE("Object " << txt << " not found in " << doc->getName());
-            return;
-        }
-        auto obj = path.getDocumentObject();
-        if(!obj) {
-            FC_TRACE("Object " << txt << " not found in " << doc->getName());
-            return;
-        }
-        std::string subname = path.getSubObjectName();
-        App::DocumentObject *parent = 0;
-        if(searchContextDoc) {
-            auto it = DocumentMap.find(searchContextDoc);
-            if(it!=DocumentMap.end()) {
-                parent = it->second->getTopParent(obj,subname);
-                if(parent) {
-                    obj = parent;
-                    docItem = it->second;
-                    doc = docItem->document()->getDocument();
-                }
-            }
-        }
-        if(!parent) {
-            parent = docItem->getTopParent(obj,subname);
-            while(!parent) {
-                if(docItem->document()->getDocument() == obj->getDocument()) {
-                    // this shouldn't happen
-                    FC_LOG("Object " << txt << " not found in " << doc->getName());
-                    return;
-                }
-                auto it = DocumentMap.find(Application::Instance->getDocument(obj->getDocument()));
-                if(it==DocumentMap.end())
-                    return;
-                docItem = it->second;
-                parent = docItem->getTopParent(obj,subname);
-            }
-            obj = parent;
-        }
-        auto item = docItem->findItemByObject(true,obj,subname.c_str());
-        if(!item) {
-            FC_TRACE("item " << txt << " not found in " << doc->getName());
-            return;
-        }
-
-        scrollToItem(item);
-        // Prevent preselection triggered by onItemEntered()
-        preselectTimer->stop();
-
-        SelectionNoTopParentCheck guard;
-
-        Selection().setPreselect(obj->getDocument()->getName(),
-                obj->getNameInDocument(), subname.c_str(),0,0,0,2);
-
-        if(select || TreeParams::Instance()->SyncView()) {
-            Gui::Selection().clearSelection();
-            Gui::Selection().addSelection(obj->getDocument()->getName(),
-                    obj->getNameInDocument(),subname.c_str());
-
-            currentDocItem = item->myOwner;
-            syncView(item->object());
-            currentDocItem = nullptr;
-        }
-
-        if (!select) {
-            searchObject = item->object()->getObject();
-            item->setBackground(0, QColor(255, 255, 0, 100));
-        }
-        FC_TRACE("found item " << txt);
-    } catch(...)
-    {
-        FC_TRACE("item " << txt << " search exception in " << doc->getName());
-    }
-}
-
-Gui::Document *TreeWidget::selectedDocument() {
-    for(auto tree : Instances) {
-        if(!tree->isVisible())
-            continue;
-        auto sels = tree->selectedItems();
-        if(sels.size()==1 && sels[0]->type()==DocumentType)
-            return static_cast<DocumentItem*>(sels[0])->document();
-    }
-    return 0;
-}
-
-void TreeWidget::updateStatus(bool delay) {
-    for(auto tree : Instances)
-        tree->_updateStatus(delay);
-}
-
-void TreeWidget::_updateStatus(bool delay) {
-    if(!delay) {
-        if(ChangedObjects.size() || NewObjects.size()) 
-            onUpdateStatus();
-        return;
-    }
-    int timeout = TreeParams::Instance()->StatusTimeout();
-    if (timeout<0)
-        timeout = 1;
-    TREE_TRACE("delay update status");
-    statusTimer->start(timeout);
-}
-
-void TreeWidget::contextMenuEvent (QContextMenuEvent * e)
-{
-    // ask workbenches and view provider, ...
-    MenuItem view;
-    view << "Std_TreeViewActions";
-
-    Gui::Application::Instance->setupContextMenu("Tree", &view);
-
-    view << "Std_Expressions";
-    Workbench::createLinkMenu(&view);
-
-    QMenu contextMenu;
-    QMenu subMenu;
-    QMenu editMenu;
-
-#if QT_VERSION >= 0x050100
-    contextMenu.setToolTipsVisible(true);
-#else
-    contextMenu.installEventFilter(this);
-#endif
-    QActionGroup subMenuGroup(&subMenu);
-    subMenuGroup.setExclusive(true);
-    connect(&subMenuGroup, SIGNAL(triggered(QAction*)),
-            this, SLOT(onActivateDocument(QAction*)));
-    MenuManager::getInstance()->setupContextMenu(&view, contextMenu);
-
-    // get the current item
-    this->contextItem = itemAt(e->pos());
-
-    if (this->contextItem && this->contextItem->type() == DocumentType) {
-        DocumentItem* docitem = static_cast<DocumentItem*>(this->contextItem);
-        App::Document* doc = docitem->document()->getDocument();
-        App::GetApplication().setActiveDocument(doc);
-        showHiddenAction->setChecked(docitem->showHidden());
-        contextMenu.addAction(this->showHiddenAction);
-        contextMenu.addAction(this->searchObjectsAction);
-        contextMenu.addAction(this->closeDocAction);
-        if(doc->testStatus(App::Document::PartialDoc))
-            contextMenu.addAction(this->reloadDocAction);
-        else {
-            for(auto d : doc->getDependentDocuments()) {
-                if(d->testStatus(App::Document::PartialDoc)) {
-                    contextMenu.addAction(this->reloadDocAction);
-                    break;
-                }
-            }
-            this->skipRecomputeAction->setChecked(doc->testStatus(App::Document::SkipRecompute));
-            contextMenu.addAction(this->skipRecomputeAction);
-            this->allowPartialRecomputeAction->setChecked(doc->testStatus(App::Document::AllowPartialRecompute));
-            if(doc->testStatus(App::Document::SkipRecompute))
-                contextMenu.addAction(this->allowPartialRecomputeAction);
-            contextMenu.addAction(this->markRecomputeAction);
-            contextMenu.addAction(this->createGroupAction);
-        }
-        contextMenu.addSeparator();
-    }
-    else if (this->contextItem && this->contextItem->type() == ObjectType) {
-        DocumentObjectItem* objitem = static_cast<DocumentObjectItem*>
-            (this->contextItem);
-
-        App::Document* doc = objitem->object()->getObject()->getDocument();
-        showHiddenAction->setChecked(doc->ShowHidden.getValue());
-        contextMenu.addAction(this->showHiddenAction);
-
-        hideInTreeAction->setChecked(!objitem->object()->showInTree());
-        contextMenu.addAction(this->hideInTreeAction);
-
-        if (objitem->object()->getObject()->isDerivedFrom(App::DocumentObjectGroup::getClassTypeId()))
-            contextMenu.addAction(this->createGroupAction);
-
-        contextMenu.addAction(this->markRecomputeAction);
-        contextMenu.addAction(this->recomputeObjectAction);
-        contextMenu.addAction(this->relabelObjectAction);
-
-        if(this->selectedItems().size()==1 && _setupObjectMenu(objitem, editMenu)) {
-            auto topact = contextMenu.actions().front();
-            bool first = true;
-            for(auto action : editMenu.actions()) {
-                contextMenu.insertAction(topact,action);
-                if(first) {
-                    first = false;
-                    contextMenu.setDefaultAction(action);
-                }
-            }
-            contextMenu.insertSeparator(topact);
-        }
-    }
-
-    // add a submenu to active a document if two or more exist
-    std::vector<App::Document*> docs = App::GetApplication().getDocuments();
-    if(!showTempDocAction->isChecked()) {
-        for(auto it=docs.begin(); it!=docs.end();) {
-            auto doc = *it;
-            if(doc->testStatus(App::Document::TempDoc))
-                it = docs.erase(it);
-            else
-                ++it;
-        }
-    }
-    if (docs.size() >= 2) {
-        contextMenu.addSeparator();
-        App::Document* activeDoc = App::GetApplication().getActiveDocument();
-        subMenu.setTitle(tr("Activate document"));
-        contextMenu.addMenu(&subMenu);
-        QAction* active = 0;
-        for (std::vector<App::Document*>::iterator it = docs.begin(); it != docs.end(); ++it) {
-            QString label = QString::fromUtf8((*it)->Label.getValue());
-            QAction* action = subMenuGroup.addAction(label);
-            action->setCheckable(true);
-            action->setStatusTip(tr("Activate document %1").arg(label));
-            action->setData(QByteArray((*it)->getName()));
-            if (*it == activeDoc) active = action;
-        }
-
-        if (active)
-            active->setChecked(true);
-        subMenu.addActions(subMenuGroup.actions());
-        contextMenu.addAction(this->showTempDocAction);
-    } else {
-        contextMenu.addSeparator();
-        contextMenu.addAction(this->showTempDocAction);
-    }
-
-    if (contextMenu.actions().count() > 0) {
-        try {
-            contextMenu.exec(QCursor::pos());
-        } catch (Base::Exception &e) {
-            e.ReportException();
-        } catch (std::exception &e) {
-            FC_ERR("C++ exception: " << e.what());
-        } catch (...) {
-            FC_ERR("Unknown exception");
-        }
-        contextItem = 0;
-    }
-}
-
-void TreeWidget::hideEvent(QHideEvent *ev) {
-    // No longer required. Visibility is now handled inside onUpdateStatus() by
-    // UpdateDisabler.
-#if 0
-    TREE_TRACE("detaching selection observer");
-    this->detachSelection();
-    selectTimer->stop();
-#endif
-    QTreeWidget::hideEvent(ev);
-}
-
-void TreeWidget::showEvent(QShowEvent *ev) {
-    // No longer required. Visibility is now handled inside onUpdateStatus() by
-    // UpdateDisabler.
-#if 0
-    TREE_TRACE("attaching selection observer");
-    this->attachSelection();
-    int timeout = TreeParams::Instance()->SelectionTimeout();
-    if(timeout<=0)
-        timeout = 1;
-    selectTimer->start(timeout);
-    _updateStatus();
-#endif
-    QTreeWidget::showEvent(ev);
-}
-
-void TreeWidget::onCreateGroup()
-{
-    QString name = tr("Group");
-    App::AutoTransaction trans("Create group");
-    if (this->contextItem->type() == DocumentType) {
-        DocumentItem* docitem = static_cast<DocumentItem*>(this->contextItem);
-        App::Document* doc = docitem->document()->getDocument();
-        QString cmd = QString::fromLatin1("App.getDocument(\"%1\").addObject"
-                              "(\"App::DocumentObjectGroup\",\"%2\")")
-                              .arg(QString::fromLatin1(doc->getName()), name);
-        Gui::Command::runCommand(Gui::Command::App, cmd.toUtf8());
-    }
-    else if (this->contextItem->type() == ObjectType) {
-        DocumentObjectItem* objitem = static_cast<DocumentObjectItem*>
-            (this->contextItem);
-        App::DocumentObject* obj = objitem->object()->getObject();
-        App::Document* doc = obj->getDocument();
-        QString cmd = QString::fromLatin1("App.getDocument(\"%1\").getObject(\"%2\")"
-                              ".newObject(\"App::DocumentObjectGroup\",\"%3\")")
-                              .arg(QString::fromLatin1(doc->getName()),
-                                   QString::fromLatin1(obj->getNameInDocument()),
-                                   name);
-        Gui::Command::runCommand(Gui::Command::App, cmd.toUtf8());
-    }
-}
-
-void TreeWidget::onRelabelObject()
-{
-    QTreeWidgetItem* item = currentItem();
-    if (item) 
-        editItem(item, item->type()==ObjectType?currentColumn():0);
-}
-
-void TreeWidget::onStartEditing()
-{
-    QAction* action = qobject_cast<QAction*>(sender());
-    if (action) {
-        if (this->contextItem && this->contextItem->type() == ObjectType) {
-            DocumentObjectItem* objitem = static_cast<DocumentObjectItem*>
-                (this->contextItem);
-            int edit = action->data().toInt();
-
-            App::DocumentObject* obj = objitem->object()->getObject();
-            if (!obj || !obj->getNameInDocument()) {
-                FC_ERR("Cannot find editing object");
-                return;
-            }
-            auto doc = const_cast<Document*>(objitem->getOwnerDocument()->document());
-            MDIView *view = doc->getActiveView();
-            if (view) getMainWindow()->setActiveWindow(view);
-
-            // Always open a transaction here doesn't make much sense because:
-            // - many objects open transactions when really changing some properties
-            // - this leads to certain inconsistencies with the doubleClicked() method
-            // So, only the view provider class should decide what to do
-#if 0
-            // open a transaction before starting edit mode
-            std::string cmd("Edit ");
-            cmd += obj->Label.getValue();
-            doc->openCommand(cmd.c_str());
-            bool ok = doc->setEdit(objitem->object(), edit);
-            if (!ok) doc->abortCommand();
-#else
-            editingItem = objitem;
-            App::DocumentObject *topParent = 0;
-            std::ostringstream ss;
-            objitem->getSubName(ss,topParent);
-            if(!topParent)
-                topParent = obj;
-            else
-                ss << obj->getNameInDocument() << '.';
-            auto vp = Application::Instance->getViewProvider(topParent);
-            if(!vp) {
-                FC_ERR("Cannot find editing object");
-                return;
-            }
-            if(!doc->setEdit(vp, edit, ss.str().c_str()))
-                editingItem = 0;
-#endif
-        }
-    }
-}
-
-void TreeWidget::onFinishEditing()
-{
-    auto doc = Application::Instance->editDocument();
-    if(doc)  {
-        doc->resetEdit();
-        doc->getDocument()->recompute();
-        doc->commitCommand();
-    }
-}
-
-void TreeWidget::onSkipRecompute(bool on)
-{
-    // if a document item is selected then touch all objects
-    if (this->contextItem && this->contextItem->type() == DocumentType) {
-        DocumentItem* docitem = static_cast<DocumentItem*>(this->contextItem);
-        App::Document* doc = docitem->document()->getDocument();
-        doc->setStatus(App::Document::SkipRecompute, on);
-    }
-}
-
-void TreeWidget::onAllowPartialRecompute(bool on)
-{
-    // if a document item is selected then touch all objects
-    if (this->contextItem && this->contextItem->type() == DocumentType) {
-        DocumentItem* docitem = static_cast<DocumentItem*>(this->contextItem);
-        App::Document* doc = docitem->document()->getDocument();
-        doc->setStatus(App::Document::AllowPartialRecompute, on);
-    }
-}
-
-void TreeWidget::onMarkRecompute()
-{
-    // if a document item is selected then touch all objects
-    if (this->contextItem && this->contextItem->type() == DocumentType) {
-        DocumentItem* docitem = static_cast<DocumentItem*>(this->contextItem);
-        App::Document* doc = docitem->document()->getDocument();
-        std::vector<App::DocumentObject*> obj = doc->getObjects();
-        for (std::vector<App::DocumentObject*>::iterator it = obj.begin(); it != obj.end(); ++it)
-            (*it)->enforceRecompute();
-    }
-    // mark all selected objects
-    else {
-        QList<QTreeWidgetItem*> items = this->selectedItems();
-        for (QList<QTreeWidgetItem*>::iterator it = items.begin(); it != items.end(); ++it) {
-            if ((*it)->type() == ObjectType) {
-                DocumentObjectItem* objitem = static_cast<DocumentObjectItem*>(*it);
-                App::DocumentObject* obj = objitem->object()->getObject();
-                obj->enforceRecompute();
-            }
-        }
-    }
-}
-
-void TreeWidget::onRecomputeObject() {
-    std::vector<App::DocumentObject*> objs;
-    for(auto ti : selectedItems()) {
-        if (ti->type() == ObjectType) {
-            DocumentObjectItem* objitem = static_cast<DocumentObjectItem*>(ti);
-            objs.push_back(objitem->object()->getObject());
-            objs.back()->enforceRecompute();
-        }
-    }
-    if(objs.empty())
-        return;
-    App::AutoTransaction committer("Recompute object");
-    objs.front()->getDocument()->recompute(objs,true);
-}
-
-
-DocumentItem *TreeWidget::getDocumentItem(const Gui::Document *doc) const {
-    auto it = DocumentMap.find(doc);
-    if(it != DocumentMap.end())
-        return it->second;
-    return 0;
-}
-
-void TreeWidget::selectAllInstances(const ViewProviderDocumentObject &vpd) {
-    auto tree = instance();
-    if(tree)
-        tree->_selectAllInstances(vpd);
-}
-
-void TreeWidget::_selectAllInstances(const ViewProviderDocumentObject &vpd) {
-    if(selectTimer->isActive())
-        onSelectTimer();
-    else
-        _updateStatus(false);
-
-    for(const auto &v : DocumentMap) 
-        v.second->selectAllInstances(vpd);
-}
-
-void TreeWidget::onItemPressed() {
-    _LastSelectedTreeWidget = this;
-}
-
-static int _TreeIconSize;
-
-int TreeWidget::iconHeight() const
-{
-    return _TreeIconSize;
-}
-
-void TreeWidget::setIconHeight(int height)
-{
-    if (_TreeIconSize == height)
-        return;
-
-    if (TreeParams::IconSize() > 0)
-        height = TreeParams::IconSize();
-    _TreeIconSize = height;
-
-    for(auto tree : Instances) {
-        tree->setIconSize(QSize(height, height));
-        for (App::Document *doc : App::GetApplication().getDocuments()) {
-            Gui::Document *gdoc = Application::Instance->getDocument(doc);
-            if (!gdoc) continue;
-            for (App::DocumentObject *obj : doc->getObjects()) {
-                Gui::ViewProvider *vp = gdoc->getViewProvider(obj);
-                if (vp)
-                    vp->signalChangeIcon();
-            }
-        }
-    }
-}
-
-int TreeWidget::iconSize() {
-    if (_TreeIconSize == 0)
-        _TreeIconSize = TreeParams::IconSize();
-
-    if (_TreeIconSize > 0)
-        return _TreeIconSize;
-
-    auto tree = instance();
-    if(tree)
-        return tree->viewOptions().decorationSize.width();
-    else
-        return QApplication::style()->pixelMetric(QStyle::PM_SmallIconSize);
-}
-
-TreeWidget *TreeWidget::instance() {
-    auto res = _LastSelectedTreeWidget;
-    if(res && res->isVisible())
-        return res;
-    for(auto inst : Instances) {
-        if(!res) res = inst;
-        if(inst->isVisible())
-            return inst;
-    }
-    return res;
-}
-
-void TreeWidget::setupResizableColumn(TreeWidget *tree) {
-    auto mode = TreeParams::Instance()->ResizableColumn()?
-        QHeaderView::Interactive : QHeaderView::ResizeToContents;
-    for(auto inst : Instances) {
-        if(!tree || tree==inst) {
-#if QT_VERSION >= 0x050000
-            inst->header()->setSectionResizeMode(0, mode);
-            inst->header()->setSectionResizeMode(1, mode);
-#else
-            inst->header()->setResizeMode(0, mode);
-            inst->header()->setResizeMode(1, mode);
-#endif
-        }
-    }
-}
-
-std::vector<TreeWidget::SelInfo> TreeWidget::getSelection(App::Document *doc)
-{
-    std::vector<SelInfo> ret;
-
-    TreeWidget *tree = instance();
-    if(!tree || !tree->isConnectionAttached()) {
-        for(auto pTree : Instances)
-            if(pTree->isConnectionAttached()) {
-                tree = pTree;
-                break;
-            }
-    }
-    if(!tree) return ret;
-
-    if(tree->selectTimer->isActive())
-        tree->onSelectTimer();
-    else
-        tree->_updateStatus(false);
-
-    for(auto ti : tree->selectedItems()) {
-        if(ti->type() != ObjectType) continue;
-        auto item = static_cast<DocumentObjectItem*>(ti);
-        auto vp = item->object();
-        auto obj = vp->getObject();
-        if(!obj || !obj->getNameInDocument()) {
-            FC_WARN("skip invalid object");
-            continue;
-        }
-        if(doc && obj->getDocument()!=doc) {
-            FC_LOG("skip objects not from current document");
-            continue;
-        }
-        ViewProviderDocumentObject *parentVp = 0;
-        auto parent = item->getParentItem();
-        if(parent) {
-            parentVp = parent->object();
-            if(!parentVp->getObject()->getNameInDocument()) {
-                FC_WARN("skip '" << obj->getFullName() << "' with invalid parent");
-                continue;
-            }
-        }
-        ret.emplace_back();
-        auto &sel = ret.back();
-        sel.topParent = 0;
-        std::ostringstream ss;
-        item->getSubName(ss,sel.topParent);
-        if(!sel.topParent)
-            sel.topParent = obj;
-        else
-            ss << obj->getNameInDocument() << '.';
-        sel.subname = ss.str();
-        sel.parentVp = parentVp;
-        sel.vp = vp;
-    }
-    return ret;
-}
-
-void TreeWidget::selectAllLinks(App::DocumentObject *obj) {
-    auto tree = instance();
-    if(tree)
-        tree->_selectAllLinks(obj);
-}
-
-void TreeWidget::_selectAllLinks(App::DocumentObject *obj) {
-    if(!isConnectionAttached()) 
-        return;
-
-    if(!obj || !obj->getNameInDocument()) {
-        TREE_ERR("invalid object");
-        return;
-    }
-
-    if(selectTimer->isActive())
-        onSelectTimer();
-    else
-        _updateStatus(false);
-
-    for(auto link: App::GetApplication().getLinksTo(obj,App::GetLinkRecursive)) 
-    {
-        if(!link || !link->getNameInDocument()) {
-            TREE_ERR("invalid linked object");
-            continue;
-        }
-        auto vp = dynamic_cast<ViewProviderDocumentObject*>(
-                Application::Instance->getViewProvider(link));
-        if(!vp) {
-            TREE_ERR("invalid view provider of the linked object");
-            continue;
-        }
-        for(auto &v : DocumentMap)
-            v.second->selectAllInstances(*vp);
-    }
-}
-
-bool TreeWidget::setupObjectMenu(QMenu &menu, const App::SubObjectT *sobj)
-{
-    auto tree = instance();
-    if(!tree)
-        return false;
-
-    std::vector<App::SubObjectT> sels;
-    if(!sobj) {
-        if(Gui::Selection().getSelectionEx("*",
-                App::DocumentObject::getClassTypeId(), 1, true).size()!=1)
-            return false;
-
-        sels = Gui::Selection().getSelectionT("*", 0);
-        if(sels.empty())
-            return false;
-        sobj = &sels.front();
-    }
-
-    auto it = tree->DocumentMap.find(
-            Application::Instance->getDocument(sobj->getDocumentName().c_str()));
-
-    if(it == tree->DocumentMap.end())
-        return false;
-
-    auto item = it->second->findItemByObject(true, sobj->getObject(), sobj->getSubName().c_str());
-    if(!item)
-        return false;
-    contextItem = item;
-    return tree->_setupObjectMenu(item, menu);
-}
-
-bool TreeWidget::_setupObjectMenu(DocumentObjectItem *item, QMenu &menu)
-{
-    if(!item)
-        return false;
-
-    auto vp = item->object();
-    if(!vp || !vp->getObject() || !vp->getObject()->getNameInDocument())
-        return false;
-
-    vp->setupContextMenu(&menu, this, SLOT(onStartEditing()));
-    menu.setTitle(QString::fromUtf8(vp->getObject()->Label.getValue()));
-    menu.setIcon(vp->getIcon());
-
-    bool res = !menu.actions().isEmpty();
-    if (vp->isEditing()) {
-        res = true;
-        menu.addAction(this->finishEditingAction);
-    }
-    return res;
-}
-
-void TreeWidget::onSearchObjects()
-{
-    emitSearchObjects();
-}
-
-void TreeWidget::onActivateDocument(QAction* active)
-{
-    // activate the specified document
-    QByteArray docname = active->data().toByteArray();
-    Gui::Document* doc = Application::Instance->getDocument((const char*)docname);
-    if (doc && !doc->setActiveView())
-        doc->setActiveView(0,View3DInventor::getClassTypeId());
-}
-
-Qt::DropActions TreeWidget::supportedDropActions () const
-{
-    return Qt::LinkAction | Qt::CopyAction | Qt::MoveAction;
-}
-
-bool TreeWidget::event(QEvent *e)
-{
-#if 0
-    if (e->type() == QEvent::ShortcutOverride) {
-        QKeyEvent* ke = static_cast<QKeyEvent *>(e);
-        switch (ke->key()) {
-            case Qt::Key_Delete:
-                ke->accept();
-        }
-    }
-#endif
-    return QTreeWidget::event(e);
-}
-
-bool TreeWidget::eventFilter(QObject *o, QEvent *ev) {
-    (void)o;
-    switch (ev->type()) {
-#if QT_VERSION < 0x050100
-    case QEvent::ToolTip: {
-        auto menu = qobject_cast<QMenu*>(o);
-        if(!menu)
-            break;
-        QHelpEvent* he = static_cast<QHelpEvent*>(ev);
-        QAction* act = menu->actionAt(he->pos());
-        if (act) {
-            QString tooltip = act->toolTip();
-            if (tooltip.size()) {
-                QToolTip::showText(he->globalPos(), act->toolTip(), menu);
-                return false;
-            }
-        }
-        QToolTip::hideText();
-        break;
-    }
-#endif
-    case QEvent::KeyPress:
-    case QEvent::KeyRelease: {
-        QKeyEvent *ke = static_cast<QKeyEvent *>(ev);
-        QPoint cpos = QCursor::pos();
-        if (ke->key() == Qt::Key_Escape) {
-            if (_DraggingActive) {
-                qApp->removeEventFilter(this);
-                _DraggingActive = false;
-                qApp->restoreOverrideCursor();
-                return true;
-            }
-        } else {
-            for(auto tree : Instances) {
-                QPoint pos = tree->mapFromGlobal(cpos);
-                if(pos.x() < 0 || pos.y() < 0
-                        || pos.x() >= tree->width()
-                        || pos.y() >= tree->height())
-                    continue;
-                // Qt 5 only recheck key modifier on mouse move, so generate a fake
-                // event to trigger drag cursor change
-                QMouseEvent *mouseEvent = new QMouseEvent(QEvent::MouseMove, 
-                        tree->mapFromGlobal(cpos), cpos,
-                        Qt::NoButton, QApplication::mouseButtons(),
-                        QApplication::queryKeyboardModifiers());
-                if(_DraggingActive) {
-                    tree->mouseMoveEvent(mouseEvent);
-                    delete mouseEvent;
-                    return true;
-                } else
-                    QApplication::postEvent(tree,mouseEvent);
-                break;
-            }
-        }
-        break;
-    }
-    case QEvent::MouseButtonPress: 
-        if(_DraggingActive)
-            return true;
-        break;
-    case QEvent::MouseMove: {
-        if(_DraggingActive) {
-            QMouseEvent *me = static_cast<QMouseEvent*>(ev);
-            for(auto tree : Instances) {
-                QPoint pos = tree->mapFromGlobal(me->globalPos());
-                if(pos.x() >= 0 && pos.y() >= 0
-                        && pos.x() < tree->width()
-                        && pos.y() < tree->height())
-                    return false;
-            }
-            qApp->changeOverrideCursor(QCursor(Qt::ForbiddenCursor));
-            return true;
-        }
-        break;
-    }
-    case QEvent::MouseButtonRelease: {
-        if(_DraggingActive) {
-            QMouseEvent *me = static_cast<QMouseEvent*>(ev);
-            _DraggingActive = false;
-            qApp->removeEventFilter(this);
-            qApp->restoreOverrideCursor();
-
-            if(me->button() == Qt::LeftButton) {
-                for(auto tree : Instances) {
-                    QPoint pos = tree->mapFromGlobal(me->globalPos());
-                    if(pos.x() < 0 || pos.y() < 0
-                            || pos.x() >= tree->width()
-                            || pos.y() >= tree->height())
-                        continue;
-                    QDropEvent de(tree->viewport()->mapFromGlobal(me->globalPos()),
-                        _DropActions, nullptr, me->buttons(), me->modifiers());
-                    tree->dropEvent(&de);
-                    break;
-                }
-            }
-            return true;
-        }
-        break;
-    }
-    default:
-        break;
-    }
-    return false;
-}
-
-bool TreeWidget::isDragging()
-{
-    return _DraggingActive;
-}
-
-void TreeWidget::keyPressEvent(QKeyEvent *event)
-{
-#if 0
-    if (event && event->matches(QKeySequence::Delete)) {
-        event->ignore();
-    }
-#endif
-    if(event->matches(QKeySequence::Find)) {
-        event->accept();
-        onSearchObjects();
-        return;
-    }else if(event->key() == Qt::Key_Left) {
-        auto index = currentIndex();
-        if(index.column()==1) {
-            setCurrentIndex(model()->index(index.row(), 0, index.parent()));
-            event->accept();
-            return;
-        }
-    }else if(event->key() == Qt::Key_Right) {
-        auto index = currentIndex();
-        if(index.column()==0) {
-            setCurrentIndex(model()->index(index.row(), 1, index.parent()));
-            event->accept();
-            return;
-        }
-    }
-    QTreeWidget::keyPressEvent(event);
-}
-
-void TreeWidget::mouseDoubleClickEvent (QMouseEvent * event)
-{
-    QTreeWidgetItem* item = itemAt(event->pos());
-    if (item && !onDoubleClickItem(item))
-        QTreeWidget::mouseDoubleClickEvent(event);
-}
-
-bool TreeWidget::onDoubleClickItem(QTreeWidgetItem *item)
-{
-    try {
-        if (item->type() == TreeWidget::DocumentType) {
-            Gui::Document* doc = static_cast<DocumentItem*>(item)->document();
-            if (!doc) return false;
-            if(doc->getDocument()->testStatus(App::Document::PartialDoc)) {
-                contextItem = item;
-                onReloadDoc();
-                return true;
-            }
-            if(!doc->setActiveView())
-                doc->setActiveView(0,View3DInventor::getClassTypeId());
-        }
-        else if (item->type() == TreeWidget::ObjectType) {
-            DocumentObjectItem* objitem = static_cast<DocumentObjectItem*>(item);
-            objitem->getOwnerDocument()->document()->setActiveView(objitem->object());
-            auto manager = Application::Instance->macroManager();
-            auto lines = manager->getLines();
-            auto editDoc = Application::Instance->editDocument();
-            std::ostringstream ss;
-            ss << "Double click " << objitem->object()->getObject()->getNameInDocument();
-            App::AutoTransaction committer(ss.str().c_str(), true);
-            ss.str("");
-            ss << Command::getObjectCmd(objitem->object()->getObject())
-                << ".ViewObject.doubleClicked()";
-            if (!objitem->object()->doubleClicked())
-                return false;
-            else if(lines == manager->getLines())
-                manager->addLine(MacroManager::Gui,ss.str().c_str());
-
-            // If the double click starts an editing, let the transaction persist
-            if(!editDoc && Application::Instance->editDocument()) {
-                committer.setEnable(false);
-            }
-        }
-    } catch (Base::Exception &e) {
-        e.ReportException();
-    } catch (std::exception &e) {
-        FC_ERR("C++ exception: " << e.what());
-    } catch (...) {
-        FC_ERR("Unknown exception");
-    }
-    return true;
-}
-
-void TreeWidget::mouseMoveEvent(QMouseEvent *event) {
-    if(_DraggingActive) {
-        auto pos = viewport()->mapFromGlobal(event->globalPos());
-        QDragMoveEvent de(pos, _DropActions,
-                nullptr, event->buttons(), event->modifiers());
-        _dragMoveEvent(&de);
-        Qt::CursorShape cursor;
-        if(!de.isAccepted()) {
-            cursor = Qt::ForbiddenCursor;
-        } else {
-            switch(de.dropAction()) {
-            case Qt::CopyAction:
-                cursor = Qt::DragCopyCursor;
-                break;
-            case Qt::LinkAction:
-                cursor = Qt::DragLinkCursor;
-                break;
-            case Qt::IgnoreAction:
-                cursor = Qt::ForbiddenCursor;
-                break;
-            default:
-                cursor = Qt::DragMoveCursor;
-                break;
-            }
-        }
-        qApp->changeOverrideCursor(QCursor(cursor));
-        return;
-    }
-    QTreeWidget::mouseMoveEvent(event);
-}
-
-void TreeWidget::mousePressEvent(QMouseEvent *event) {
-    QTreeWidget::mousePressEvent(event);
-}
-
-void TreeWidget::startDragging() {
-    if(state() != NoState)
-        return;
-    if(selectedItems().empty())
-        return;
-
-#if 1
-    _DropActions = model()->supportedDragActions();
-    _DraggingActive = true;
-    qApp->installEventFilter(this);
-    qApp->setOverrideCursor(QCursor(Qt::DragMoveCursor));
-#else
-    setState(DraggingState);
-    startDrag(model()->supportedDragActions());
-#endif
-}
-
-void TreeWidget::startDrag(Qt::DropActions supportedActions)
-{
-    QTreeWidget::startDrag(supportedActions);
-    if(_DragEventFilter) {
-        _DragEventFilter = false;
-        qApp->removeEventFilter(this);
-    }
-
-    // The following code is necessary for dragging between the tree view to
-    // work. Note that the standard behaivor of drag and drop between different
-    // QTreeWidget is to move the item from one to the other, and obviously we
-    // don't want that. The trick is to NOT call QDropEvent::acceptDropAction()
-    // inside dropEvent(), and add the following code to manually terminate the
-    // the drop.
-    for(auto tree : Instances) {
-        if(tree->state() == DraggingState) {
-            tree->setState(NoState);
-            tree->stopAutoScroll();
-        }
-    }
-}
-
-QMimeData * TreeWidget::mimeData (const QList<QTreeWidgetItem *> items) const
-{
-#if 0
-    // all selected items must reference an object from the same document
-    App::Document* doc=0;
-    for (QList<QTreeWidgetItem *>::ConstIterator it = items.begin(); it != items.end(); ++it) {
-        if ((*it)->type() != TreeWidget::ObjectType)
-            return 0;
-        App::DocumentObject* obj = static_cast<DocumentObjectItem *>(*it)->object()->getObject();
-        if (!doc)
-            doc = obj->getDocument();
-        else if (doc != obj->getDocument())
-            return 0;
-    }
-#endif
-    return QTreeWidget::mimeData(items);
-}
-
-bool TreeWidget::dropMimeData(QTreeWidgetItem *parent, int index,
-                              const QMimeData *data, Qt::DropAction action)
-{
-    return QTreeWidget::dropMimeData(parent, index, data, action);
-}
-
-void TreeWidget::dragEnterEvent(QDragEnterEvent * event)
-{
-    QTreeWidget::dragEnterEvent(event);
-}
-
-void TreeWidget::dragLeaveEvent(QDragLeaveEvent * event)
-{
-    QTreeWidget::dragLeaveEvent(event);
-}
-
-void TreeWidget::dragMoveEvent(QDragMoveEvent *event)
-{
-#if QT_VERSION >= 0x050000
-    // Qt5 does not change drag cursor in response to modifier key press,
-    // because QDrag installs a event filter that eats up key event. We install
-    // a filter after Qt and generate fake mouse move event in response to key
-    // press event, which triggers QDrag to update its cursor
-    if(!_DragEventFilter) {
-        _DragEventFilter = true;
-        qApp->installEventFilter(this);
-    }
-#endif
-
-    QTreeWidget::dragMoveEvent(event);
-    if (!event->isAccepted())
-        return;
-
-    _dragMoveEvent(event);
-}
-
-void TreeWidget::_dragMoveEvent(QDragMoveEvent *event)
-{
-    auto modifier = QApplication::queryKeyboardModifiers();
-    QTreeWidgetItem* targetItem = itemAt(event->pos());
-<<<<<<< HEAD
-    event->setDropAction(Qt::MoveAction);
-    event->accept();
-    if (!targetItem || this->isItemSelected(targetItem)) {
-=======
-    if (!targetItem || targetItem->isSelected()) {
->>>>>>> 6e40c19f
-        leaveEvent(0);
-        event->ignore();
-    }
-    else if (targetItem->type() == TreeWidget::DocumentType) {
-        leaveEvent(0);
-        if(modifier== Qt::ControlModifier)
-            event->setDropAction(Qt::CopyAction);
-        else if(modifier== Qt::AltModifier)
-            event->setDropAction(Qt::LinkAction);
-        else
-            event->setDropAction(Qt::MoveAction);
-    }
-    else if (targetItem->type() == TreeWidget::ObjectType) {
-        onItemEntered(targetItem);
-
-        DocumentObjectItem* targetItemObj = static_cast<DocumentObjectItem*>(targetItem);
-        Gui::ViewProviderDocumentObject* vp = targetItemObj->object();
-
-        try {
-            auto items = selectedItems();
-
-            if(modifier == Qt::ControlModifier)
-                event->setDropAction(Qt::CopyAction);
-            else if(modifier== Qt::AltModifier && items.size()==1)
-                event->setDropAction(Qt::LinkAction);
-            else
-                event->setDropAction(Qt::MoveAction);
-            auto da = event->dropAction();
-            bool dropOnly = da==Qt::CopyAction || da==Qt::MoveAction;
-
-            if (da!=Qt::LinkAction && !vp->canDropObjects()) {
-                if(!(event->possibleActions() & Qt::LinkAction) || items.size()!=1) {
-                    TREE_TRACE("cannot drop");
-                    event->ignore();
-                    return;
-                }
-            }
-            for(auto ti : items) {
-                if (ti->type() != TreeWidget::ObjectType) {
-                    TREE_TRACE("cannot drop");
-                    event->ignore();
-                    return;
-                }
-                auto item = static_cast<DocumentObjectItem*>(ti);
-
-                auto obj = item->object()->getObject();
-
-                if(!dropOnly && !vp->canDragAndDropObject(obj)) {
-                    // check if items can be dragged
-                    auto parentItem = item->getParentItem();
-                    if(parentItem 
-                            && (!parentItem->object()->canDragObjects() 
-                                || !parentItem->object()->canDragObject(item->object()->getObject())))
-                    {
-                        if(!(event->possibleActions() & Qt::CopyAction)) {
-                            TREE_TRACE("Cannot drag object");
-                            event->ignore();
-                            return;
-                        }
-                        event->setDropAction(Qt::CopyAction);
-                    }
-                }
-
-                std::ostringstream str;
-                auto owner = item->getRelativeParent(str,targetItemObj);
-                auto subname = str.str();
-
-                // let the view provider decide to accept the object or ignore it
-                if (da!=Qt::LinkAction && !vp->canDropObjectEx(obj,owner,subname.c_str(), item->mySubs)) {
-                    if(event->possibleActions() & Qt::LinkAction) {
-                        if(items.size()>1) {
-                            TREE_TRACE("Cannot replace with more than one object");
-                            event->ignore();
-                            return;
-                        }
-                        event->setDropAction(Qt::LinkAction);
-                        da = Qt::LinkAction;
-                    } else {
-                        TREE_TRACE("cannot drop " << obj->getFullName() << ' '
-                                << (owner?owner->getFullName():"<No Owner>") << '.' << subname);
-                        event->ignore();
-                        return;
-                    }
-                }
-
-                if (da == Qt::LinkAction) {
-                    auto ext = vp->getObject()->getExtensionByType<App::LinkBaseExtension>(true);
-                    auto parentItem = targetItemObj->getParentItem();
-                    if((!ext || !ext->getLinkedObjectProperty()) && !parentItem) {
-                        TREE_TRACE("Cannot replace without parent");
-                        event->ignore();
-                        return;
-                    } else if (parentItem && !parentItem->object()->canReplaceObject(
-                                                targetItemObj->object()->getObject(), obj))
-                    {
-                        TREE_TRACE("Replace operation not supported");
-                        event->ignore();
-                        return;
-                    }
-                }
-            }
-        } catch (Base::Exception &e){
-            e.ReportException();
-            event->ignore();
-        } catch (std::exception &e) {
-            FC_ERR("C++ exception: " << e.what());
-            event->ignore();
-        } catch (...) {
-            FC_ERR("Unknown exception");
-            event->ignore();
-        }
-    }
-    else {
-        leaveEvent(0);
-        event->ignore();
-    }
-}
-
-struct ItemInfo {
-    std::string doc;
-    std::string obj;
-    std::string parentDoc;
-    std::string parent;
-    std::string ownerDoc;
-    std::string owner;
-    std::string subname;
-    std::string topDoc;
-    std::string topObj;
-    std::string topSubname;
-    std::vector<std::string> subs;
-    bool dragging = false;
-};
-struct ItemInfo2 {
-    std::string doc;
-    std::string obj;
-    std::string parentDoc;
-    std::string parent;
-    std::string topDoc;
-    std::string topObj;
-    std::string topSubname;
-};
-
-void TreeWidget::dropEvent(QDropEvent *event)
-{
-    //FIXME: This should actually be done inside dropMimeData
-
-    bool touched = false;
-    QTreeWidgetItem* targetItem = itemAt(event->pos());
-    // not dropped onto an item
-    if (!targetItem)
-        return;
-    // one of the source items is also the destination item, that's not allowed
-    if (targetItem->isSelected())
-        return;
-
-    App::Document *thisDoc;
-
-    Base::EmptySequencer seq;
-
-    // filter out the selected items we cannot handle
-    std::vector<std::pair<DocumentObjectItem*,std::vector<std::string> > > itemInfo;
-    auto sels = selectedItems();
-    itemInfo.reserve(sels.size());
-    for(auto ti : sels) {
-        if (ti->type() != TreeWidget::ObjectType)
-            continue;
-        // ignore child elements if the parent is selected
-        if(sels.contains(ti->parent())) 
-            continue;
-        if (ti == targetItem)
-            continue;
-        auto item = static_cast<DocumentObjectItem*>(ti);
-        itemInfo.emplace_back();
-        auto &info = itemInfo.back();
-        info.first = item;
-        info.second.insert(info.second.end(),item->mySubs.begin(),item->mySubs.end());
-    }
-
-    if (itemInfo.empty())
-        return; // nothing needs to be done
-
-    std::string errMsg;
-
-    if(QApplication::keyboardModifiers()== Qt::ControlModifier)
-        event->setDropAction(Qt::CopyAction);
-    else if(QApplication::keyboardModifiers()== Qt::AltModifier 
-            && (itemInfo.size()==1||targetItem->type()==TreeWidget::DocumentType))
-        event->setDropAction(Qt::LinkAction);
-    else
-        event->setDropAction(Qt::MoveAction);
-    auto da = event->dropAction();
-    bool dropOnly = da==Qt::CopyAction || da==Qt::LinkAction;
-
-    if (targetItem->type() == TreeWidget::ObjectType) {
-        // add object to group
-        DocumentObjectItem* targetItemObj = static_cast<DocumentObjectItem*>(targetItem);
-        thisDoc = targetItemObj->getOwnerDocument()->document()->getDocument();
-        Gui::ViewProviderDocumentObject* vp = targetItemObj->object();
-
-        if(!vp || !vp->getObject() || !vp->getObject()->getNameInDocument()) {
-            FC_WARN("invalid object");
-            return;
-        }
-
-        if (da!=Qt::LinkAction && !vp->canDropObjects()) {
-            if(!(event->possibleActions() & Qt::LinkAction) || itemInfo.size()!=1) {
-                FC_WARN("Cannot drop objects");
-                return; // no group like object
-            }
-        }
-
-        std::ostringstream targetSubname;
-        App::DocumentObject *targetParent = 0;
-        targetItemObj->getSubName(targetSubname,targetParent);
-        Selection().selStackPush();
-        Selection().clearCompleteSelection();
-
-        if(targetParent) {
-            targetSubname << vp->getObject()->getNameInDocument() << '.';
-            SelectionNoTopParentCheck guard;
-            Selection().addSelection(targetParent->getDocument()->getName(),
-                    targetParent->getNameInDocument(), targetSubname.str().c_str());
-        } else {
-            targetParent = targetItemObj->object()->getObject();
-            SelectionNoTopParentCheck guard;
-            Selection().addSelection(targetParent->getDocument()->getName(),
-                    targetParent->getNameInDocument());
-        }
-
-        bool syncPlacement = TreeParams::Instance()->SyncPlacement();
-
-        bool setSelection = true;
-        std::vector<std::pair<App::DocumentObject*,std::string> > droppedObjects;
-
-        std::vector<ItemInfo> infos;
-        // Only keep text names here, because you never know when doing drag
-        // and drop some object may delete other objects.
-        infos.reserve(itemInfo.size());
-        for(auto &v : itemInfo) {
-            infos.emplace_back();
-            auto &info = infos.back();
-            auto item = v.first;
-            Gui::ViewProviderDocumentObject* vpc = item->object();
-            App::DocumentObject* obj = vpc->getObject();
-
-            std::ostringstream str;
-            App::DocumentObject *topParent=0;
-            auto owner = item->getRelativeParent(str,targetItemObj,&topParent,&info.topSubname);
-            if(syncPlacement && topParent) {
-                info.topDoc = topParent->getDocument()->getName();
-                info.topObj = topParent->getNameInDocument();
-            }
-            info.subname = str.str();
-            info.doc = obj->getDocument()->getName();
-            info.obj = obj->getNameInDocument();
-            if(owner) {
-                info.ownerDoc = owner->getDocument()->getName();
-                info.owner = owner->getNameInDocument();
-            }
-
-            info.subs.swap(v.second);
-
-            // check if items can be dragged
-            if(!dropOnly && 
-               item->myOwner == targetItemObj->myOwner && 
-               vp->canDragAndDropObject(item->object()->getObject()))
-            {
-                // check if items can be dragged
-                auto parentItem = item->getParentItem();
-                if(!parentItem)
-                    info.dragging = true;
-                else if(parentItem->object()->canDragObjects() 
-                        && parentItem->object()->canDragObject(item->object()->getObject()))
-                {
-                    info.dragging = true;
-                    auto vpp = parentItem->object();
-                    info.parent = vpp->getObject()->getNameInDocument();
-                    info.parentDoc = vpp->getObject()->getDocument()->getName();
-                }
-            }
-
-            if (da!=Qt::LinkAction 
-                    && !vp->canDropObjectEx(obj,owner,info.subname.c_str(),info.subs)) 
-            {
-                if(event->possibleActions() & Qt::LinkAction) {
-                    if(itemInfo.size()>1) {
-                        FC_WARN("Cannot replace with more than one object");
-                        return;
-                    }
-                    da = Qt::LinkAction;
-                }
-            }
-
-            if(da == Qt::LinkAction) {
-                auto ext = vp->getObject()->getExtensionByType<App::LinkBaseExtension>(true);
-                auto parentItem = targetItemObj->getParentItem();
-                if((!ext || !ext->getLinkedObjectProperty()) && !parentItem) {
-                    FC_WARN("Cannot replace without parent");
-                    return;
-                } else if (parentItem && !parentItem->object()->canReplaceObject(
-                            targetItemObj->object()->getObject(), obj))
-                {
-                    FC_WARN("Replace operation not supported");
-                    return;
-                }
-            }
-        }
-
-        // Open command
-        App::AutoTransaction committer("Drop object");
-        try {
-            auto targetObj = targetItemObj->object()->getObject();
-
-            std::set<App::DocumentObject*> inList;
-            auto parentObj = targetObj;
-            if(da == Qt::LinkAction && targetItemObj->getParentItem())
-                parentObj = targetItemObj->getParentItem()->object()->getObject();
-            inList = parentObj->getInListEx(true);
-            inList.insert(parentObj);
-
-            std::string target = targetObj->getNameInDocument();
-            auto targetDoc = targetObj->getDocument();
-            for (auto &info : infos) {
-                auto &subname = info.subname;
-                targetObj = targetDoc->getObject(target.c_str());
-                vp = Base::freecad_dynamic_cast<ViewProviderDocumentObject>(
-                        Application::Instance->getViewProvider(targetObj));
-                if(!vp) {
-                    FC_ERR("Cannot find drop traget object " << target);
-                    break;
-                }
-
-                auto doc = App::GetApplication().getDocument(info.doc.c_str());
-                if(!doc) {
-                    FC_WARN("Cannot find document " << info.doc);
-                    continue;
-                }
-                auto obj = doc->getObject(info.obj.c_str());
-                auto vpc = dynamic_cast<ViewProviderDocumentObject*>(
-                        Application::Instance->getViewProvider(obj));
-                if(!vpc) {
-                    FC_WARN("Cannot find dragging object " << info.obj);
-                    continue;
-                }
-
-                ViewProviderDocumentObject *vpp = 0;
-                if(da!=Qt::LinkAction && info.parentDoc.size()) {
-                    auto parentDoc = App::GetApplication().getDocument(info.parentDoc.c_str());
-                    if(parentDoc) {
-                        auto parent = parentDoc->getObject(info.parent.c_str());
-                        vpp = dynamic_cast<ViewProviderDocumentObject*>(
-                                Application::Instance->getViewProvider(parent));
-                    }
-                    if(!vpp) {
-                        FC_WARN("Cannot find dragging object's parent " << info.parent);
-                        continue;
-                    }
-                }
-
-                App::DocumentObject *owner = 0;
-                if(info.ownerDoc.size()) {
-                    auto ownerDoc = App::GetApplication().getDocument(info.ownerDoc.c_str());
-                    if(ownerDoc) 
-                        owner = ownerDoc->getObject(info.owner.c_str());
-                    if(!owner) {
-                        FC_WARN("Cannot find dragging object's top parent " << info.owner);
-                        continue;
-                    }
-                }
-
-                Base::Matrix4D mat;
-                App::PropertyPlacement *propPlacement = 0;
-                if(syncPlacement) {
-                    if(info.topObj.size()) {
-                        auto doc = App::GetApplication().getDocument(info.topDoc.c_str());
-                        if(doc) {
-                            auto topObj = doc->getObject(info.topObj.c_str());
-                            if(topObj) {
-                                auto sobj = topObj->getSubObject(info.topSubname.c_str(),0,&mat);
-                                if(sobj == obj) {
-                                    propPlacement = Base::freecad_dynamic_cast<App::PropertyPlacement>(
-                                            obj->getPropertyByName("Placement"));
-                                }
-                            }
-                        }
-                    }else{
-                        propPlacement = Base::freecad_dynamic_cast<App::PropertyPlacement>(
-                                obj->getPropertyByName("Placement"));
-                        if(propPlacement)
-                            mat = propPlacement->getValue().toMatrix();
-                    }
-                }
-
-                auto dropParent = targetParent;
-
-                auto manager = Application::Instance->macroManager();
-                std::ostringstream ss;
-                if(vpp) {
-                    auto lines = manager->getLines();
-                    ss << Command::getObjectCmd(vpp->getObject())
-                        << ".ViewObject.dragObject(" << Command::getObjectCmd(obj) << ')';
-                    vpp->dragObject(obj);
-                    if(manager->getLines() == lines)
-                        manager->addLine(MacroManager::Gui,ss.str().c_str());
-                    owner = 0;
-                    subname.clear();
-                    ss.str("");
-
-                    obj = doc->getObject(info.obj.c_str());
-                    if(!obj || !obj->getNameInDocument()) {
-                        FC_WARN("Dropping object deleted: " << info.doc << '#' << info.obj);
-                        continue;
-                    }
-                }
-
-                if(da == Qt::MoveAction) {
-                    // Try to adjust relative links to avoid cyclic dependency, may
-                    // throw exception if failed
-                    ss.str("");
-                    ss << Command::getObjectCmd(obj) << ".adjustRelativeLinks("
-                        << Command::getObjectCmd(targetObj) << ")";
-                    manager->addLine(MacroManager::Gui,ss.str().c_str());
-
-                    std::set<App::DocumentObject*> visited;
-                    if(obj->adjustRelativeLinks(inList,&visited)) {
-                        inList = parentObj->getInListEx(true);
-                        inList.insert(parentObj);
-
-                        // TODO: link adjustment and placement adjustment does
-                        // not work together at the moment.
-                        propPlacement = 0;
-                    }
-                }
-
-                if(inList.count(obj))
-                    FC_THROWM(Base::RuntimeError,
-                            "Dependency loop detected for " << obj->getFullName());
-
-                std::string dropName;
-                ss.str("");
-                auto lines = manager->getLines();
-
-                if(da == Qt::LinkAction) {
-                    if(targetItemObj->getParentItem()) {
-                        auto parentItem = targetItemObj->getParentItem();
-                        ss << Command::getObjectCmd(
-                                parentItem->object()->getObject(),0,".replaceObject(",true)
-                            << Command::getObjectCmd(targetObj) << ","
-                            << Command::getObjectCmd(obj) << ")";
-
-                        int res = parentItem->object()->replaceObject(targetObj, obj);
-                        if (res <= 0) {
-                            FC_THROWM(Base::RuntimeError,
-                                    (res<0?"Cannot":"Failed to")
-                                    << " replace object " << targetObj->getNameInDocument()
-                                    << " with " << obj->getNameInDocument());
-                        }
-
-                        std::ostringstream ss2;
-
-                        dropParent = 0;
-                        parentItem->getSubName(ss2,dropParent);
-                        if(dropParent) 
-                            ss2 << parentItem->object()->getObject()->getNameInDocument() << '.';
-                        else 
-                            dropParent = parentItem->object()->getObject();
-                        ss2 << obj->getNameInDocument() << '.';
-                        dropName = ss2.str();
-                    } else {
-                        FC_WARN("ignore replace operation without parent");
-                        continue;
-                    }
-                    if(dropName.size())
-                        dropName = targetSubname.str() + dropName;
-                    
-                }else{
-                    ss << Command::getObjectCmd(vp->getObject())
-                        << ".ViewObject.dropObject(" << Command::getObjectCmd(obj);
-                    if(owner) {
-                        ss << "," << Command::getObjectCmd(owner)
-                            << ",'" << subname << "',[";
-                    }else
-                        ss << ",None,'',[";
-                    for(auto &sub : info.subs)
-                        ss << "'" << sub << "',";
-                    ss << "])";
-                    dropName = vp->dropObjectEx(obj,owner,subname.c_str(),info.subs);
-                    if(dropName.size()) {
-                        if(dropName == ".")
-                            dropName = targetSubname.str();
-                        else
-                            dropName = targetSubname.str() + dropName;
-                    }
-                }
-
-                if(manager->getLines() == lines)
-                    manager->addLine(MacroManager::Gui,ss.str().c_str());
-
-                touched = true;
-
-                // Construct the subname pointing to the dropped object
-                if(dropName.empty()) {
-                    auto pos = targetSubname.tellp();
-                    targetSubname << obj->getNameInDocument() << '.' << std::ends;
-                    dropName = targetSubname.str();
-                    targetSubname.seekp(pos);
-                }
-
-                Base::Matrix4D newMat;
-                auto sobj = dropParent->getSubObject(dropName.c_str(),0,&newMat);
-                if(!sobj) {
-                    FC_LOG("failed to find dropped object " 
-                            << dropParent->getFullName() << '.' << dropName);
-                    setSelection = false;
-                    continue;
-                }
-
-                if(da!=Qt::CopyAction && propPlacement) {
-                    // try to adjust placement
-                    if((info.dragging && sobj==obj) || 
-                       (!info.dragging && sobj->getLinkedObject(false)==obj)) 
-                    {
-                        if(!info.dragging)
-                            propPlacement = Base::freecad_dynamic_cast<App::PropertyPlacement>(
-                                    sobj->getPropertyByName("Placement"));
-                        if(propPlacement) {
-                            newMat *= propPlacement->getValue().inverse().toMatrix();
-                            newMat.inverseGauss();
-                            Base::Placement pla(newMat*mat);
-                            propPlacement->setValueIfChanged(pla);
-                        }
-                    }
-                }
-                droppedObjects.emplace_back(dropParent,dropName);
-            }
-            if(setSelection && droppedObjects.size()) {
-                Selection().selStackPush();
-                Selection().clearCompleteSelection();
-                SelectionNoTopParentCheck guard;
-                for(auto &v : droppedObjects)
-                    Selection().addSelection(v.first->getDocument()->getName(),
-                        v.first->getNameInDocument(), v.second.c_str());
-                Selection().selStackPush();
-            }
-        } catch (const Base::Exception& e) {
-            e.ReportException();
-            errMsg = e.what();
-        } catch (std::exception &e) {
-            FC_ERR("C++ exception: " << e.what());
-            errMsg = e.what();
-        } catch (...) {
-            FC_ERR("Unknown exception");
-            errMsg = "Unknown exception";
-        }
-        if(errMsg.size()) {
-            committer.close(true);
-            QMessageBox::critical(getMainWindow(), QObject::tr("Drag & drop failed"),
-                    QString::fromUtf8(errMsg.c_str()));
-            return;
-        }
-    }
-    else if (targetItem->type() == TreeWidget::DocumentType) {
-        auto targetDocItem = static_cast<DocumentItem*>(targetItem);
-        thisDoc = targetDocItem->document()->getDocument();
-
-        std::vector<ItemInfo2> infos;
-        infos.reserve(itemInfo.size());
-        bool syncPlacement = TreeParams::Instance()->SyncPlacement();
-
-        // check if items can be dragged
-        for(auto &v : itemInfo) {
-            auto item = v.first;
-            auto obj = item->object()->getObject();
-            auto parentItem = item->getParentItem();
-            if(!parentItem) {
-                if(da==Qt::MoveAction && obj->getDocument()==thisDoc)
-                    continue;
-            }else if(dropOnly || item->myOwner!=targetItem) {
-                // We will not drag item out of parent if either, 1) the CTRL
-                // key is held, or 2) the dragging item is not inside the
-                // dropping document tree.
-                parentItem = 0;
-            }else if(!parentItem->object()->canDragObjects() 
-                    || !parentItem->object()->canDragObject(obj)) 
-            {
-                FC_ERR("'" << obj->getFullName() << "' cannot be dragged out of '" << 
-                    parentItem->object()->getObject()->getFullName() << "'");
-                return;
-            }
-            infos.emplace_back();
-            auto &info = infos.back();
-            info.doc = obj->getDocument()->getName();
-            info.obj = obj->getNameInDocument();
-            if(parentItem) {
-                auto parent = parentItem->object()->getObject();
-                info.parentDoc = parent->getDocument()->getName();
-                info.parent = parent->getNameInDocument();
-            }
-            if(syncPlacement) {
-                std::ostringstream ss;
-                App::DocumentObject *topParent=0;
-                item->getSubName(ss,topParent);
-                if(topParent) {
-                    info.topDoc = topParent->getDocument()->getName();
-                    info.topObj = topParent->getNameInDocument();
-                    ss << obj->getNameInDocument() << '.';
-                    info.topSubname = ss.str();
-                }
-            }
-        }
-        // Because the existence of subname, we must de-select the drag the
-        // object manually. Just do a complete clear here for simplicity
-        Selection().selStackPush();
-        Selection().clearCompleteSelection();
-
-        // Open command
-        auto manager = Application::Instance->macroManager();
-        App::AutoTransaction committer(
-                da==Qt::LinkAction?"Link object":
-                    da==Qt::CopyAction?"Copy object":"Move object");
-        try {
-            std::vector<App::DocumentObject*> droppedObjs;
-            for (auto &info : infos) {
-                auto doc = App::GetApplication().getDocument(info.doc.c_str());
-                if(!doc) continue;
-                auto obj = doc->getObject(info.obj.c_str());
-                auto vpc = dynamic_cast<ViewProviderDocumentObject*>(
-                        Application::Instance->getViewProvider(obj));
-                if(!vpc) {
-                    FC_WARN("Cannot find dragging object " << info.obj);
-                    continue;
-                }
-
-                Base::Matrix4D mat;
-                App::PropertyPlacement *propPlacement = 0;
-                if(syncPlacement) {
-                    if(info.topObj.size()) {
-                        auto doc = App::GetApplication().getDocument(info.topDoc.c_str());
-                        if(doc) {
-                            auto topObj = doc->getObject(info.topObj.c_str());
-                            if(topObj) {
-                                auto sobj = topObj->getSubObject(info.topSubname.c_str(),0,&mat);
-                                if(sobj == obj) {
-                                    propPlacement = dynamic_cast<App::PropertyPlacement*>(
-                                            obj->getPropertyByName("Placement"));
-                                }
-                            }
-                        }
-                    }else{
-                        propPlacement = dynamic_cast<App::PropertyPlacement*>(
-                                obj->getPropertyByName("Placement"));
-                        if(propPlacement)
-                            mat = propPlacement->getValue().toMatrix();
-                    }
-                }
-
-                if(da == Qt::LinkAction) {
-                    std::string name = thisDoc->getUniqueObjectName("Link");
-                    FCMD_DOC_CMD(thisDoc,"addObject('App::Link','" << name << "').setLink("
-                            << Command::getObjectCmd(obj)  << ")");
-                    auto link = thisDoc->getObject(name.c_str());
-                    if(!link)
-                        continue;
-                    FCMD_OBJ_CMD(link,"Label='" << obj->getLinkedObject(true)->Label.getValue() << "'");
-                    propPlacement = dynamic_cast<App::PropertyPlacement*>(link->getPropertyByName("Placement"));
-                    if(propPlacement) 
-                        propPlacement->setValueIfChanged(Base::Placement(mat));
-                    droppedObjs.push_back(link);
-                }else if(info.parent.size()) {
-                    auto parentDoc = App::GetApplication().getDocument(info.parentDoc.c_str());
-                    if(!parentDoc) {
-                        FC_WARN("Canont find document " << info.parentDoc);
-                        continue;
-                    }
-                    auto parent = parentDoc->getObject(info.parent.c_str());
-                    auto vpp = dynamic_cast<ViewProviderDocumentObject*>(
-                            Application::Instance->getViewProvider(parent));
-                    if(!vpp) {
-                        FC_WARN("Cannot find dragging object's parent " << info.parent);
-                        continue;
-                    }
-
-                    std::ostringstream ss;
-                    ss << Command::getObjectCmd(vpp->getObject())
-                        << ".ViewObject.dragObject(" << Command::getObjectCmd(obj) << ')';
-                    auto lines = manager->getLines();
-                    vpp->dragObject(obj);
-                    if(manager->getLines() == lines)
-                        manager->addLine(MacroManager::Gui,ss.str().c_str());
-
-                    //make sure it is not part of a geofeaturegroup anymore.
-                    //When this has happen we need to handle all removed
-                    //objects
-                    auto grp = App::GeoFeatureGroupExtension::getGroupOfObject(obj);
-                    if(grp) {
-                        FCMD_OBJ_CMD(grp,"removeObject(" << Command::getObjectCmd(obj) << ")");
-                    }
-
-                    // check if the object has been deleted
-                    obj = doc->getObject(info.obj.c_str());
-                    if(!obj || !obj->getNameInDocument())
-                        continue;
-                    droppedObjs.push_back(obj);
-                    if(propPlacement) 
-                        propPlacement->setValueIfChanged(Base::Placement(mat));
-                } else {
-                    std::ostringstream ss;
-                    ss << "App.getDocument('" << thisDoc->getName() << "')."
-                        << (da==Qt::CopyAction?"copyObject(":"moveObject(")
-                        << Command::getObjectCmd(obj) << ", True)";
-                    App::DocumentObject *res = 0;
-                    if(da == Qt::CopyAction) {
-                        auto copied = thisDoc->copyObject({obj},true);
-                        if(copied.size())
-                            res = copied.back();
-                    }else
-                        res =  thisDoc->moveObject(obj,true);
-                    if(res) {
-                        propPlacement = dynamic_cast<App::PropertyPlacement*>(
-                                res->getPropertyByName("Placement"));
-                        if(propPlacement) 
-                            propPlacement->setValueIfChanged(Base::Placement(mat));
-                        droppedObjs.push_back(res);
-                    }
-                    manager->addLine(MacroManager::App,ss.str().c_str());
-                }
-            }
-            touched = true;
-            SelectionNoTopParentCheck guard;
-            Selection().setSelection(thisDoc->getName(),droppedObjs);
-
-        } catch (const Base::Exception& e) {
-            e.ReportException();
-            errMsg = e.what();
-        } catch (std::exception &e) {
-            FC_ERR("C++ exception: " << e.what());
-            errMsg = e.what();
-        } catch (...) {
-            FC_ERR("Unknown exception");
-            errMsg = "Unknown exception";
-        }
-        if(errMsg.size()) {
-            committer.close(true);
-            QMessageBox::critical(getMainWindow(), QObject::tr("Drag & drop failed"),
-                    QString::fromUtf8(errMsg.c_str()));
-            return;
-        }
-    }
-
-    if(touched && TreeParams::Instance()->RecomputeOnDrop())
-        thisDoc->recompute();
-
-    if(touched && TreeParams::Instance()->SyncView()) {
-        auto gdoc = Application::Instance->getDocument(thisDoc);
-        if(gdoc)
-            gdoc->setActiveView();
-    }
-}
-
-void TreeWidget::drawRow(QPainter *painter, const QStyleOptionViewItem &options, const QModelIndex &index) const
-{
-    QTreeWidget::drawRow(painter, options, index);
-    // Set the text and highlighted text color of a hidden object to a dark
-    //QTreeWidgetItem * item = itemFromIndex(index);
-    //if (item->type() == ObjectType && !(static_cast<DocumentObjectItem*>(item)->previousStatus & 1)) {
-    //    QStyleOptionViewItem opt(options);
-    //    opt.state ^= QStyle::State_Enabled;
-    //    QColor c = opt.palette.color(QPalette::Inactive, QPalette::Dark);
-    //    opt.palette.setColor(QPalette::Inactive, QPalette::Text, c);
-    //    opt.palette.setColor(QPalette::Inactive, QPalette::HighlightedText, c);
-    //    QTreeWidget::drawRow(painter, opt, index);
-    //}
-    //else {
-    //    QTreeWidget::drawRow(painter, options, index);
-    //}
-}
-
-void TreeWidget::slotNewDocument(const Gui::Document& Doc, bool isMainDoc)
-{
-    if(!showTempDocAction->isChecked()
-            && Doc.getDocument()->testStatus(App::Document::TempDoc))
-        return;
-    DocumentItem* item = new DocumentItem(&Doc, this->rootItem);
-    if(isMainDoc)
-        this->expandItem(item);
-    if(Doc.getDocument()->testStatus(App::Document::TempDoc))
-        item->setIcon(0, documentTempPixmap);
-    else
-        item->setIcon(0, documentPixmap);
-    item->setDocumentLabel();
-    DocumentMap[ &Doc ] = item;
-}
-
-void TreeWidget::slotStartOpenDocument() {
-    // No longer required. Visibility is now handled inside onUpdateStatus() by
-    // UpdateDisabler.
-    //
-    // setVisible(false);
-}
-
-void TreeWidget::slotFinishOpenDocument() {
-    // setVisible(true);
-}
-
-void TreeWidget::onReloadDoc() {
-    if (!this->contextItem || this->contextItem->type() != DocumentType)
-        return;
-    DocumentItem* docitem = static_cast<DocumentItem*>(this->contextItem);
-    App::Document* doc = docitem->document()->getDocument();
-    std::string name = doc->FileName.getValue();
-    Application::Instance->reopen(doc);
-    for(auto &v : DocumentMap) {
-        if(name == v.first->getDocument()->FileName.getValue()) {
-            scrollToItem(v.second);
-            App::GetApplication().setActiveDocument(v.first->getDocument());
-            break;
-        }
-    }
-}
-
-void TreeWidget::onCloseDoc() {
-    if (!this->contextItem || this->contextItem->type() != DocumentType)
-        return;
-    DocumentItem* docitem = static_cast<DocumentItem*>(this->contextItem);
-    App::Document* doc = docitem->document()->getDocument();
-    try {
-        Command::doCommand(Command::Doc, "App.closeDocument(\"%s\")", doc->getName());
-    } catch (const Base::Exception& e) {
-        e.ReportException();
-    } catch (std::exception &e) {
-        FC_ERR("C++ exception: " << e.what());
-    } catch (...) {
-        FC_ERR("Unknown exception");
-    }
-}
-
-void TreeWidget::slotRenameDocument(const Gui::Document& Doc)
-{
-    // do nothing here
-    Q_UNUSED(Doc);
-}
-
-void TreeWidget::slotChangedViewObject(const Gui::ViewProvider& vp, const App::Property &prop)
-{
-    if(!App::GetApplication().isRestoring()
-            && vp.isDerivedFrom(ViewProviderDocumentObject::getClassTypeId()))  
-    {
-        const auto &vpd = static_cast<const ViewProviderDocumentObject&>(vp);
-        if(&prop == &vpd.ShowInTree) {
-            ChangedObjects.insert(std::make_pair(vpd.getObject(),0));
-            _updateStatus();
-        }
-    }
-}
-
-
-void TreeWidget::slotTouchedObject(const App::DocumentObject &obj) {
-    ChangedObjects.insert(std::make_pair(const_cast<App::DocumentObject*>(&obj),0));
-    _updateStatus();
-}
-
-void TreeWidget::slotShowHidden(const Gui::Document& Doc)
-{
-    auto it = DocumentMap.find(&Doc);
-    if (it != DocumentMap.end())
-        it->second->updateItemsVisibility(it->second,it->second->showHidden());
-}
-
-void TreeWidget::slotRelabelDocument(const Gui::Document& Doc)
-{
-    auto it = DocumentMap.find(&Doc);
-    if (it != DocumentMap.end())
-        it->second->setDocumentLabel();
-}
-
-void TreeWidget::slotActiveDocument(const Gui::Document& Doc)
-{
-    auto jt = DocumentMap.find(&Doc);
-    if (jt == DocumentMap.end())
-        return; // signal is emitted before the item gets created
-    int displayMode = TreeParams::Instance()->DocumentMode();
-    for (auto it = DocumentMap.begin();
-         it != DocumentMap.end(); ++it)
-    {
-        QFont f = it->second->font(0);
-        f.setBold(it == jt);
-        if(!it->first->getDocument()->testStatus(App::Document::TempDoc))
-            it->second->setHidden(0 == displayMode && it != jt);
-        if (2 == displayMode) {
-            it->second->setExpanded(it == jt);
-        }
-        // this must be done as last step
-        it->second->setFont(0, f);
-    }
-}
-
-struct UpdateDisabler {
-    QWidget &widget;
-    int &blocked;
-    bool visible;
-    bool focus;
-
-    // Note! DO NOT block signal here, or else
-    // QTreeWidgetItem::setChildIndicatorPolicy() does not work
-    UpdateDisabler(QWidget &w, int &blocked)
-        :widget(w),blocked(blocked)
-    {
-        if(++blocked > 1)
-            return;
-        focus = widget.hasFocus();
-        visible = widget.isVisible();
-        if(visible) {
-            // setUpdatesEnabled(false) does not seem to speed up anything.
-            // setVisible(false) on the other hand makes QTreeWidget::setData
-            // (i.e. any change to QTreeWidgetItem) faster by 10+ times.
-            //
-            // widget.setUpdatesEnabled(false);
-
-            widget.setVisible(false);
-        }
-    }
-    ~UpdateDisabler() {
-        if(blocked<=0 || --blocked!=0)
-            return;
-
-        if(visible) {
-            widget.setVisible(true);
-            // widget.setUpdatesEnabled(true);
-            if(focus)
-                widget.setFocus();
-        }
-    }
-};
-
-void TreeWidget::onUpdateStatus(void)
-{
-    if(updateBlocked || this->state()==DraggingState || App::GetApplication().isRestoring()) {
-        _updateStatus();
-        return;
-    }
-
-    for(auto &v : DocumentMap) {
-        if(v.first->isPerformingTransaction()) {
-            // We have to delay item creation until undo/redo is done, because the
-            // object re-creation while in transaction may break tree view item
-            // update logic. For example, a parent object re-created before its
-            // children, but the parent's link property already contains all the
-            // (detached) children.
-            _updateStatus();
-            return;
-        }
-    }
-
-    TREE_LOG("begin update status");
-
-    UpdateDisabler disabler(*this,updateBlocked);
-
-    std::vector<App::DocumentObject*> errors;
-
-    // Checking for new objects
-    for(auto &v : NewObjects) {
-        auto doc = App::GetApplication().getDocument(v.first.c_str());
-        if(!doc) 
-            continue;
-        auto gdoc = Application::Instance->getDocument(doc);
-        if(!gdoc) 
-            continue;
-        auto docItem = getDocumentItem(gdoc);
-        if(!docItem) 
-            continue;
-        for(auto id : v.second) {
-            auto obj = doc->getObjectByID(id);
-            if(!obj)
-                continue;
-            if(docItem->ObjectMap.count(obj)) {
-                TREE_TRACE("ignore new object " << obj->getNameInDocument());
-                continue;
-            }
-            if(obj->isError())
-                errors.push_back(obj);
-            auto vpd = Base::freecad_dynamic_cast<ViewProviderDocumentObject>(gdoc->getViewProvider(obj));
-            if(vpd) {
-                TREE_TRACE("new object " << obj->getNameInDocument());
-                docItem->createNewItem(*vpd);
-            }
-        }
-    }
-    NewObjects.clear();
-
-    // Update children of changed objects
-    for(auto &v : ChangedObjects) {
-        auto obj = v.first;
-
-        auto iter = ObjectTable.find(obj);
-        if(iter == ObjectTable.end())
-            continue;
-
-        if(v.second.test(CS_Error) && obj->isError())
-            errors.push_back(obj);
-
-        if(iter->second.size()) {
-            auto data = *iter->second.begin();
-            bool itemHidden = !data->viewObject->showInTree();
-            if(data->itemHidden != itemHidden) {
-                for(auto &data : iter->second) {
-                    data->itemHidden = itemHidden;
-                    if(data->docItem->showHidden()) 
-                        continue;
-                    for(auto item : data->items)
-                        item->setHidden(itemHidden);
-                }
-            }
-        }
-
-        for(auto &data : iter->second) {
-            for(auto item : data->items)
-                data->docItem->populateItem(item,true);
-        }
-    }
-
-    ChangedObjects.clear();
-
-    FC_LOG("update item status");
-    TimingInit();
-    for (auto pos = DocumentMap.begin();pos!=DocumentMap.end();++pos) {
-        pos->second->testStatus();
-    }
-    TimingPrint();
-
-    // Checking for just restored documents
-    for(auto &v : DocumentMap) {
-        auto docItem = v.second;
-
-        for(auto obj : docItem->PopulateObjects)
-            docItem->populateObject(obj);
-        docItem->PopulateObjects.clear();
-
-        auto doc = v.first->getDocument();
-
-        if(!docItem->connectChgObject.connected()) {
-            docItem->connectChgObject = docItem->document()->signalChangedObject.connect(
-                    boost::bind(&TreeWidget::slotChangeObject, this, bp::_1, bp::_2));
-            docItem->connectTouchedObject = doc->signalTouchedObject.connect(
-                    boost::bind(&TreeWidget::slotTouchedObject, this, bp::_1));
-        }
-
-        if(doc->testStatus(App::Document::PartialDoc))
-            docItem->setIcon(0, documentPartialPixmap);
-        else if(docItem->_ExpandInfo) {
-            for(auto &entry : *docItem->_ExpandInfo) {
-                const char *name = entry.first.c_str();
-                bool legacy = name[0] == '*';
-                if(legacy)
-                    ++name;
-                auto obj = doc->getObject(name);
-                if(!obj)
-                    continue;
-                auto iter = docItem->ObjectMap.find(obj);
-                if(iter==docItem->ObjectMap.end())
-                    continue;
-                if(iter->second->rootItem)
-                    docItem->restoreItemExpansion(entry.second,iter->second->rootItem);
-                else if(legacy && iter->second->items.size()) {
-                    auto item = *iter->second->items.begin();
-                    item->setExpanded(true);
-                }
-            }
-        }
-        docItem->_ExpandInfo.reset();
-    }
-
-    if(Selection().hasSelection() && !selectTimer->isActive() && !this->isConnectionBlocked()) {
-        this->blockConnection(true);
-        currentDocItem = 0;
-        for(auto &v : DocumentMap) {
-            v.second->setSelected(false);
-            v.second->selectItems();
-        }
-        this->blockConnection(false);
-    }
-
-    auto currentDocItem = getDocumentItem(Application::Instance->activeDocument());
-
-    QTreeWidgetItem *errItem = 0;
-    for(auto obj : errors) {
-        DocumentObjectDataPtr data;
-        if(currentDocItem) {
-            auto it = currentDocItem->ObjectMap.find(obj);
-            if(it!=currentDocItem->ObjectMap.end())
-                data = it->second;
-        }
-        if(!data) {
-            auto docItem = getDocumentItem(
-                    Application::Instance->getDocument(obj->getDocument()));
-            if(docItem) {
-                auto it = docItem->ObjectMap.find(obj);
-                if(it!=docItem->ObjectMap.end())
-                    data = it->second;
-            }
-        }
-        if(data) {
-            auto item = data->rootItem;
-            if(!item && data->items.size()) {
-                item = *data->items.begin();
-                data->docItem->showItem(item,false,true);
-            }
-            if(!errItem)
-                errItem = item;
-        }
-    }
-    if(errItem)
-        scrollToItem(errItem);
-
-    updateGeometries();
-    statusTimer->stop();
-
-    FC_LOG("done update status");
-}
-
-void TreeWidget::onItemEntered(QTreeWidgetItem * item)
-{
-    if(hiddenItem == item) {
-        TREE_LOG("skip hidden item " << item);
-        return;
-    } else if (hiddenItem) {
-        TREE_LOG("reset hidden item " << hiddenItem);
-        hiddenItem = nullptr;
-    }
-
-    if (item && item->type() == TreeWidget::ObjectType) {
-        DocumentObjectItem* objItem = static_cast<DocumentObjectItem*>(item);
-        objItem->displayStatusInfo();
-
-        if(TreeParams::Instance()->PreSelection()) {
-            int timeout = TreeParams::Instance()->PreSelectionMinDelay();
-            if(timeout > 0 && preselectTime.elapsed() < timeout ) {
-                preselectTime.restart();
-                preselectTimer->start(timeout);
-                return;
-            }
-            timeout = TreeParams::Instance()->PreSelectionDelay();
-            if(timeout < 0)
-                timeout = 1;
-            if(preselectTime.elapsed() < timeout)
-                onPreSelectTimer();
-            else{
-                timeout = TreeParams::Instance()->PreSelectionTimeout();
-                if(timeout < 0)
-                    timeout = 1;
-                preselectTimer->start(timeout);
-                Selection().rmvPreselect();
-            }
-        }
-    } else if(TreeParams::Instance()->PreSelection())
-        Selection().rmvPreselect();
-}
-
-void TreeWidget::leaveEvent(QEvent *) {
-    if(!updateBlocked && TreeParams::Instance()->PreSelection()) {
-        preselectTimer->stop();
-        Selection().rmvPreselect();
-    }
-}
-
-void TreeWidget::onPreSelectTimer() {
-    if(!TreeParams::Instance()->PreSelection())
-        return;
-    auto item = itemAt(viewport()->mapFromGlobal(QCursor::pos()));
-    if(!item || item->type()!=TreeWidget::ObjectType) 
-        return;
-
-    preselectTime.restart();
-    DocumentObjectItem* objItem = static_cast<DocumentObjectItem*>(item);
-    auto vp = objItem->object();
-    auto obj = vp->getObject();
-    std::ostringstream ss;
-    App::DocumentObject *parent = 0;
-    objItem->getSubName(ss,parent);
-    if(!parent)
-        parent = obj;
-    else if(!obj->redirectSubName(ss,parent,0))
-        ss << obj->getNameInDocument() << '.';
-    Selection().setPreselect(parent->getDocument()->getName(),parent->getNameInDocument(),
-            ss.str().c_str(),0,0,0,2);
-}
-
-void TreeWidget::onItemCollapsed(QTreeWidgetItem * item)
-{
-    // object item collapsed
-    if (item && item->type() == TreeWidget::ObjectType) {
-        static_cast<DocumentObjectItem*>(item)->setExpandedStatus(false);
-    }
-}
-
-void TreeWidget::onItemExpanded(QTreeWidgetItem * item)
-{
-    // object item expanded
-    if (item && item->type() == TreeWidget::ObjectType) {
-        DocumentObjectItem* objItem = static_cast<DocumentObjectItem*>(item);
-        objItem->setExpandedStatus(true);
-        objItem->getOwnerDocument()->populateItem(objItem,false,false);
-    }
-}
-
-void TreeWidget::scrollItemToTop()
-{
-    auto doc = Application::Instance->activeDocument();
-    auto tree = instance();
-    if (tree && tree->isConnectionAttached() && !tree->isConnectionBlocked()) {
-
-        if(tree->selectTimer->isActive())
-            tree->onSelectTimer();
-        else
-            tree->_updateStatus(false);
-
-        if(doc && Gui::Selection().hasSelection(doc->getDocument()->getName(),false)) {
-            auto it = tree->DocumentMap.find(doc);
-            if (it != tree->DocumentMap.end()) {
-                bool lock = tree->blockConnection(true);
-                it->second->selectItems(DocumentItem::SR_FORCE_EXPAND);
-                tree->blockConnection(lock);
-            }
-        } else {
-            tree->blockConnection(true);
-            for (int i=0; i<tree->rootItem->childCount(); i++) {
-                auto docItem = dynamic_cast<DocumentItem*>(tree->rootItem->child(i));
-                if(!docItem)
-                    continue;
-                auto doc = docItem->document()->getDocument();
-                if(Gui::Selection().hasSelection(doc->getName())) {
-                    tree->currentDocItem = docItem;
-                    docItem->selectItems(DocumentItem::SR_FORCE_EXPAND);
-                    tree->currentDocItem = 0;
-                    break;
-                }
-            }
-            tree->blockConnection(false);
-        }
-    }
-}
-
-void TreeWidget::expandSelectedItems(TreeItemMode mode)
-{
-    auto tree = instance();
-    if(tree)
-        tree->_expandSelectedItems(mode);
-}
-
-void TreeWidget::_expandSelectedItems(TreeItemMode mode) {
-    if(!isConnectionAttached()) 
-        return;
-
-    for(auto item : selectedItems()) {
-        switch (mode) {
-        case TreeItemMode::ExpandPath: {
-            QTreeWidgetItem* parentItem = item->parent();
-            while (parentItem) {
-                parentItem->setExpanded(true);
-                parentItem = parentItem->parent();
-            }
-            item->setExpanded(true);
-            break;
-        }
-        case TreeItemMode::ExpandItem:
-            item->setExpanded(true);
-            break;
-        case TreeItemMode::CollapseItem:
-            item->setExpanded(false);
-            break;
-        case TreeItemMode::ToggleItem:
-            if (item->isExpanded())
-                item->setExpanded(false);
-            else
-                item->setExpanded(true);
-            break;
-        }
-    }
-}
-
-void TreeWidget::setupText()
-{
-    this->headerItem()->setText(0, tr("Labels & Attributes"));
-    this->headerItem()->setText(1, tr("Description"));
-    this->rootItem->setText(0, tr("Application"));
-
-    this->showHiddenAction->setText(tr("Show hidden items"));
-    this->showHiddenAction->setStatusTip(tr("Show hidden tree view items"));
-
-    this->showTempDocAction->setText(tr("Show temporary document"));
-    this->showTempDocAction->setStatusTip(tr("Show hidden temporary document items"));
-
-    this->hideInTreeAction->setText(tr("Hide item"));
-    this->hideInTreeAction->setStatusTip(tr("Hide the item in tree"));
-
-    this->createGroupAction->setText(tr("Create group..."));
-    this->createGroupAction->setStatusTip(tr("Create a group"));
-
-    this->relabelObjectAction->setText(tr("Rename"));
-    this->relabelObjectAction->setStatusTip(tr("Rename object"));
-
-    this->finishEditingAction->setText(tr("Finish editing"));
-    this->finishEditingAction->setStatusTip(tr("Finish editing object"));
-
-    this->closeDocAction->setText(tr("Close document"));
-    this->closeDocAction->setStatusTip(tr("Close the document"));
-    
-    this->reloadDocAction->setText(tr("Reload document"));
-    this->reloadDocAction->setStatusTip(tr("Reload a partially loaded document"));
-
-    this->skipRecomputeAction->setText(tr("Skip recomputes"));
-    this->skipRecomputeAction->setStatusTip(tr("Enable or disable recomputations of document"));
-
-    this->allowPartialRecomputeAction->setText(tr("Allow partial recomputes"));
-    this->allowPartialRecomputeAction->setStatusTip(
-            tr("Enable or disable recomputating editing object when 'skip recomputation' is enabled"));
-
-    this->markRecomputeAction->setText(tr("Mark to recompute"));
-    this->markRecomputeAction->setStatusTip(tr("Mark this object to be recomputed"));
-
-    this->recomputeObjectAction->setText(tr("Recompute object"));
-    this->recomputeObjectAction->setStatusTip(tr("Recompute the selected object"));
-}
-
-void TreeWidget::syncView(ViewProviderDocumentObject *vp)
-{
-    if(currentDocItem && TreeParams::Instance()->SyncView()) {
-        bool focus = hasFocus();
-        auto view = currentDocItem->document()->setActiveView(vp);
-        if(focus)
-            setFocus();
-        if(view) {
-            const char** pReturnIgnore=0;
-            view->onMsg("ViewSelectionExtend",pReturnIgnore);
-        }
-    }
-}
-
-void TreeWidget::onShowHidden()
-{
-    if (!this->contextItem) return;
-    DocumentItem *docItem = nullptr;
-    if(this->contextItem->type() == DocumentType)
-        docItem = static_cast<DocumentItem*>(contextItem);
-    else if(this->contextItem->type() == ObjectType)
-        docItem = static_cast<DocumentObjectItem*>(contextItem)->getOwnerDocument();
-    if(docItem)
-        docItem->setShowHidden(showHiddenAction->isChecked());
-}
-
-void TreeWidget::onShowTempDoc()
-{
-    bool show = showTempDocAction->isChecked();
-    for(auto doc : App::GetApplication().getDocuments()) {
-        if(!doc->testStatus(App::Document::TempDoc))
-            continue;
-        auto gdoc = Application::Instance->getDocument(doc);
-        if(!gdoc)
-            continue;
-        auto iter = DocumentMap.find(gdoc);
-        if(iter != DocumentMap.end()) {
-            iter->second->setHidden(!show);
-            if(!show) {
-                for(auto view : gdoc->getMDIViews())
-                    getMainWindow()->removeWindow(view);
-            }
-            continue;
-        }
-        if(show) {
-            slotNewDocument(*gdoc, false);
-            auto &ids = NewObjects[doc->getName()];
-            for(auto obj : doc->getObjects())
-                ids.push_back(obj->getID());
-        }
-    }
-    if(NewObjects.size())
-        _updateStatus();
-}
-
-void TreeWidget::onHideInTree()
-{
-    if (this->contextItem && this->contextItem->type() == ObjectType) {
-        auto item = static_cast<DocumentObjectItem*>(contextItem);
-        item->object()->ShowInTree.setValue(!hideInTreeAction->isChecked());
-    }
-}
-
-void TreeWidget::changeEvent(QEvent *e)
-{
-    if (e->type() == QEvent::LanguageChange)
-        setupText();
-
-    QTreeWidget::changeEvent(e);
-}
-
-void TreeWidget::onItemSelectionChanged ()
-{
-    if (!this->isConnectionAttached() 
-            || this->isConnectionBlocked()
-            || updateBlocked)
-        return;
-
-    preselectTimer->stop();
-
-    // block tmp. the connection to avoid to notify us ourself
-    bool lock = this->blockConnection(true);
-
-    if(selectTimer->isActive())
-        onSelectTimer();
-    else
-        _updateStatus(false);
-
-    auto selItems = selectedItems();
-
-    // do not allow document item multi-selection
-    if(selItems.size()) {
-        auto firstType = selItems.back()->type();
-        for(auto it=selItems.begin();it!=selItems.end();) {
-            auto item = *it;
-            if((firstType==ObjectType && item->type()!=ObjectType)
-                    || (firstType==DocumentType && item!=selItems.back()))
-            {
-                item->setSelected(false);
-                it = selItems.erase(it);
-            } else
-                ++it;
-        }
-    }
-
-    if(selItems.size()<=1) {
-        if(TreeParams::Instance()->RecordSelection())
-            Gui::Selection().selStackPush();
-
-        // This special handling to deal with possible discrepancy of
-        // Gui.Selection and Tree view selection because of newly added
-        // DocumentObject::redirectSubName()
-        Selection().clearCompleteSelection();
-        DocumentObjectItem *item=0;
-        App::DocumentObject *preselObj=0;
-        std::string preselSub;
-        if(selItems.size()) {
-            if(selItems.front()->type() == ObjectType) {
-                item = static_cast<DocumentObjectItem*>(selItems.front());
-                if(!ViewParams::instance()->getShowSelectionOnTop()) {
-                    std::ostringstream ss;
-                    App::DocumentObject *topParent = 0;
-                    App::DocumentObject *obj = item->object()->getObject();
-                    item->getSubName(ss,topParent);
-                    if(topParent) {
-                        if(!obj->redirectSubName(ss,topParent,0))
-                            ss << obj->getNameInDocument() << '.';
-                        obj = topParent;
-                    }
-                    auto subname = ss.str();
-                    int vis = obj->isElementVisibleEx(subname.c_str(),App::DocumentObject::GS_SELECT);
-                    if(vis<0)
-                        vis = item->object()->isVisible()?1:0;
-                    if(!vis) {
-                        preselObj = obj;
-                        preselSub = std::move(subname);
-                    }
-                }
-            } else if(selItems.front()->type() == DocumentType) {
-                auto ditem = static_cast<DocumentItem*>(selItems.front());
-                if(TreeParams::Instance()->SyncView()) {
-                    bool focus = hasFocus();
-                    ditem->document()->setActiveView();
-                    if(focus)
-                        setFocus();
-                }
-                // For triggering property editor refresh
-                Gui::Selection().signalSelectionChanged(SelectionChanges());
-            }
-        }
-        for(auto &v : DocumentMap) {
-            currentDocItem = v.second;
-            v.second->clearSelection(item);
-            currentDocItem = 0;
-        }
-        if(TreeParams::Instance()->RecordSelection())
-            Gui::Selection().selStackPush();
-
-        if(preselObj) {
-            SelectionNoTopParentCheck guard;
-            Selection().setPreselect(preselObj->getDocument()->getName(),
-                    preselObj->getNameInDocument(),preselSub.c_str(),0,0,0,2);
-        }
-    }else{
-        for (auto pos = DocumentMap.begin();pos!=DocumentMap.end();++pos) {
-            currentDocItem = pos->second;
-            pos->second->updateSelection(pos->second);
-            currentDocItem = 0;
-        }
-        if(TreeParams::Instance()->RecordSelection())
-            Gui::Selection().selStackPush(true,true);
-    }
-
-    this->blockConnection(lock);
-}
-
-void TreeWidget::onSelectTimer() {
-
-    _updateStatus(false);
-
-    bool syncSelect = instance()==this && TreeParams::Instance()->SyncSelection();
-    bool locked = this->blockConnection(true);
-    if(Selection().hasSelection()) {
-        for(auto &v : DocumentMap) {
-            v.second->setSelected(false);
-            currentDocItem = v.second;
-            v.second->selectItems(syncSelect?DocumentItem::SR_EXPAND:DocumentItem::SR_SELECT);
-            currentDocItem = 0;
-        }
-    }else{
-        for(auto &v : DocumentMap)
-            v.second->clearSelection();
-    }
-    this->blockConnection(locked);
-    selectTimer->stop();
-    return;
-}
-
-void TreeWidget::onSelectionChanged(const SelectionChanges& msg)
-{
-    switch (msg.Type)
-    {
-    case SelectionChanges::HideSelection: {
-        auto docItem = getDocumentItem(
-                Application::Instance->getDocument(msg.Object.getDocument()));
-        if(!docItem) 
-            break;
-        hiddenItem = docItem->findItemByObject(
-                false, msg.Object.getObject(),msg.pSubName);
-        TREE_LOG("hidden item " << hiddenItem << ' '
-                << msg.pObjectName << '.' << msg.pSubName);
-        break;
-    }
-    case SelectionChanges::ClrSelection: 
-        for(auto item : selectedItems()) {
-            if(item->type() == ObjectType)
-                static_cast<DocumentObjectItem*>(item)->mySubs.clear();
-        }
-        // fall through
-    case SelectionChanges::AddSelection:
-    case SelectionChanges::RmvSelection:
-    case SelectionChanges::SetSelection: {
-        int timeout = TreeParams::Instance()->SelectionTimeout();
-        if(timeout<=0)
-            timeout = 1;
-        selectTimer->start(timeout);
-        break;
-    }
-    default:
-        break;
-    }
-}
-
-// ----------------------------------------------------------------------------
-
-/* TRANSLATOR Gui::TreePanel */
-
-TreePanel::TreePanel(const char *name, QWidget* parent)
-  : QWidget(parent)
-{
-    this->treeWidget = new TreeWidget(name, this);
-    int indent = TreeParams::Instance()->Indentation();
-    if(indent)
-        this->treeWidget->setIndentation(indent);
-
-    QVBoxLayout* pLayout = new QVBoxLayout(this);
-    pLayout->setSpacing(0);
-    pLayout->setMargin (0);
-    pLayout->addWidget(this->treeWidget);
-    connect(this->treeWidget, SIGNAL(emitSearchObjects()),
-            this, SLOT(showEditor()));
-
-    this->searchBox = new Gui::ExpressionLineEdit(this,true);
-    pLayout->addWidget(this->searchBox);
-    this->searchBox->hide();
-    this->searchBox->installEventFilter(this);
-#if QT_VERSION >= 0x040700
-    this->searchBox->setPlaceholderText(tr("Search"));
-#endif
-    connect(this->searchBox, SIGNAL(returnPressed()),
-            this, SLOT(accept()));
-    connect(this->searchBox, SIGNAL(textChanged(QString)),
-            this, SLOT(itemSearch(QString)));
-}
-
-TreePanel::~TreePanel()
-{
-}
-
-void TreePanel::accept()
-{
-    QString text = this->searchBox->text();
-    hideEditor();
-    this->treeWidget->setFocus();
-    this->treeWidget->itemSearch(text,true);
-}
-
-bool TreePanel::eventFilter(QObject *obj, QEvent *ev)
-{
-    if (obj != this->searchBox)
-        return false;
-
-    if (ev->type() == QEvent::KeyPress) {
-        bool consumed = false;
-        int key = static_cast<QKeyEvent*>(ev)->key();
-        switch (key) {
-        case Qt::Key_Escape:
-            hideEditor();
-            consumed = true;
-            treeWidget->setFocus();
-            break;
-
-        default:
-            break;
-        }
-
-        return consumed;
-    }
-
-    return false;
-}
-
-void TreePanel::showEditor()
-{
-    this->searchBox->show();
-    this->searchBox->setFocus();
-    this->treeWidget->startItemSearch(searchBox);
-}
-
-void TreePanel::hideEditor()
-{
-    static_cast<ExpressionLineEdit*>(this->searchBox)->setDocumentObject(0);
-    this->searchBox->clear();
-    this->searchBox->hide();
-    this->treeWidget->resetItemSearch();
-    auto sels = this->treeWidget->selectedItems();
-    if(sels.size())
-        this->treeWidget->scrollToItem(sels.front());
-}
-
-void TreePanel::itemSearch(const QString &text)
-{
-    this->treeWidget->itemSearch(text,false);
-    this->searchBox->setFocus();
-}
-
-// ----------------------------------------------------------------------------
-
-/* TRANSLATOR Gui::TreeDockWidget */
-
-TreeDockWidget::TreeDockWidget(Gui::Document* pcDocument,QWidget *parent)
-  : DockWindow(pcDocument,parent)
-{
-    setWindowTitle(tr("Tree view"));
-    this->treeWidget = new TreePanel("TreeView",this);
-    QGridLayout* pLayout = new QGridLayout(this);
-    pLayout->setSpacing(0);
-    pLayout->setMargin (0);
-    pLayout->addWidget(this->treeWidget, 0, 0 );
-}
-
-TreeDockWidget::~TreeDockWidget()
-{
-}
-
-static QIcon getItemIcon(int currentStatus, const QIcon &icon_orig, QIcon::Mode mode, int size=0);
-
-static QIcon getItemIcon(App::Document *doc, ViewProviderDocumentObject *vp, int size)
-{
-    App::DocumentObject *obj = vp->getObject();
-    bool external = (doc != obj->getDocument()
-            || doc != obj->getLinkedObject(true)->getDocument());
-
-    int currentStatus =
-        ((external?0:1)<<4) |
-        ((obj->isError()          ? 1 : 0) << 2) |
-        ((obj->isTouched()||obj->mustExecute()== 1 ? 1 : 0) << 1);
-
-    return getItemIcon(currentStatus, vp->getIcon(), QIcon::Normal, size);
-}
-
-static QString getItemStatus(App::DocumentObject *obj)
-{
-    QString status;
-    if (obj->isError()) {
-#if (QT_VERSION >= 0x050000)
-        status = QApplication::translate(obj->getTypeId().getName(), obj->getStatusString());
-#else
-        status = QApplication::translate(obj->getTypeId().getName(), obj->getStatusString(), 0, QApplication::UnicodeUTF8);
-#endif
-    }
-    if (status.isEmpty()) {
-        if(obj->Label2.getStrValue().size())
-            status = QString::fromLatin1("%1\n\n").arg(QString::fromUtf8(obj->Label2.getValue()));
-        status += QObject::tr("Left click to select. Right click to show children.\n"
-                              "Shift + Left click to edit. Shift + Right click for edit menu.");
-    }
-    return status;
-}
-
-void TreeWidget::populateSelUpMenu(QMenu *menu)
-{
-    auto tree = instance();
-    if (!tree)
-        return;
-
-    // Static variable that remembers the last hierarhcy
-    static std::vector<std::string> lastItemNames;
-
-    QList<QTreeWidgetItem*> items;
-    QTreeWidgetItem *currentItem = nullptr;
-    DocumentItem *docItem = nullptr;
-
-    QPoint pos = QCursor::pos();
-    QWidget *widget = qApp->widgetAt(pos);
-    if (widget)
-        widget = widget->parentWidget();
-    auto viewer = qobject_cast<View3DInventorViewer*>(widget);
-    // First try to find the time cooresponding to the object under the mouse
-    // cursor in 3D view
-    if (viewer) {
-        auto selList = viewer->getPickedList(true);
-        if (selList.size()) {
-            const auto &objT = selList.front();
-            docItem = tree->getDocumentItem(Application::Instance->getDocument(
-                        objT.getDocumentName().c_str()));
-            if (docItem)
-                currentItem = docItem->findItemByObject(
-                        false, objT.getObject(), objT.getSubName().c_str());
-        }
-    }
-
-    // Then try to find any tree item under cursor
-    if (!currentItem)
-        currentItem = tree->itemAt(tree->viewport()->mapFromGlobal(pos));
-
-    if (!currentItem) {
-        auto sels = tree->selectedItems();
-        // If no object under cursor, try use the first selected item
-        if (sels.size() > 0)
-            currentItem = sels.front();
-        else if (lastItemNames.size()) {
-            // If no selection, then use the last hierarhcy
-            docItem = tree->getDocumentItem(
-                    Application::Instance->getDocument(lastItemNames.back().c_str()));
-            if (docItem) {
-                currentItem = docItem;
-                for(std::size_t i=1; i<lastItemNames.size(); ++i) {
-                    auto itName = lastItemNames.begin() + (lastItemNames.size()-i-1);
-                    bool found = false;
-                    docItem->forcePopulateItem(currentItem);
-                    for (int j=0, c=currentItem->childCount(); j<c; ++j) {
-                        if (currentItem->child(j)->type() != ObjectType)
-                            continue;
-                        auto child = static_cast<DocumentObjectItem*>(currentItem->child(j));
-                        if (*itName == child->object()->getObject()->getNameInDocument()) {
-                            currentItem = child;
-                            found = true;
-                            break;
-                        }
-                    }
-                    if (!found) {
-                        lastItemNames.erase(lastItemNames.begin(), itName+1);
-                        break;
-                    }
-                }
-            }
-        }
-    }
-
-    if (!currentItem) {
-        lastItemNames.clear();
-        currentItem = tree->getDocumentItem(Application::Instance->activeDocument());
-        if (!currentItem)
-            return;
-    }
-
-    std::vector<std::string> itemNames;
-    docItem = nullptr;
-    for (auto item=currentItem; item; item=item->parent()) {
-        if (item->type() == ObjectType) {
-            auto objItem = static_cast<DocumentObjectItem*>(item);
-            items.prepend(objItem);
-            itemNames.push_back(objItem->object()->getObject()->getNameInDocument());
-        } else if (item->type() == DocumentType) {
-            docItem = static_cast<DocumentItem*>(item);
-            items.prepend(docItem);
-            itemNames.push_back(docItem->document()->getDocument()->getName());
-            break;
-        }
-    }
-
-    if (!docItem || items.empty()) {
-        lastItemNames.clear();
-        return;
-    }
-
-    currentItem = items.back();
-    if (lastItemNames.size() <= itemNames.size())
-        lastItemNames = std::move(itemNames);
-    else {
-        // Check if the current hierarhcy is a sub-path of the last
-        // hierarhcy. If so, populate the tail path.
-        std::size_t i=0;
-        for (auto rit=lastItemNames.rbegin(), rit2=itemNames.rbegin();
-                rit2!=itemNames.rend(); ++rit2, ++rit)
-        {
-            if (*rit != *rit2)
-                break;
-            ++i;
-        }
-        if (i != itemNames.size())
-            lastItemNames = std::move(itemNames);
-        else {
-            QTreeWidgetItem *lastItem = currentItem;
-            for (; i<lastItemNames.size(); ++i) {
-                bool found = false;
-                auto itName = lastItemNames.begin() + (lastItemNames.size()-i-1);
-                docItem->forcePopulateItem(lastItem);
-                for (int j=0, c=lastItem->childCount(); j<c; ++j) {
-                    if (lastItem->child(j)->type() != ObjectType)
-                        continue;
-                    auto child = static_cast<DocumentObjectItem*>(lastItem->child(j));
-                    if (*itName == child->object()->getObject()->getNameInDocument()) {
-                        lastItem = child;
-                        items.push_back(child);
-                        found = true;
-                        break;
-                    }
-                }
-                if (!found) {
-                    lastItemNames.erase(lastItemNames.begin(), itName+1);
-                    break;
-                }
-            }
-        }
-    }
-
-    QAction *action = menu->addAction(tree->documentPixmap, docItem->text(0));
-    action->setData(QByteArray(lastItemNames.back().c_str()));
-    // The first item is a document item.
-    items.pop_front();
-    if (items.empty())
-        return;
-
-    int iconsize = QApplication::style()->pixelMetric(QStyle::PM_SmallIconSize);
-
-    App::Document *doc = docItem->document()->getDocument();
-
-    App::SubObjectT objT(static_cast<DocumentObjectItem*>(items.front())->object()->getObject(), "");
-    bool first = true;
-    for (auto _item : items) {
-        auto item = static_cast<DocumentObjectItem*>(_item);
-        if (first)
-            first = false;
-        else
-            objT.setSubName(objT.getSubName() + item->object()->getObject()->getNameInDocument() + ".");
-        QString text = item->text(0);
-        if (item->isSelected()) {
-            // It would be ideal if Qt checkable menu item always show the tick
-            // instead of a embossed icon. But that's not the case on some
-            // system. So we add a unicode triangle here to indicate the
-            // current item.
-            text = QString::fromUtf8("\xe2\x96\xB6  ") + text;
-        }
-        QAction *action = menu->addAction(getItemIcon(doc, item->object(), iconsize), text);
-        action->setData(QVariant::fromValue(objT));
-        action->setToolTip(getItemStatus(item->object()->getObject()));
-    }
-    return;
-}
-
-void TreeWidget::selectUp(QAction *action, QMenu *parentMenu)
-{
-    auto tree = instance();
-    if (!tree)
-        return;
-
-    if (!action) {
-        auto sels = tree->selectedItems();
-        if (sels.size() != 1)
-            return;
-        QTreeWidgetItem *parentItem = sels.front()->parent();
-        if (parentItem) {
-            Gui::Selection().selStackPush();
-            Gui::Selection().clearCompleteSelection();
-            tree->onSelectTimer();
-            parentItem->setSelected(true);
-            tree->scrollToItem(parentItem);
-        }
-        return;
-    }
-
-    QVariant data = action->data();
-    QByteArray docname = data.toByteArray();
-    if (docname.size()) {
-        auto it = tree->DocumentMap.find(
-                Application::Instance->getDocument(docname.constData()));
-        if (it != tree->DocumentMap.end()) {
-            Gui::Selection().selStackPush();
-            Gui::Selection().clearCompleteSelection();
-            tree->onSelectTimer();
-            it->second->setSelected(true);
-            tree->scrollToItem(it->second);
-        }
-        return;
-    }
-
-    App::SubObjectT objT = qvariant_cast<App::SubObjectT>(action->data());
-    App::DocumentObject *sobj = objT.getSubObject();
-    if (!sobj)
-        return;
-    auto it = tree->DocumentMap.find(Application::Instance->getDocument(objT.getDocument()));
-    if (it == tree->DocumentMap.end())
-        return;
-
-    DocumentItem *docItem = it->second;
-    QTreeWidgetItem *item = docItem;
-    for (auto obj : objT.getSubObjectList()) {
-        bool found = false;
-        docItem->forcePopulateItem(item);
-        for (int i=0, c=item->childCount(); i<c; ++i) {
-            QTreeWidgetItem *child = item->child(i);
-            if (child->type() != ObjectType)
-                continue;
-            auto objItem = static_cast<DocumentObjectItem*>(child);
-            if (objItem->object()->getObject() == obj) {
-                item = objItem;
-                found = true;
-                break;
-            }
-        }
-        if (!found)
-            return;
-    }
-
-    if (item->type() != ObjectType)
-        return;
-
-    if (!parentMenu) {
-        auto modifier = QApplication::queryKeyboardModifiers();
-
-        if (modifier != Qt::ControlModifier) {
-            Gui::Selection().selStackPush();
-            Gui::Selection().clearCompleteSelection();
-            tree->onSelectTimer();
-        }
-        item->setSelected(true);
-        tree->scrollToItem(item);
-
-        if(modifier == Qt::ShiftModifier)
-            tree->onDoubleClickItem(item);
-        return;
-    }
-
-    SelUpMenu menu(parentMenu);
-
-    if(QApplication::queryKeyboardModifiers() == Qt::ShiftModifier) {
-        setupObjectMenu(menu, &objT);
-    } else {
-        docItem->forcePopulateItem(item);
-        if (!item->childCount())
-            return;
-        int iconsize = QApplication::style()->pixelMetric(QStyle::PM_SmallIconSize);
-        App::Document *doc = docItem->document()->getDocument();
-        for(int i=0, c=item->childCount(); i<c; ++i) {
-            QTreeWidgetItem *child = item->child(i);
-            if (child->type() != ObjectType)
-                continue;
-            auto citem = static_cast<DocumentObjectItem*>(child);
-            App::SubObjectT sobjT = objT;
-            sobjT.setSubName(sobjT.getSubName()
-                    + citem->object()->getObject()->getNameInDocument() + ".");
-            QAction *action = menu.addAction(getItemIcon(doc, citem->object(), iconsize), citem->text(0));
-            action->setData(QVariant::fromValue(sobjT));
-            action->setToolTip(getItemStatus(citem->object()->getObject()));
-        }
-    }
-
-    if(menu.exec(QCursor::pos())) {
-        for(QWidget *w=parentMenu; w; w=w->parentWidget()) {
-            if(!qobject_cast<SelUpMenu*>(w))
-                break;
-            w->hide();
-        }
-    }
-}
-
-void TreeWidget::selectLinkedObject(App::DocumentObject *linked) { 
-    auto tree = instance();
-    if(tree)
-        tree->_selectLinkedObject(linked);
-}
-
-void TreeWidget::_selectLinkedObject(App::DocumentObject *linked) {
-    if(!isConnectionAttached() || isConnectionBlocked()) 
-        return;
-
-    auto linkedVp = Base::freecad_dynamic_cast<ViewProviderDocumentObject>(
-            Application::Instance->getViewProvider(linked));
-    if(!linkedVp) {
-        TREE_ERR("invalid linked view provider");
-        return;
-    }
-    auto linkedDoc = getDocumentItem(linkedVp->getDocument());
-    if(!linkedDoc) {
-        TREE_ERR("cannot find document of linked object");
-        return;
-    }
-
-    if(selectTimer->isActive())
-        onSelectTimer();
-    else
-        _updateStatus(false);
-
-    auto it = linkedDoc->ObjectMap.find(linked);
-    if(it == linkedDoc->ObjectMap.end()) {
-        TREE_ERR("cannot find tree item of linked object");
-        return;
-    }
-    auto linkedItem = it->second->rootItem;
-    if(!linkedItem) 
-        linkedItem = *it->second->items.begin();
-
-    if(linkedDoc->showItem(linkedItem,true)) {
-        currentDocItem = linkedItem->myOwner;
-        syncView(linkedVp);
-        currentDocItem = 0;
-        scrollToItem(linkedItem);
-    }
-}
-
-// ----------------------------------------------------------------------------
-
-DocumentItem::DocumentItem(const Gui::Document* doc, QTreeWidgetItem * parent)
-    : QTreeWidgetItem(parent, TreeWidget::DocumentType), pDocument(const_cast<Gui::Document*>(doc))
-{
-    // Setup connections
-    connectNewObject = doc->signalNewObject.connect(boost::bind(&DocumentItem::slotNewObject, this, bp::_1));
-    connectDelObject = doc->signalDeletedObject.connect(
-            boost::bind(&TreeWidget::slotDeleteObject, getTree(), bp::_1));
-    if(!App::GetApplication().isRestoring()) {
-        connectChgObject = doc->signalChangedObject.connect(
-                boost::bind(&TreeWidget::slotChangeObject, getTree(), bp::_1, bp::_2));
-        connectTouchedObject = doc->getDocument()->signalTouchedObject.connect(
-                boost::bind(&TreeWidget::slotTouchedObject, getTree(), bp::_1));
-    }
-    connectEdtObject = doc->signalInEdit.connect(boost::bind(&DocumentItem::slotInEdit, this, bp::_1));
-    connectResObject = doc->signalResetEdit.connect(boost::bind(&DocumentItem::slotResetEdit, this, bp::_1));
-    connectHltObject = doc->signalHighlightObject.connect(
-            boost::bind(&DocumentItem::slotHighlightObject, this, bp::_1, bp::_2, bp::_3, bp::_4, bp::_5));
-    connectExpObject = doc->signalExpandObject.connect(
-            boost::bind(&DocumentItem::slotExpandObject, this, bp::_1, bp::_2, bp::_3, bp::_4));
-    connectScrObject = doc->signalScrollToObject.connect(boost::bind(&DocumentItem::slotScrollToObject, this, bp::_1));
-    auto adoc = doc->getDocument();
-    connectRecomputed = adoc->signalRecomputed.connect(boost::bind(&DocumentItem::slotRecomputed, this, bp::_1, bp::_2));
-    connectRecomputedObj = adoc->signalRecomputedObject.connect(
-<<<<<<< HEAD
-            boost::bind(&DocumentItem::slotRecomputedObject, this, _1));
-    connectChangedModified = doc->signalChangedModified.connect([this](const Document &) { setDocumentLabel(); });
-=======
-            boost::bind(&DocumentItem::slotRecomputedObject, this, bp::_1));
->>>>>>> 6e40c19f
-
-    setFlags(Qt::ItemIsEnabled|Qt::ItemIsSelectable/*|Qt::ItemIsEditable*/);
-
-    treeName = getTree()->getTreeName();
-}
-
-DocumentItem::~DocumentItem()
-{
-    if(TreeWidget::contextItem == this)
-        TreeWidget::contextItem = nullptr;
-
-    connectNewObject.disconnect();
-    connectDelObject.disconnect();
-    connectChgObject.disconnect();
-    connectTouchedObject.disconnect();
-    connectEdtObject.disconnect();
-    connectResObject.disconnect();
-    connectHltObject.disconnect();
-    connectExpObject.disconnect();
-    connectScrObject.disconnect();
-    connectRecomputed.disconnect();
-    connectRecomputedObj.disconnect();
-    connectChangedModified.disconnect();
-}
-
-TreeWidget *DocumentItem::getTree() const{
-    return static_cast<TreeWidget*>(treeWidget());
-}
-
-const char *DocumentItem::getTreeName() const {
-    return treeName;
-}
-
-void DocumentItem::setDocumentLabel() {
-    auto doc = document()->getDocument();
-    if(!doc)
-        return;
-    setText(0, QString::fromLatin1("%1%2").arg(
-                QString::fromUtf8(doc->Label.getValue()),
-                QString::fromLatin1(document()->isModified()?" *":"")));
-}
-
-#define FOREACH_ITEM(_item, _obj) \
-    auto _it = ObjectMap.end();\
-    if(_obj.getObject() && _obj.getObject()->getNameInDocument())\
-        _it = ObjectMap.find(_obj.getObject());\
-    if(_it != ObjectMap.end()) {\
-        for(auto _item : _it->second->items) {
-
-#define FOREACH_ITEM_ALL(_item) \
-    for(auto _v : ObjectMap) {\
-        for(auto _item : _v.second->items) {
-
-#define END_FOREACH_ITEM }}
-
-
-void DocumentItem::slotInEdit(const Gui::ViewProviderDocumentObject& v)
-{
-    (void)v;
-
-    ParameterGrp::handle hGrp = App::GetApplication().GetParameterGroupByPath("User parameter:BaseApp/Preferences/TreeView");
-    unsigned long col = hGrp->GetUnsigned("TreeEditColor",4294902015);
-    QColor color((col >> 24) & 0xff,(col >> 16) & 0xff,(col >> 8) & 0xff);
-
-    if(!getTree()->editingItem) {
-        auto doc = Application::Instance->editDocument();
-        if(!doc)
-            return;
-        ViewProviderDocumentObject *parentVp=0;
-        std::string subname;
-        auto vp = doc->getInEdit(&parentVp,&subname);
-        if(!parentVp)
-            parentVp = dynamic_cast<ViewProviderDocumentObject*>(vp);
-        if(parentVp)
-            getTree()->editingItem = findItemByObject(true,parentVp->getObject(),subname.c_str());
-    }
-
-    if(getTree()->editingItem)
-        getTree()->editingItem->setBackground(0,color);
-    else{
-        FOREACH_ITEM(item,v)
-            item->setBackground(0,color);
-        END_FOREACH_ITEM
-    }
-}
-
-void DocumentItem::slotResetEdit(const Gui::ViewProviderDocumentObject& v)
-{
-    auto tree = getTree();
-    FOREACH_ITEM_ALL(item)
-        if(tree->editingItem) {
-            if(item == tree->editingItem) {
-                item->setData(0, Qt::BackgroundColorRole,QVariant());
-                break;
-            }
-        }else if(item->object() == &v)
-            item->setData(0, Qt::BackgroundColorRole,QVariant());
-    END_FOREACH_ITEM
-    tree->editingItem = 0;
-}
-
-void DocumentItem::slotNewObject(const Gui::ViewProviderDocumentObject& obj) {
-    if(!obj.getObject() || !obj.getObject()->getNameInDocument()) {
-        FC_ERR("view provider not attached");
-        return;
-    }
-    TREE_TRACE("pending new object " << obj.getObject()->getFullName());
-    getTree()->NewObjects[pDocument->getDocument()->getName()].push_back(obj.getObject()->getID());
-    getTree()->_updateStatus();
-}
-
-bool DocumentItem::createNewItem(const Gui::ViewProviderDocumentObject& obj,
-            QTreeWidgetItem *parent, int index, DocumentObjectDataPtr data)
-{
-    const char *name;
-    if (!obj.getObject() || 
-        !(name=obj.getObject()->getNameInDocument()) ||
-        obj.getObject()->testStatus(App::PartialObject))
-        return false;
-
-    if(!data) {
-        auto &pdata = ObjectMap[obj.getObject()];
-        if(!pdata) {
-            pdata = std::make_shared<DocumentObjectData>(
-                    this, const_cast<ViewProviderDocumentObject*>(&obj));
-            auto &entry = getTree()->ObjectTable[obj.getObject()];
-            if(entry.size()) {
-                auto firstData = *entry.begin();
-                pdata->label = firstData->label;
-                pdata->label2 = firstData->label2;
-            } else {
-                pdata->label = QString::fromUtf8(obj.getObject()->Label.getValue());
-                pdata->label2 = QString::fromUtf8(obj.getObject()->Label2.getValue());
-            }
-            entry.insert(pdata);
-        }else if(pdata->rootItem && parent==NULL) {
-            Base::Console().Warning("DocumentItem::slotNewObject: Cannot add view provider twice.\n");
-            return false;
-        }
-        data = pdata;
-    }
-
-    DocumentObjectItem* item = new DocumentObjectItem(this,data);
-    if(!parent || parent==this) {
-        parent = this;
-        data->rootItem = item;
-        if(index<0)
-            index = findRootIndex(obj.getObject());
-    }
-    if(index<0)
-        parent->addChild(item);
-    else
-        parent->insertChild(index,item);
-    assert(item->parent() == parent);
-    item->setText(0, data->label);
-    if(data->label2.size())
-        item->setText(1, data->label2);
-    if(!obj.showInTree() && !showHidden())
-        item->setHidden(true);
-    item->testStatus(true);
-
-    populateItem(item);
-    return true;
-}
-
-ViewProviderDocumentObject *DocumentItem::getViewProvider(App::DocumentObject *obj) {
-    // Note: It is possible that we receive an invalid pointer from
-    // claimChildren(), e.g. if multiple properties were changed in
-    // a transaction and slotChangedObject() is triggered by one
-    // property being reset before the invalid pointer has been
-    // removed from another. Currently this happens for
-    // PartDesign::Body when cancelling a new feature in the dialog.
-    // First the new feature is deleted, then the Tip property is
-    // reset, but claimChildren() accesses the Model property which
-    // still contains the pointer to the deleted feature
-    //
-    // return obj && obj->getNameInDocument() && pDocument->isIn(obj);
-    //
-
-    // NOTE to the above comments. It is not safe to access obj pointer here.
-    // If an object is created and deleted in the same transaction, or
-    // undo/redo is simply disabled, the deleted object will be deallocated
-    // from memory.  Since we are using timer triggered lazy claimed children
-    // update, there may be invalid pointer inside the children.  We will
-    // instead assume that Gui::Document can correctly perform bookkeeping, and
-    // ask for view provider directly.
-
-    return Base::freecad_dynamic_cast<ViewProviderDocumentObject>(
-            Application::Instance->getViewProvider(obj));
-}
-
-void TreeWidget::slotDeleteDocument(const Gui::Document& Doc)
-{
-    NewObjects.erase(Doc.getDocument()->getName());
-    auto it = DocumentMap.find(&Doc);
-    if (it != DocumentMap.end()) {
-        UpdateDisabler disabler(*this,updateBlocked);
-        auto docItem = it->second;
-        for(auto &v : docItem->ObjectMap) {
-            for(auto item : v.second->items)
-                item->myOwner = 0;
-            auto obj = v.second->viewObject->getObject();
-            if(obj->getDocument() == Doc.getDocument()) {
-                _slotDeleteObject(*v.second->viewObject, docItem);
-                continue;
-            }
-            auto it = ObjectTable.find(obj);
-            assert(it!=ObjectTable.end());
-            assert(it->second.size()>1);
-            it->second.erase(v.second);
-        }
-        this->rootItem->takeChild(this->rootItem->indexOfChild(docItem));
-        delete docItem;
-        DocumentMap.erase(it);
-    }
-}
-
-void TreeWidget::slotDeleteObject(const Gui::ViewProviderDocumentObject& view) {
-    _slotDeleteObject(view, 0);
-}
-
-void TreeWidget::_slotDeleteObject(const Gui::ViewProviderDocumentObject& view, DocumentItem *deletingDoc)
-{
-    auto obj = view.getObject();
-    auto itEntry = ObjectTable.find(obj);
-    if(itEntry == ObjectTable.end())
-        return;
-
-    if(itEntry->second.empty()) {
-        ObjectTable.erase(itEntry);
-        return;
-    }
-
-    TREE_LOG("delete object " << obj->getFullName());
-
-    for(auto data : itEntry->second) {
-        DocumentItem *docItem = data->docItem;
-        if(docItem == deletingDoc)
-            continue;
-
-        decltype(data->items) items;
-        items.swap(data->items);
-
-        docItem->ObjectMap.erase(obj);
-
-        bool checkChildren = true;
-        bool lock = blockConnection(true);
-        for(auto item : items) {
-            if(!checkChildren && item->populated) {
-                checkChildren = false;
-                // Refresh child item to give an early chance for reloation,
-                // in stead of re-create the child item later. Note that by
-                // the time this function is called, this deleting object's
-                // claimed children cache is expected to have been cleared.
-                docItem->populateItem(item, true);
-            }
-            item->myOwner = 0;
-            delete item;
-        }
-        blockConnection(lock);
-    }
-    ObjectTable.erase(itEntry);
-}
-
-bool DocumentItem::populateObject(App::DocumentObject *obj, bool delay) {
-    // make sure at least one of the item corresponding to obj is populated
-    auto it = ObjectMap.find(obj);
-    if(it == ObjectMap.end())
-        return false;
-    auto &items = it->second->items;
-    if(items.empty())
-        return false;
-    for(auto item : items) {
-        if(item->populated)
-            return true;
-    }
-    auto item = *items.begin();
-    if(delay) {
-        PopulateObjects.push_back(obj);
-        getTree()->_updateStatus();
-        return true;
-    }
-    TREE_LOG("force populate object " << obj->getFullName());
-    item->populated = true;
-    populateItem(item,true);
-    return true;
-}
-
-void DocumentItem::forcePopulateItem(QTreeWidgetItem *item)
-{
-    if(item->type() != TreeWidget::ObjectType)
-        return;
-    auto objItem = static_cast<DocumentObjectItem*>(item);
-    if (!objItem->populated) {
-        objItem->populated = true;
-        populateItem(objItem, true, false);
-    }
-}
-
-void DocumentItem::populateItem(DocumentObjectItem *item, bool refresh, bool delay)
-{
-    (void)delay;
-
-    if (item->populated && !refresh)
-        return;
-
-    // Lazy loading policy: We will create an item for each children object if
-    // a) the item is expanded, or b) there is at least one free child, i.e.
-    // child originally located at root.
-
-    const auto &children = item->object()->getCachedChildren();
-    item->setChildIndicatorPolicy(children.empty()?
-            QTreeWidgetItem::DontShowIndicator:QTreeWidgetItem::ShowIndicator);
-
-    if (!item->populated && !item->isExpanded()) {
-        bool doPopulate = false;
-
-        bool external = item->object()->getDocument()!=item->getOwnerDocument()->document();
-        if(external)
-            return;
-        auto obj = item->object()->getObject();
-        auto linked = obj->getLinkedObject(true);
-        if (linked && linked->getDocument()!=obj->getDocument())
-            return;
-        for(auto child : children) {
-            auto it = ObjectMap.find(child);
-            if(it == ObjectMap.end() || it->second->items.empty()) {
-                auto vp = getViewProvider(child);
-                if(!vp) continue;
-                doPopulate = true;
-                break;
-            }
-            if(item->myData->removeChildrenFromRoot) {
-                if(it->second->rootItem) {
-                    doPopulate = true;
-                    break;
-                }
-            }
-        }
-
-        if (!doPopulate)
-            return;
-    }
-
-    item->populated = true;
-    bool checkHidden = !showHidden();
-    bool updated = false;
-
-    int i=-1;
-    // iterate through the claimed children, and try to synchronize them with the 
-    // children tree item with the same order of appearance. 
-    int childCount = item->childCount();
-    for(auto child : item->myData->viewObject->getCachedChildren()) {
-
-        ++i; // the current index of the claimed child
-
-        bool found = false;
-        for (int j=i;j<childCount;++j) {
-            QTreeWidgetItem *ci = item->child(j);
-            if (ci->type() != TreeWidget::ObjectType)
-                continue;
-
-            DocumentObjectItem *childItem = static_cast<DocumentObjectItem*>(ci);
-            if (childItem->object()->getObject() != child)
-                continue;
-
-            found = true;
-            if (j!=i) { // fix index if it is changed
-                childItem->setHighlight(false);
-                item->removeChild(ci);
-                item->insertChild(i,ci);
-                assert(ci->parent()==item);
-                if(checkHidden)
-                    updateItemsVisibility(ci,false);
-            }
-
-            // Check if the item just changed its policy of whether to remove
-            // children item from the root. 
-            if(item->myData->removeChildrenFromRoot) {
-                if(childItem->myData->rootItem) {
-                    assert(childItem != childItem->myData->rootItem);
-                    bool lock = getTree()->blockConnection(true);
-                    delete childItem->myData->rootItem;
-                    getTree()->blockConnection(lock);
-                }
-            }else if(childItem->requiredAtRoot()) {
-                createNewItem(*childItem->object(),this,-1,childItem->myData);
-                updated = true;
-            }
-            break;
-        }
-
-        if (found)
-            continue;
-
-        // This algo will be recursively applied to newly created child items
-        // through slotNewObject -> populateItem
-
-        auto it = ObjectMap.find(child);
-        if(it==ObjectMap.end() || it->second->items.empty()) {
-            auto vp = getViewProvider(child);
-            if(!vp || !createNewItem(*vp,item,i,it==ObjectMap.end()?DocumentObjectDataPtr():it->second))
-                --i;
-            else
-                updated = true;
-            continue;
-        }
-
-        if(!item->myData->removeChildrenFromRoot || !it->second->rootItem) {
-            DocumentObjectItem *childItem = *it->second->items.begin();
-            if(!createNewItem(*childItem->object(),item,i,it->second))
-                --i;
-            else
-                updated = true;
-        }else {
-            DocumentObjectItem *childItem = it->second->rootItem;
-            if(item==childItem || item->isChildOfItem(childItem)) {
-                TREE_ERR("Cyclic dependency in " 
-                    << item->object()->getObject()->getFullName()
-                    << '.' << childItem->object()->getObject()->getFullName());
-                --i;
-                continue;
-            }
-            it->second->rootItem = 0;
-            childItem->setHighlight(false);
-            this->removeChild(childItem);
-            item->insertChild(i,childItem);
-            assert(childItem->parent()==item);
-            if(checkHidden)
-                updateItemsVisibility(childItem,false);
-        }
-    }
-
-    for (++i;item->childCount()>i;) {
-        QTreeWidgetItem *ci = item->child(i);
-        if (ci->type() == TreeWidget::ObjectType) {
-            DocumentObjectItem* childItem = static_cast<DocumentObjectItem*>(ci);
-            if(childItem->requiredAtRoot()) {
-                item->removeChild(childItem);
-                auto index = findRootIndex(childItem->object()->getObject());
-                if(index>=0)
-                    this->insertChild(index,childItem);
-                else
-                    this->addChild(childItem);
-                assert(childItem->parent()==this);
-                if(checkHidden)
-                    updateItemsVisibility(childItem,false);
-                childItem->myData->rootItem = childItem;
-                continue;
-            }
-        }
-
-        bool lock = getTree()->blockConnection(true);
-        delete ci;
-        getTree()->blockConnection(lock);
-    }
-    if(updated) 
-        getTree()->_updateStatus();
-}
-
-int DocumentItem::findRootIndex(App::DocumentObject *childObj) {
-    if(!TreeParams::Instance()->KeepRootOrder() || !childObj || !childObj->getNameInDocument())
-        return -1;
-
-    // object id is monotonically increasing, so use this as a hint to insert
-    // object back so that we can have a stable order in root level.
-
-    int count = this->childCount();
-    if(!count)
-        return -1;
-
-    int first,last;
-
-    // find the last item
-    for(last=count-1;last>=0;--last) {
-        auto citem = this->child(last);
-        if(citem->type() == TreeWidget::ObjectType) {
-            auto obj = static_cast<DocumentObjectItem*>(citem)->object()->getObject();
-            if(obj->getID()<=childObj->getID())
-                return last+1;
-            break;
-        }
-    }
-
-    // find the first item
-    for(first=0;first<count;++first) {
-        auto citem = this->child(first);
-        if(citem->type() == TreeWidget::ObjectType) {
-            auto obj = static_cast<DocumentObjectItem*>(citem)->object()->getObject();
-            if(obj->getID()>=childObj->getID())
-                return first;
-            break;
-        }
-    }
-
-    // now do a binary search to find the lower bound, assuming the root level
-    // object is already in order
-    count = last-first;
-    int pos;
-    while (count > 0) {
-        int step = count / 2; 
-        pos = first + step;
-        for(;pos<=last;++pos) {
-            auto citem = this->child(pos);
-            if(citem->type() != TreeWidget::ObjectType)
-                continue;
-            auto obj = static_cast<DocumentObjectItem*>(citem)->object()->getObject();
-            if(obj->getID()<childObj->getID()) {
-                first = ++pos;
-                count -= step+1;
-            } else
-                count = step;
-            break;
-        }
-        if(pos>last)
-            return -1;
-    }
-    if(first>last)
-        return -1;
-    return first;
-}
-
-void TreeWidget::slotChangeObject(
-        const Gui::ViewProviderDocumentObject& view, const App::Property &prop) {
-
-    auto obj = view.getObject();
-    if(!obj || !obj->getNameInDocument())
-        return;
-
-    auto itEntry = ObjectTable.find(obj);
-    if(itEntry == ObjectTable.end() || itEntry->second.empty())
-        return;
-
-    _updateStatus();
-
-    // Let's not waste time on the newly added Visibility property in
-    // DocumentObject.
-    if(&prop == &obj->Visibility)
-        return;
-
-    if(&prop == &obj->Label) {
-        QString label = QString::fromUtf8(obj->Label.getValue());
-        auto firstData = *itEntry->second.begin();
-        if(firstData->label != label) {
-            for(auto data : itEntry->second) {
-                data->label = label;
-                for(auto item : data->items)
-                    item->setText(0, label);
-            }
-        }
-        return;
-    }
-
-    if(&prop == &obj->Label2) {
-        QString label = QString::fromUtf8(obj->Label2.getValue());
-        auto firstData = *itEntry->second.begin();
-        if(firstData->label2 != label) {
-            for(auto data : itEntry->second) {
-                data->label2 = label;
-                for(auto item : data->items)
-                    item->setText(1, label);
-            }
-        }
-        return;
-    }
-
-    ChangedObjects.insert(std::make_pair(view.getObject(),0));
-}
-
-void TreeWidget::slotChangedChildren(const ViewProviderDocumentObject &view) {
-    ChangedObjects.insert(std::make_pair(view.getObject(),0));
-    _updateStatus();
-}
-
-void DocumentItem::slotHighlightObject (const Gui::ViewProviderDocumentObject& obj, 
-    const Gui::HighlightMode& high, bool set, const App::DocumentObject *parent, const char *subname)
-{
-    getTree()->_updateStatus(false);
-    if(parent && parent->getDocument()!=document()->getDocument()) {
-        auto it = getTree()->DocumentMap.find(Application::Instance->getDocument(parent->getDocument()));
-        if(it!=getTree()->DocumentMap.end())
-            it->second->slotHighlightObject(obj,high,set,parent,subname);
-        return;
-    }
-    FOREACH_ITEM(item,obj)
-        if(parent) {
-            App::DocumentObject *topParent = 0;
-            std::ostringstream ss;
-            item->getSubName(ss,topParent);
-            if(!topParent) {
-                if(parent!=obj.getObject())
-                    continue;
-            }else if(topParent!=parent)
-                continue;
-        }
-        item->setHighlight(set,high);
-        if(parent)
-            return;
-    END_FOREACH_ITEM
-}
-
-static unsigned int countExpandedItem(const QTreeWidgetItem *item) {
-    unsigned int size = 0;
-    for(int i=0,count=item->childCount();i<count;++i) {
-        auto citem = item->child(i);
-        if(citem->type()!=TreeWidget::ObjectType || !citem->isExpanded())
-            continue;
-        auto obj = static_cast<const DocumentObjectItem*>(citem)->object()->getObject();
-        if(obj->getNameInDocument())
-            size += strlen(obj->getNameInDocument()) + countExpandedItem(citem);
-    }
-    return size;
-}
-
-unsigned int DocumentItem::getMemSize(void) const {
-    return countExpandedItem(this);
-}
-
-static void saveExpandedItem(Base::Writer &writer, const QTreeWidgetItem *item) {
-    int itemCount = 0;
-    for(int i=0,count=item->childCount();i<count;++i) {
-        auto citem = item->child(i);
-        if(citem->type()!=TreeWidget::ObjectType || !citem->isExpanded())
-            continue;
-        auto obj = static_cast<const DocumentObjectItem*>(citem)->object()->getObject();
-        if(obj->getNameInDocument())
-            ++itemCount;
-    }
-
-    if(!itemCount) {
-        writer.Stream() << "/>" << std::endl;
-        return;
-    }
-
-    writer.Stream() << " count=\"" << itemCount << "\">" <<std::endl;
-    writer.incInd();
-    for(int i=0,count=item->childCount();i<count;++i) {
-        auto citem = item->child(i);
-        if(citem->type()!=TreeWidget::ObjectType || !citem->isExpanded())
-            continue;
-        auto obj = static_cast<const DocumentObjectItem*>(citem)->object()->getObject();
-        if(obj->getNameInDocument()) {
-            writer.Stream() << writer.ind() << "<Expand name=\"" 
-                << obj->getNameInDocument() << "\"";
-            saveExpandedItem(writer,static_cast<const DocumentObjectItem*>(citem));
-        }
-    }
-    writer.decInd();
-    writer.Stream() << writer.ind() << "</Expand>" << std::endl;
-}
-
-void DocumentItem::Save (Base::Writer &writer) const {
-    writer.Stream() << writer.ind() << "<Expand ";
-    saveExpandedItem(writer,this);
-}
-
-void DocumentItem::Restore(Base::XMLReader &reader) {
-    int guard;
-    _ExpandInfo.reset();
-    reader.readElement("Expand",&guard);
-    if(reader.hasAttribute("count")) {
-        _ExpandInfo.reset(new ExpandInfo);
-        _ExpandInfo->restore(reader);
-    }
-    reader.readEndElement("Expand",&guard);
-    if(_ExpandInfo) {
-        for(auto inst : TreeWidget::Instances) {
-            if(inst!=getTree()) {
-                auto docItem = inst->getDocumentItem(document());
-                if(docItem)
-                    docItem->_ExpandInfo = _ExpandInfo;
-            }
-        }
-    }
-}
-
-void DocumentItem::restoreItemExpansion(const ExpandInfoPtr &info, DocumentObjectItem *item) {
-    item->setExpanded(true);
-    if(!info)
-        return;
-    for(int i=0,count=item->childCount();i<count;++i) {
-        auto citem = item->child(i);
-        if(citem->type() != TreeWidget::ObjectType)
-            continue;
-        auto obj = static_cast<DocumentObjectItem*>(citem)->object()->getObject();
-        if(!obj->getNameInDocument())
-            continue;
-        auto it = info->find(obj->getNameInDocument());
-        if(it != info->end())
-            restoreItemExpansion(it->second,static_cast<DocumentObjectItem*>(citem));
-    }
-}
-
-void DocumentItem::slotExpandObject (const Gui::ViewProviderDocumentObject& obj,
-        const Gui::TreeItemMode& mode, const App::DocumentObject *parent, const char *subname)
-{
-    getTree()->_updateStatus(false);
-
-    if ((mode == TreeItemMode::ExpandItem ||
-         mode == TreeItemMode::ExpandPath) &&
-        obj.getDocument()->getDocument()->testStatus(App::Document::Restoring)) {
-        if (!_ExpandInfo)
-            _ExpandInfo.reset(new ExpandInfo);
-        _ExpandInfo->emplace(std::string("*") + obj.getObject()->getNameInDocument(),ExpandInfoPtr());
-        return;
-    }
-
-    if (parent && parent->getDocument()!=document()->getDocument()) {
-        auto it = getTree()->DocumentMap.find(Application::Instance->getDocument(parent->getDocument()));
-        if (it!=getTree()->DocumentMap.end())
-            it->second->slotExpandObject(obj,mode,parent,subname);
-        return;
-    }
-
-    FOREACH_ITEM(item,obj)
-        // All document object items must always have a parent, either another
-        // object item or document item. If not, then there is a bug somewhere
-        // else.
-        assert(item->parent());
-
-        switch (mode) {
-        case TreeItemMode::ExpandPath:
-            if(!parent) {
-                QTreeWidgetItem* parentItem = item->parent();
-                while (parentItem) {
-                    parentItem->setExpanded(true);
-                    parentItem = parentItem->parent();
-                }
-                item->setExpanded(true);
-                break;
-            }
-            // fall through
-        case TreeItemMode::ExpandItem: 
-            if(!parent) {
-                if(item->parent()->isExpanded()) 
-                    item->setExpanded(true);
-            }else{
-                App::DocumentObject *topParent = 0;
-                std::ostringstream ss;
-                item->getSubName(ss,topParent);
-                if(!topParent) {
-                    if(parent!=obj.getObject())
-                        continue;
-                }else if(topParent!=parent)
-                    continue;
-                showItem(item,false,true);
-                item->setExpanded(true);
-            }
-            break;
-        case TreeItemMode::CollapseItem:
-            item->setExpanded(false);
-            break;
-        case TreeItemMode::ToggleItem:
-            if (item->isExpanded())
-                item->setExpanded(false);
-            else
-                item->setExpanded(true);
-            break;
-
-        default:
-            break;
-        }
-        if(item->isExpanded())
-            populateItem(item);
-        if(parent)
-            return;
-    END_FOREACH_ITEM
-}
-
-void DocumentItem::slotScrollToObject(const Gui::ViewProviderDocumentObject& obj)
-{
-    if(!obj.getObject() || !obj.getObject()->getNameInDocument())
-        return;
-    auto it = ObjectMap.find(obj.getObject());
-    if(it == ObjectMap.end() || it->second->items.empty()) 
-        return;
-    auto item = it->second->rootItem;
-    if(!item)
-        item = *it->second->items.begin();
-    getTree()->_updateStatus(false);
-    getTree()->scrollToItem(item);
-}
-
-void DocumentItem::slotRecomputedObject(const App::DocumentObject &obj) {
-    if(obj.isValid())
-        return;
-    slotRecomputed(*obj.getDocument(), {const_cast<App::DocumentObject*>(&obj)});
-}
-
-void DocumentItem::slotRecomputed(const App::Document &, const std::vector<App::DocumentObject*> &objs) {
-    auto tree = getTree();
-    for(auto obj : objs) {
-        if(!obj->isValid()) 
-            tree->ChangedObjects[obj].set(TreeWidget::CS_Error);
-    }
-    if(tree->ChangedObjects.size())
-        tree->_updateStatus();
-}
-
-Gui::Document* DocumentItem::document() const
-{
-    return this->pDocument;
-}
-
-//void DocumentItem::markItem(const App::DocumentObject* Obj,bool mark)
-//{
-//    // never call without Object!
-//    assert(Obj);
-//
-//
-//    std::map<std::string,DocumentObjectItem*>::iterator pos;
-//    pos = ObjectMap.find(Obj);
-//    if (pos != ObjectMap.end()) {
-//        QFont f = pos->second->font(0);
-//        f.setUnderline(mark);
-//        pos->second->setFont(0,f);
-//    }
-//}
-
-void DocumentItem::testStatus(void)
-{
-    for(const auto &v : ObjectMap)
-        v.second->testStatus();
-}
-
-void DocumentItem::setData (int column, int role, const QVariant & value)
-{
-    if (role == Qt::EditRole) {
-        QString label = value.toString();
-        pDocument->getDocument()->Label.setValue((const char*)label.toUtf8());
-    }
-
-    QTreeWidgetItem::setData(column, role, value);
-}
-
-void DocumentItem::clearSelection(DocumentObjectItem *exclude)
-{
-    // Block signals here otherwise we get a recursion and quadratic runtime
-    bool ok = treeWidget()->blockSignals(true);
-    FOREACH_ITEM_ALL(item);
-        if(item==exclude) {
-            if(item->selected>0)
-                item->selected = -1;
-            else
-                item->selected = 0;
-            updateItemSelection(item);
-        }else{
-            item->selected = 0;
-            item->mySubs.clear();
-            item->setSelected(false);
-        }
-    END_FOREACH_ITEM;
-    treeWidget()->blockSignals(ok);
-}
-
-void DocumentItem::updateSelection(QTreeWidgetItem *ti, bool unselect) {
-    for(int i=0,count=ti->childCount();i<count;++i) {
-        auto child = ti->child(i);
-        if(child && child->type()==TreeWidget::ObjectType) {
-            auto childItem = static_cast<DocumentObjectItem*>(child);
-            if(unselect) 
-                childItem->setSelected(false);
-            updateItemSelection(childItem);
-            if(unselect && childItem->isGroup()) {
-                // If the child item being force unselected by its group parent
-                // is itself a group, propagate the unselection to its own
-                // children
-                updateSelection(childItem,true);
-            }
-        }
-    }
-        
-    if(unselect) return;
-    for(int i=0,count=ti->childCount();i<count;++i)
-        updateSelection(ti->child(i));
-}
-
-void DocumentItem::updateItemSelection(DocumentObjectItem *item) {
-    bool selected = item->isSelected();
-    if((selected && item->selected>0) || (!selected && !item->selected)) 
-        return;
-    if(item->selected != -1)
-        item->mySubs.clear();
-    item->selected = selected;
-
-    auto obj = item->object()->getObject();
-    if(!obj || !obj->getNameInDocument())
-        return;
-
-    std::ostringstream str;
-    App::DocumentObject *topParent = 0;
-    item->getSubName(str,topParent);
-    if(topParent) {
-        // No need correction now, it is now handled by SelectionSingleton
-        // through calling of TreeWidget::checkTopParent()
-        //
-        // if(topParent->hasExtension(App::GeoFeatureGroupExtension::getExtensionClassTypeId())) {
-        //     // remove legacy selection, i.e. those without subname
-        //     Gui::Selection().rmvSelection(obj->getDocument()->getName(),
-        //             obj->getNameInDocument(),0);
-        // }
-        if(!obj->redirectSubName(str,topParent,0))
-            str << obj->getNameInDocument() << '.';
-        obj = topParent;
-    }
-    const char *objname = obj->getNameInDocument();
-    const char *docname = obj->getDocument()->getName();
-    const auto &subname = str.str();
-
-    if(!selected) {
-        Gui::Selection().rmvSelection(docname,objname,subname.c_str());
-        return;
-    }
-    selected = false;
-    if(item->mySubs.size()) {
-        SelectionNoTopParentCheck guard;
-        for(auto &sub : item->mySubs) {
-            if(Gui::Selection().addSelection(docname,objname,(subname+sub).c_str()))
-                selected = true;
-        }
-    }
-    if(!selected) {
-        SelectionNoTopParentCheck guard;
-        item->mySubs.clear();
-        if(!Gui::Selection().addSelection(docname,objname,subname.c_str())) {
-            item->selected = 0;
-            item->setSelected(false);
-            return;
-        }
-    }
-    getTree()->syncView(item->object());
-}
-
-App::DocumentObject *DocumentItem::getTopParent(
-        App::DocumentObject *obj, std::string &subname, DocumentObjectItem **ppitem) {
-    auto it = ObjectMap.find(obj);
-    if(it == ObjectMap.end() || it->second->items.empty())
-        return 0;
-
-    // already a top parent
-    if(it->second->rootItem) {
-        if(ppitem)
-            *ppitem = it->second->rootItem;
-        return obj;
-    }
-
-    // If no top level item, find an item that is closest to the top level
-    std::multimap<int,DocumentObjectItem*> items;
-    App::DocumentObject *topParent = 0;
-    std::string curSub;
-    std::ostringstream ss;
-    int curLevel = 0;
-    for(auto item : it->second->items) {
-        int level=0;
-        for(auto parent=item->parent();parent;parent=parent->parent()) {
-            if(parent->isHidden())
-                level += 1000;
-            ++level;
-        }
-        ss.str("");
-        App::DocumentObject *parent = 0;
-        item->getSubName(ss,parent);
-        if(!parent) {
-            if(ppitem)
-                *ppitem = item;
-            return obj;
-        }
-        if(!topParent || curLevel>level) {
-            topParent = parent;
-            curSub = ss.str();
-            curLevel = level;
-            if(ppitem)
-                *ppitem = item;
-        }
-    }
-
-    ss.str("");
-    ss << curSub << obj->getNameInDocument() << '.' << subname;
-    FC_LOG("Subname correction " << obj->getFullName() << '.' << subname 
-            << " -> " << topParent->getFullName() << '.' << ss.str());
-    subname = ss.str();
-    return topParent;
-}
-
-DocumentObjectItem *DocumentItem::findItemByObject(
-        bool sync, App::DocumentObject *obj, const char *subname, bool select) 
-{
-    DocumentObjectItem *item = 0;
-    if(!obj)
-        return item;
-    if(!subname)
-        subname = "";
-
-    std::string sub(subname);
-    getTopParent(obj,sub,&item);
-    if(item)
-        item = findItem(sync,item,subname,select);
-    return item;
-}
-
-DocumentObjectItem *DocumentItem::findItem(
-        bool sync, DocumentObjectItem *item, const char *subname, bool select) 
-{
-    if(item->isHidden()) 
-        item->setHidden(false);
-
-    if(!subname || *subname==0) {
-        if(select) {
-            item->selected+=2;
-            item->mySubs.clear();
-        }
-        return item;
-    }
-
-    TREE_TRACE("find next " << subname);
-
-    // try to find the next level object name
-    const char *nextsub = 0;
-    const char *dot = 0;
-    if(!Data::ComplexGeoData::isElementName(subname) && (dot=strchr(subname,'.'))) 
-        nextsub = dot+1;
-    else {
-        if(select) {
-            item->selected+=2;
-            if(std::find(item->mySubs.begin(),item->mySubs.end(),subname)==item->mySubs.end())
-                item->mySubs.push_back(subname);
-        }
-        return item;
-    }
-
-    std::string name(subname,nextsub-subname);
-    auto obj = item->object()->getObject();
-    auto subObj = obj->getSubObject(name.c_str());
-    if(!subObj || subObj==obj) {
-        if(!subObj && !getTree()->searchDoc)
-            TREE_WARN("sub object not found " << item->getName() << '.' << name.c_str());
-        if(select) {
-            item->selected += 2;
-            if(std::find(item->mySubs.begin(),item->mySubs.end(),subname)==item->mySubs.end())
-                item->mySubs.push_back(subname);
-        }
-        return item;
-    }
-
-    if(select)
-        item->mySubs.clear();
-
-    if(!item->populated && sync) {
-        //force populate the item
-        item->populated = true;
-        populateItem(item,true);
-    }
-
-    for(int i=0,count=item->childCount();i<count;++i) {
-        auto ti = item->child(i);
-        if(!ti || ti->type()!=TreeWidget::ObjectType) continue;
-        auto child = static_cast<DocumentObjectItem*>(ti);
-
-        if(child->object()->getObject() == subObj) 
-            return findItem(sync,child,nextsub,select);
-    }
-
-    // The sub object is not found. This could happen for geo group, since its
-    // children may be in more than one hierarchy down.
-    bool found = false;
-    DocumentObjectItem *res=0;
-    auto it = ObjectMap.find(subObj);
-    if(it != ObjectMap.end()) {
-        for(auto child : it->second->items) {
-            for(auto parent=child->parent();
-                    parent && parent->type()==TreeWidget::ObjectType;
-                    parent=parent->parent())
-            {
-                if(parent == item) {
-                    found = true;
-                    res = findItem(sync,child,nextsub,select);
-                    if(!select)
-                        return res;
-                }
-                auto obj = static_cast<DocumentObjectItem*>(parent)->object()->getObject();
-                if(!obj || !obj->getNameInDocument()
-                       ||  obj->getExtensionByType<App::LinkBaseExtension>(true)
-                       ||  obj->getExtensionByType<App::GeoFeatureGroupExtension>(true))
-                    break;
-            }
-        }
-    }
-
-    if(select && !found) {
-        // The sub object is still not found. Maybe it is a non-object sub-element.
-        // Select the current object instead.
-        TREE_TRACE("element " << subname << " not found");
-        item->selected+=2;
-        if(std::find(item->mySubs.begin(),item->mySubs.end(),subname)==item->mySubs.end())
-            item->mySubs.push_back(subname);
-    }
-    return res;
-}
-
-void DocumentItem::selectItems(SelectionReason reason) {
-    const auto &sels = Selection().getSelection(pDocument->getDocument()->getName(),0);
-
-    bool sync;
-    if (ViewParams::instance()->getMaxOnTopSelections()<(int)sels.size() || reason==SR_SELECT)
-        sync = false;
-    else
-        sync = true;
-
-    for(const auto &sel : sels)
-        findItemByObject(sync,sel.pObject,sel.SubName,true);
-
-    DocumentObjectItem *newSelect = 0;
-    DocumentObjectItem *oldSelect = 0;
-
-    FOREACH_ITEM_ALL(item)
-        if(item->selected == 1) {
-            // this means it is the old selection and is not in the current
-            // selection
-            item->selected = 0;
-            item->mySubs.clear();
-            item->setSelected(false);
-        }else if(item->selected) {
-            if(sync) {
-                if(item->selected==2 && showItem(item,false,reason==SR_FORCE_EXPAND)) {
-                    // This means newly selected and can auto expand
-                    if(!newSelect)
-                        newSelect = item;
-                }
-                if(!newSelect && !oldSelect && !item->isHidden()) {
-                    bool visible = true;
-                    for(auto parent=item->parent();parent;parent=parent->parent()) {
-                        if(!parent->isExpanded() || parent->isHidden()) {
-                            visible = false;
-                            break;
-                        }
-                    }
-                    if(visible)
-                        oldSelect = item;
-                }
-            }
-            item->selected = 1;
-            item->setSelected(true);
-        }
-    END_FOREACH_ITEM;
-
-    if(sync) {
-        if(!newSelect)
-            newSelect = oldSelect;
-        if(newSelect) {
-            if (reason == SR_FORCE_EXPAND) {
-                // If reason is not force expand, then the selection is most likely
-                // triggered from 3D view.
-                getTree()->syncView(newSelect->object());
-            }
-            getTree()->scrollToItem(newSelect);
-        }
-    }
-}
-
-void DocumentItem::populateParents(const ViewProviderDocumentObject *vp) {
-    for(auto parent : vp->claimedBy()) {
-        auto it = ObjectMap.find(parent);
-        if(it==ObjectMap.end())
-            continue;
-
-        populateParents(it->second->viewObject);
-        for(auto item : it->second->items) {
-            if(!item->isHidden() && !item->populated) {
-                item->populated = true;
-                populateItem(item,true);
-            }
-        }
-    }
-}
-
-void DocumentItem::selectAllInstances(const ViewProviderDocumentObject &vpd) {
-    auto pObject = vpd.getObject();
-    if(ObjectMap.find(pObject) == ObjectMap.end())
-        return;
-
-    bool lock = getTree()->blockConnection(true);
-
-    // We are trying to select all items corresponding to a given view
-    // provider, i.e. all appearance of the object inside all its parent items
-    //
-
-    // make sure all parent items are populated. In order to do that, we
-    // need to populate the oldest parent first
-    populateParents(&vpd);
-
-    DocumentObjectItem *first = 0;
-    FOREACH_ITEM(item,vpd);
-        if(showItem(item,true) && !first)
-            first = item;
-    END_FOREACH_ITEM;
-
-    getTree()->blockConnection(lock);
-    if(first) {
-        treeWidget()->scrollToItem(first);
-        updateSelection();
-    }
-}
-
-bool DocumentItem::showHidden() const {
-    return pDocument->getDocument()->ShowHidden.getValue();
-}
-
-void DocumentItem::setShowHidden(bool show) {
-    pDocument->getDocument()->ShowHidden.setValue(show);
-}
-
-bool DocumentItem::showItem(DocumentObjectItem *item, bool select, bool force) {
-    auto parent = item->parent();
-    if(item->isHidden()) {
-        if(!force)
-            return false;
-        item->setHidden(false);
-    }
-    
-    if(parent->type()==TreeWidget::ObjectType) { 
-        if(!showItem(static_cast<DocumentObjectItem*>(parent),false))
-            return false;
-        auto pitem = static_cast<DocumentObjectItem*>(parent);
-        if(force || !pitem->object()->getObject()->testStatus(App::NoAutoExpand))
-            parent->setExpanded(true);
-        else if(!select)
-            return false;
-    }else
-        parent->setExpanded(true);
-
-    if(select)
-        item->setSelected(true);
-    return true;
-}
-
-void DocumentItem::updateItemsVisibility(QTreeWidgetItem *item, bool show) {
-    if(item->type() == TreeWidget::ObjectType) {
-        auto objitem = static_cast<DocumentObjectItem*>(item);
-        objitem->setHidden(!show && !objitem->object()->showInTree());
-    }
-    for(int i=0;i<item->childCount();++i) 
-        updateItemsVisibility(item->child(i),show);
-}
-
-void DocumentItem::updateSelection() {
-    bool lock = getTree()->blockConnection(true);
-    updateSelection(this,false);
-    getTree()->blockConnection(lock);
-}
-
-// ----------------------------------------------------------------------------
-
-static int countItems;
-
-DocumentObjectItem::DocumentObjectItem(DocumentItem *ownerDocItem, DocumentObjectDataPtr data)
-    : QTreeWidgetItem(TreeWidget::ObjectType)
-    , myOwner(ownerDocItem), myData(data), previousStatus(-1),selected(0),populated(false)
-{
-    setFlags(flags()|Qt::ItemIsEditable);
-    myData->items.insert(this);
-    ++countItems;
-    TREE_LOG("Create item: " << countItems << ", " << object()->getObject()->getFullName());
-}
-
-DocumentObjectItem::~DocumentObjectItem()
-{
-    if(TreeWidget::contextItem == this)
-        TreeWidget::contextItem = nullptr;
-
-    --countItems;
-    TREE_LOG("Delete item: " << countItems << ", " << object()->getObject()->getFullName());
-    myData->items.erase(this);
-
-    if(myData->rootItem == this)
-        myData->rootItem = 0;
-
-    if(myOwner) {
-        if(myData->items.empty())
-            myOwner->ObjectMap.erase(object()->getObject());
-        if(requiredAtRoot(true,true))
-            myOwner->slotNewObject(*object());
-    }
-}
-
-void DocumentObjectItem::restoreBackground() {
-    this->setBackground(0,this->bgBrush);
-}
-
-void DocumentObjectItem::setHighlight(bool set, Gui::HighlightMode high) {
-    QFont f = this->font(0);
-    auto highlight = [=](const QColor& col){
-        if (set)
-            this->setBackground(0, col);
-        else
-            this->setBackground(0, QBrush());
-        this->bgBrush = this->background(0);
-    };
-
-    switch (high) {
-    case HighlightMode::Bold:
-        f.setBold(set);
-        break;
-    case HighlightMode::Italic:
-        f.setItalic(set);
-        break;
-    case HighlightMode::Underlined:
-        f.setUnderline(set);
-        break;
-    case HighlightMode::Overlined:
-        f.setOverline(set);
-        break;
-    case HighlightMode::Blue:
-        highlight(QColor(200,200,255));
-        break;
-    case HighlightMode::LightBlue:
-        highlight(QColor(230,230,255));
-        break;
-    case HighlightMode::UserDefined:
-    {
-        QColor color(230,230,255);
-        if (set) {
-            ParameterGrp::handle hGrp = App::GetApplication().GetParameterGroupByPath("User parameter:BaseApp/Preferences/TreeView");
-            bool bold = hGrp->GetBool("TreeActiveBold",true);
-            bool italic = hGrp->GetBool("TreeActiveItalic",false);
-            bool underlined = hGrp->GetBool("TreeActiveUnderlined",false);
-            bool overlined = hGrp->GetBool("TreeActiveOverlined",false);
-            f.setBold(bold);
-            f.setItalic(italic);
-            f.setUnderline(underlined);
-            f.setOverline(overlined);
-
-            unsigned long col = hGrp->GetUnsigned("TreeActiveColor",3873898495);
-            color = QColor((col >> 24) & 0xff,(col >> 16) & 0xff,(col >> 8) & 0xff);
-        }
-        else {
-            f.setBold(false);
-            f.setItalic(false);
-            f.setUnderline(false);
-            f.setOverline(false);
-        }
-        highlight(color);
-    }   break;
-    default:
-        break;
-    }
-    this->setFont(0,f);
-}
-
-const char *DocumentObjectItem::getTreeName() const
-{
-    return myData->getTreeName();
-}
-
-Gui::ViewProviderDocumentObject* DocumentObjectItem::object() const
-{
-    return myData->viewObject;
-}
-
-void DocumentObjectItem::testStatus(bool resetStatus)
-{
-    QIcon icon,icon2;
-    testStatus(resetStatus,icon,icon2);
-}
-
-void DocumentObjectItem::testStatus(bool resetStatus, QIcon &icon1, QIcon &icon2)
-{
-    App::DocumentObject* pObject = object()->getObject();
-
-    int visible = -1;
-    auto parentItem = getParentItem();
-    if(parentItem) {
-        Timing(testStatus1);
-        auto parent = parentItem->object()->getObject();
-        visible = parent->isElementVisible(pObject->getNameInDocument());
-        if(App::GeoFeatureGroupExtension::isNonGeoGroup(parent)) {
-            // We are dealing with a plain group. It has special handling when
-            // linked, which allows it to have indpenedent visibility control.
-            // We need to go up the hierarchy and see if there is any link to
-            // it.
-            for(auto pp=parentItem->getParentItem();pp;pp=pp->getParentItem()) {
-                auto obj = pp->object()->getObject();
-                if(!App::GeoFeatureGroupExtension::isNonGeoGroup(obj)) {
-                    int vis = obj->isElementVisible(pObject->getNameInDocument());
-                    if(vis>=0)
-                        visible = vis;
-                    break;
-                }
-            }
-        }
-    }
-
-    Timing(testStatus2);
-
-    if(visible<0)
-        visible = object()->isShow()?1:0;
-
-    auto obj = object()->getObject();
-    auto linked = obj->getLinkedObject(false);
-    bool external = object()->getDocument()!=getOwnerDocument()->document() ||
-            (linked && linked->getDocument()!=obj->getDocument());
-
-    int currentStatus =
-        ((external?0:1)<<4) |
-        ((object()->showInTree() ? 0 : 1) << 3) |
-        ((pObject->isError()          ? 1 : 0) << 2) |
-        ((pObject->isTouched()||pObject->mustExecute()== 1 ? 1 : 0) << 1) |
-        (visible         ? 1 : 0);
-
-    TimingStop(testStatus2);
-
-    if (!resetStatus && previousStatus==currentStatus)
-        return;
-
-    _Timing(1,testStatus3);
-
-    previousStatus = currentStatus;
-
-    QIcon::Mode mode = QIcon::Normal;
-    if (currentStatus & 1) { // visible
-        // Note: By default the foreground, i.e. text color is invalid
-        // to make use of the default color of the tree widget's palette.
-        // If we temporarily set this color to dark and reset to an invalid
-        // color again we cannot do it with setTextColor() or setForeground(),
-        // respectively, because for any reason the color would always switch
-        // to black which will lead to unreadable text if the system background
-        // hss already a dark color.
-        // However, it works if we set the appropriate role to an empty QVariant().
-#if QT_VERSION >= 0x040200
-        this->setData(0, Qt::ForegroundRole,QVariant());
-#else
-        this->setData(0, Qt::TextColorRole,QVariant());
-#endif
-    }
-    else { // invisible
-        QStyleOptionViewItem opt;
-        // it can happen that a tree item is not attached to the tree widget (#0003025)
-        if (this->treeWidget())
-            opt.initFrom(this->treeWidget());
-#if QT_VERSION >= 0x040200
-        this->setForeground(0, opt.palette.color(QPalette::Disabled,QPalette::Text));
-#else
-        this->setTextColor(0, opt.palette.color(QPalette::Disabled,QPalette::Text);
-#endif
-        mode = QIcon::Disabled;
-    }
-
-    _TimingStop(1,testStatus3);
-
-    QIcon &icon = mode==QIcon::Normal?icon1:icon2;
-
-    if(icon.isNull()) {
-        Timing(getIcon);
-        icon = getItemIcon(currentStatus, object()->getIcon(), mode);
-    }
-    _Timing(2,setIcon);
-    this->setIcon(0, icon);
-}
-
-static QIcon getItemIcon(int currentStatus, const QIcon &icon_orig, QIcon::Mode mode, int size)
-{
-    QIcon icon;
-    QPixmap px;
-    if (currentStatus & 4) {
-        static QPixmap pxError;
-        if(pxError.isNull()) {
-        // object is in error state
-            const char * const feature_error_xpm[]={
-                "9 9 3 1",
-                ". c None",
-                "# c #ff0000",
-                "a c #ffffff",
-                "...###...",
-                ".##aaa##.",
-                ".##aaa##.",
-                "###aaa###",
-                "###aaa###",
-                "#########",
-                ".##aaa##.",
-                ".##aaa##.",
-                "...###..."};
-            pxError = QPixmap(feature_error_xpm);
-        }
-        px = pxError;
-    }
-    else if (currentStatus & 2) {
-        static QPixmap pxRecompute;
-        if(pxRecompute.isNull()) {
-            // object must be recomputed
-            const char * const feature_recompute_xpm[]={
-                "9 9 3 1",
-                ". c None",
-                "# c #0000ff",
-                "a c #ffffff",
-                "...###...",
-                ".######aa",
-                ".#####aa.",
-                "#####aa##",
-                "#aa#aa###",
-                "#aaaa####",
-                ".#aa####.",
-                ".#######.",
-                "...###..."};
-            pxRecompute = QPixmap(feature_recompute_xpm);
-        }
-        px = pxRecompute;
-    }
-
-    int w = size;
-    if (!w)
-        w = TreeWidget::iconSize();
-
-    QPixmap pxOn,pxOff;
-
-    // if needed show small pixmap inside
-    if (!px.isNull()) {
-        pxOff = BitmapFactory().merge(icon_orig.pixmap(w, w, mode, QIcon::Off),
-            px,BitmapFactoryInst::TopRight);
-        pxOn = BitmapFactory().merge(icon_orig.pixmap(w, w, mode, QIcon::On ),
-            px,BitmapFactoryInst::TopRight);
-    } else {
-        pxOff = icon_orig.pixmap(w, w, mode, QIcon::Off);
-        pxOn = icon_orig.pixmap(w, w, mode, QIcon::On);
-    }
-
-    if(currentStatus & 8)  {// hidden item
-        static QPixmap pxHidden;
-        if(pxHidden.isNull()) {
-            const char * const feature_hidden_xpm[]={
-                "9 7 3 1",
-                ". c None",
-                "# c #000000",
-                "a c #ffffff",
-                "...###...",
-                "..#aaa#..",
-                ".#a###a#.",
-                "#aa###aa#",
-                ".#a###a#.",
-                "..#aaa#..",
-                "...###..."};
-            pxHidden = QPixmap(feature_hidden_xpm);
-        }
-        pxOff = BitmapFactory().merge(pxOff, pxHidden, BitmapFactoryInst::TopLeft);
-        pxOn = BitmapFactory().merge(pxOn, pxHidden, BitmapFactoryInst::TopLeft);
-    }
-
-    if(currentStatus & (1<<4)) {// external item
-        static QPixmap pxExternal;
-        if(pxExternal.isNull()) {
-            const char * const feature_external_xpm[]={
-                "7 7 3 1",
-                ". c None",
-                "# c #000000",
-                "a c #ffffff",
-                "..###..",
-                ".#aa##.",
-                "..#aa##",
-                "..##aa#",
-                "..#aa##",
-                ".#aa##.",
-                "..###.."};
-            pxExternal = QPixmap(feature_external_xpm);
-        }
-        pxOff = BitmapFactory().merge(pxOff, pxExternal, BitmapFactoryInst::BottomRight);
-        pxOn = BitmapFactory().merge(pxOn, pxExternal, BitmapFactoryInst::BottomRight);
-    }
-
-    icon.addPixmap(pxOn, QIcon::Normal, QIcon::On);
-    icon.addPixmap(pxOff, QIcon::Normal, QIcon::Off);
-    return icon;
-}
-
-void DocumentObjectItem::displayStatusInfo()
-{
-    App::DocumentObject* Obj = object()->getObject();
-
-<<<<<<< HEAD
-    QString objName = QString::fromLatin1(Obj->getNameInDocument());
-    QString status = objName;
-=======
-#if (QT_VERSION >= 0x050000)
-    QString info = QApplication::translate(Obj->getTypeId().getName(), Obj->getStatusString());
-#else
-    QString info = QApplication::translate(Obj->getTypeId().getName(), Obj->getStatusString(), 0, QApplication::UnicodeUTF8);
-#endif
-
-    if (Obj->mustExecute() == 1 && !Obj->isError())
-        info += TreeWidget::tr(" (but must be executed)");
-
-    QString status = TreeWidget::tr("%1, Internal name: %2")
-            .arg(info, QString::fromLatin1(Obj->getNameInDocument()));
->>>>>>> 6e40c19f
-
-    std::ostringstream ss;
-    App::DocumentObject *parent = nullptr;
-    getSubName(ss, parent);
-    if(parent) 
-        status += QString::fromLatin1(", (%1.%2%3.)").arg(
-                QLatin1String(parent->getFullName().c_str()),
-                QLatin1String(ss.str().c_str()), objName);
-
-    if ( (Obj->isTouched() || Obj->mustExecute() == 1) && !Obj->isError()) {
-        status += QString::fromLatin1(", ");
-        status += QObject::tr("Touched");
-    }
-
-    getMainWindow()->showMessage(status);
-
-    if (!Obj->isError()) {
-        QToolTip::hideText();
-    } else {
-        // getMainWindow()->showStatus(MainWindow::Err,status);
-        QTreeWidget* tree = this->treeWidget();
-        QPoint pos = tree->visualItemRect(this).topLeft();
-
-        // Add some margin so that the newly showup tooltop widget won't
-        // immediate trigger another itemEntered() event.
-        pos.setY(pos.y()+10);
-
-        QString info = QObject::tr(Obj->getStatusString());
-        QToolTip::showText(tree->viewport()->mapToGlobal(pos), info);
-    }
-}
-
-void DocumentObjectItem::setExpandedStatus(bool on)
-{
-    if(getOwnerDocument()->document() == object()->getDocument())
-        object()->getObject()->setStatus(App::Expand, on);
-}
-
-void DocumentObjectItem::setData (int column, int role, const QVariant & value)
-{
-    QVariant myValue(value);
-    if (role == Qt::EditRole && column<=1) {
-        auto obj = object()->getObject();
-        auto &label = column?obj->Label2:obj->Label;
-        std::ostringstream ss;
-        ss << "Change " << getName() << '.' << label.getName();
-        App::AutoTransaction committer(ss.str().c_str());
-        label.setValue((const char *)value.toString().toUtf8());
-        myValue = QString::fromUtf8(label.getValue());
-    }
-    QTreeWidgetItem::setData(column, role, myValue);
-}
-
-bool DocumentObjectItem::isChildOfItem(DocumentObjectItem* item)
-{
-    for(auto pitem=parent();pitem;pitem=pitem->parent())
-        if(pitem == item)
-            return true;
-    return false;
-}
-
-bool DocumentObjectItem::requiredAtRoot(bool excludeSelf, bool delay) const
-{
-    if(myData->rootItem || object()->getDocument()!=getOwnerDocument()->document()) 
-        return false;
-    bool checkMap = true;
-    for(auto item : myData->items) {
-        if(excludeSelf && item == this) continue;
-        auto pi = item->getParentItem();
-        if(!pi || pi->myData->removeChildrenFromRoot)
-            return false;
-        checkMap = false;
-    }
-    if(checkMap && myOwner) {
-        for(auto parent : object()->claimedBy()) {
-            // Reaching here means all items of this corresponding object is
-            // going to be deleted, but the object itself is not deleted and
-            // still being referred to by some parent item that is not expanded
-            // yet. So, we force populate at least one item of the parent
-            // object to make sure that there is at least one corresponding
-            // item for each object. 
-            //
-            // PS: practically speaking, it won't hurt much to delete all the
-            // items, because the item will be auto created once the user
-            // expand its parent item. It only causes minor problems, such as,
-            // tree scroll to object command won't work properly.
-
-            if(getOwnerDocument()->populateObject(parent, delay))
-                return false;
-        }
-    }
-    return true;
-}
-
-bool DocumentObjectItem::isLink() const {
-    auto obj = object()->getObject();
-    auto linked = obj->getLinkedObject(false);
-    return linked && obj!=linked;
-}
-
-bool DocumentObjectItem::isLinkFinal() const {
-    auto obj = object()->getObject();
-    auto linked = obj->getLinkedObject(false);
-    return linked && linked == linked->getLinkedObject(true);
-}
-
-
-bool DocumentObjectItem::isParentLink() const {
-    auto pi = getParentItem();
-    return pi && pi->isLink();
-}
-
-enum GroupType {
-    NotGroup = 0,
-    LinkGroup = 1,
-    PartGroup = 2,
-    SuperGroup = 3, //reversed for future
-};
-
-int DocumentObjectItem::isGroup() const {
-    if(ViewParams::instance()->getMapChildrenPlacement())
-        return SuperGroup;
-
-    auto obj = object()->getObject();
-    auto linked = obj->getLinkedObject(true);
-    if(linked && linked->hasExtension(
-                App::GeoFeatureGroupExtension::getExtensionClassTypeId()))
-        return PartGroup;
-    if(linked!=obj)
-        return SuperGroup;
-    else if(obj->hasChildElement())
-        return LinkGroup;
-
-    // Check for plain group inside a link/linkgroup, which has special treatment
-    if(App::GeoFeatureGroupExtension::isNonGeoGroup(obj)) {
-        for(auto parent=getParentItem();parent;parent=parent->getParentItem()) {
-            auto pobj = parent->object()->getObject();
-            if(App::GeoFeatureGroupExtension::isNonGeoGroup(pobj))
-                continue;
-            if(pobj->isElementVisible(obj->getNameInDocument())>=0)
-                return LinkGroup;
-        }
-    }
-    return NotGroup;
-}
-
-int DocumentObjectItem::isParentGroup() const {
-    auto pi = getParentItem();
-    return pi?pi->isGroup():0;
-}
-
-DocumentObjectItem *DocumentObjectItem::getParentItem() const{
-    if(parent()->type()!=TreeWidget::ObjectType)
-        return 0;
-    return static_cast<DocumentObjectItem*>(parent());
-}
-
-const char *DocumentObjectItem::getName() const {
-    const char *name = object()->getObject()->getNameInDocument();
-    return name?name:"";
-}
-
-int DocumentObjectItem::getSubName(std::ostringstream &str, App::DocumentObject *&topParent) const
-{
-    auto parent = getParentItem();
-    if(!parent)
-        return NotGroup;
-    int ret = parent->getSubName(str,topParent);
-    if(ret != SuperGroup) {
-        int group = parent->isGroup();
-        if(group == NotGroup) {
-            if(ret!=PartGroup) {
-                // Handle this situation,
-                //
-                // LinkGroup
-                //    |--PartExtrude
-                //           |--Sketch
-                //
-                // This function traverse from top down, so, when seeing a
-                // non-group object 'PartExtrude', its following children should
-                // not be grouped, so must reset any previous parents here.
-                topParent = 0;
-                str.str(""); //reset the current subname
-                return NotGroup;
-            }
-            group = PartGroup;
-        }
-        ret = group;
-    }
-
-    auto obj = parent->object()->getObject();
-    if(!obj || !obj->getNameInDocument()) {
-        topParent = 0;
-        str.str("");
-        return NotGroup;
-    }
-    if(!topParent) 
-        topParent = obj;
-    else if(!obj->redirectSubName(str,topParent,object()->getObject()))
-        str << obj->getNameInDocument() << '.';
-    return ret;
-}
-
-App::DocumentObject *DocumentObjectItem::getFullSubName(
-        std::ostringstream &str, DocumentObjectItem *parent) const 
-{
-    auto pi = getParentItem();
-    if(this==parent || !pi || (!parent && !pi->isGroup()))
-        return object()->getObject();
-
-    auto ret = pi->getFullSubName(str,parent);
-    str << getName() << '.';
-    return ret;
-}
-
-App::DocumentObject *DocumentObjectItem::getRelativeParent(
-        std::ostringstream &str, DocumentObjectItem *cousin,
-        App::DocumentObject **topParent, std::string *topSubname) const
-{
-    std::ostringstream str2;
-    App::DocumentObject *top=0,*top2=0;
-    getSubName(str,top);
-    if(topParent)
-        *topParent = top;
-    if(!top)
-        return 0;
-    if(topSubname)
-        *topSubname = str.str() + getName() + '.';
-    cousin->getSubName(str2,top2);
-    if(top!=top2) {
-        str << getName() << '.';
-        return top;
-    }
-
-    auto subname = str.str();
-    auto subname2 = str2.str();
-    const char *sub = subname.c_str();
-    const char *sub2 = subname2.c_str();
-    while(1) {
-        const char *dot = strchr(sub,'.');
-        if(!dot) {
-            str.str("");
-            return 0;
-        }
-        const char *dot2 = strchr(sub2,'.');
-        if(!dot2 || dot-sub!=dot2-sub2 || strncmp(sub,sub2,dot-sub)!=0) {
-            auto substr = subname.substr(0,dot-subname.c_str()+1);
-            auto ret = top->getSubObject(substr.c_str());
-            if(!top) {
-                FC_ERR("invalid subname " << top->getFullName() << '.' << substr);
-                str.str("");
-                return 0;
-            }
-            str.str("");
-            str << dot+1 << getName() << '.';
-            return ret;
-        }
-        sub = dot+1;
-        sub2 = dot2+1;
-    }
-    str.str("");
-    return 0;
-}
-
-DocumentItem *DocumentObjectItem::getParentDocument() const {
-    return getTree()->getDocumentItem(object()->getDocument());
-}
-
-DocumentItem *DocumentObjectItem::getOwnerDocument() const {
-    return myOwner;
-}
-
-TreeWidget *DocumentObjectItem::getTree() const{
-    return static_cast<TreeWidget*>(treeWidget());
-}
-
-#include "moc_Tree.cpp"
+/***************************************************************************
+ *   Copyright (c) 2004 Jürgen Riegel <juergen.riegel@web.de>              *
+ *                                                                         *
+ *   This file is part of the FreeCAD CAx development system.              *
+ *                                                                         *
+ *   This library is free software; you can redistribute it and/or         *
+ *   modify it under the terms of the GNU Library General Public           *
+ *   License as published by the Free Software Foundation; either          *
+ *   version 2 of the License, or (at your option) any later version.      *
+ *                                                                         *
+ *   This library  is distributed in the hope that it will be useful,      *
+ *   but WITHOUT ANY WARRANTY; without even the implied warranty of        *
+ *   MERCHANTABILITY or FITNESS FOR A PARTICULAR PURPOSE.  See the         *
+ *   GNU Library General Public License for more details.                  *
+ *                                                                         *
+ *   You should have received a copy of the GNU Library General Public     *
+ *   License along with this library; see the file COPYING.LIB. If not,    *
+ *   write to the Free Software Foundation, Inc., 59 Temple Place,         *
+ *   Suite 330, Boston, MA  02111-1307, USA                                *
+ *                                                                         *
+ ***************************************************************************/
+
+
+#include "PreCompiled.h"
+
+#ifndef _PreComp_
+# include <boost_bind_bind.hpp>
+# include <QAction>
+# include <QActionGroup>
+# include <QApplication>
+# include <qcursor.h>
+# include <QVBoxLayout>
+# include <qlayout.h>
+# include <qstatusbar.h>
+# include <QContextMenuEvent>
+# include <QMenu>
+# include <QPixmap>
+# include <QTimer>
+# include <QToolTip>
+# include <QHeaderView>
+# include <qmessagebox.h>
+#endif
+
+#include <Base/Console.h>
+#include <Base/Sequencer.h>
+#include <Base/Tools.h>
+
+#include <App/Document.h>
+#include <App/DocumentObject.h>
+#include <App/DocumentObjectGroup.h>
+#include <App/AutoTransaction.h>
+#include <App/GeoFeatureGroupExtension.h>
+#include <App/Link.h>
+
+#include "Tree.h"
+#include "Command.h"
+#include "Document.h"
+#include "BitmapFactory.h"
+#include "ViewProviderDocumentObject.h"
+#include "MenuManager.h"
+#include "Application.h"
+#include "MainWindow.h"
+#include "View3DInventor.h"
+#include "View3DInventorViewer.h"
+#include "ViewParams.h"
+#include "Macro.h"
+#include "Workbench.h"
+#include "Widgets.h"
+#include "ExpressionCompleter.h"
+#include "MetaTypes.h"
+#include "Action.h"
+#include "SelectionView.h"
+
+FC_LOG_LEVEL_INIT("Tree",false,true,true)
+
+#define _TREE_PRINT(_level,_func,_msg) \
+    _FC_PRINT(FC_LOG_INSTANCE,_level,_func, '['<<getTreeName()<<"] " << _msg)
+#define TREE_MSG(_msg) _TREE_PRINT(FC_LOGLEVEL_MSG,NotifyMessage,_msg)
+#define TREE_WARN(_msg) _TREE_PRINT(FC_LOGLEVEL_WARN,NotifyWarning,_msg)
+#define TREE_ERR(_msg) _TREE_PRINT(FC_LOGLEVEL_ERR,NotifyError,_msg)
+#define TREE_LOG(_msg) _TREE_PRINT(FC_LOGLEVEL_LOG,NotifyLog,_msg)
+#define TREE_TRACE(_msg) _TREE_PRINT(FC_LOGLEVEL_TRACE,NotifyLog,_msg)
+
+using namespace Gui;
+namespace bp = boost::placeholders;
+
+namespace Gui {
+int treeViewIconSize() {
+    return TreeWidget::iconSize();
+}
+}
+
+/////////////////////////////////////////////////////////////////////////////////
+
+std::set<TreeWidget *> TreeWidget::Instances;
+static TreeWidget *_LastSelectedTreeWidget;
+const int TreeWidget::DocumentType = 1000;
+const int TreeWidget::ObjectType = 1001;
+static bool _DragEventFilter;
+static bool _DraggingActive;
+static Qt::DropActions _DropActions;
+
+
+TreeParams::TreeParams() {
+    handle = App::GetApplication().GetParameterGroupByPath("User parameter:BaseApp/Preferences/TreeView");
+    handle->Attach(this);
+
+
+#undef FC_TREEPARAM_DEF
+#define FC_TREEPARAM_DEF(_name,_type,_Type,_default) \
+    _##_name = handle->Get##_Type(#_name,_default);
+
+    FC_TREEPARAM_DEFS
+}
+
+
+#undef FC_TREEPARAM_DEF
+#define FC_TREEPARAM_DEF(_name,_type,_Type,_default) \
+void TreeParams::set##_name(_type value) {\
+    if(Instance()->_##_name != value) {\
+        Instance()->handle->Set##_Type(#_name,value);\
+    }\
+}
+
+FC_TREEPARAM_DEFS
+
+void TreeParams::OnChange(Base::Subject<const char*> &, const char* sReason) {
+
+#undef FC_TREEPARAM_DEF
+#define FC_TREEPARAM_DEF(_name,_type,_Type,_default) \
+    if(strcmp(sReason,#_name)==0) {\
+        _##_name = handle->Get##_Type(#_name,_default);\
+        return;\
+    }
+
+#undef FC_TREEPARAM_DEF2
+#define FC_TREEPARAM_DEF2(_name,_type,_Type,_default) \
+    if(strcmp(sReason,#_name)==0) {\
+        _##_name = handle->Get##_Type(#_name,_default);\
+        on##_name##Changed();\
+        return;\
+    }
+
+    FC_TREEPARAM_DEFS
+}
+
+void TreeParams::onSyncSelectionChanged() {
+    if(!TreeParams::Instance()->SyncSelection() || !Gui::Selection().hasSelection())
+        return;
+    TreeWidget::scrollItemToTop();
+}
+
+void TreeParams::onDocumentModeChanged() {
+    App::GetApplication().setActiveDocument(App::GetApplication().getActiveDocument());
+}
+
+void TreeParams::onResizableColumnChanged() {
+    TreeWidget::setupResizableColumn();
+}
+
+void TreeParams::onIconSizeChanged() {
+    auto tree = TreeWidget::instance();
+    if (tree)
+        tree->setIconHeight(TreeParams::IconSize());
+}
+
+void TreeParams::onFontSizeChanged() {
+    int fontSize = TreeParams::FontSize();
+    if (fontSize <= 0)
+        fontSize = 10;
+    for(auto tree : TreeWidget::Instances) {
+        QFont font = tree->font();
+        font.setPointSize(fontSize);
+        tree->setFont(font);
+    }
+}
+
+TreeParams *TreeParams::Instance() {
+    static TreeParams *instance;
+    if(!instance)
+        instance = new TreeParams;
+    return instance;
+}
+
+//////////////////////////////////////////////////////////////////////////////////////
+struct Stats {
+#define DEFINE_STATS \
+    DEFINE_STAT(testStatus1) \
+    DEFINE_STAT(testStatus2) \
+    DEFINE_STAT(testStatus3) \
+    DEFINE_STAT(getIcon) \
+    DEFINE_STAT(setIcon) \
+
+#define DEFINE_STAT(_name) \
+    FC_DURATION_DECLARE(_name);\
+    int _name##_count;
+
+    DEFINE_STATS
+    
+    void init() {
+#undef DEFINE_STAT
+#define DEFINE_STAT(_name) \
+        FC_DURATION_INIT(_name);\
+        _name##_count = 0;
+
+        DEFINE_STATS
+    }
+
+    void print() {
+#undef DEFINE_STAT
+#define DEFINE_STAT(_name) FC_DURATION_MSG(_name, #_name " count: " << _name##_count);
+        DEFINE_STATS
+    }
+
+#undef DEFINE_STAT
+#define DEFINE_STAT(_name) \
+    void time_##_name(FC_TIME_POINT &t) {\
+        ++_name##_count;\
+        FC_DURATION_PLUS(_name,t);\
+    }
+
+    DEFINE_STATS
+};
+
+//static Stats _Stats;
+
+struct TimingInfo {
+    bool timed = false;
+    FC_TIME_POINT t;
+    FC_DURATION &d;
+    TimingInfo(FC_DURATION &d)
+        :d(d)
+    {
+        _FC_TIME_INIT(t);
+    }
+    ~TimingInfo() {
+        stop();
+    }
+    void stop() {
+        if(!timed) {
+            timed = true;
+            FC_DURATION_PLUS(d,t);
+        }
+    }
+    void reset() {
+        stop();
+        _FC_TIME_INIT(t);
+    }
+};
+
+// #define DO_TIMING
+#ifdef DO_TIMING
+#define _Timing(_idx,_name) ++_Stats._name##_count; TimingInfo _tt##_idx(_Stats._name)
+#define Timing(_name) _Timing(0,_name)
+#define _TimingStop(_idx,_name) _tt##_idx.stop();
+#define TimingStop(_name) _TimingStop(0,_name);
+#define TimingInit() _Stats.init();
+#define TimingPrint() _Stats.print();
+#else
+#define _Timing(...) do{}while(0)
+#define Timing(...) do{}while(0)
+#define TimingInit() do{}while(0)
+#define TimingPrint() do{}while(0)
+#define _TimingStop(...) do{}while(0);
+#define TimingStop(...) do{}while(0);
+#endif
+
+// ---------------------------------------------------------------------------
+
+typedef std::set<DocumentObjectItem*> DocumentObjectItems;
+
+class Gui::DocumentObjectData {
+public:
+    DocumentItem *docItem;
+    DocumentObjectItems items;
+    ViewProviderDocumentObject *viewObject;
+    DocumentObjectItem *rootItem;
+    bool removeChildrenFromRoot;
+    bool itemHidden;
+    QString label;
+    QString label2;
+
+    typedef boost::signals2::scoped_connection Connection;
+
+    Connection connectIcon;
+    Connection connectTool;
+    Connection connectStat;
+
+    DocumentObjectData(DocumentItem *docItem, ViewProviderDocumentObject* vpd)
+        : docItem(docItem), viewObject(vpd),rootItem(0)
+    {
+        // Setup connections
+        connectIcon = viewObject->signalChangeIcon.connect(
+                boost::bind(&DocumentObjectData::slotChangeIcon, this));
+        connectTool = viewObject->signalChangeToolTip.connect(
+                boost::bind(&DocumentObjectData::slotChangeToolTip, this, bp::_1));
+        connectStat = viewObject->signalChangeStatusTip.connect(
+                boost::bind(&DocumentObjectData::slotChangeStatusTip, this, bp::_1));
+
+        removeChildrenFromRoot = viewObject->canRemoveChildrenFromRoot();
+        itemHidden = !viewObject->showInTree();
+    }
+
+    const char *getTreeName() const {
+        return docItem->getTreeName();
+    }
+
+    void testStatus(bool resetStatus = false) {
+        QIcon icon,icon2;
+        for(auto item : items)
+            item->testStatus(resetStatus,icon,icon2);
+    }
+
+    void slotChangeIcon() {
+        testStatus(true);
+    }
+
+    void slotChangeToolTip(const QString& tip) {
+        for(auto item : items)
+            item->setToolTip(0, tip);
+    }
+
+    void slotChangeStatusTip(const QString& tip) {
+        for(auto item : items)
+            item->setStatusTip(0, tip);
+    }
+};
+
+// ---------------------------------------------------------------------------
+
+class DocumentItem::ExpandInfo: 
+    public std::unordered_map<std::string, DocumentItem::ExpandInfoPtr>
+{
+public:
+    void restore(Base::XMLReader &reader) {
+        int count = reader.getAttributeAsInteger("count");
+        for(int i=0;i<count;++i) {
+            int guard;
+            reader.readElement("Expand",&guard);
+            auto &entry = (*this)[reader.getAttribute("name")];
+            if(reader.hasAttribute("count")) {
+                entry.reset(new ExpandInfo);
+                entry->restore(reader);
+            }
+            reader.readEndElement("Expand",&guard);
+        }
+    }
+};
+
+// ---------------------------------------------------------------------------
+/**
+ * TreeWidget item delegate for editing
+ */
+class TreeWidgetEditDelegate: public QStyledItemDelegate {
+public:
+    TreeWidgetEditDelegate(QObject* parent=0);
+
+    virtual QWidget* createEditor(QWidget *parent, 
+            const QStyleOptionViewItem &, const QModelIndex &index) const;
+
+    virtual QSize sizeHint(const QStyleOptionViewItem &option, const QModelIndex &index) const;
+};
+
+TreeWidgetEditDelegate::TreeWidgetEditDelegate(QObject* parent)
+    : QStyledItemDelegate(parent)
+{
+}
+
+QWidget* TreeWidgetEditDelegate::createEditor(
+        QWidget *parent, const QStyleOptionViewItem &, const QModelIndex &index) const 
+{
+    auto ti = static_cast<QTreeWidgetItem*>(index.internalPointer());
+    if(ti->type()!=TreeWidget::ObjectType || index.column()>1)
+        return 0;
+    DocumentObjectItem *item = static_cast<DocumentObjectItem*>(ti);
+    App::DocumentObject *obj = item->object()->getObject();
+    auto &prop = index.column()?obj->Label2:obj->Label;
+
+    std::ostringstream str;
+    str << "Change " << obj->getNameInDocument() << '.' << prop.getName();
+    App::GetApplication().setActiveTransaction(str.str().c_str());
+    FC_LOG("create editor transaction " << App::GetApplication().getActiveTransaction());
+
+    QLineEdit *editor;
+    if(TreeParams::Instance()->LabelExpression()) {
+        ExpLineEdit *le = new ExpLineEdit(parent);
+        le->setAutoApply(true);
+        le->setFrame(false);
+        le->bind(App::ObjectIdentifier(prop));
+        editor = le;
+    } else 
+        editor = new QLineEdit(parent);
+    editor->setReadOnly(prop.isReadOnly());
+    return editor;
+}
+
+QSize TreeWidgetEditDelegate::sizeHint(const QStyleOptionViewItem &option, const QModelIndex &index) const
+{
+    QSize size = QStyledItemDelegate::sizeHint(option, index);
+    if (TreeParams::IconSize() > 16)
+        size.setHeight(TreeParams::IconSize() + 2);
+    return size;
+}
+
+// ---------------------------------------------------------------------------
+
+QTreeWidgetItem *TreeWidget::contextItem;
+
+TreeWidget::TreeWidget(const char *name, QWidget* parent)
+    : QTreeWidget(parent), SelectionObserver(true,0)
+    , searchObject(0), searchDoc(0), searchContextDoc(0)
+    , editingItem(0), hiddenItem(0), currentDocItem(0)
+    , myName(name)
+{
+    Instances.insert(this);
+
+    this->setIconSize(QSize(iconSize(), iconSize()));
+
+    if (TreeParams::FontSize() > 0) {
+        QFont font = this->font();
+        font.setPointSize(TreeParams::FontSize());
+        this->setFont(font);
+    }
+
+    this->setDragEnabled(true);
+    this->setAcceptDrops(true);
+    this->setDropIndicatorShown(false);
+
+    // In case two tree views are shown (ComboView and TreeView), we need to
+    // allow drag and drop between them in order for StdTreeDrag command to
+    // work. So, we cannot use InternalMove
+    //
+    // this->setDragDropMode(QTreeWidget::InternalMove);
+
+    this->setRootIsDecorated(false);
+    this->setColumnCount(2);
+    this->setItemDelegate(new TreeWidgetEditDelegate(this));
+
+    this->showHiddenAction = new QAction(this);
+    this->showHiddenAction->setCheckable(true);
+    connect(this->showHiddenAction, SIGNAL(toggled(bool)),
+            this, SLOT(onShowHidden()));
+
+    this->showTempDocAction = new QAction(this);
+    this->showTempDocAction->setCheckable(true);
+    connect(this->showTempDocAction, SIGNAL(toggled(bool)),
+            this, SLOT(onShowTempDoc()));
+
+    this->hideInTreeAction = new QAction(this);
+    this->hideInTreeAction->setCheckable(true);
+    connect(this->hideInTreeAction, SIGNAL(toggled(bool)),
+            this, SLOT(onHideInTree()));
+
+    this->createGroupAction = new QAction(this);
+    connect(this->createGroupAction, SIGNAL(triggered()),
+            this, SLOT(onCreateGroup()));
+
+    this->relabelObjectAction = new QAction(this);
+#ifndef Q_OS_MAC
+    this->relabelObjectAction->setShortcut(Qt::Key_F2);
+#endif
+    connect(this->relabelObjectAction, SIGNAL(triggered()),
+            this, SLOT(onRelabelObject()));
+
+    this->finishEditingAction = new QAction(this);
+    connect(this->finishEditingAction, SIGNAL(triggered()),
+            this, SLOT(onFinishEditing()));
+
+    this->closeDocAction = new QAction(this);
+    connect(this->closeDocAction, SIGNAL(triggered()),
+            this, SLOT(onCloseDoc()));
+
+    this->reloadDocAction = new QAction(this);
+    connect(this->reloadDocAction, SIGNAL(triggered()),
+            this, SLOT(onReloadDoc()));
+
+    this->skipRecomputeAction = new QAction(this);
+    this->skipRecomputeAction->setCheckable(true);
+    connect(this->skipRecomputeAction, SIGNAL(toggled(bool)),
+            this, SLOT(onSkipRecompute(bool)));
+
+    this->allowPartialRecomputeAction = new QAction(this);
+    this->allowPartialRecomputeAction->setCheckable(true);
+    connect(this->allowPartialRecomputeAction, SIGNAL(toggled(bool)),
+            this, SLOT(onAllowPartialRecompute(bool)));
+
+    this->markRecomputeAction = new QAction(this);
+    connect(this->markRecomputeAction, SIGNAL(triggered()),
+            this, SLOT(onMarkRecompute()));
+
+    this->recomputeObjectAction = new QAction(this);
+    connect(this->recomputeObjectAction, SIGNAL(triggered()),
+            this, SLOT(onRecomputeObject()));
+    this->searchObjectsAction = new QAction(this);
+    this->searchObjectsAction->setText(tr("Search..."));
+    this->searchObjectsAction->setStatusTip(tr("Search for objects"));
+    connect(this->searchObjectsAction, SIGNAL(triggered()),
+            this, SLOT(onSearchObjects()));
+
+    // Setup connections
+    connectNewDocument = Application::Instance->signalNewDocument.connect(boost::bind(&TreeWidget::slotNewDocument, this, bp::_1, bp::_2));
+    connectDelDocument = Application::Instance->signalDeleteDocument.connect(boost::bind(&TreeWidget::slotDeleteDocument, this, bp::_1));
+    connectRenDocument = Application::Instance->signalRenameDocument.connect(boost::bind(&TreeWidget::slotRenameDocument, this, bp::_1));
+    connectActDocument = Application::Instance->signalActiveDocument.connect(boost::bind(&TreeWidget::slotActiveDocument, this, bp::_1));
+    connectRelDocument = Application::Instance->signalRelabelDocument.connect(boost::bind(&TreeWidget::slotRelabelDocument, this, bp::_1));
+    connectShowHidden = Application::Instance->signalShowHidden.connect(boost::bind(&TreeWidget::slotShowHidden, this, bp::_1));
+
+    // Gui::Document::signalChangedObject informs the App::Document property
+    // change, not view provider's own property, which is what the signal below
+    // for
+    connectChangedViewObj = Application::Instance->signalChangedObject.connect(
+            boost::bind(&TreeWidget::slotChangedViewObject, this, bp::_1, bp::_2));
+
+    connectChangedChildren = Application::Instance->signalChangedChildren.connect(
+            boost::bind(&TreeWidget::slotChangedChildren, this, _1));
+
+    connectFinishRestoreDocument = App::GetApplication().signalFinishRestoreDocument.connect(
+        [this](const App::Document &doc) {
+            for(auto obj : doc.getObjects()) {
+                if(!obj->isValid()) 
+                    ChangedObjects[obj].set(TreeWidget::CS_Error);
+            }
+        });
+
+    setupResizableColumn(this);
+    this->header()->setStretchLastSection(false);
+
+    // Add the first main label
+    this->rootItem = new QTreeWidgetItem(this);
+    this->rootItem->setFlags(Qt::ItemIsEnabled);
+    this->expandItem(this->rootItem);
+    this->setSelectionMode(QAbstractItemView::ExtendedSelection);
+#if QT_VERSION >= 0x040200
+    // causes unexpected drop events (possibly only with Qt4.1.x)
+    this->setMouseTracking(true); // needed for itemEntered() to work
+#endif
+
+    this->preselectTimer = new QTimer(this);
+    this->preselectTimer->setSingleShot(true);
+
+    this->statusTimer = new QTimer(this);
+    this->statusTimer->setSingleShot(false);
+
+    this->selectTimer = new QTimer(this);
+    this->selectTimer->setSingleShot(true);
+
+    connect(this->statusTimer, SIGNAL(timeout()),
+            this, SLOT(onUpdateStatus()));
+    connect(this, SIGNAL(itemEntered(QTreeWidgetItem*, int)),
+            this, SLOT(onItemEntered(QTreeWidgetItem*)));
+    connect(this, SIGNAL(itemCollapsed(QTreeWidgetItem*)),
+            this, SLOT(onItemCollapsed(QTreeWidgetItem*)));
+    connect(this, SIGNAL(itemExpanded(QTreeWidgetItem*)),
+            this, SLOT(onItemExpanded(QTreeWidgetItem*)));
+    connect(this, SIGNAL(itemSelectionChanged()),
+            this, SLOT(onItemSelectionChanged()));
+    connect(this->preselectTimer, SIGNAL(timeout()),
+            this, SLOT(onPreSelectTimer()));
+    connect(this->selectTimer, SIGNAL(timeout()),
+            this, SLOT(onSelectTimer()));
+    connect(this, SIGNAL(pressed(const QModelIndex &)), SLOT(onItemPressed()));
+    preselectTime.start();
+
+    setupText();
+
+    if(instance() != this) {
+        documentPixmap = instance()->documentPixmap;
+        documentPartialPixmap = instance()->documentPartialPixmap;
+        documentTempPixmap = instance()->documentTempPixmap;
+    } else {
+        documentPixmap = Gui::BitmapFactory().pixmap("Document");
+        QIcon icon(documentPixmap);
+        documentPartialPixmap = icon.pixmap(documentPixmap.size(),QIcon::Disabled);
+
+        const char * const hidden_xpm[]={
+            "9 7 3 1",
+            ". c None",
+            "# c #000000",
+            "a c #ffffff",
+            "...###...",
+            "..#aaa#..",
+            ".#a###a#.",
+            "#aa###aa#",
+            ".#a###a#.",
+            "..#aaa#..",
+            "...###..."};
+        int w = iconSize();
+        documentTempPixmap = BitmapFactory().merge(
+                documentPixmap.scaled(w,w), QPixmap(hidden_xpm), BitmapFactoryInst::TopLeft);
+    }
+
+    for(auto doc : App::GetApplication().getDocuments()) {
+        auto gdoc = Application::Instance->getDocument(doc);
+        if(gdoc)
+            slotNewDocument(*gdoc, doc == App::GetApplication().getActiveDocument());
+    }
+    for(auto &v : DocumentMap) {
+        for(auto obj : v.first->getDocument()->getObjects()) {
+            auto vobj = Base::freecad_dynamic_cast<ViewProviderDocumentObject>(
+                                v.first->getViewProvider(obj));
+            if(vobj)
+                v.second->slotNewObject(*vobj);
+        }
+    }
+}
+
+TreeWidget::~TreeWidget()
+{
+    connectNewDocument.disconnect();
+    connectDelDocument.disconnect();
+    connectRenDocument.disconnect();
+    connectActDocument.disconnect();
+    connectRelDocument.disconnect();
+    connectShowHidden.disconnect();
+    connectChangedViewObj.disconnect();
+    connectChangedChildren.disconnect();
+    connectFinishRestoreDocument.disconnect();
+    Instances.erase(this);
+    if(_LastSelectedTreeWidget == this)
+        _LastSelectedTreeWidget = 0;
+
+    for(auto doc : App::GetApplication().getDocuments()) {
+        auto gdoc = Application::Instance->getDocument(doc);
+        if(gdoc)
+            slotDeleteDocument(*gdoc);
+    }
+}
+
+const char *TreeWidget::getTreeName() const {
+    return myName.c_str();
+}
+
+// reimpelement to select only objects in the active document
+void TreeWidget::selectAll() {
+    auto gdoc = Application::Instance->getDocument(
+            App::GetApplication().getActiveDocument());
+    if(!gdoc)
+        return;
+    auto itDoc = DocumentMap.find(gdoc);
+    if(itDoc == DocumentMap.end())
+        return;
+    if(TreeParams::Instance()->RecordSelection())
+        Gui::Selection().selStackPush();
+    Gui::Selection().clearSelection();
+    Gui::Selection().setSelection(gdoc->getDocument()->getName(),gdoc->getDocument()->getObjects());
+}
+
+void TreeWidget::checkTopParent(App::DocumentObject *&obj, std::string &subname) {
+    if(Instances.size() && obj && obj->getNameInDocument()) {
+        auto tree = *Instances.begin();
+        auto it = tree->DocumentMap.find(Application::Instance->getDocument(obj->getDocument()));
+        if(it != tree->DocumentMap.end()) {
+            if(tree->statusTimer->isActive()) {
+                bool locked = tree->blockConnection(true);
+                tree->_updateStatus(false);
+                tree->blockConnection(locked);
+            }
+            auto parent = it->second->getTopParent(obj,subname);
+            if(parent)
+                obj = parent;
+        }
+    }
+}
+
+void TreeWidget::resetItemSearch() {
+    if(!searchObject)
+        return;
+    auto it = ObjectTable.find(searchObject);
+    if(it != ObjectTable.end()) {
+        for(auto &data : it->second) {
+            if(!data)
+                continue;
+            for(auto item : data->items)
+                static_cast<DocumentObjectItem*>(item)->restoreBackground();
+        }
+    }
+    searchObject = 0;
+}
+
+void TreeWidget::startItemSearch(QLineEdit *edit) {
+
+    if(TreeParams::Instance()->RecordSelection())
+        Selection().selStackPush();
+
+    resetItemSearch();
+    searchDoc = 0;
+    searchContextDoc = 0;
+    auto sels = selectedItems();
+    if(sels.size() == 1)  {
+        if(sels.front()->type() == DocumentType) {
+            searchDoc = static_cast<DocumentItem*>(sels.front())->document();
+        } else if(sels.front()->type() == ObjectType) {
+            auto item = static_cast<DocumentObjectItem*>(sels.front());
+            searchDoc = item->object()->getDocument();
+            searchContextDoc = item->getOwnerDocument()->document();
+        }
+    }else 
+        searchDoc = Application::Instance->activeDocument();
+
+    App::DocumentObject *obj = 0;
+    if(searchContextDoc && searchContextDoc->getDocument()->getObjects().size())
+        obj = searchContextDoc->getDocument()->getObjects().front();
+    else if(searchDoc && searchDoc->getDocument()->getObjects().size())
+        obj = searchDoc->getDocument()->getObjects().front();
+
+    if(obj)
+        static_cast<ExpressionLineEdit*>(edit)->setDocumentObject(obj);
+}
+
+void TreeWidget::itemSearch(const QString &text, bool select) {
+    resetItemSearch();
+
+    auto docItem = getDocumentItem(searchDoc);
+    if(!docItem) {
+        docItem = getDocumentItem(Application::Instance->activeDocument());
+        if(!docItem) {
+            FC_TRACE("item search no document");
+            resetItemSearch();
+            return;
+        }
+    }
+
+    auto doc = docItem->document()->getDocument();
+    const auto &objs = doc->getObjects();
+    if(objs.empty()) {
+        FC_TRACE("item search no objects");
+        return;
+    }
+    std::string txt(text.toUtf8().constData());
+    try {
+        if(txt.empty())
+            return;
+        if(txt.back() != '.')
+            txt += '.';
+        txt += "_self";
+        auto path = App::ObjectIdentifier::parse(objs.front(),txt);
+        if(path.getPropertyName() != "_self") {
+            FC_TRACE("Object " << txt << " not found in " << doc->getName());
+            return;
+        }
+        auto obj = path.getDocumentObject();
+        if(!obj) {
+            FC_TRACE("Object " << txt << " not found in " << doc->getName());
+            return;
+        }
+        std::string subname = path.getSubObjectName();
+        App::DocumentObject *parent = 0;
+        if(searchContextDoc) {
+            auto it = DocumentMap.find(searchContextDoc);
+            if(it!=DocumentMap.end()) {
+                parent = it->second->getTopParent(obj,subname);
+                if(parent) {
+                    obj = parent;
+                    docItem = it->second;
+                    doc = docItem->document()->getDocument();
+                }
+            }
+        }
+        if(!parent) {
+            parent = docItem->getTopParent(obj,subname);
+            while(!parent) {
+                if(docItem->document()->getDocument() == obj->getDocument()) {
+                    // this shouldn't happen
+                    FC_LOG("Object " << txt << " not found in " << doc->getName());
+                    return;
+                }
+                auto it = DocumentMap.find(Application::Instance->getDocument(obj->getDocument()));
+                if(it==DocumentMap.end())
+                    return;
+                docItem = it->second;
+                parent = docItem->getTopParent(obj,subname);
+            }
+            obj = parent;
+        }
+        auto item = docItem->findItemByObject(true,obj,subname.c_str());
+        if(!item) {
+            FC_TRACE("item " << txt << " not found in " << doc->getName());
+            return;
+        }
+
+        scrollToItem(item);
+        // Prevent preselection triggered by onItemEntered()
+        preselectTimer->stop();
+
+        SelectionNoTopParentCheck guard;
+
+        Selection().setPreselect(obj->getDocument()->getName(),
+                obj->getNameInDocument(), subname.c_str(),0,0,0,2);
+
+        if(select || TreeParams::Instance()->SyncView()) {
+            Gui::Selection().clearSelection();
+            Gui::Selection().addSelection(obj->getDocument()->getName(),
+                    obj->getNameInDocument(),subname.c_str());
+
+            currentDocItem = item->myOwner;
+            syncView(item->object());
+            currentDocItem = nullptr;
+        }
+
+        if (!select) {
+            searchObject = item->object()->getObject();
+            item->setBackground(0, QColor(255, 255, 0, 100));
+        }
+        FC_TRACE("found item " << txt);
+    } catch(...)
+    {
+        FC_TRACE("item " << txt << " search exception in " << doc->getName());
+    }
+}
+
+Gui::Document *TreeWidget::selectedDocument() {
+    for(auto tree : Instances) {
+        if(!tree->isVisible())
+            continue;
+        auto sels = tree->selectedItems();
+        if(sels.size()==1 && sels[0]->type()==DocumentType)
+            return static_cast<DocumentItem*>(sels[0])->document();
+    }
+    return 0;
+}
+
+void TreeWidget::updateStatus(bool delay) {
+    for(auto tree : Instances)
+        tree->_updateStatus(delay);
+}
+
+void TreeWidget::_updateStatus(bool delay) {
+    if(!delay) {
+        if(ChangedObjects.size() || NewObjects.size()) 
+            onUpdateStatus();
+        return;
+    }
+    int timeout = TreeParams::Instance()->StatusTimeout();
+    if (timeout<0)
+        timeout = 1;
+    TREE_TRACE("delay update status");
+    statusTimer->start(timeout);
+}
+
+void TreeWidget::contextMenuEvent (QContextMenuEvent * e)
+{
+    // ask workbenches and view provider, ...
+    MenuItem view;
+    view << "Std_TreeViewActions";
+
+    Gui::Application::Instance->setupContextMenu("Tree", &view);
+
+    view << "Std_Expressions";
+    Workbench::createLinkMenu(&view);
+
+    QMenu contextMenu;
+    QMenu subMenu;
+    QMenu editMenu;
+
+#if QT_VERSION >= 0x050100
+    contextMenu.setToolTipsVisible(true);
+#else
+    contextMenu.installEventFilter(this);
+#endif
+    QActionGroup subMenuGroup(&subMenu);
+    subMenuGroup.setExclusive(true);
+    connect(&subMenuGroup, SIGNAL(triggered(QAction*)),
+            this, SLOT(onActivateDocument(QAction*)));
+    MenuManager::getInstance()->setupContextMenu(&view, contextMenu);
+
+    // get the current item
+    this->contextItem = itemAt(e->pos());
+
+    if (this->contextItem && this->contextItem->type() == DocumentType) {
+        DocumentItem* docitem = static_cast<DocumentItem*>(this->contextItem);
+        App::Document* doc = docitem->document()->getDocument();
+        App::GetApplication().setActiveDocument(doc);
+        showHiddenAction->setChecked(docitem->showHidden());
+        contextMenu.addAction(this->showHiddenAction);
+        contextMenu.addAction(this->searchObjectsAction);
+        contextMenu.addAction(this->closeDocAction);
+        if(doc->testStatus(App::Document::PartialDoc))
+            contextMenu.addAction(this->reloadDocAction);
+        else {
+            for(auto d : doc->getDependentDocuments()) {
+                if(d->testStatus(App::Document::PartialDoc)) {
+                    contextMenu.addAction(this->reloadDocAction);
+                    break;
+                }
+            }
+            this->skipRecomputeAction->setChecked(doc->testStatus(App::Document::SkipRecompute));
+            contextMenu.addAction(this->skipRecomputeAction);
+            this->allowPartialRecomputeAction->setChecked(doc->testStatus(App::Document::AllowPartialRecompute));
+            if(doc->testStatus(App::Document::SkipRecompute))
+                contextMenu.addAction(this->allowPartialRecomputeAction);
+            contextMenu.addAction(this->markRecomputeAction);
+            contextMenu.addAction(this->createGroupAction);
+        }
+        contextMenu.addSeparator();
+    }
+    else if (this->contextItem && this->contextItem->type() == ObjectType) {
+        DocumentObjectItem* objitem = static_cast<DocumentObjectItem*>
+            (this->contextItem);
+
+        App::Document* doc = objitem->object()->getObject()->getDocument();
+        showHiddenAction->setChecked(doc->ShowHidden.getValue());
+        contextMenu.addAction(this->showHiddenAction);
+
+        hideInTreeAction->setChecked(!objitem->object()->showInTree());
+        contextMenu.addAction(this->hideInTreeAction);
+
+        if (objitem->object()->getObject()->isDerivedFrom(App::DocumentObjectGroup::getClassTypeId()))
+            contextMenu.addAction(this->createGroupAction);
+
+        contextMenu.addAction(this->markRecomputeAction);
+        contextMenu.addAction(this->recomputeObjectAction);
+        contextMenu.addAction(this->relabelObjectAction);
+
+        if(this->selectedItems().size()==1 && _setupObjectMenu(objitem, editMenu)) {
+            auto topact = contextMenu.actions().front();
+            bool first = true;
+            for(auto action : editMenu.actions()) {
+                contextMenu.insertAction(topact,action);
+                if(first) {
+                    first = false;
+                    contextMenu.setDefaultAction(action);
+                }
+            }
+            contextMenu.insertSeparator(topact);
+        }
+    }
+
+    // add a submenu to active a document if two or more exist
+    std::vector<App::Document*> docs = App::GetApplication().getDocuments();
+    if(!showTempDocAction->isChecked()) {
+        for(auto it=docs.begin(); it!=docs.end();) {
+            auto doc = *it;
+            if(doc->testStatus(App::Document::TempDoc))
+                it = docs.erase(it);
+            else
+                ++it;
+        }
+    }
+    if (docs.size() >= 2) {
+        contextMenu.addSeparator();
+        App::Document* activeDoc = App::GetApplication().getActiveDocument();
+        subMenu.setTitle(tr("Activate document"));
+        contextMenu.addMenu(&subMenu);
+        QAction* active = 0;
+        for (std::vector<App::Document*>::iterator it = docs.begin(); it != docs.end(); ++it) {
+            QString label = QString::fromUtf8((*it)->Label.getValue());
+            QAction* action = subMenuGroup.addAction(label);
+            action->setCheckable(true);
+            action->setStatusTip(tr("Activate document %1").arg(label));
+            action->setData(QByteArray((*it)->getName()));
+            if (*it == activeDoc) active = action;
+        }
+
+        if (active)
+            active->setChecked(true);
+        subMenu.addActions(subMenuGroup.actions());
+        contextMenu.addAction(this->showTempDocAction);
+    } else {
+        contextMenu.addSeparator();
+        contextMenu.addAction(this->showTempDocAction);
+    }
+
+    if (contextMenu.actions().count() > 0) {
+        try {
+            contextMenu.exec(QCursor::pos());
+        } catch (Base::Exception &e) {
+            e.ReportException();
+        } catch (std::exception &e) {
+            FC_ERR("C++ exception: " << e.what());
+        } catch (...) {
+            FC_ERR("Unknown exception");
+        }
+        contextItem = 0;
+    }
+}
+
+void TreeWidget::hideEvent(QHideEvent *ev) {
+    // No longer required. Visibility is now handled inside onUpdateStatus() by
+    // UpdateDisabler.
+#if 0
+    TREE_TRACE("detaching selection observer");
+    this->detachSelection();
+    selectTimer->stop();
+#endif
+    QTreeWidget::hideEvent(ev);
+}
+
+void TreeWidget::showEvent(QShowEvent *ev) {
+    // No longer required. Visibility is now handled inside onUpdateStatus() by
+    // UpdateDisabler.
+#if 0
+    TREE_TRACE("attaching selection observer");
+    this->attachSelection();
+    int timeout = TreeParams::Instance()->SelectionTimeout();
+    if(timeout<=0)
+        timeout = 1;
+    selectTimer->start(timeout);
+    _updateStatus();
+#endif
+    QTreeWidget::showEvent(ev);
+}
+
+void TreeWidget::onCreateGroup()
+{
+    QString name = tr("Group");
+    App::AutoTransaction trans("Create group");
+    if (this->contextItem->type() == DocumentType) {
+        DocumentItem* docitem = static_cast<DocumentItem*>(this->contextItem);
+        App::Document* doc = docitem->document()->getDocument();
+        QString cmd = QString::fromLatin1("App.getDocument(\"%1\").addObject"
+                              "(\"App::DocumentObjectGroup\",\"%2\")")
+                              .arg(QString::fromLatin1(doc->getName()), name);
+        Gui::Command::runCommand(Gui::Command::App, cmd.toUtf8());
+    }
+    else if (this->contextItem->type() == ObjectType) {
+        DocumentObjectItem* objitem = static_cast<DocumentObjectItem*>
+            (this->contextItem);
+        App::DocumentObject* obj = objitem->object()->getObject();
+        App::Document* doc = obj->getDocument();
+        QString cmd = QString::fromLatin1("App.getDocument(\"%1\").getObject(\"%2\")"
+                              ".newObject(\"App::DocumentObjectGroup\",\"%3\")")
+                              .arg(QString::fromLatin1(doc->getName()),
+                                   QString::fromLatin1(obj->getNameInDocument()),
+                                   name);
+        Gui::Command::runCommand(Gui::Command::App, cmd.toUtf8());
+    }
+}
+
+void TreeWidget::onRelabelObject()
+{
+    QTreeWidgetItem* item = currentItem();
+    if (item) 
+        editItem(item, item->type()==ObjectType?currentColumn():0);
+}
+
+void TreeWidget::onStartEditing()
+{
+    QAction* action = qobject_cast<QAction*>(sender());
+    if (action) {
+        if (this->contextItem && this->contextItem->type() == ObjectType) {
+            DocumentObjectItem* objitem = static_cast<DocumentObjectItem*>
+                (this->contextItem);
+            int edit = action->data().toInt();
+
+            App::DocumentObject* obj = objitem->object()->getObject();
+            if (!obj || !obj->getNameInDocument()) {
+                FC_ERR("Cannot find editing object");
+                return;
+            }
+            auto doc = const_cast<Document*>(objitem->getOwnerDocument()->document());
+            MDIView *view = doc->getActiveView();
+            if (view) getMainWindow()->setActiveWindow(view);
+
+            // Always open a transaction here doesn't make much sense because:
+            // - many objects open transactions when really changing some properties
+            // - this leads to certain inconsistencies with the doubleClicked() method
+            // So, only the view provider class should decide what to do
+#if 0
+            // open a transaction before starting edit mode
+            std::string cmd("Edit ");
+            cmd += obj->Label.getValue();
+            doc->openCommand(cmd.c_str());
+            bool ok = doc->setEdit(objitem->object(), edit);
+            if (!ok) doc->abortCommand();
+#else
+            editingItem = objitem;
+            App::DocumentObject *topParent = 0;
+            std::ostringstream ss;
+            objitem->getSubName(ss,topParent);
+            if(!topParent)
+                topParent = obj;
+            else
+                ss << obj->getNameInDocument() << '.';
+            auto vp = Application::Instance->getViewProvider(topParent);
+            if(!vp) {
+                FC_ERR("Cannot find editing object");
+                return;
+            }
+            if(!doc->setEdit(vp, edit, ss.str().c_str()))
+                editingItem = 0;
+#endif
+        }
+    }
+}
+
+void TreeWidget::onFinishEditing()
+{
+    auto doc = Application::Instance->editDocument();
+    if(doc)  {
+        doc->resetEdit();
+        doc->getDocument()->recompute();
+        doc->commitCommand();
+    }
+}
+
+void TreeWidget::onSkipRecompute(bool on)
+{
+    // if a document item is selected then touch all objects
+    if (this->contextItem && this->contextItem->type() == DocumentType) {
+        DocumentItem* docitem = static_cast<DocumentItem*>(this->contextItem);
+        App::Document* doc = docitem->document()->getDocument();
+        doc->setStatus(App::Document::SkipRecompute, on);
+    }
+}
+
+void TreeWidget::onAllowPartialRecompute(bool on)
+{
+    // if a document item is selected then touch all objects
+    if (this->contextItem && this->contextItem->type() == DocumentType) {
+        DocumentItem* docitem = static_cast<DocumentItem*>(this->contextItem);
+        App::Document* doc = docitem->document()->getDocument();
+        doc->setStatus(App::Document::AllowPartialRecompute, on);
+    }
+}
+
+void TreeWidget::onMarkRecompute()
+{
+    // if a document item is selected then touch all objects
+    if (this->contextItem && this->contextItem->type() == DocumentType) {
+        DocumentItem* docitem = static_cast<DocumentItem*>(this->contextItem);
+        App::Document* doc = docitem->document()->getDocument();
+        std::vector<App::DocumentObject*> obj = doc->getObjects();
+        for (std::vector<App::DocumentObject*>::iterator it = obj.begin(); it != obj.end(); ++it)
+            (*it)->enforceRecompute();
+    }
+    // mark all selected objects
+    else {
+        QList<QTreeWidgetItem*> items = this->selectedItems();
+        for (QList<QTreeWidgetItem*>::iterator it = items.begin(); it != items.end(); ++it) {
+            if ((*it)->type() == ObjectType) {
+                DocumentObjectItem* objitem = static_cast<DocumentObjectItem*>(*it);
+                App::DocumentObject* obj = objitem->object()->getObject();
+                obj->enforceRecompute();
+            }
+        }
+    }
+}
+
+void TreeWidget::onRecomputeObject() {
+    std::vector<App::DocumentObject*> objs;
+    for(auto ti : selectedItems()) {
+        if (ti->type() == ObjectType) {
+            DocumentObjectItem* objitem = static_cast<DocumentObjectItem*>(ti);
+            objs.push_back(objitem->object()->getObject());
+            objs.back()->enforceRecompute();
+        }
+    }
+    if(objs.empty())
+        return;
+    App::AutoTransaction committer("Recompute object");
+    objs.front()->getDocument()->recompute(objs,true);
+}
+
+
+DocumentItem *TreeWidget::getDocumentItem(const Gui::Document *doc) const {
+    auto it = DocumentMap.find(doc);
+    if(it != DocumentMap.end())
+        return it->second;
+    return 0;
+}
+
+void TreeWidget::selectAllInstances(const ViewProviderDocumentObject &vpd) {
+    auto tree = instance();
+    if(tree)
+        tree->_selectAllInstances(vpd);
+}
+
+void TreeWidget::_selectAllInstances(const ViewProviderDocumentObject &vpd) {
+    if(selectTimer->isActive())
+        onSelectTimer();
+    else
+        _updateStatus(false);
+
+    for(const auto &v : DocumentMap) 
+        v.second->selectAllInstances(vpd);
+}
+
+void TreeWidget::onItemPressed() {
+    _LastSelectedTreeWidget = this;
+}
+
+static int _TreeIconSize;
+
+int TreeWidget::iconHeight() const
+{
+    return _TreeIconSize;
+}
+
+void TreeWidget::setIconHeight(int height)
+{
+    if (_TreeIconSize == height)
+        return;
+
+    if (TreeParams::IconSize() > 0)
+        height = TreeParams::IconSize();
+    _TreeIconSize = height;
+
+    for(auto tree : Instances) {
+        tree->setIconSize(QSize(height, height));
+        for (App::Document *doc : App::GetApplication().getDocuments()) {
+            Gui::Document *gdoc = Application::Instance->getDocument(doc);
+            if (!gdoc) continue;
+            for (App::DocumentObject *obj : doc->getObjects()) {
+                Gui::ViewProvider *vp = gdoc->getViewProvider(obj);
+                if (vp)
+                    vp->signalChangeIcon();
+            }
+        }
+    }
+}
+
+int TreeWidget::iconSize() {
+    if (_TreeIconSize == 0)
+        _TreeIconSize = TreeParams::IconSize();
+
+    if (_TreeIconSize > 0)
+        return _TreeIconSize;
+
+    auto tree = instance();
+    if(tree)
+        return tree->viewOptions().decorationSize.width();
+    else
+        return QApplication::style()->pixelMetric(QStyle::PM_SmallIconSize);
+}
+
+TreeWidget *TreeWidget::instance() {
+    auto res = _LastSelectedTreeWidget;
+    if(res && res->isVisible())
+        return res;
+    for(auto inst : Instances) {
+        if(!res) res = inst;
+        if(inst->isVisible())
+            return inst;
+    }
+    return res;
+}
+
+void TreeWidget::setupResizableColumn(TreeWidget *tree) {
+    auto mode = TreeParams::Instance()->ResizableColumn()?
+        QHeaderView::Interactive : QHeaderView::ResizeToContents;
+    for(auto inst : Instances) {
+        if(!tree || tree==inst) {
+#if QT_VERSION >= 0x050000
+            inst->header()->setSectionResizeMode(0, mode);
+            inst->header()->setSectionResizeMode(1, mode);
+#else
+            inst->header()->setResizeMode(0, mode);
+            inst->header()->setResizeMode(1, mode);
+#endif
+        }
+    }
+}
+
+std::vector<TreeWidget::SelInfo> TreeWidget::getSelection(App::Document *doc)
+{
+    std::vector<SelInfo> ret;
+
+    TreeWidget *tree = instance();
+    if(!tree || !tree->isConnectionAttached()) {
+        for(auto pTree : Instances)
+            if(pTree->isConnectionAttached()) {
+                tree = pTree;
+                break;
+            }
+    }
+    if(!tree) return ret;
+
+    if(tree->selectTimer->isActive())
+        tree->onSelectTimer();
+    else
+        tree->_updateStatus(false);
+
+    for(auto ti : tree->selectedItems()) {
+        if(ti->type() != ObjectType) continue;
+        auto item = static_cast<DocumentObjectItem*>(ti);
+        auto vp = item->object();
+        auto obj = vp->getObject();
+        if(!obj || !obj->getNameInDocument()) {
+            FC_WARN("skip invalid object");
+            continue;
+        }
+        if(doc && obj->getDocument()!=doc) {
+            FC_LOG("skip objects not from current document");
+            continue;
+        }
+        ViewProviderDocumentObject *parentVp = 0;
+        auto parent = item->getParentItem();
+        if(parent) {
+            parentVp = parent->object();
+            if(!parentVp->getObject()->getNameInDocument()) {
+                FC_WARN("skip '" << obj->getFullName() << "' with invalid parent");
+                continue;
+            }
+        }
+        ret.emplace_back();
+        auto &sel = ret.back();
+        sel.topParent = 0;
+        std::ostringstream ss;
+        item->getSubName(ss,sel.topParent);
+        if(!sel.topParent)
+            sel.topParent = obj;
+        else
+            ss << obj->getNameInDocument() << '.';
+        sel.subname = ss.str();
+        sel.parentVp = parentVp;
+        sel.vp = vp;
+    }
+    return ret;
+}
+
+void TreeWidget::selectAllLinks(App::DocumentObject *obj) {
+    auto tree = instance();
+    if(tree)
+        tree->_selectAllLinks(obj);
+}
+
+void TreeWidget::_selectAllLinks(App::DocumentObject *obj) {
+    if(!isConnectionAttached()) 
+        return;
+
+    if(!obj || !obj->getNameInDocument()) {
+        TREE_ERR("invalid object");
+        return;
+    }
+
+    if(selectTimer->isActive())
+        onSelectTimer();
+    else
+        _updateStatus(false);
+
+    for(auto link: App::GetApplication().getLinksTo(obj,App::GetLinkRecursive)) 
+    {
+        if(!link || !link->getNameInDocument()) {
+            TREE_ERR("invalid linked object");
+            continue;
+        }
+        auto vp = dynamic_cast<ViewProviderDocumentObject*>(
+                Application::Instance->getViewProvider(link));
+        if(!vp) {
+            TREE_ERR("invalid view provider of the linked object");
+            continue;
+        }
+        for(auto &v : DocumentMap)
+            v.second->selectAllInstances(*vp);
+    }
+}
+
+bool TreeWidget::setupObjectMenu(QMenu &menu, const App::SubObjectT *sobj)
+{
+    auto tree = instance();
+    if(!tree)
+        return false;
+
+    std::vector<App::SubObjectT> sels;
+    if(!sobj) {
+        if(Gui::Selection().getSelectionEx("*",
+                App::DocumentObject::getClassTypeId(), 1, true).size()!=1)
+            return false;
+
+        sels = Gui::Selection().getSelectionT("*", 0);
+        if(sels.empty())
+            return false;
+        sobj = &sels.front();
+    }
+
+    auto it = tree->DocumentMap.find(
+            Application::Instance->getDocument(sobj->getDocumentName().c_str()));
+
+    if(it == tree->DocumentMap.end())
+        return false;
+
+    auto item = it->second->findItemByObject(true, sobj->getObject(), sobj->getSubName().c_str());
+    if(!item)
+        return false;
+    contextItem = item;
+    return tree->_setupObjectMenu(item, menu);
+}
+
+bool TreeWidget::_setupObjectMenu(DocumentObjectItem *item, QMenu &menu)
+{
+    if(!item)
+        return false;
+
+    auto vp = item->object();
+    if(!vp || !vp->getObject() || !vp->getObject()->getNameInDocument())
+        return false;
+
+    vp->setupContextMenu(&menu, this, SLOT(onStartEditing()));
+    menu.setTitle(QString::fromUtf8(vp->getObject()->Label.getValue()));
+    menu.setIcon(vp->getIcon());
+
+    bool res = !menu.actions().isEmpty();
+    if (vp->isEditing()) {
+        res = true;
+        menu.addAction(this->finishEditingAction);
+    }
+    return res;
+}
+
+void TreeWidget::onSearchObjects()
+{
+    emitSearchObjects();
+}
+
+void TreeWidget::onActivateDocument(QAction* active)
+{
+    // activate the specified document
+    QByteArray docname = active->data().toByteArray();
+    Gui::Document* doc = Application::Instance->getDocument((const char*)docname);
+    if (doc && !doc->setActiveView())
+        doc->setActiveView(0,View3DInventor::getClassTypeId());
+}
+
+Qt::DropActions TreeWidget::supportedDropActions () const
+{
+    return Qt::LinkAction | Qt::CopyAction | Qt::MoveAction;
+}
+
+bool TreeWidget::event(QEvent *e)
+{
+#if 0
+    if (e->type() == QEvent::ShortcutOverride) {
+        QKeyEvent* ke = static_cast<QKeyEvent *>(e);
+        switch (ke->key()) {
+            case Qt::Key_Delete:
+                ke->accept();
+        }
+    }
+#endif
+    return QTreeWidget::event(e);
+}
+
+bool TreeWidget::eventFilter(QObject *o, QEvent *ev) {
+    (void)o;
+    switch (ev->type()) {
+#if QT_VERSION < 0x050100
+    case QEvent::ToolTip: {
+        auto menu = qobject_cast<QMenu*>(o);
+        if(!menu)
+            break;
+        QHelpEvent* he = static_cast<QHelpEvent*>(ev);
+        QAction* act = menu->actionAt(he->pos());
+        if (act) {
+            QString tooltip = act->toolTip();
+            if (tooltip.size()) {
+                QToolTip::showText(he->globalPos(), act->toolTip(), menu);
+                return false;
+            }
+        }
+        QToolTip::hideText();
+        break;
+    }
+#endif
+    case QEvent::KeyPress:
+    case QEvent::KeyRelease: {
+        QKeyEvent *ke = static_cast<QKeyEvent *>(ev);
+        QPoint cpos = QCursor::pos();
+        if (ke->key() == Qt::Key_Escape) {
+            if (_DraggingActive) {
+                qApp->removeEventFilter(this);
+                _DraggingActive = false;
+                qApp->restoreOverrideCursor();
+                return true;
+            }
+        } else {
+            for(auto tree : Instances) {
+                QPoint pos = tree->mapFromGlobal(cpos);
+                if(pos.x() < 0 || pos.y() < 0
+                        || pos.x() >= tree->width()
+                        || pos.y() >= tree->height())
+                    continue;
+                // Qt 5 only recheck key modifier on mouse move, so generate a fake
+                // event to trigger drag cursor change
+                QMouseEvent *mouseEvent = new QMouseEvent(QEvent::MouseMove, 
+                        tree->mapFromGlobal(cpos), cpos,
+                        Qt::NoButton, QApplication::mouseButtons(),
+                        QApplication::queryKeyboardModifiers());
+                if(_DraggingActive) {
+                    tree->mouseMoveEvent(mouseEvent);
+                    delete mouseEvent;
+                    return true;
+                } else
+                    QApplication::postEvent(tree,mouseEvent);
+                break;
+            }
+        }
+        break;
+    }
+    case QEvent::MouseButtonPress: 
+        if(_DraggingActive)
+            return true;
+        break;
+    case QEvent::MouseMove: {
+        if(_DraggingActive) {
+            QMouseEvent *me = static_cast<QMouseEvent*>(ev);
+            for(auto tree : Instances) {
+                QPoint pos = tree->mapFromGlobal(me->globalPos());
+                if(pos.x() >= 0 && pos.y() >= 0
+                        && pos.x() < tree->width()
+                        && pos.y() < tree->height())
+                    return false;
+            }
+            qApp->changeOverrideCursor(QCursor(Qt::ForbiddenCursor));
+            return true;
+        }
+        break;
+    }
+    case QEvent::MouseButtonRelease: {
+        if(_DraggingActive) {
+            QMouseEvent *me = static_cast<QMouseEvent*>(ev);
+            _DraggingActive = false;
+            qApp->removeEventFilter(this);
+            qApp->restoreOverrideCursor();
+
+            if(me->button() == Qt::LeftButton) {
+                for(auto tree : Instances) {
+                    QPoint pos = tree->mapFromGlobal(me->globalPos());
+                    if(pos.x() < 0 || pos.y() < 0
+                            || pos.x() >= tree->width()
+                            || pos.y() >= tree->height())
+                        continue;
+                    QDropEvent de(tree->viewport()->mapFromGlobal(me->globalPos()),
+                        _DropActions, nullptr, me->buttons(), me->modifiers());
+                    tree->dropEvent(&de);
+                    break;
+                }
+            }
+            return true;
+        }
+        break;
+    }
+    default:
+        break;
+    }
+    return false;
+}
+
+bool TreeWidget::isDragging()
+{
+    return _DraggingActive;
+}
+
+void TreeWidget::keyPressEvent(QKeyEvent *event)
+{
+#if 0
+    if (event && event->matches(QKeySequence::Delete)) {
+        event->ignore();
+    }
+#endif
+    if(event->matches(QKeySequence::Find)) {
+        event->accept();
+        onSearchObjects();
+        return;
+    }else if(event->key() == Qt::Key_Left) {
+        auto index = currentIndex();
+        if(index.column()==1) {
+            setCurrentIndex(model()->index(index.row(), 0, index.parent()));
+            event->accept();
+            return;
+        }
+    }else if(event->key() == Qt::Key_Right) {
+        auto index = currentIndex();
+        if(index.column()==0) {
+            setCurrentIndex(model()->index(index.row(), 1, index.parent()));
+            event->accept();
+            return;
+        }
+    }
+    QTreeWidget::keyPressEvent(event);
+}
+
+void TreeWidget::mouseDoubleClickEvent (QMouseEvent * event)
+{
+    QTreeWidgetItem* item = itemAt(event->pos());
+    if (item && !onDoubleClickItem(item))
+        QTreeWidget::mouseDoubleClickEvent(event);
+}
+
+bool TreeWidget::onDoubleClickItem(QTreeWidgetItem *item)
+{
+    try {
+        if (item->type() == TreeWidget::DocumentType) {
+            Gui::Document* doc = static_cast<DocumentItem*>(item)->document();
+            if (!doc) return false;
+            if(doc->getDocument()->testStatus(App::Document::PartialDoc)) {
+                contextItem = item;
+                onReloadDoc();
+                return true;
+            }
+            if(!doc->setActiveView())
+                doc->setActiveView(0,View3DInventor::getClassTypeId());
+        }
+        else if (item->type() == TreeWidget::ObjectType) {
+            DocumentObjectItem* objitem = static_cast<DocumentObjectItem*>(item);
+            objitem->getOwnerDocument()->document()->setActiveView(objitem->object());
+            auto manager = Application::Instance->macroManager();
+            auto lines = manager->getLines();
+            auto editDoc = Application::Instance->editDocument();
+            std::ostringstream ss;
+            ss << "Double click " << objitem->object()->getObject()->getNameInDocument();
+            App::AutoTransaction committer(ss.str().c_str(), true);
+            ss.str("");
+            ss << Command::getObjectCmd(objitem->object()->getObject())
+                << ".ViewObject.doubleClicked()";
+            if (!objitem->object()->doubleClicked())
+                return false;
+            else if(lines == manager->getLines())
+                manager->addLine(MacroManager::Gui,ss.str().c_str());
+
+            // If the double click starts an editing, let the transaction persist
+            if(!editDoc && Application::Instance->editDocument()) {
+                committer.setEnable(false);
+            }
+        }
+    } catch (Base::Exception &e) {
+        e.ReportException();
+    } catch (std::exception &e) {
+        FC_ERR("C++ exception: " << e.what());
+    } catch (...) {
+        FC_ERR("Unknown exception");
+    }
+    return true;
+}
+
+void TreeWidget::mouseMoveEvent(QMouseEvent *event) {
+    if(_DraggingActive) {
+        auto pos = viewport()->mapFromGlobal(event->globalPos());
+        QDragMoveEvent de(pos, _DropActions,
+                nullptr, event->buttons(), event->modifiers());
+        _dragMoveEvent(&de);
+        Qt::CursorShape cursor;
+        if(!de.isAccepted()) {
+            cursor = Qt::ForbiddenCursor;
+        } else {
+            switch(de.dropAction()) {
+            case Qt::CopyAction:
+                cursor = Qt::DragCopyCursor;
+                break;
+            case Qt::LinkAction:
+                cursor = Qt::DragLinkCursor;
+                break;
+            case Qt::IgnoreAction:
+                cursor = Qt::ForbiddenCursor;
+                break;
+            default:
+                cursor = Qt::DragMoveCursor;
+                break;
+            }
+        }
+        qApp->changeOverrideCursor(QCursor(cursor));
+        return;
+    }
+    QTreeWidget::mouseMoveEvent(event);
+}
+
+void TreeWidget::mousePressEvent(QMouseEvent *event) {
+    QTreeWidget::mousePressEvent(event);
+}
+
+void TreeWidget::startDragging() {
+    if(state() != NoState)
+        return;
+    if(selectedItems().empty())
+        return;
+
+#if 1
+    _DropActions = model()->supportedDragActions();
+    _DraggingActive = true;
+    qApp->installEventFilter(this);
+    qApp->setOverrideCursor(QCursor(Qt::DragMoveCursor));
+#else
+    setState(DraggingState);
+    startDrag(model()->supportedDragActions());
+#endif
+}
+
+void TreeWidget::startDrag(Qt::DropActions supportedActions)
+{
+    QTreeWidget::startDrag(supportedActions);
+    if(_DragEventFilter) {
+        _DragEventFilter = false;
+        qApp->removeEventFilter(this);
+    }
+
+    // The following code is necessary for dragging between the tree view to
+    // work. Note that the standard behaivor of drag and drop between different
+    // QTreeWidget is to move the item from one to the other, and obviously we
+    // don't want that. The trick is to NOT call QDropEvent::acceptDropAction()
+    // inside dropEvent(), and add the following code to manually terminate the
+    // the drop.
+    for(auto tree : Instances) {
+        if(tree->state() == DraggingState) {
+            tree->setState(NoState);
+            tree->stopAutoScroll();
+        }
+    }
+}
+
+QMimeData * TreeWidget::mimeData (const QList<QTreeWidgetItem *> items) const
+{
+#if 0
+    // all selected items must reference an object from the same document
+    App::Document* doc=0;
+    for (QList<QTreeWidgetItem *>::ConstIterator it = items.begin(); it != items.end(); ++it) {
+        if ((*it)->type() != TreeWidget::ObjectType)
+            return 0;
+        App::DocumentObject* obj = static_cast<DocumentObjectItem *>(*it)->object()->getObject();
+        if (!doc)
+            doc = obj->getDocument();
+        else if (doc != obj->getDocument())
+            return 0;
+    }
+#endif
+    return QTreeWidget::mimeData(items);
+}
+
+bool TreeWidget::dropMimeData(QTreeWidgetItem *parent, int index,
+                              const QMimeData *data, Qt::DropAction action)
+{
+    return QTreeWidget::dropMimeData(parent, index, data, action);
+}
+
+void TreeWidget::dragEnterEvent(QDragEnterEvent * event)
+{
+    QTreeWidget::dragEnterEvent(event);
+}
+
+void TreeWidget::dragLeaveEvent(QDragLeaveEvent * event)
+{
+    QTreeWidget::dragLeaveEvent(event);
+}
+
+void TreeWidget::dragMoveEvent(QDragMoveEvent *event)
+{
+#if QT_VERSION >= 0x050000
+    // Qt5 does not change drag cursor in response to modifier key press,
+    // because QDrag installs a event filter that eats up key event. We install
+    // a filter after Qt and generate fake mouse move event in response to key
+    // press event, which triggers QDrag to update its cursor
+    if(!_DragEventFilter) {
+        _DragEventFilter = true;
+        qApp->installEventFilter(this);
+    }
+#endif
+
+    QTreeWidget::dragMoveEvent(event);
+    if (!event->isAccepted())
+        return;
+
+    _dragMoveEvent(event);
+}
+
+void TreeWidget::_dragMoveEvent(QDragMoveEvent *event)
+{
+    auto modifier = QApplication::queryKeyboardModifiers();
+    QTreeWidgetItem* targetItem = itemAt(event->pos());
+    event->setDropAction(Qt::MoveAction);
+    event->accept();
+    if (!targetItem || this->isItemSelected(targetItem)) {
+        leaveEvent(0);
+        event->ignore();
+    }
+    else if (targetItem->type() == TreeWidget::DocumentType) {
+        leaveEvent(0);
+        if(modifier== Qt::ControlModifier)
+            event->setDropAction(Qt::CopyAction);
+        else if(modifier== Qt::AltModifier)
+            event->setDropAction(Qt::LinkAction);
+        else
+            event->setDropAction(Qt::MoveAction);
+    }
+    else if (targetItem->type() == TreeWidget::ObjectType) {
+        onItemEntered(targetItem);
+
+        DocumentObjectItem* targetItemObj = static_cast<DocumentObjectItem*>(targetItem);
+        Gui::ViewProviderDocumentObject* vp = targetItemObj->object();
+
+        try {
+            auto items = selectedItems();
+
+            if(modifier == Qt::ControlModifier)
+                event->setDropAction(Qt::CopyAction);
+            else if(modifier== Qt::AltModifier && items.size()==1)
+                event->setDropAction(Qt::LinkAction);
+            else
+                event->setDropAction(Qt::MoveAction);
+            auto da = event->dropAction();
+            bool dropOnly = da==Qt::CopyAction || da==Qt::MoveAction;
+
+            if (da!=Qt::LinkAction && !vp->canDropObjects()) {
+                if(!(event->possibleActions() & Qt::LinkAction) || items.size()!=1) {
+                    TREE_TRACE("cannot drop");
+                    event->ignore();
+                    return;
+                }
+            }
+            for(auto ti : items) {
+                if (ti->type() != TreeWidget::ObjectType) {
+                    TREE_TRACE("cannot drop");
+                    event->ignore();
+                    return;
+                }
+                auto item = static_cast<DocumentObjectItem*>(ti);
+
+                auto obj = item->object()->getObject();
+
+                if(!dropOnly && !vp->canDragAndDropObject(obj)) {
+                    // check if items can be dragged
+                    auto parentItem = item->getParentItem();
+                    if(parentItem 
+                            && (!parentItem->object()->canDragObjects() 
+                                || !parentItem->object()->canDragObject(item->object()->getObject())))
+                    {
+                        if(!(event->possibleActions() & Qt::CopyAction)) {
+                            TREE_TRACE("Cannot drag object");
+                            event->ignore();
+                            return;
+                        }
+                        event->setDropAction(Qt::CopyAction);
+                    }
+                }
+
+                std::ostringstream str;
+                auto owner = item->getRelativeParent(str,targetItemObj);
+                auto subname = str.str();
+
+                // let the view provider decide to accept the object or ignore it
+                if (da!=Qt::LinkAction && !vp->canDropObjectEx(obj,owner,subname.c_str(), item->mySubs)) {
+                    if(event->possibleActions() & Qt::LinkAction) {
+                        if(items.size()>1) {
+                            TREE_TRACE("Cannot replace with more than one object");
+                            event->ignore();
+                            return;
+                        }
+                        event->setDropAction(Qt::LinkAction);
+                        da = Qt::LinkAction;
+                    } else {
+                        TREE_TRACE("cannot drop " << obj->getFullName() << ' '
+                                << (owner?owner->getFullName():"<No Owner>") << '.' << subname);
+                        event->ignore();
+                        return;
+                    }
+                }
+
+                if (da == Qt::LinkAction) {
+                    auto ext = vp->getObject()->getExtensionByType<App::LinkBaseExtension>(true);
+                    auto parentItem = targetItemObj->getParentItem();
+                    if((!ext || !ext->getLinkedObjectProperty()) && !parentItem) {
+                        TREE_TRACE("Cannot replace without parent");
+                        event->ignore();
+                        return;
+                    } else if (parentItem && !parentItem->object()->canReplaceObject(
+                                                targetItemObj->object()->getObject(), obj))
+                    {
+                        TREE_TRACE("Replace operation not supported");
+                        event->ignore();
+                        return;
+                    }
+                }
+            }
+        } catch (Base::Exception &e){
+            e.ReportException();
+            event->ignore();
+        } catch (std::exception &e) {
+            FC_ERR("C++ exception: " << e.what());
+            event->ignore();
+        } catch (...) {
+            FC_ERR("Unknown exception");
+            event->ignore();
+        }
+    }
+    else {
+        leaveEvent(0);
+        event->ignore();
+    }
+}
+
+struct ItemInfo {
+    std::string doc;
+    std::string obj;
+    std::string parentDoc;
+    std::string parent;
+    std::string ownerDoc;
+    std::string owner;
+    std::string subname;
+    std::string topDoc;
+    std::string topObj;
+    std::string topSubname;
+    std::vector<std::string> subs;
+    bool dragging = false;
+};
+struct ItemInfo2 {
+    std::string doc;
+    std::string obj;
+    std::string parentDoc;
+    std::string parent;
+    std::string topDoc;
+    std::string topObj;
+    std::string topSubname;
+};
+
+void TreeWidget::dropEvent(QDropEvent *event)
+{
+    //FIXME: This should actually be done inside dropMimeData
+
+    bool touched = false;
+    QTreeWidgetItem* targetItem = itemAt(event->pos());
+    // not dropped onto an item
+    if (!targetItem)
+        return;
+    // one of the source items is also the destination item, that's not allowed
+    if (targetItem->isSelected())
+        return;
+
+    App::Document *thisDoc;
+
+    Base::EmptySequencer seq;
+
+    // filter out the selected items we cannot handle
+    std::vector<std::pair<DocumentObjectItem*,std::vector<std::string> > > itemInfo;
+    auto sels = selectedItems();
+    itemInfo.reserve(sels.size());
+    for(auto ti : sels) {
+        if (ti->type() != TreeWidget::ObjectType)
+            continue;
+        // ignore child elements if the parent is selected
+        if(sels.contains(ti->parent())) 
+            continue;
+        if (ti == targetItem)
+            continue;
+        auto item = static_cast<DocumentObjectItem*>(ti);
+        itemInfo.emplace_back();
+        auto &info = itemInfo.back();
+        info.first = item;
+        info.second.insert(info.second.end(),item->mySubs.begin(),item->mySubs.end());
+    }
+
+    if (itemInfo.empty())
+        return; // nothing needs to be done
+
+    std::string errMsg;
+
+    if(QApplication::keyboardModifiers()== Qt::ControlModifier)
+        event->setDropAction(Qt::CopyAction);
+    else if(QApplication::keyboardModifiers()== Qt::AltModifier 
+            && (itemInfo.size()==1||targetItem->type()==TreeWidget::DocumentType))
+        event->setDropAction(Qt::LinkAction);
+    else
+        event->setDropAction(Qt::MoveAction);
+    auto da = event->dropAction();
+    bool dropOnly = da==Qt::CopyAction || da==Qt::LinkAction;
+
+    if (targetItem->type() == TreeWidget::ObjectType) {
+        // add object to group
+        DocumentObjectItem* targetItemObj = static_cast<DocumentObjectItem*>(targetItem);
+        thisDoc = targetItemObj->getOwnerDocument()->document()->getDocument();
+        Gui::ViewProviderDocumentObject* vp = targetItemObj->object();
+
+        if(!vp || !vp->getObject() || !vp->getObject()->getNameInDocument()) {
+            FC_WARN("invalid object");
+            return;
+        }
+
+        if (da!=Qt::LinkAction && !vp->canDropObjects()) {
+            if(!(event->possibleActions() & Qt::LinkAction) || itemInfo.size()!=1) {
+                FC_WARN("Cannot drop objects");
+                return; // no group like object
+            }
+        }
+
+        std::ostringstream targetSubname;
+        App::DocumentObject *targetParent = 0;
+        targetItemObj->getSubName(targetSubname,targetParent);
+        Selection().selStackPush();
+        Selection().clearCompleteSelection();
+
+        if(targetParent) {
+            targetSubname << vp->getObject()->getNameInDocument() << '.';
+            SelectionNoTopParentCheck guard;
+            Selection().addSelection(targetParent->getDocument()->getName(),
+                    targetParent->getNameInDocument(), targetSubname.str().c_str());
+        } else {
+            targetParent = targetItemObj->object()->getObject();
+            SelectionNoTopParentCheck guard;
+            Selection().addSelection(targetParent->getDocument()->getName(),
+                    targetParent->getNameInDocument());
+        }
+
+        bool syncPlacement = TreeParams::Instance()->SyncPlacement();
+
+        bool setSelection = true;
+        std::vector<std::pair<App::DocumentObject*,std::string> > droppedObjects;
+
+        std::vector<ItemInfo> infos;
+        // Only keep text names here, because you never know when doing drag
+        // and drop some object may delete other objects.
+        infos.reserve(itemInfo.size());
+        for(auto &v : itemInfo) {
+            infos.emplace_back();
+            auto &info = infos.back();
+            auto item = v.first;
+            Gui::ViewProviderDocumentObject* vpc = item->object();
+            App::DocumentObject* obj = vpc->getObject();
+
+            std::ostringstream str;
+            App::DocumentObject *topParent=0;
+            auto owner = item->getRelativeParent(str,targetItemObj,&topParent,&info.topSubname);
+            if(syncPlacement && topParent) {
+                info.topDoc = topParent->getDocument()->getName();
+                info.topObj = topParent->getNameInDocument();
+            }
+            info.subname = str.str();
+            info.doc = obj->getDocument()->getName();
+            info.obj = obj->getNameInDocument();
+            if(owner) {
+                info.ownerDoc = owner->getDocument()->getName();
+                info.owner = owner->getNameInDocument();
+            }
+
+            info.subs.swap(v.second);
+
+            // check if items can be dragged
+            if(!dropOnly && 
+               item->myOwner == targetItemObj->myOwner && 
+               vp->canDragAndDropObject(item->object()->getObject()))
+            {
+                // check if items can be dragged
+                auto parentItem = item->getParentItem();
+                if(!parentItem)
+                    info.dragging = true;
+                else if(parentItem->object()->canDragObjects() 
+                        && parentItem->object()->canDragObject(item->object()->getObject()))
+                {
+                    info.dragging = true;
+                    auto vpp = parentItem->object();
+                    info.parent = vpp->getObject()->getNameInDocument();
+                    info.parentDoc = vpp->getObject()->getDocument()->getName();
+                }
+            }
+
+            if (da!=Qt::LinkAction 
+                    && !vp->canDropObjectEx(obj,owner,info.subname.c_str(),info.subs)) 
+            {
+                if(event->possibleActions() & Qt::LinkAction) {
+                    if(itemInfo.size()>1) {
+                        FC_WARN("Cannot replace with more than one object");
+                        return;
+                    }
+                    da = Qt::LinkAction;
+                }
+            }
+
+            if(da == Qt::LinkAction) {
+                auto ext = vp->getObject()->getExtensionByType<App::LinkBaseExtension>(true);
+                auto parentItem = targetItemObj->getParentItem();
+                if((!ext || !ext->getLinkedObjectProperty()) && !parentItem) {
+                    FC_WARN("Cannot replace without parent");
+                    return;
+                } else if (parentItem && !parentItem->object()->canReplaceObject(
+                            targetItemObj->object()->getObject(), obj))
+                {
+                    FC_WARN("Replace operation not supported");
+                    return;
+                }
+            }
+        }
+
+        // Open command
+        App::AutoTransaction committer("Drop object");
+        try {
+            auto targetObj = targetItemObj->object()->getObject();
+
+            std::set<App::DocumentObject*> inList;
+            auto parentObj = targetObj;
+            if(da == Qt::LinkAction && targetItemObj->getParentItem())
+                parentObj = targetItemObj->getParentItem()->object()->getObject();
+            inList = parentObj->getInListEx(true);
+            inList.insert(parentObj);
+
+            std::string target = targetObj->getNameInDocument();
+            auto targetDoc = targetObj->getDocument();
+            for (auto &info : infos) {
+                auto &subname = info.subname;
+                targetObj = targetDoc->getObject(target.c_str());
+                vp = Base::freecad_dynamic_cast<ViewProviderDocumentObject>(
+                        Application::Instance->getViewProvider(targetObj));
+                if(!vp) {
+                    FC_ERR("Cannot find drop traget object " << target);
+                    break;
+                }
+
+                auto doc = App::GetApplication().getDocument(info.doc.c_str());
+                if(!doc) {
+                    FC_WARN("Cannot find document " << info.doc);
+                    continue;
+                }
+                auto obj = doc->getObject(info.obj.c_str());
+                auto vpc = dynamic_cast<ViewProviderDocumentObject*>(
+                        Application::Instance->getViewProvider(obj));
+                if(!vpc) {
+                    FC_WARN("Cannot find dragging object " << info.obj);
+                    continue;
+                }
+
+                ViewProviderDocumentObject *vpp = 0;
+                if(da!=Qt::LinkAction && info.parentDoc.size()) {
+                    auto parentDoc = App::GetApplication().getDocument(info.parentDoc.c_str());
+                    if(parentDoc) {
+                        auto parent = parentDoc->getObject(info.parent.c_str());
+                        vpp = dynamic_cast<ViewProviderDocumentObject*>(
+                                Application::Instance->getViewProvider(parent));
+                    }
+                    if(!vpp) {
+                        FC_WARN("Cannot find dragging object's parent " << info.parent);
+                        continue;
+                    }
+                }
+
+                App::DocumentObject *owner = 0;
+                if(info.ownerDoc.size()) {
+                    auto ownerDoc = App::GetApplication().getDocument(info.ownerDoc.c_str());
+                    if(ownerDoc) 
+                        owner = ownerDoc->getObject(info.owner.c_str());
+                    if(!owner) {
+                        FC_WARN("Cannot find dragging object's top parent " << info.owner);
+                        continue;
+                    }
+                }
+
+                Base::Matrix4D mat;
+                App::PropertyPlacement *propPlacement = 0;
+                if(syncPlacement) {
+                    if(info.topObj.size()) {
+                        auto doc = App::GetApplication().getDocument(info.topDoc.c_str());
+                        if(doc) {
+                            auto topObj = doc->getObject(info.topObj.c_str());
+                            if(topObj) {
+                                auto sobj = topObj->getSubObject(info.topSubname.c_str(),0,&mat);
+                                if(sobj == obj) {
+                                    propPlacement = Base::freecad_dynamic_cast<App::PropertyPlacement>(
+                                            obj->getPropertyByName("Placement"));
+                                }
+                            }
+                        }
+                    }else{
+                        propPlacement = Base::freecad_dynamic_cast<App::PropertyPlacement>(
+                                obj->getPropertyByName("Placement"));
+                        if(propPlacement)
+                            mat = propPlacement->getValue().toMatrix();
+                    }
+                }
+
+                auto dropParent = targetParent;
+
+                auto manager = Application::Instance->macroManager();
+                std::ostringstream ss;
+                if(vpp) {
+                    auto lines = manager->getLines();
+                    ss << Command::getObjectCmd(vpp->getObject())
+                        << ".ViewObject.dragObject(" << Command::getObjectCmd(obj) << ')';
+                    vpp->dragObject(obj);
+                    if(manager->getLines() == lines)
+                        manager->addLine(MacroManager::Gui,ss.str().c_str());
+                    owner = 0;
+                    subname.clear();
+                    ss.str("");
+
+                    obj = doc->getObject(info.obj.c_str());
+                    if(!obj || !obj->getNameInDocument()) {
+                        FC_WARN("Dropping object deleted: " << info.doc << '#' << info.obj);
+                        continue;
+                    }
+                }
+
+                if(da == Qt::MoveAction) {
+                    // Try to adjust relative links to avoid cyclic dependency, may
+                    // throw exception if failed
+                    ss.str("");
+                    ss << Command::getObjectCmd(obj) << ".adjustRelativeLinks("
+                        << Command::getObjectCmd(targetObj) << ")";
+                    manager->addLine(MacroManager::Gui,ss.str().c_str());
+
+                    std::set<App::DocumentObject*> visited;
+                    if(obj->adjustRelativeLinks(inList,&visited)) {
+                        inList = parentObj->getInListEx(true);
+                        inList.insert(parentObj);
+
+                        // TODO: link adjustment and placement adjustment does
+                        // not work together at the moment.
+                        propPlacement = 0;
+                    }
+                }
+
+                if(inList.count(obj))
+                    FC_THROWM(Base::RuntimeError,
+                            "Dependency loop detected for " << obj->getFullName());
+
+                std::string dropName;
+                ss.str("");
+                auto lines = manager->getLines();
+
+                if(da == Qt::LinkAction) {
+                    if(targetItemObj->getParentItem()) {
+                        auto parentItem = targetItemObj->getParentItem();
+                        ss << Command::getObjectCmd(
+                                parentItem->object()->getObject(),0,".replaceObject(",true)
+                            << Command::getObjectCmd(targetObj) << ","
+                            << Command::getObjectCmd(obj) << ")";
+
+                        int res = parentItem->object()->replaceObject(targetObj, obj);
+                        if (res <= 0) {
+                            FC_THROWM(Base::RuntimeError,
+                                    (res<0?"Cannot":"Failed to")
+                                    << " replace object " << targetObj->getNameInDocument()
+                                    << " with " << obj->getNameInDocument());
+                        }
+
+                        std::ostringstream ss2;
+
+                        dropParent = 0;
+                        parentItem->getSubName(ss2,dropParent);
+                        if(dropParent) 
+                            ss2 << parentItem->object()->getObject()->getNameInDocument() << '.';
+                        else 
+                            dropParent = parentItem->object()->getObject();
+                        ss2 << obj->getNameInDocument() << '.';
+                        dropName = ss2.str();
+                    } else {
+                        FC_WARN("ignore replace operation without parent");
+                        continue;
+                    }
+                    if(dropName.size())
+                        dropName = targetSubname.str() + dropName;
+                    
+                }else{
+                    ss << Command::getObjectCmd(vp->getObject())
+                        << ".ViewObject.dropObject(" << Command::getObjectCmd(obj);
+                    if(owner) {
+                        ss << "," << Command::getObjectCmd(owner)
+                            << ",'" << subname << "',[";
+                    }else
+                        ss << ",None,'',[";
+                    for(auto &sub : info.subs)
+                        ss << "'" << sub << "',";
+                    ss << "])";
+                    dropName = vp->dropObjectEx(obj,owner,subname.c_str(),info.subs);
+                    if(dropName.size()) {
+                        if(dropName == ".")
+                            dropName = targetSubname.str();
+                        else
+                            dropName = targetSubname.str() + dropName;
+                    }
+                }
+
+                if(manager->getLines() == lines)
+                    manager->addLine(MacroManager::Gui,ss.str().c_str());
+
+                touched = true;
+
+                // Construct the subname pointing to the dropped object
+                if(dropName.empty()) {
+                    auto pos = targetSubname.tellp();
+                    targetSubname << obj->getNameInDocument() << '.' << std::ends;
+                    dropName = targetSubname.str();
+                    targetSubname.seekp(pos);
+                }
+
+                Base::Matrix4D newMat;
+                auto sobj = dropParent->getSubObject(dropName.c_str(),0,&newMat);
+                if(!sobj) {
+                    FC_LOG("failed to find dropped object " 
+                            << dropParent->getFullName() << '.' << dropName);
+                    setSelection = false;
+                    continue;
+                }
+
+                if(da!=Qt::CopyAction && propPlacement) {
+                    // try to adjust placement
+                    if((info.dragging && sobj==obj) || 
+                       (!info.dragging && sobj->getLinkedObject(false)==obj)) 
+                    {
+                        if(!info.dragging)
+                            propPlacement = Base::freecad_dynamic_cast<App::PropertyPlacement>(
+                                    sobj->getPropertyByName("Placement"));
+                        if(propPlacement) {
+                            newMat *= propPlacement->getValue().inverse().toMatrix();
+                            newMat.inverseGauss();
+                            Base::Placement pla(newMat*mat);
+                            propPlacement->setValueIfChanged(pla);
+                        }
+                    }
+                }
+                droppedObjects.emplace_back(dropParent,dropName);
+            }
+            if(setSelection && droppedObjects.size()) {
+                Selection().selStackPush();
+                Selection().clearCompleteSelection();
+                SelectionNoTopParentCheck guard;
+                for(auto &v : droppedObjects)
+                    Selection().addSelection(v.first->getDocument()->getName(),
+                        v.first->getNameInDocument(), v.second.c_str());
+                Selection().selStackPush();
+            }
+        } catch (const Base::Exception& e) {
+            e.ReportException();
+            errMsg = e.what();
+        } catch (std::exception &e) {
+            FC_ERR("C++ exception: " << e.what());
+            errMsg = e.what();
+        } catch (...) {
+            FC_ERR("Unknown exception");
+            errMsg = "Unknown exception";
+        }
+        if(errMsg.size()) {
+            committer.close(true);
+            QMessageBox::critical(getMainWindow(), QObject::tr("Drag & drop failed"),
+                    QString::fromUtf8(errMsg.c_str()));
+            return;
+        }
+    }
+    else if (targetItem->type() == TreeWidget::DocumentType) {
+        auto targetDocItem = static_cast<DocumentItem*>(targetItem);
+        thisDoc = targetDocItem->document()->getDocument();
+
+        std::vector<ItemInfo2> infos;
+        infos.reserve(itemInfo.size());
+        bool syncPlacement = TreeParams::Instance()->SyncPlacement();
+
+        // check if items can be dragged
+        for(auto &v : itemInfo) {
+            auto item = v.first;
+            auto obj = item->object()->getObject();
+            auto parentItem = item->getParentItem();
+            if(!parentItem) {
+                if(da==Qt::MoveAction && obj->getDocument()==thisDoc)
+                    continue;
+            }else if(dropOnly || item->myOwner!=targetItem) {
+                // We will not drag item out of parent if either, 1) the CTRL
+                // key is held, or 2) the dragging item is not inside the
+                // dropping document tree.
+                parentItem = 0;
+            }else if(!parentItem->object()->canDragObjects() 
+                    || !parentItem->object()->canDragObject(obj)) 
+            {
+                FC_ERR("'" << obj->getFullName() << "' cannot be dragged out of '" << 
+                    parentItem->object()->getObject()->getFullName() << "'");
+                return;
+            }
+            infos.emplace_back();
+            auto &info = infos.back();
+            info.doc = obj->getDocument()->getName();
+            info.obj = obj->getNameInDocument();
+            if(parentItem) {
+                auto parent = parentItem->object()->getObject();
+                info.parentDoc = parent->getDocument()->getName();
+                info.parent = parent->getNameInDocument();
+            }
+            if(syncPlacement) {
+                std::ostringstream ss;
+                App::DocumentObject *topParent=0;
+                item->getSubName(ss,topParent);
+                if(topParent) {
+                    info.topDoc = topParent->getDocument()->getName();
+                    info.topObj = topParent->getNameInDocument();
+                    ss << obj->getNameInDocument() << '.';
+                    info.topSubname = ss.str();
+                }
+            }
+        }
+        // Because the existence of subname, we must de-select the drag the
+        // object manually. Just do a complete clear here for simplicity
+        Selection().selStackPush();
+        Selection().clearCompleteSelection();
+
+        // Open command
+        auto manager = Application::Instance->macroManager();
+        App::AutoTransaction committer(
+                da==Qt::LinkAction?"Link object":
+                    da==Qt::CopyAction?"Copy object":"Move object");
+        try {
+            std::vector<App::DocumentObject*> droppedObjs;
+            for (auto &info : infos) {
+                auto doc = App::GetApplication().getDocument(info.doc.c_str());
+                if(!doc) continue;
+                auto obj = doc->getObject(info.obj.c_str());
+                auto vpc = dynamic_cast<ViewProviderDocumentObject*>(
+                        Application::Instance->getViewProvider(obj));
+                if(!vpc) {
+                    FC_WARN("Cannot find dragging object " << info.obj);
+                    continue;
+                }
+
+                Base::Matrix4D mat;
+                App::PropertyPlacement *propPlacement = 0;
+                if(syncPlacement) {
+                    if(info.topObj.size()) {
+                        auto doc = App::GetApplication().getDocument(info.topDoc.c_str());
+                        if(doc) {
+                            auto topObj = doc->getObject(info.topObj.c_str());
+                            if(topObj) {
+                                auto sobj = topObj->getSubObject(info.topSubname.c_str(),0,&mat);
+                                if(sobj == obj) {
+                                    propPlacement = dynamic_cast<App::PropertyPlacement*>(
+                                            obj->getPropertyByName("Placement"));
+                                }
+                            }
+                        }
+                    }else{
+                        propPlacement = dynamic_cast<App::PropertyPlacement*>(
+                                obj->getPropertyByName("Placement"));
+                        if(propPlacement)
+                            mat = propPlacement->getValue().toMatrix();
+                    }
+                }
+
+                if(da == Qt::LinkAction) {
+                    std::string name = thisDoc->getUniqueObjectName("Link");
+                    FCMD_DOC_CMD(thisDoc,"addObject('App::Link','" << name << "').setLink("
+                            << Command::getObjectCmd(obj)  << ")");
+                    auto link = thisDoc->getObject(name.c_str());
+                    if(!link)
+                        continue;
+                    FCMD_OBJ_CMD(link,"Label='" << obj->getLinkedObject(true)->Label.getValue() << "'");
+                    propPlacement = dynamic_cast<App::PropertyPlacement*>(link->getPropertyByName("Placement"));
+                    if(propPlacement) 
+                        propPlacement->setValueIfChanged(Base::Placement(mat));
+                    droppedObjs.push_back(link);
+                }else if(info.parent.size()) {
+                    auto parentDoc = App::GetApplication().getDocument(info.parentDoc.c_str());
+                    if(!parentDoc) {
+                        FC_WARN("Canont find document " << info.parentDoc);
+                        continue;
+                    }
+                    auto parent = parentDoc->getObject(info.parent.c_str());
+                    auto vpp = dynamic_cast<ViewProviderDocumentObject*>(
+                            Application::Instance->getViewProvider(parent));
+                    if(!vpp) {
+                        FC_WARN("Cannot find dragging object's parent " << info.parent);
+                        continue;
+                    }
+
+                    std::ostringstream ss;
+                    ss << Command::getObjectCmd(vpp->getObject())
+                        << ".ViewObject.dragObject(" << Command::getObjectCmd(obj) << ')';
+                    auto lines = manager->getLines();
+                    vpp->dragObject(obj);
+                    if(manager->getLines() == lines)
+                        manager->addLine(MacroManager::Gui,ss.str().c_str());
+
+                    //make sure it is not part of a geofeaturegroup anymore.
+                    //When this has happen we need to handle all removed
+                    //objects
+                    auto grp = App::GeoFeatureGroupExtension::getGroupOfObject(obj);
+                    if(grp) {
+                        FCMD_OBJ_CMD(grp,"removeObject(" << Command::getObjectCmd(obj) << ")");
+                    }
+
+                    // check if the object has been deleted
+                    obj = doc->getObject(info.obj.c_str());
+                    if(!obj || !obj->getNameInDocument())
+                        continue;
+                    droppedObjs.push_back(obj);
+                    if(propPlacement) 
+                        propPlacement->setValueIfChanged(Base::Placement(mat));
+                } else {
+                    std::ostringstream ss;
+                    ss << "App.getDocument('" << thisDoc->getName() << "')."
+                        << (da==Qt::CopyAction?"copyObject(":"moveObject(")
+                        << Command::getObjectCmd(obj) << ", True)";
+                    App::DocumentObject *res = 0;
+                    if(da == Qt::CopyAction) {
+                        auto copied = thisDoc->copyObject({obj},true);
+                        if(copied.size())
+                            res = copied.back();
+                    }else
+                        res =  thisDoc->moveObject(obj,true);
+                    if(res) {
+                        propPlacement = dynamic_cast<App::PropertyPlacement*>(
+                                res->getPropertyByName("Placement"));
+                        if(propPlacement) 
+                            propPlacement->setValueIfChanged(Base::Placement(mat));
+                        droppedObjs.push_back(res);
+                    }
+                    manager->addLine(MacroManager::App,ss.str().c_str());
+                }
+            }
+            touched = true;
+            SelectionNoTopParentCheck guard;
+            Selection().setSelection(thisDoc->getName(),droppedObjs);
+
+        } catch (const Base::Exception& e) {
+            e.ReportException();
+            errMsg = e.what();
+        } catch (std::exception &e) {
+            FC_ERR("C++ exception: " << e.what());
+            errMsg = e.what();
+        } catch (...) {
+            FC_ERR("Unknown exception");
+            errMsg = "Unknown exception";
+        }
+        if(errMsg.size()) {
+            committer.close(true);
+            QMessageBox::critical(getMainWindow(), QObject::tr("Drag & drop failed"),
+                    QString::fromUtf8(errMsg.c_str()));
+            return;
+        }
+    }
+
+    if(touched && TreeParams::Instance()->RecomputeOnDrop())
+        thisDoc->recompute();
+
+    if(touched && TreeParams::Instance()->SyncView()) {
+        auto gdoc = Application::Instance->getDocument(thisDoc);
+        if(gdoc)
+            gdoc->setActiveView();
+    }
+}
+
+void TreeWidget::drawRow(QPainter *painter, const QStyleOptionViewItem &options, const QModelIndex &index) const
+{
+    QTreeWidget::drawRow(painter, options, index);
+    // Set the text and highlighted text color of a hidden object to a dark
+    //QTreeWidgetItem * item = itemFromIndex(index);
+    //if (item->type() == ObjectType && !(static_cast<DocumentObjectItem*>(item)->previousStatus & 1)) {
+    //    QStyleOptionViewItem opt(options);
+    //    opt.state ^= QStyle::State_Enabled;
+    //    QColor c = opt.palette.color(QPalette::Inactive, QPalette::Dark);
+    //    opt.palette.setColor(QPalette::Inactive, QPalette::Text, c);
+    //    opt.palette.setColor(QPalette::Inactive, QPalette::HighlightedText, c);
+    //    QTreeWidget::drawRow(painter, opt, index);
+    //}
+    //else {
+    //    QTreeWidget::drawRow(painter, options, index);
+    //}
+}
+
+void TreeWidget::slotNewDocument(const Gui::Document& Doc, bool isMainDoc)
+{
+    if(!showTempDocAction->isChecked()
+            && Doc.getDocument()->testStatus(App::Document::TempDoc))
+        return;
+    DocumentItem* item = new DocumentItem(&Doc, this->rootItem);
+    if(isMainDoc)
+        this->expandItem(item);
+    if(Doc.getDocument()->testStatus(App::Document::TempDoc))
+        item->setIcon(0, documentTempPixmap);
+    else
+        item->setIcon(0, documentPixmap);
+    item->setDocumentLabel();
+    DocumentMap[ &Doc ] = item;
+}
+
+void TreeWidget::slotStartOpenDocument() {
+    // No longer required. Visibility is now handled inside onUpdateStatus() by
+    // UpdateDisabler.
+    //
+    // setVisible(false);
+}
+
+void TreeWidget::slotFinishOpenDocument() {
+    // setVisible(true);
+}
+
+void TreeWidget::onReloadDoc() {
+    if (!this->contextItem || this->contextItem->type() != DocumentType)
+        return;
+    DocumentItem* docitem = static_cast<DocumentItem*>(this->contextItem);
+    App::Document* doc = docitem->document()->getDocument();
+    std::string name = doc->FileName.getValue();
+    Application::Instance->reopen(doc);
+    for(auto &v : DocumentMap) {
+        if(name == v.first->getDocument()->FileName.getValue()) {
+            scrollToItem(v.second);
+            App::GetApplication().setActiveDocument(v.first->getDocument());
+            break;
+        }
+    }
+}
+
+void TreeWidget::onCloseDoc() {
+    if (!this->contextItem || this->contextItem->type() != DocumentType)
+        return;
+    DocumentItem* docitem = static_cast<DocumentItem*>(this->contextItem);
+    App::Document* doc = docitem->document()->getDocument();
+    try {
+        Command::doCommand(Command::Doc, "App.closeDocument(\"%s\")", doc->getName());
+    } catch (const Base::Exception& e) {
+        e.ReportException();
+    } catch (std::exception &e) {
+        FC_ERR("C++ exception: " << e.what());
+    } catch (...) {
+        FC_ERR("Unknown exception");
+    }
+}
+
+void TreeWidget::slotRenameDocument(const Gui::Document& Doc)
+{
+    // do nothing here
+    Q_UNUSED(Doc);
+}
+
+void TreeWidget::slotChangedViewObject(const Gui::ViewProvider& vp, const App::Property &prop)
+{
+    if(!App::GetApplication().isRestoring()
+            && vp.isDerivedFrom(ViewProviderDocumentObject::getClassTypeId()))  
+    {
+        const auto &vpd = static_cast<const ViewProviderDocumentObject&>(vp);
+        if(&prop == &vpd.ShowInTree) {
+            ChangedObjects.insert(std::make_pair(vpd.getObject(),0));
+            _updateStatus();
+        }
+    }
+}
+
+
+void TreeWidget::slotTouchedObject(const App::DocumentObject &obj) {
+    ChangedObjects.insert(std::make_pair(const_cast<App::DocumentObject*>(&obj),0));
+    _updateStatus();
+}
+
+void TreeWidget::slotShowHidden(const Gui::Document& Doc)
+{
+    auto it = DocumentMap.find(&Doc);
+    if (it != DocumentMap.end())
+        it->second->updateItemsVisibility(it->second,it->second->showHidden());
+}
+
+void TreeWidget::slotRelabelDocument(const Gui::Document& Doc)
+{
+    auto it = DocumentMap.find(&Doc);
+    if (it != DocumentMap.end())
+        it->second->setDocumentLabel();
+}
+
+void TreeWidget::slotActiveDocument(const Gui::Document& Doc)
+{
+    auto jt = DocumentMap.find(&Doc);
+    if (jt == DocumentMap.end())
+        return; // signal is emitted before the item gets created
+    int displayMode = TreeParams::Instance()->DocumentMode();
+    for (auto it = DocumentMap.begin();
+         it != DocumentMap.end(); ++it)
+    {
+        QFont f = it->second->font(0);
+        f.setBold(it == jt);
+        if(!it->first->getDocument()->testStatus(App::Document::TempDoc))
+            it->second->setHidden(0 == displayMode && it != jt);
+        if (2 == displayMode) {
+            it->second->setExpanded(it == jt);
+        }
+        // this must be done as last step
+        it->second->setFont(0, f);
+    }
+}
+
+struct UpdateDisabler {
+    QWidget &widget;
+    int &blocked;
+    bool visible;
+    bool focus;
+
+    // Note! DO NOT block signal here, or else
+    // QTreeWidgetItem::setChildIndicatorPolicy() does not work
+    UpdateDisabler(QWidget &w, int &blocked)
+        :widget(w),blocked(blocked)
+    {
+        if(++blocked > 1)
+            return;
+        focus = widget.hasFocus();
+        visible = widget.isVisible();
+        if(visible) {
+            // setUpdatesEnabled(false) does not seem to speed up anything.
+            // setVisible(false) on the other hand makes QTreeWidget::setData
+            // (i.e. any change to QTreeWidgetItem) faster by 10+ times.
+            //
+            // widget.setUpdatesEnabled(false);
+
+            widget.setVisible(false);
+        }
+    }
+    ~UpdateDisabler() {
+        if(blocked<=0 || --blocked!=0)
+            return;
+
+        if(visible) {
+            widget.setVisible(true);
+            // widget.setUpdatesEnabled(true);
+            if(focus)
+                widget.setFocus();
+        }
+    }
+};
+
+void TreeWidget::onUpdateStatus(void)
+{
+    if(updateBlocked || this->state()==DraggingState || App::GetApplication().isRestoring()) {
+        _updateStatus();
+        return;
+    }
+
+    for(auto &v : DocumentMap) {
+        if(v.first->isPerformingTransaction()) {
+            // We have to delay item creation until undo/redo is done, because the
+            // object re-creation while in transaction may break tree view item
+            // update logic. For example, a parent object re-created before its
+            // children, but the parent's link property already contains all the
+            // (detached) children.
+            _updateStatus();
+            return;
+        }
+    }
+
+    TREE_LOG("begin update status");
+
+    UpdateDisabler disabler(*this,updateBlocked);
+
+    std::vector<App::DocumentObject*> errors;
+
+    // Checking for new objects
+    for(auto &v : NewObjects) {
+        auto doc = App::GetApplication().getDocument(v.first.c_str());
+        if(!doc) 
+            continue;
+        auto gdoc = Application::Instance->getDocument(doc);
+        if(!gdoc) 
+            continue;
+        auto docItem = getDocumentItem(gdoc);
+        if(!docItem) 
+            continue;
+        for(auto id : v.second) {
+            auto obj = doc->getObjectByID(id);
+            if(!obj)
+                continue;
+            if(docItem->ObjectMap.count(obj)) {
+                TREE_TRACE("ignore new object " << obj->getNameInDocument());
+                continue;
+            }
+            if(obj->isError())
+                errors.push_back(obj);
+            auto vpd = Base::freecad_dynamic_cast<ViewProviderDocumentObject>(gdoc->getViewProvider(obj));
+            if(vpd) {
+                TREE_TRACE("new object " << obj->getNameInDocument());
+                docItem->createNewItem(*vpd);
+            }
+        }
+    }
+    NewObjects.clear();
+
+    // Update children of changed objects
+    for(auto &v : ChangedObjects) {
+        auto obj = v.first;
+
+        auto iter = ObjectTable.find(obj);
+        if(iter == ObjectTable.end())
+            continue;
+
+        if(v.second.test(CS_Error) && obj->isError())
+            errors.push_back(obj);
+
+        if(iter->second.size()) {
+            auto data = *iter->second.begin();
+            bool itemHidden = !data->viewObject->showInTree();
+            if(data->itemHidden != itemHidden) {
+                for(auto &data : iter->second) {
+                    data->itemHidden = itemHidden;
+                    if(data->docItem->showHidden()) 
+                        continue;
+                    for(auto item : data->items)
+                        item->setHidden(itemHidden);
+                }
+            }
+        }
+
+        for(auto &data : iter->second) {
+            for(auto item : data->items)
+                data->docItem->populateItem(item,true);
+        }
+    }
+
+    ChangedObjects.clear();
+
+    FC_LOG("update item status");
+    TimingInit();
+    for (auto pos = DocumentMap.begin();pos!=DocumentMap.end();++pos) {
+        pos->second->testStatus();
+    }
+    TimingPrint();
+
+    // Checking for just restored documents
+    for(auto &v : DocumentMap) {
+        auto docItem = v.second;
+
+        for(auto obj : docItem->PopulateObjects)
+            docItem->populateObject(obj);
+        docItem->PopulateObjects.clear();
+
+        auto doc = v.first->getDocument();
+
+        if(!docItem->connectChgObject.connected()) {
+            docItem->connectChgObject = docItem->document()->signalChangedObject.connect(
+                    boost::bind(&TreeWidget::slotChangeObject, this, bp::_1, bp::_2));
+            docItem->connectTouchedObject = doc->signalTouchedObject.connect(
+                    boost::bind(&TreeWidget::slotTouchedObject, this, bp::_1));
+        }
+
+        if(doc->testStatus(App::Document::PartialDoc))
+            docItem->setIcon(0, documentPartialPixmap);
+        else if(docItem->_ExpandInfo) {
+            for(auto &entry : *docItem->_ExpandInfo) {
+                const char *name = entry.first.c_str();
+                bool legacy = name[0] == '*';
+                if(legacy)
+                    ++name;
+                auto obj = doc->getObject(name);
+                if(!obj)
+                    continue;
+                auto iter = docItem->ObjectMap.find(obj);
+                if(iter==docItem->ObjectMap.end())
+                    continue;
+                if(iter->second->rootItem)
+                    docItem->restoreItemExpansion(entry.second,iter->second->rootItem);
+                else if(legacy && iter->second->items.size()) {
+                    auto item = *iter->second->items.begin();
+                    item->setExpanded(true);
+                }
+            }
+        }
+        docItem->_ExpandInfo.reset();
+    }
+
+    if(Selection().hasSelection() && !selectTimer->isActive() && !this->isConnectionBlocked()) {
+        this->blockConnection(true);
+        currentDocItem = 0;
+        for(auto &v : DocumentMap) {
+            v.second->setSelected(false);
+            v.second->selectItems();
+        }
+        this->blockConnection(false);
+    }
+
+    auto currentDocItem = getDocumentItem(Application::Instance->activeDocument());
+
+    QTreeWidgetItem *errItem = 0;
+    for(auto obj : errors) {
+        DocumentObjectDataPtr data;
+        if(currentDocItem) {
+            auto it = currentDocItem->ObjectMap.find(obj);
+            if(it!=currentDocItem->ObjectMap.end())
+                data = it->second;
+        }
+        if(!data) {
+            auto docItem = getDocumentItem(
+                    Application::Instance->getDocument(obj->getDocument()));
+            if(docItem) {
+                auto it = docItem->ObjectMap.find(obj);
+                if(it!=docItem->ObjectMap.end())
+                    data = it->second;
+            }
+        }
+        if(data) {
+            auto item = data->rootItem;
+            if(!item && data->items.size()) {
+                item = *data->items.begin();
+                data->docItem->showItem(item,false,true);
+            }
+            if(!errItem)
+                errItem = item;
+        }
+    }
+    if(errItem)
+        scrollToItem(errItem);
+
+    updateGeometries();
+    statusTimer->stop();
+
+    FC_LOG("done update status");
+}
+
+void TreeWidget::onItemEntered(QTreeWidgetItem * item)
+{
+    if(hiddenItem == item) {
+        TREE_LOG("skip hidden item " << item);
+        return;
+    } else if (hiddenItem) {
+        TREE_LOG("reset hidden item " << hiddenItem);
+        hiddenItem = nullptr;
+    }
+
+    if (item && item->type() == TreeWidget::ObjectType) {
+        DocumentObjectItem* objItem = static_cast<DocumentObjectItem*>(item);
+        objItem->displayStatusInfo();
+
+        if(TreeParams::Instance()->PreSelection()) {
+            int timeout = TreeParams::Instance()->PreSelectionMinDelay();
+            if(timeout > 0 && preselectTime.elapsed() < timeout ) {
+                preselectTime.restart();
+                preselectTimer->start(timeout);
+                return;
+            }
+            timeout = TreeParams::Instance()->PreSelectionDelay();
+            if(timeout < 0)
+                timeout = 1;
+            if(preselectTime.elapsed() < timeout)
+                onPreSelectTimer();
+            else{
+                timeout = TreeParams::Instance()->PreSelectionTimeout();
+                if(timeout < 0)
+                    timeout = 1;
+                preselectTimer->start(timeout);
+                Selection().rmvPreselect();
+            }
+        }
+    } else if(TreeParams::Instance()->PreSelection())
+        Selection().rmvPreselect();
+}
+
+void TreeWidget::leaveEvent(QEvent *) {
+    if(!updateBlocked && TreeParams::Instance()->PreSelection()) {
+        preselectTimer->stop();
+        Selection().rmvPreselect();
+    }
+}
+
+void TreeWidget::onPreSelectTimer() {
+    if(!TreeParams::Instance()->PreSelection())
+        return;
+    auto item = itemAt(viewport()->mapFromGlobal(QCursor::pos()));
+    if(!item || item->type()!=TreeWidget::ObjectType) 
+        return;
+
+    preselectTime.restart();
+    DocumentObjectItem* objItem = static_cast<DocumentObjectItem*>(item);
+    auto vp = objItem->object();
+    auto obj = vp->getObject();
+    std::ostringstream ss;
+    App::DocumentObject *parent = 0;
+    objItem->getSubName(ss,parent);
+    if(!parent)
+        parent = obj;
+    else if(!obj->redirectSubName(ss,parent,0))
+        ss << obj->getNameInDocument() << '.';
+    Selection().setPreselect(parent->getDocument()->getName(),parent->getNameInDocument(),
+            ss.str().c_str(),0,0,0,2);
+}
+
+void TreeWidget::onItemCollapsed(QTreeWidgetItem * item)
+{
+    // object item collapsed
+    if (item && item->type() == TreeWidget::ObjectType) {
+        static_cast<DocumentObjectItem*>(item)->setExpandedStatus(false);
+    }
+}
+
+void TreeWidget::onItemExpanded(QTreeWidgetItem * item)
+{
+    // object item expanded
+    if (item && item->type() == TreeWidget::ObjectType) {
+        DocumentObjectItem* objItem = static_cast<DocumentObjectItem*>(item);
+        objItem->setExpandedStatus(true);
+        objItem->getOwnerDocument()->populateItem(objItem,false,false);
+    }
+}
+
+void TreeWidget::scrollItemToTop()
+{
+    auto doc = Application::Instance->activeDocument();
+    auto tree = instance();
+    if (tree && tree->isConnectionAttached() && !tree->isConnectionBlocked()) {
+
+        if(tree->selectTimer->isActive())
+            tree->onSelectTimer();
+        else
+            tree->_updateStatus(false);
+
+        if(doc && Gui::Selection().hasSelection(doc->getDocument()->getName(),false)) {
+            auto it = tree->DocumentMap.find(doc);
+            if (it != tree->DocumentMap.end()) {
+                bool lock = tree->blockConnection(true);
+                it->second->selectItems(DocumentItem::SR_FORCE_EXPAND);
+                tree->blockConnection(lock);
+            }
+        } else {
+            tree->blockConnection(true);
+            for (int i=0; i<tree->rootItem->childCount(); i++) {
+                auto docItem = dynamic_cast<DocumentItem*>(tree->rootItem->child(i));
+                if(!docItem)
+                    continue;
+                auto doc = docItem->document()->getDocument();
+                if(Gui::Selection().hasSelection(doc->getName())) {
+                    tree->currentDocItem = docItem;
+                    docItem->selectItems(DocumentItem::SR_FORCE_EXPAND);
+                    tree->currentDocItem = 0;
+                    break;
+                }
+            }
+            tree->blockConnection(false);
+        }
+    }
+}
+
+void TreeWidget::expandSelectedItems(TreeItemMode mode)
+{
+    auto tree = instance();
+    if(tree)
+        tree->_expandSelectedItems(mode);
+}
+
+void TreeWidget::_expandSelectedItems(TreeItemMode mode) {
+    if(!isConnectionAttached()) 
+        return;
+
+    for(auto item : selectedItems()) {
+        switch (mode) {
+        case TreeItemMode::ExpandPath: {
+            QTreeWidgetItem* parentItem = item->parent();
+            while (parentItem) {
+                parentItem->setExpanded(true);
+                parentItem = parentItem->parent();
+            }
+            item->setExpanded(true);
+            break;
+        }
+        case TreeItemMode::ExpandItem:
+            item->setExpanded(true);
+            break;
+        case TreeItemMode::CollapseItem:
+            item->setExpanded(false);
+            break;
+        case TreeItemMode::ToggleItem:
+            if (item->isExpanded())
+                item->setExpanded(false);
+            else
+                item->setExpanded(true);
+            break;
+        }
+    }
+}
+
+void TreeWidget::setupText()
+{
+    this->headerItem()->setText(0, tr("Labels & Attributes"));
+    this->headerItem()->setText(1, tr("Description"));
+    this->rootItem->setText(0, tr("Application"));
+
+    this->showHiddenAction->setText(tr("Show hidden items"));
+    this->showHiddenAction->setStatusTip(tr("Show hidden tree view items"));
+
+    this->showTempDocAction->setText(tr("Show temporary document"));
+    this->showTempDocAction->setStatusTip(tr("Show hidden temporary document items"));
+
+    this->hideInTreeAction->setText(tr("Hide item"));
+    this->hideInTreeAction->setStatusTip(tr("Hide the item in tree"));
+
+    this->createGroupAction->setText(tr("Create group..."));
+    this->createGroupAction->setStatusTip(tr("Create a group"));
+
+    this->relabelObjectAction->setText(tr("Rename"));
+    this->relabelObjectAction->setStatusTip(tr("Rename object"));
+
+    this->finishEditingAction->setText(tr("Finish editing"));
+    this->finishEditingAction->setStatusTip(tr("Finish editing object"));
+
+    this->closeDocAction->setText(tr("Close document"));
+    this->closeDocAction->setStatusTip(tr("Close the document"));
+    
+    this->reloadDocAction->setText(tr("Reload document"));
+    this->reloadDocAction->setStatusTip(tr("Reload a partially loaded document"));
+
+    this->skipRecomputeAction->setText(tr("Skip recomputes"));
+    this->skipRecomputeAction->setStatusTip(tr("Enable or disable recomputations of document"));
+
+    this->allowPartialRecomputeAction->setText(tr("Allow partial recomputes"));
+    this->allowPartialRecomputeAction->setStatusTip(
+            tr("Enable or disable recomputating editing object when 'skip recomputation' is enabled"));
+
+    this->markRecomputeAction->setText(tr("Mark to recompute"));
+    this->markRecomputeAction->setStatusTip(tr("Mark this object to be recomputed"));
+
+    this->recomputeObjectAction->setText(tr("Recompute object"));
+    this->recomputeObjectAction->setStatusTip(tr("Recompute the selected object"));
+}
+
+void TreeWidget::syncView(ViewProviderDocumentObject *vp)
+{
+    if(currentDocItem && TreeParams::Instance()->SyncView()) {
+        bool focus = hasFocus();
+        auto view = currentDocItem->document()->setActiveView(vp);
+        if(focus)
+            setFocus();
+        if(view) {
+            const char** pReturnIgnore=0;
+            view->onMsg("ViewSelectionExtend",pReturnIgnore);
+        }
+    }
+}
+
+void TreeWidget::onShowHidden()
+{
+    if (!this->contextItem) return;
+    DocumentItem *docItem = nullptr;
+    if(this->contextItem->type() == DocumentType)
+        docItem = static_cast<DocumentItem*>(contextItem);
+    else if(this->contextItem->type() == ObjectType)
+        docItem = static_cast<DocumentObjectItem*>(contextItem)->getOwnerDocument();
+    if(docItem)
+        docItem->setShowHidden(showHiddenAction->isChecked());
+}
+
+void TreeWidget::onShowTempDoc()
+{
+    bool show = showTempDocAction->isChecked();
+    for(auto doc : App::GetApplication().getDocuments()) {
+        if(!doc->testStatus(App::Document::TempDoc))
+            continue;
+        auto gdoc = Application::Instance->getDocument(doc);
+        if(!gdoc)
+            continue;
+        auto iter = DocumentMap.find(gdoc);
+        if(iter != DocumentMap.end()) {
+            iter->second->setHidden(!show);
+            if(!show) {
+                for(auto view : gdoc->getMDIViews())
+                    getMainWindow()->removeWindow(view);
+            }
+            continue;
+        }
+        if(show) {
+            slotNewDocument(*gdoc, false);
+            auto &ids = NewObjects[doc->getName()];
+            for(auto obj : doc->getObjects())
+                ids.push_back(obj->getID());
+        }
+    }
+    if(NewObjects.size())
+        _updateStatus();
+}
+
+void TreeWidget::onHideInTree()
+{
+    if (this->contextItem && this->contextItem->type() == ObjectType) {
+        auto item = static_cast<DocumentObjectItem*>(contextItem);
+        item->object()->ShowInTree.setValue(!hideInTreeAction->isChecked());
+    }
+}
+
+void TreeWidget::changeEvent(QEvent *e)
+{
+    if (e->type() == QEvent::LanguageChange)
+        setupText();
+
+    QTreeWidget::changeEvent(e);
+}
+
+void TreeWidget::onItemSelectionChanged ()
+{
+    if (!this->isConnectionAttached() 
+            || this->isConnectionBlocked()
+            || updateBlocked)
+        return;
+
+    preselectTimer->stop();
+
+    // block tmp. the connection to avoid to notify us ourself
+    bool lock = this->blockConnection(true);
+
+    if(selectTimer->isActive())
+        onSelectTimer();
+    else
+        _updateStatus(false);
+
+    auto selItems = selectedItems();
+
+    // do not allow document item multi-selection
+    if(selItems.size()) {
+        auto firstType = selItems.back()->type();
+        for(auto it=selItems.begin();it!=selItems.end();) {
+            auto item = *it;
+            if((firstType==ObjectType && item->type()!=ObjectType)
+                    || (firstType==DocumentType && item!=selItems.back()))
+            {
+                item->setSelected(false);
+                it = selItems.erase(it);
+            } else
+                ++it;
+        }
+    }
+
+    if(selItems.size()<=1) {
+        if(TreeParams::Instance()->RecordSelection())
+            Gui::Selection().selStackPush();
+
+        // This special handling to deal with possible discrepancy of
+        // Gui.Selection and Tree view selection because of newly added
+        // DocumentObject::redirectSubName()
+        Selection().clearCompleteSelection();
+        DocumentObjectItem *item=0;
+        App::DocumentObject *preselObj=0;
+        std::string preselSub;
+        if(selItems.size()) {
+            if(selItems.front()->type() == ObjectType) {
+                item = static_cast<DocumentObjectItem*>(selItems.front());
+                if(!ViewParams::instance()->getShowSelectionOnTop()) {
+                    std::ostringstream ss;
+                    App::DocumentObject *topParent = 0;
+                    App::DocumentObject *obj = item->object()->getObject();
+                    item->getSubName(ss,topParent);
+                    if(topParent) {
+                        if(!obj->redirectSubName(ss,topParent,0))
+                            ss << obj->getNameInDocument() << '.';
+                        obj = topParent;
+                    }
+                    auto subname = ss.str();
+                    int vis = obj->isElementVisibleEx(subname.c_str(),App::DocumentObject::GS_SELECT);
+                    if(vis<0)
+                        vis = item->object()->isVisible()?1:0;
+                    if(!vis) {
+                        preselObj = obj;
+                        preselSub = std::move(subname);
+                    }
+                }
+            } else if(selItems.front()->type() == DocumentType) {
+                auto ditem = static_cast<DocumentItem*>(selItems.front());
+                if(TreeParams::Instance()->SyncView()) {
+                    bool focus = hasFocus();
+                    ditem->document()->setActiveView();
+                    if(focus)
+                        setFocus();
+                }
+                // For triggering property editor refresh
+                Gui::Selection().signalSelectionChanged(SelectionChanges());
+            }
+        }
+        for(auto &v : DocumentMap) {
+            currentDocItem = v.second;
+            v.second->clearSelection(item);
+            currentDocItem = 0;
+        }
+        if(TreeParams::Instance()->RecordSelection())
+            Gui::Selection().selStackPush();
+
+        if(preselObj) {
+            SelectionNoTopParentCheck guard;
+            Selection().setPreselect(preselObj->getDocument()->getName(),
+                    preselObj->getNameInDocument(),preselSub.c_str(),0,0,0,2);
+        }
+    }else{
+        for (auto pos = DocumentMap.begin();pos!=DocumentMap.end();++pos) {
+            currentDocItem = pos->second;
+            pos->second->updateSelection(pos->second);
+            currentDocItem = 0;
+        }
+        if(TreeParams::Instance()->RecordSelection())
+            Gui::Selection().selStackPush(true,true);
+    }
+
+    this->blockConnection(lock);
+}
+
+void TreeWidget::onSelectTimer() {
+
+    _updateStatus(false);
+
+    bool syncSelect = instance()==this && TreeParams::Instance()->SyncSelection();
+    bool locked = this->blockConnection(true);
+    if(Selection().hasSelection()) {
+        for(auto &v : DocumentMap) {
+            v.second->setSelected(false);
+            currentDocItem = v.second;
+            v.second->selectItems(syncSelect?DocumentItem::SR_EXPAND:DocumentItem::SR_SELECT);
+            currentDocItem = 0;
+        }
+    }else{
+        for(auto &v : DocumentMap)
+            v.second->clearSelection();
+    }
+    this->blockConnection(locked);
+    selectTimer->stop();
+    return;
+}
+
+void TreeWidget::onSelectionChanged(const SelectionChanges& msg)
+{
+    switch (msg.Type)
+    {
+    case SelectionChanges::HideSelection: {
+        auto docItem = getDocumentItem(
+                Application::Instance->getDocument(msg.Object.getDocument()));
+        if(!docItem) 
+            break;
+        hiddenItem = docItem->findItemByObject(
+                false, msg.Object.getObject(),msg.pSubName);
+        TREE_LOG("hidden item " << hiddenItem << ' '
+                << msg.pObjectName << '.' << msg.pSubName);
+        break;
+    }
+    case SelectionChanges::ClrSelection: 
+        for(auto item : selectedItems()) {
+            if(item->type() == ObjectType)
+                static_cast<DocumentObjectItem*>(item)->mySubs.clear();
+        }
+        // fall through
+    case SelectionChanges::AddSelection:
+    case SelectionChanges::RmvSelection:
+    case SelectionChanges::SetSelection: {
+        int timeout = TreeParams::Instance()->SelectionTimeout();
+        if(timeout<=0)
+            timeout = 1;
+        selectTimer->start(timeout);
+        break;
+    }
+    default:
+        break;
+    }
+}
+
+// ----------------------------------------------------------------------------
+
+/* TRANSLATOR Gui::TreePanel */
+
+TreePanel::TreePanel(const char *name, QWidget* parent)
+  : QWidget(parent)
+{
+    this->treeWidget = new TreeWidget(name, this);
+    int indent = TreeParams::Instance()->Indentation();
+    if(indent)
+        this->treeWidget->setIndentation(indent);
+
+    QVBoxLayout* pLayout = new QVBoxLayout(this);
+    pLayout->setSpacing(0);
+    pLayout->setMargin (0);
+    pLayout->addWidget(this->treeWidget);
+    connect(this->treeWidget, SIGNAL(emitSearchObjects()),
+            this, SLOT(showEditor()));
+
+    this->searchBox = new Gui::ExpressionLineEdit(this,true);
+    pLayout->addWidget(this->searchBox);
+    this->searchBox->hide();
+    this->searchBox->installEventFilter(this);
+#if QT_VERSION >= 0x040700
+    this->searchBox->setPlaceholderText(tr("Search"));
+#endif
+    connect(this->searchBox, SIGNAL(returnPressed()),
+            this, SLOT(accept()));
+    connect(this->searchBox, SIGNAL(textChanged(QString)),
+            this, SLOT(itemSearch(QString)));
+}
+
+TreePanel::~TreePanel()
+{
+}
+
+void TreePanel::accept()
+{
+    QString text = this->searchBox->text();
+    hideEditor();
+    this->treeWidget->setFocus();
+    this->treeWidget->itemSearch(text,true);
+}
+
+bool TreePanel::eventFilter(QObject *obj, QEvent *ev)
+{
+    if (obj != this->searchBox)
+        return false;
+
+    if (ev->type() == QEvent::KeyPress) {
+        bool consumed = false;
+        int key = static_cast<QKeyEvent*>(ev)->key();
+        switch (key) {
+        case Qt::Key_Escape:
+            hideEditor();
+            consumed = true;
+            treeWidget->setFocus();
+            break;
+
+        default:
+            break;
+        }
+
+        return consumed;
+    }
+
+    return false;
+}
+
+void TreePanel::showEditor()
+{
+    this->searchBox->show();
+    this->searchBox->setFocus();
+    this->treeWidget->startItemSearch(searchBox);
+}
+
+void TreePanel::hideEditor()
+{
+    static_cast<ExpressionLineEdit*>(this->searchBox)->setDocumentObject(0);
+    this->searchBox->clear();
+    this->searchBox->hide();
+    this->treeWidget->resetItemSearch();
+    auto sels = this->treeWidget->selectedItems();
+    if(sels.size())
+        this->treeWidget->scrollToItem(sels.front());
+}
+
+void TreePanel::itemSearch(const QString &text)
+{
+    this->treeWidget->itemSearch(text,false);
+    this->searchBox->setFocus();
+}
+
+// ----------------------------------------------------------------------------
+
+/* TRANSLATOR Gui::TreeDockWidget */
+
+TreeDockWidget::TreeDockWidget(Gui::Document* pcDocument,QWidget *parent)
+  : DockWindow(pcDocument,parent)
+{
+    setWindowTitle(tr("Tree view"));
+    this->treeWidget = new TreePanel("TreeView",this);
+    QGridLayout* pLayout = new QGridLayout(this);
+    pLayout->setSpacing(0);
+    pLayout->setMargin (0);
+    pLayout->addWidget(this->treeWidget, 0, 0 );
+}
+
+TreeDockWidget::~TreeDockWidget()
+{
+}
+
+static QIcon getItemIcon(int currentStatus, const QIcon &icon_orig, QIcon::Mode mode, int size=0);
+
+static QIcon getItemIcon(App::Document *doc, ViewProviderDocumentObject *vp, int size)
+{
+    App::DocumentObject *obj = vp->getObject();
+    bool external = (doc != obj->getDocument()
+            || doc != obj->getLinkedObject(true)->getDocument());
+
+    int currentStatus =
+        ((external?0:1)<<4) |
+        ((obj->isError()          ? 1 : 0) << 2) |
+        ((obj->isTouched()||obj->mustExecute()== 1 ? 1 : 0) << 1);
+
+    return getItemIcon(currentStatus, vp->getIcon(), QIcon::Normal, size);
+}
+
+static QString getItemStatus(App::DocumentObject *obj)
+{
+    QString status;
+    if (obj->isError()) {
+#if (QT_VERSION >= 0x050000)
+        status = QApplication::translate(obj->getTypeId().getName(), obj->getStatusString());
+#else
+        status = QApplication::translate(obj->getTypeId().getName(), obj->getStatusString(), 0, QApplication::UnicodeUTF8);
+#endif
+    }
+    if (status.isEmpty()) {
+        if(obj->Label2.getStrValue().size())
+            status = QString::fromLatin1("%1\n\n").arg(QString::fromUtf8(obj->Label2.getValue()));
+        status += QObject::tr("Left click to select. Right click to show children.\n"
+                              "Shift + Left click to edit. Shift + Right click for edit menu.");
+    }
+    return status;
+}
+
+void TreeWidget::populateSelUpMenu(QMenu *menu)
+{
+    auto tree = instance();
+    if (!tree)
+        return;
+
+    // Static variable that remembers the last hierarhcy
+    static std::vector<std::string> lastItemNames;
+
+    QList<QTreeWidgetItem*> items;
+    QTreeWidgetItem *currentItem = nullptr;
+    DocumentItem *docItem = nullptr;
+
+    QPoint pos = QCursor::pos();
+    QWidget *widget = qApp->widgetAt(pos);
+    if (widget)
+        widget = widget->parentWidget();
+    auto viewer = qobject_cast<View3DInventorViewer*>(widget);
+    // First try to find the time cooresponding to the object under the mouse
+    // cursor in 3D view
+    if (viewer) {
+        auto selList = viewer->getPickedList(true);
+        if (selList.size()) {
+            const auto &objT = selList.front();
+            docItem = tree->getDocumentItem(Application::Instance->getDocument(
+                        objT.getDocumentName().c_str()));
+            if (docItem)
+                currentItem = docItem->findItemByObject(
+                        false, objT.getObject(), objT.getSubName().c_str());
+        }
+    }
+
+    // Then try to find any tree item under cursor
+    if (!currentItem)
+        currentItem = tree->itemAt(tree->viewport()->mapFromGlobal(pos));
+
+    if (!currentItem) {
+        auto sels = tree->selectedItems();
+        // If no object under cursor, try use the first selected item
+        if (sels.size() > 0)
+            currentItem = sels.front();
+        else if (lastItemNames.size()) {
+            // If no selection, then use the last hierarhcy
+            docItem = tree->getDocumentItem(
+                    Application::Instance->getDocument(lastItemNames.back().c_str()));
+            if (docItem) {
+                currentItem = docItem;
+                for(std::size_t i=1; i<lastItemNames.size(); ++i) {
+                    auto itName = lastItemNames.begin() + (lastItemNames.size()-i-1);
+                    bool found = false;
+                    docItem->forcePopulateItem(currentItem);
+                    for (int j=0, c=currentItem->childCount(); j<c; ++j) {
+                        if (currentItem->child(j)->type() != ObjectType)
+                            continue;
+                        auto child = static_cast<DocumentObjectItem*>(currentItem->child(j));
+                        if (*itName == child->object()->getObject()->getNameInDocument()) {
+                            currentItem = child;
+                            found = true;
+                            break;
+                        }
+                    }
+                    if (!found) {
+                        lastItemNames.erase(lastItemNames.begin(), itName+1);
+                        break;
+                    }
+                }
+            }
+        }
+    }
+
+    if (!currentItem) {
+        lastItemNames.clear();
+        currentItem = tree->getDocumentItem(Application::Instance->activeDocument());
+        if (!currentItem)
+            return;
+    }
+
+    std::vector<std::string> itemNames;
+    docItem = nullptr;
+    for (auto item=currentItem; item; item=item->parent()) {
+        if (item->type() == ObjectType) {
+            auto objItem = static_cast<DocumentObjectItem*>(item);
+            items.prepend(objItem);
+            itemNames.push_back(objItem->object()->getObject()->getNameInDocument());
+        } else if (item->type() == DocumentType) {
+            docItem = static_cast<DocumentItem*>(item);
+            items.prepend(docItem);
+            itemNames.push_back(docItem->document()->getDocument()->getName());
+            break;
+        }
+    }
+
+    if (!docItem || items.empty()) {
+        lastItemNames.clear();
+        return;
+    }
+
+    currentItem = items.back();
+    if (lastItemNames.size() <= itemNames.size())
+        lastItemNames = std::move(itemNames);
+    else {
+        // Check if the current hierarhcy is a sub-path of the last
+        // hierarhcy. If so, populate the tail path.
+        std::size_t i=0;
+        for (auto rit=lastItemNames.rbegin(), rit2=itemNames.rbegin();
+                rit2!=itemNames.rend(); ++rit2, ++rit)
+        {
+            if (*rit != *rit2)
+                break;
+            ++i;
+        }
+        if (i != itemNames.size())
+            lastItemNames = std::move(itemNames);
+        else {
+            QTreeWidgetItem *lastItem = currentItem;
+            for (; i<lastItemNames.size(); ++i) {
+                bool found = false;
+                auto itName = lastItemNames.begin() + (lastItemNames.size()-i-1);
+                docItem->forcePopulateItem(lastItem);
+                for (int j=0, c=lastItem->childCount(); j<c; ++j) {
+                    if (lastItem->child(j)->type() != ObjectType)
+                        continue;
+                    auto child = static_cast<DocumentObjectItem*>(lastItem->child(j));
+                    if (*itName == child->object()->getObject()->getNameInDocument()) {
+                        lastItem = child;
+                        items.push_back(child);
+                        found = true;
+                        break;
+                    }
+                }
+                if (!found) {
+                    lastItemNames.erase(lastItemNames.begin(), itName+1);
+                    break;
+                }
+            }
+        }
+    }
+
+    QAction *action = menu->addAction(tree->documentPixmap, docItem->text(0));
+    action->setData(QByteArray(lastItemNames.back().c_str()));
+    // The first item is a document item.
+    items.pop_front();
+    if (items.empty())
+        return;
+
+    int iconsize = QApplication::style()->pixelMetric(QStyle::PM_SmallIconSize);
+
+    App::Document *doc = docItem->document()->getDocument();
+
+    App::SubObjectT objT(static_cast<DocumentObjectItem*>(items.front())->object()->getObject(), "");
+    bool first = true;
+    for (auto _item : items) {
+        auto item = static_cast<DocumentObjectItem*>(_item);
+        if (first)
+            first = false;
+        else
+            objT.setSubName(objT.getSubName() + item->object()->getObject()->getNameInDocument() + ".");
+        QString text = item->text(0);
+        if (item->isSelected()) {
+            // It would be ideal if Qt checkable menu item always show the tick
+            // instead of a embossed icon. But that's not the case on some
+            // system. So we add a unicode triangle here to indicate the
+            // current item.
+            text = QString::fromUtf8("\xe2\x96\xB6  ") + text;
+        }
+        QAction *action = menu->addAction(getItemIcon(doc, item->object(), iconsize), text);
+        action->setData(QVariant::fromValue(objT));
+        action->setToolTip(getItemStatus(item->object()->getObject()));
+    }
+    return;
+}
+
+void TreeWidget::selectUp(QAction *action, QMenu *parentMenu)
+{
+    auto tree = instance();
+    if (!tree)
+        return;
+
+    if (!action) {
+        auto sels = tree->selectedItems();
+        if (sels.size() != 1)
+            return;
+        QTreeWidgetItem *parentItem = sels.front()->parent();
+        if (parentItem) {
+            Gui::Selection().selStackPush();
+            Gui::Selection().clearCompleteSelection();
+            tree->onSelectTimer();
+            parentItem->setSelected(true);
+            tree->scrollToItem(parentItem);
+        }
+        return;
+    }
+
+    QVariant data = action->data();
+    QByteArray docname = data.toByteArray();
+    if (docname.size()) {
+        auto it = tree->DocumentMap.find(
+                Application::Instance->getDocument(docname.constData()));
+        if (it != tree->DocumentMap.end()) {
+            Gui::Selection().selStackPush();
+            Gui::Selection().clearCompleteSelection();
+            tree->onSelectTimer();
+            it->second->setSelected(true);
+            tree->scrollToItem(it->second);
+        }
+        return;
+    }
+
+    App::SubObjectT objT = qvariant_cast<App::SubObjectT>(action->data());
+    App::DocumentObject *sobj = objT.getSubObject();
+    if (!sobj)
+        return;
+    auto it = tree->DocumentMap.find(Application::Instance->getDocument(objT.getDocument()));
+    if (it == tree->DocumentMap.end())
+        return;
+
+    DocumentItem *docItem = it->second;
+    QTreeWidgetItem *item = docItem;
+    for (auto obj : objT.getSubObjectList()) {
+        bool found = false;
+        docItem->forcePopulateItem(item);
+        for (int i=0, c=item->childCount(); i<c; ++i) {
+            QTreeWidgetItem *child = item->child(i);
+            if (child->type() != ObjectType)
+                continue;
+            auto objItem = static_cast<DocumentObjectItem*>(child);
+            if (objItem->object()->getObject() == obj) {
+                item = objItem;
+                found = true;
+                break;
+            }
+        }
+        if (!found)
+            return;
+    }
+
+    if (item->type() != ObjectType)
+        return;
+
+    if (!parentMenu) {
+        auto modifier = QApplication::queryKeyboardModifiers();
+
+        if (modifier != Qt::ControlModifier) {
+            Gui::Selection().selStackPush();
+            Gui::Selection().clearCompleteSelection();
+            tree->onSelectTimer();
+        }
+        item->setSelected(true);
+        tree->scrollToItem(item);
+
+        if(modifier == Qt::ShiftModifier)
+            tree->onDoubleClickItem(item);
+        return;
+    }
+
+    SelUpMenu menu(parentMenu);
+
+    if(QApplication::queryKeyboardModifiers() == Qt::ShiftModifier) {
+        setupObjectMenu(menu, &objT);
+    } else {
+        docItem->forcePopulateItem(item);
+        if (!item->childCount())
+            return;
+        int iconsize = QApplication::style()->pixelMetric(QStyle::PM_SmallIconSize);
+        App::Document *doc = docItem->document()->getDocument();
+        for(int i=0, c=item->childCount(); i<c; ++i) {
+            QTreeWidgetItem *child = item->child(i);
+            if (child->type() != ObjectType)
+                continue;
+            auto citem = static_cast<DocumentObjectItem*>(child);
+            App::SubObjectT sobjT = objT;
+            sobjT.setSubName(sobjT.getSubName()
+                    + citem->object()->getObject()->getNameInDocument() + ".");
+            QAction *action = menu.addAction(getItemIcon(doc, citem->object(), iconsize), citem->text(0));
+            action->setData(QVariant::fromValue(sobjT));
+            action->setToolTip(getItemStatus(citem->object()->getObject()));
+        }
+    }
+
+    if(menu.exec(QCursor::pos())) {
+        for(QWidget *w=parentMenu; w; w=w->parentWidget()) {
+            if(!qobject_cast<SelUpMenu*>(w))
+                break;
+            w->hide();
+        }
+    }
+}
+
+void TreeWidget::selectLinkedObject(App::DocumentObject *linked) { 
+    auto tree = instance();
+    if(tree)
+        tree->_selectLinkedObject(linked);
+}
+
+void TreeWidget::_selectLinkedObject(App::DocumentObject *linked) {
+    if(!isConnectionAttached() || isConnectionBlocked()) 
+        return;
+
+    auto linkedVp = Base::freecad_dynamic_cast<ViewProviderDocumentObject>(
+            Application::Instance->getViewProvider(linked));
+    if(!linkedVp) {
+        TREE_ERR("invalid linked view provider");
+        return;
+    }
+    auto linkedDoc = getDocumentItem(linkedVp->getDocument());
+    if(!linkedDoc) {
+        TREE_ERR("cannot find document of linked object");
+        return;
+    }
+
+    if(selectTimer->isActive())
+        onSelectTimer();
+    else
+        _updateStatus(false);
+
+    auto it = linkedDoc->ObjectMap.find(linked);
+    if(it == linkedDoc->ObjectMap.end()) {
+        TREE_ERR("cannot find tree item of linked object");
+        return;
+    }
+    auto linkedItem = it->second->rootItem;
+    if(!linkedItem) 
+        linkedItem = *it->second->items.begin();
+
+    if(linkedDoc->showItem(linkedItem,true)) {
+        currentDocItem = linkedItem->myOwner;
+        syncView(linkedVp);
+        currentDocItem = 0;
+        scrollToItem(linkedItem);
+    }
+}
+
+// ----------------------------------------------------------------------------
+
+DocumentItem::DocumentItem(const Gui::Document* doc, QTreeWidgetItem * parent)
+    : QTreeWidgetItem(parent, TreeWidget::DocumentType), pDocument(const_cast<Gui::Document*>(doc))
+{
+    // Setup connections
+    connectNewObject = doc->signalNewObject.connect(boost::bind(&DocumentItem::slotNewObject, this, bp::_1));
+    connectDelObject = doc->signalDeletedObject.connect(
+            boost::bind(&TreeWidget::slotDeleteObject, getTree(), bp::_1));
+    if(!App::GetApplication().isRestoring()) {
+        connectChgObject = doc->signalChangedObject.connect(
+                boost::bind(&TreeWidget::slotChangeObject, getTree(), bp::_1, bp::_2));
+        connectTouchedObject = doc->getDocument()->signalTouchedObject.connect(
+                boost::bind(&TreeWidget::slotTouchedObject, getTree(), bp::_1));
+    }
+    connectEdtObject = doc->signalInEdit.connect(boost::bind(&DocumentItem::slotInEdit, this, bp::_1));
+    connectResObject = doc->signalResetEdit.connect(boost::bind(&DocumentItem::slotResetEdit, this, bp::_1));
+    connectHltObject = doc->signalHighlightObject.connect(
+            boost::bind(&DocumentItem::slotHighlightObject, this, bp::_1, bp::_2, bp::_3, bp::_4, bp::_5));
+    connectExpObject = doc->signalExpandObject.connect(
+            boost::bind(&DocumentItem::slotExpandObject, this, bp::_1, bp::_2, bp::_3, bp::_4));
+    connectScrObject = doc->signalScrollToObject.connect(boost::bind(&DocumentItem::slotScrollToObject, this, bp::_1));
+    auto adoc = doc->getDocument();
+    connectRecomputed = adoc->signalRecomputed.connect(boost::bind(&DocumentItem::slotRecomputed, this, bp::_1, bp::_2));
+    connectRecomputedObj = adoc->signalRecomputedObject.connect(
+            boost::bind(&DocumentItem::slotRecomputedObject, this, bp::_1));
+    connectChangedModified = doc->signalChangedModified.connect([this](const Document &) { setDocumentLabel(); });
+
+    setFlags(Qt::ItemIsEnabled|Qt::ItemIsSelectable/*|Qt::ItemIsEditable*/);
+
+    treeName = getTree()->getTreeName();
+}
+
+DocumentItem::~DocumentItem()
+{
+    if(TreeWidget::contextItem == this)
+        TreeWidget::contextItem = nullptr;
+
+    connectNewObject.disconnect();
+    connectDelObject.disconnect();
+    connectChgObject.disconnect();
+    connectTouchedObject.disconnect();
+    connectEdtObject.disconnect();
+    connectResObject.disconnect();
+    connectHltObject.disconnect();
+    connectExpObject.disconnect();
+    connectScrObject.disconnect();
+    connectRecomputed.disconnect();
+    connectRecomputedObj.disconnect();
+    connectChangedModified.disconnect();
+}
+
+TreeWidget *DocumentItem::getTree() const{
+    return static_cast<TreeWidget*>(treeWidget());
+}
+
+const char *DocumentItem::getTreeName() const {
+    return treeName;
+}
+
+void DocumentItem::setDocumentLabel() {
+    auto doc = document()->getDocument();
+    if(!doc)
+        return;
+    setText(0, QString::fromLatin1("%1%2").arg(
+                QString::fromUtf8(doc->Label.getValue()),
+                QString::fromLatin1(document()->isModified()?" *":"")));
+}
+
+#define FOREACH_ITEM(_item, _obj) \
+    auto _it = ObjectMap.end();\
+    if(_obj.getObject() && _obj.getObject()->getNameInDocument())\
+        _it = ObjectMap.find(_obj.getObject());\
+    if(_it != ObjectMap.end()) {\
+        for(auto _item : _it->second->items) {
+
+#define FOREACH_ITEM_ALL(_item) \
+    for(auto _v : ObjectMap) {\
+        for(auto _item : _v.second->items) {
+
+#define END_FOREACH_ITEM }}
+
+
+void DocumentItem::slotInEdit(const Gui::ViewProviderDocumentObject& v)
+{
+    (void)v;
+
+    ParameterGrp::handle hGrp = App::GetApplication().GetParameterGroupByPath("User parameter:BaseApp/Preferences/TreeView");
+    unsigned long col = hGrp->GetUnsigned("TreeEditColor",4294902015);
+    QColor color((col >> 24) & 0xff,(col >> 16) & 0xff,(col >> 8) & 0xff);
+
+    if(!getTree()->editingItem) {
+        auto doc = Application::Instance->editDocument();
+        if(!doc)
+            return;
+        ViewProviderDocumentObject *parentVp=0;
+        std::string subname;
+        auto vp = doc->getInEdit(&parentVp,&subname);
+        if(!parentVp)
+            parentVp = dynamic_cast<ViewProviderDocumentObject*>(vp);
+        if(parentVp)
+            getTree()->editingItem = findItemByObject(true,parentVp->getObject(),subname.c_str());
+    }
+
+    if(getTree()->editingItem)
+        getTree()->editingItem->setBackground(0,color);
+    else{
+        FOREACH_ITEM(item,v)
+            item->setBackground(0,color);
+        END_FOREACH_ITEM
+    }
+}
+
+void DocumentItem::slotResetEdit(const Gui::ViewProviderDocumentObject& v)
+{
+    auto tree = getTree();
+    FOREACH_ITEM_ALL(item)
+        if(tree->editingItem) {
+            if(item == tree->editingItem) {
+                item->setData(0, Qt::BackgroundColorRole,QVariant());
+                break;
+            }
+        }else if(item->object() == &v)
+            item->setData(0, Qt::BackgroundColorRole,QVariant());
+    END_FOREACH_ITEM
+    tree->editingItem = 0;
+}
+
+void DocumentItem::slotNewObject(const Gui::ViewProviderDocumentObject& obj) {
+    if(!obj.getObject() || !obj.getObject()->getNameInDocument()) {
+        FC_ERR("view provider not attached");
+        return;
+    }
+    TREE_TRACE("pending new object " << obj.getObject()->getFullName());
+    getTree()->NewObjects[pDocument->getDocument()->getName()].push_back(obj.getObject()->getID());
+    getTree()->_updateStatus();
+}
+
+bool DocumentItem::createNewItem(const Gui::ViewProviderDocumentObject& obj,
+            QTreeWidgetItem *parent, int index, DocumentObjectDataPtr data)
+{
+    const char *name;
+    if (!obj.getObject() || 
+        !(name=obj.getObject()->getNameInDocument()) ||
+        obj.getObject()->testStatus(App::PartialObject))
+        return false;
+
+    if(!data) {
+        auto &pdata = ObjectMap[obj.getObject()];
+        if(!pdata) {
+            pdata = std::make_shared<DocumentObjectData>(
+                    this, const_cast<ViewProviderDocumentObject*>(&obj));
+            auto &entry = getTree()->ObjectTable[obj.getObject()];
+            if(entry.size()) {
+                auto firstData = *entry.begin();
+                pdata->label = firstData->label;
+                pdata->label2 = firstData->label2;
+            } else {
+                pdata->label = QString::fromUtf8(obj.getObject()->Label.getValue());
+                pdata->label2 = QString::fromUtf8(obj.getObject()->Label2.getValue());
+            }
+            entry.insert(pdata);
+        }else if(pdata->rootItem && parent==NULL) {
+            Base::Console().Warning("DocumentItem::slotNewObject: Cannot add view provider twice.\n");
+            return false;
+        }
+        data = pdata;
+    }
+
+    DocumentObjectItem* item = new DocumentObjectItem(this,data);
+    if(!parent || parent==this) {
+        parent = this;
+        data->rootItem = item;
+        if(index<0)
+            index = findRootIndex(obj.getObject());
+    }
+    if(index<0)
+        parent->addChild(item);
+    else
+        parent->insertChild(index,item);
+    assert(item->parent() == parent);
+    item->setText(0, data->label);
+    if(data->label2.size())
+        item->setText(1, data->label2);
+    if(!obj.showInTree() && !showHidden())
+        item->setHidden(true);
+    item->testStatus(true);
+
+    populateItem(item);
+    return true;
+}
+
+ViewProviderDocumentObject *DocumentItem::getViewProvider(App::DocumentObject *obj) {
+    // Note: It is possible that we receive an invalid pointer from
+    // claimChildren(), e.g. if multiple properties were changed in
+    // a transaction and slotChangedObject() is triggered by one
+    // property being reset before the invalid pointer has been
+    // removed from another. Currently this happens for
+    // PartDesign::Body when cancelling a new feature in the dialog.
+    // First the new feature is deleted, then the Tip property is
+    // reset, but claimChildren() accesses the Model property which
+    // still contains the pointer to the deleted feature
+    //
+    // return obj && obj->getNameInDocument() && pDocument->isIn(obj);
+    //
+
+    // NOTE to the above comments. It is not safe to access obj pointer here.
+    // If an object is created and deleted in the same transaction, or
+    // undo/redo is simply disabled, the deleted object will be deallocated
+    // from memory.  Since we are using timer triggered lazy claimed children
+    // update, there may be invalid pointer inside the children.  We will
+    // instead assume that Gui::Document can correctly perform bookkeeping, and
+    // ask for view provider directly.
+
+    return Base::freecad_dynamic_cast<ViewProviderDocumentObject>(
+            Application::Instance->getViewProvider(obj));
+}
+
+void TreeWidget::slotDeleteDocument(const Gui::Document& Doc)
+{
+    NewObjects.erase(Doc.getDocument()->getName());
+    auto it = DocumentMap.find(&Doc);
+    if (it != DocumentMap.end()) {
+        UpdateDisabler disabler(*this,updateBlocked);
+        auto docItem = it->second;
+        for(auto &v : docItem->ObjectMap) {
+            for(auto item : v.second->items)
+                item->myOwner = 0;
+            auto obj = v.second->viewObject->getObject();
+            if(obj->getDocument() == Doc.getDocument()) {
+                _slotDeleteObject(*v.second->viewObject, docItem);
+                continue;
+            }
+            auto it = ObjectTable.find(obj);
+            assert(it!=ObjectTable.end());
+            assert(it->second.size()>1);
+            it->second.erase(v.second);
+        }
+        this->rootItem->takeChild(this->rootItem->indexOfChild(docItem));
+        delete docItem;
+        DocumentMap.erase(it);
+    }
+}
+
+void TreeWidget::slotDeleteObject(const Gui::ViewProviderDocumentObject& view) {
+    _slotDeleteObject(view, 0);
+}
+
+void TreeWidget::_slotDeleteObject(const Gui::ViewProviderDocumentObject& view, DocumentItem *deletingDoc)
+{
+    auto obj = view.getObject();
+    auto itEntry = ObjectTable.find(obj);
+    if(itEntry == ObjectTable.end())
+        return;
+
+    if(itEntry->second.empty()) {
+        ObjectTable.erase(itEntry);
+        return;
+    }
+
+    TREE_LOG("delete object " << obj->getFullName());
+
+    for(auto data : itEntry->second) {
+        DocumentItem *docItem = data->docItem;
+        if(docItem == deletingDoc)
+            continue;
+
+        decltype(data->items) items;
+        items.swap(data->items);
+
+        docItem->ObjectMap.erase(obj);
+
+        bool checkChildren = true;
+        bool lock = blockConnection(true);
+        for(auto item : items) {
+            if(!checkChildren && item->populated) {
+                checkChildren = false;
+                // Refresh child item to give an early chance for reloation,
+                // in stead of re-create the child item later. Note that by
+                // the time this function is called, this deleting object's
+                // claimed children cache is expected to have been cleared.
+                docItem->populateItem(item, true);
+            }
+            item->myOwner = 0;
+            delete item;
+        }
+        blockConnection(lock);
+    }
+    ObjectTable.erase(itEntry);
+}
+
+bool DocumentItem::populateObject(App::DocumentObject *obj, bool delay) {
+    // make sure at least one of the item corresponding to obj is populated
+    auto it = ObjectMap.find(obj);
+    if(it == ObjectMap.end())
+        return false;
+    auto &items = it->second->items;
+    if(items.empty())
+        return false;
+    for(auto item : items) {
+        if(item->populated)
+            return true;
+    }
+    auto item = *items.begin();
+    if(delay) {
+        PopulateObjects.push_back(obj);
+        getTree()->_updateStatus();
+        return true;
+    }
+    TREE_LOG("force populate object " << obj->getFullName());
+    item->populated = true;
+    populateItem(item,true);
+    return true;
+}
+
+void DocumentItem::forcePopulateItem(QTreeWidgetItem *item)
+{
+    if(item->type() != TreeWidget::ObjectType)
+        return;
+    auto objItem = static_cast<DocumentObjectItem*>(item);
+    if (!objItem->populated) {
+        objItem->populated = true;
+        populateItem(objItem, true, false);
+    }
+}
+
+void DocumentItem::populateItem(DocumentObjectItem *item, bool refresh, bool delay)
+{
+    (void)delay;
+
+    if (item->populated && !refresh)
+        return;
+
+    // Lazy loading policy: We will create an item for each children object if
+    // a) the item is expanded, or b) there is at least one free child, i.e.
+    // child originally located at root.
+
+    const auto &children = item->object()->getCachedChildren();
+    item->setChildIndicatorPolicy(children.empty()?
+            QTreeWidgetItem::DontShowIndicator:QTreeWidgetItem::ShowIndicator);
+
+    if (!item->populated && !item->isExpanded()) {
+        bool doPopulate = false;
+
+        bool external = item->object()->getDocument()!=item->getOwnerDocument()->document();
+        if(external)
+            return;
+        auto obj = item->object()->getObject();
+        auto linked = obj->getLinkedObject(true);
+        if (linked && linked->getDocument()!=obj->getDocument())
+            return;
+        for(auto child : children) {
+            auto it = ObjectMap.find(child);
+            if(it == ObjectMap.end() || it->second->items.empty()) {
+                auto vp = getViewProvider(child);
+                if(!vp) continue;
+                doPopulate = true;
+                break;
+            }
+            if(item->myData->removeChildrenFromRoot) {
+                if(it->second->rootItem) {
+                    doPopulate = true;
+                    break;
+                }
+            }
+        }
+
+        if (!doPopulate)
+            return;
+    }
+
+    item->populated = true;
+    bool checkHidden = !showHidden();
+    bool updated = false;
+
+    int i=-1;
+    // iterate through the claimed children, and try to synchronize them with the 
+    // children tree item with the same order of appearance. 
+    int childCount = item->childCount();
+    for(auto child : item->myData->viewObject->getCachedChildren()) {
+
+        ++i; // the current index of the claimed child
+
+        bool found = false;
+        for (int j=i;j<childCount;++j) {
+            QTreeWidgetItem *ci = item->child(j);
+            if (ci->type() != TreeWidget::ObjectType)
+                continue;
+
+            DocumentObjectItem *childItem = static_cast<DocumentObjectItem*>(ci);
+            if (childItem->object()->getObject() != child)
+                continue;
+
+            found = true;
+            if (j!=i) { // fix index if it is changed
+                childItem->setHighlight(false);
+                item->removeChild(ci);
+                item->insertChild(i,ci);
+                assert(ci->parent()==item);
+                if(checkHidden)
+                    updateItemsVisibility(ci,false);
+            }
+
+            // Check if the item just changed its policy of whether to remove
+            // children item from the root. 
+            if(item->myData->removeChildrenFromRoot) {
+                if(childItem->myData->rootItem) {
+                    assert(childItem != childItem->myData->rootItem);
+                    bool lock = getTree()->blockConnection(true);
+                    delete childItem->myData->rootItem;
+                    getTree()->blockConnection(lock);
+                }
+            }else if(childItem->requiredAtRoot()) {
+                createNewItem(*childItem->object(),this,-1,childItem->myData);
+                updated = true;
+            }
+            break;
+        }
+
+        if (found)
+            continue;
+
+        // This algo will be recursively applied to newly created child items
+        // through slotNewObject -> populateItem
+
+        auto it = ObjectMap.find(child);
+        if(it==ObjectMap.end() || it->second->items.empty()) {
+            auto vp = getViewProvider(child);
+            if(!vp || !createNewItem(*vp,item,i,it==ObjectMap.end()?DocumentObjectDataPtr():it->second))
+                --i;
+            else
+                updated = true;
+            continue;
+        }
+
+        if(!item->myData->removeChildrenFromRoot || !it->second->rootItem) {
+            DocumentObjectItem *childItem = *it->second->items.begin();
+            if(!createNewItem(*childItem->object(),item,i,it->second))
+                --i;
+            else
+                updated = true;
+        }else {
+            DocumentObjectItem *childItem = it->second->rootItem;
+            if(item==childItem || item->isChildOfItem(childItem)) {
+                TREE_ERR("Cyclic dependency in " 
+                    << item->object()->getObject()->getFullName()
+                    << '.' << childItem->object()->getObject()->getFullName());
+                --i;
+                continue;
+            }
+            it->second->rootItem = 0;
+            childItem->setHighlight(false);
+            this->removeChild(childItem);
+            item->insertChild(i,childItem);
+            assert(childItem->parent()==item);
+            if(checkHidden)
+                updateItemsVisibility(childItem,false);
+        }
+    }
+
+    for (++i;item->childCount()>i;) {
+        QTreeWidgetItem *ci = item->child(i);
+        if (ci->type() == TreeWidget::ObjectType) {
+            DocumentObjectItem* childItem = static_cast<DocumentObjectItem*>(ci);
+            if(childItem->requiredAtRoot()) {
+                item->removeChild(childItem);
+                auto index = findRootIndex(childItem->object()->getObject());
+                if(index>=0)
+                    this->insertChild(index,childItem);
+                else
+                    this->addChild(childItem);
+                assert(childItem->parent()==this);
+                if(checkHidden)
+                    updateItemsVisibility(childItem,false);
+                childItem->myData->rootItem = childItem;
+                continue;
+            }
+        }
+
+        bool lock = getTree()->blockConnection(true);
+        delete ci;
+        getTree()->blockConnection(lock);
+    }
+    if(updated) 
+        getTree()->_updateStatus();
+}
+
+int DocumentItem::findRootIndex(App::DocumentObject *childObj) {
+    if(!TreeParams::Instance()->KeepRootOrder() || !childObj || !childObj->getNameInDocument())
+        return -1;
+
+    // object id is monotonically increasing, so use this as a hint to insert
+    // object back so that we can have a stable order in root level.
+
+    int count = this->childCount();
+    if(!count)
+        return -1;
+
+    int first,last;
+
+    // find the last item
+    for(last=count-1;last>=0;--last) {
+        auto citem = this->child(last);
+        if(citem->type() == TreeWidget::ObjectType) {
+            auto obj = static_cast<DocumentObjectItem*>(citem)->object()->getObject();
+            if(obj->getID()<=childObj->getID())
+                return last+1;
+            break;
+        }
+    }
+
+    // find the first item
+    for(first=0;first<count;++first) {
+        auto citem = this->child(first);
+        if(citem->type() == TreeWidget::ObjectType) {
+            auto obj = static_cast<DocumentObjectItem*>(citem)->object()->getObject();
+            if(obj->getID()>=childObj->getID())
+                return first;
+            break;
+        }
+    }
+
+    // now do a binary search to find the lower bound, assuming the root level
+    // object is already in order
+    count = last-first;
+    int pos;
+    while (count > 0) {
+        int step = count / 2; 
+        pos = first + step;
+        for(;pos<=last;++pos) {
+            auto citem = this->child(pos);
+            if(citem->type() != TreeWidget::ObjectType)
+                continue;
+            auto obj = static_cast<DocumentObjectItem*>(citem)->object()->getObject();
+            if(obj->getID()<childObj->getID()) {
+                first = ++pos;
+                count -= step+1;
+            } else
+                count = step;
+            break;
+        }
+        if(pos>last)
+            return -1;
+    }
+    if(first>last)
+        return -1;
+    return first;
+}
+
+void TreeWidget::slotChangeObject(
+        const Gui::ViewProviderDocumentObject& view, const App::Property &prop) {
+
+    auto obj = view.getObject();
+    if(!obj || !obj->getNameInDocument())
+        return;
+
+    auto itEntry = ObjectTable.find(obj);
+    if(itEntry == ObjectTable.end() || itEntry->second.empty())
+        return;
+
+    _updateStatus();
+
+    // Let's not waste time on the newly added Visibility property in
+    // DocumentObject.
+    if(&prop == &obj->Visibility)
+        return;
+
+    if(&prop == &obj->Label) {
+        QString label = QString::fromUtf8(obj->Label.getValue());
+        auto firstData = *itEntry->second.begin();
+        if(firstData->label != label) {
+            for(auto data : itEntry->second) {
+                data->label = label;
+                for(auto item : data->items)
+                    item->setText(0, label);
+            }
+        }
+        return;
+    }
+
+    if(&prop == &obj->Label2) {
+        QString label = QString::fromUtf8(obj->Label2.getValue());
+        auto firstData = *itEntry->second.begin();
+        if(firstData->label2 != label) {
+            for(auto data : itEntry->second) {
+                data->label2 = label;
+                for(auto item : data->items)
+                    item->setText(1, label);
+            }
+        }
+        return;
+    }
+
+    ChangedObjects.insert(std::make_pair(view.getObject(),0));
+}
+
+void TreeWidget::slotChangedChildren(const ViewProviderDocumentObject &view) {
+    ChangedObjects.insert(std::make_pair(view.getObject(),0));
+    _updateStatus();
+}
+
+void DocumentItem::slotHighlightObject (const Gui::ViewProviderDocumentObject& obj, 
+    const Gui::HighlightMode& high, bool set, const App::DocumentObject *parent, const char *subname)
+{
+    getTree()->_updateStatus(false);
+    if(parent && parent->getDocument()!=document()->getDocument()) {
+        auto it = getTree()->DocumentMap.find(Application::Instance->getDocument(parent->getDocument()));
+        if(it!=getTree()->DocumentMap.end())
+            it->second->slotHighlightObject(obj,high,set,parent,subname);
+        return;
+    }
+    FOREACH_ITEM(item,obj)
+        if(parent) {
+            App::DocumentObject *topParent = 0;
+            std::ostringstream ss;
+            item->getSubName(ss,topParent);
+            if(!topParent) {
+                if(parent!=obj.getObject())
+                    continue;
+            }else if(topParent!=parent)
+                continue;
+        }
+        item->setHighlight(set,high);
+        if(parent)
+            return;
+    END_FOREACH_ITEM
+}
+
+static unsigned int countExpandedItem(const QTreeWidgetItem *item) {
+    unsigned int size = 0;
+    for(int i=0,count=item->childCount();i<count;++i) {
+        auto citem = item->child(i);
+        if(citem->type()!=TreeWidget::ObjectType || !citem->isExpanded())
+            continue;
+        auto obj = static_cast<const DocumentObjectItem*>(citem)->object()->getObject();
+        if(obj->getNameInDocument())
+            size += strlen(obj->getNameInDocument()) + countExpandedItem(citem);
+    }
+    return size;
+}
+
+unsigned int DocumentItem::getMemSize(void) const {
+    return countExpandedItem(this);
+}
+
+static void saveExpandedItem(Base::Writer &writer, const QTreeWidgetItem *item) {
+    int itemCount = 0;
+    for(int i=0,count=item->childCount();i<count;++i) {
+        auto citem = item->child(i);
+        if(citem->type()!=TreeWidget::ObjectType || !citem->isExpanded())
+            continue;
+        auto obj = static_cast<const DocumentObjectItem*>(citem)->object()->getObject();
+        if(obj->getNameInDocument())
+            ++itemCount;
+    }
+
+    if(!itemCount) {
+        writer.Stream() << "/>" << std::endl;
+        return;
+    }
+
+    writer.Stream() << " count=\"" << itemCount << "\">" <<std::endl;
+    writer.incInd();
+    for(int i=0,count=item->childCount();i<count;++i) {
+        auto citem = item->child(i);
+        if(citem->type()!=TreeWidget::ObjectType || !citem->isExpanded())
+            continue;
+        auto obj = static_cast<const DocumentObjectItem*>(citem)->object()->getObject();
+        if(obj->getNameInDocument()) {
+            writer.Stream() << writer.ind() << "<Expand name=\"" 
+                << obj->getNameInDocument() << "\"";
+            saveExpandedItem(writer,static_cast<const DocumentObjectItem*>(citem));
+        }
+    }
+    writer.decInd();
+    writer.Stream() << writer.ind() << "</Expand>" << std::endl;
+}
+
+void DocumentItem::Save (Base::Writer &writer) const {
+    writer.Stream() << writer.ind() << "<Expand ";
+    saveExpandedItem(writer,this);
+}
+
+void DocumentItem::Restore(Base::XMLReader &reader) {
+    int guard;
+    _ExpandInfo.reset();
+    reader.readElement("Expand",&guard);
+    if(reader.hasAttribute("count")) {
+        _ExpandInfo.reset(new ExpandInfo);
+        _ExpandInfo->restore(reader);
+    }
+    reader.readEndElement("Expand",&guard);
+    if(_ExpandInfo) {
+        for(auto inst : TreeWidget::Instances) {
+            if(inst!=getTree()) {
+                auto docItem = inst->getDocumentItem(document());
+                if(docItem)
+                    docItem->_ExpandInfo = _ExpandInfo;
+            }
+        }
+    }
+}
+
+void DocumentItem::restoreItemExpansion(const ExpandInfoPtr &info, DocumentObjectItem *item) {
+    item->setExpanded(true);
+    if(!info)
+        return;
+    for(int i=0,count=item->childCount();i<count;++i) {
+        auto citem = item->child(i);
+        if(citem->type() != TreeWidget::ObjectType)
+            continue;
+        auto obj = static_cast<DocumentObjectItem*>(citem)->object()->getObject();
+        if(!obj->getNameInDocument())
+            continue;
+        auto it = info->find(obj->getNameInDocument());
+        if(it != info->end())
+            restoreItemExpansion(it->second,static_cast<DocumentObjectItem*>(citem));
+    }
+}
+
+void DocumentItem::slotExpandObject (const Gui::ViewProviderDocumentObject& obj,
+        const Gui::TreeItemMode& mode, const App::DocumentObject *parent, const char *subname)
+{
+    getTree()->_updateStatus(false);
+
+    if ((mode == TreeItemMode::ExpandItem ||
+         mode == TreeItemMode::ExpandPath) &&
+        obj.getDocument()->getDocument()->testStatus(App::Document::Restoring)) {
+        if (!_ExpandInfo)
+            _ExpandInfo.reset(new ExpandInfo);
+        _ExpandInfo->emplace(std::string("*") + obj.getObject()->getNameInDocument(),ExpandInfoPtr());
+        return;
+    }
+
+    if (parent && parent->getDocument()!=document()->getDocument()) {
+        auto it = getTree()->DocumentMap.find(Application::Instance->getDocument(parent->getDocument()));
+        if (it!=getTree()->DocumentMap.end())
+            it->second->slotExpandObject(obj,mode,parent,subname);
+        return;
+    }
+
+    FOREACH_ITEM(item,obj)
+        // All document object items must always have a parent, either another
+        // object item or document item. If not, then there is a bug somewhere
+        // else.
+        assert(item->parent());
+
+        switch (mode) {
+        case TreeItemMode::ExpandPath:
+            if(!parent) {
+                QTreeWidgetItem* parentItem = item->parent();
+                while (parentItem) {
+                    parentItem->setExpanded(true);
+                    parentItem = parentItem->parent();
+                }
+                item->setExpanded(true);
+                break;
+            }
+            // fall through
+        case TreeItemMode::ExpandItem: 
+            if(!parent) {
+                if(item->parent()->isExpanded()) 
+                    item->setExpanded(true);
+            }else{
+                App::DocumentObject *topParent = 0;
+                std::ostringstream ss;
+                item->getSubName(ss,topParent);
+                if(!topParent) {
+                    if(parent!=obj.getObject())
+                        continue;
+                }else if(topParent!=parent)
+                    continue;
+                showItem(item,false,true);
+                item->setExpanded(true);
+            }
+            break;
+        case TreeItemMode::CollapseItem:
+            item->setExpanded(false);
+            break;
+        case TreeItemMode::ToggleItem:
+            if (item->isExpanded())
+                item->setExpanded(false);
+            else
+                item->setExpanded(true);
+            break;
+
+        default:
+            break;
+        }
+        if(item->isExpanded())
+            populateItem(item);
+        if(parent)
+            return;
+    END_FOREACH_ITEM
+}
+
+void DocumentItem::slotScrollToObject(const Gui::ViewProviderDocumentObject& obj)
+{
+    if(!obj.getObject() || !obj.getObject()->getNameInDocument())
+        return;
+    auto it = ObjectMap.find(obj.getObject());
+    if(it == ObjectMap.end() || it->second->items.empty()) 
+        return;
+    auto item = it->second->rootItem;
+    if(!item)
+        item = *it->second->items.begin();
+    getTree()->_updateStatus(false);
+    getTree()->scrollToItem(item);
+}
+
+void DocumentItem::slotRecomputedObject(const App::DocumentObject &obj) {
+    if(obj.isValid())
+        return;
+    slotRecomputed(*obj.getDocument(), {const_cast<App::DocumentObject*>(&obj)});
+}
+
+void DocumentItem::slotRecomputed(const App::Document &, const std::vector<App::DocumentObject*> &objs) {
+    auto tree = getTree();
+    for(auto obj : objs) {
+        if(!obj->isValid()) 
+            tree->ChangedObjects[obj].set(TreeWidget::CS_Error);
+    }
+    if(tree->ChangedObjects.size())
+        tree->_updateStatus();
+}
+
+Gui::Document* DocumentItem::document() const
+{
+    return this->pDocument;
+}
+
+//void DocumentItem::markItem(const App::DocumentObject* Obj,bool mark)
+//{
+//    // never call without Object!
+//    assert(Obj);
+//
+//
+//    std::map<std::string,DocumentObjectItem*>::iterator pos;
+//    pos = ObjectMap.find(Obj);
+//    if (pos != ObjectMap.end()) {
+//        QFont f = pos->second->font(0);
+//        f.setUnderline(mark);
+//        pos->second->setFont(0,f);
+//    }
+//}
+
+void DocumentItem::testStatus(void)
+{
+    for(const auto &v : ObjectMap)
+        v.second->testStatus();
+}
+
+void DocumentItem::setData (int column, int role, const QVariant & value)
+{
+    if (role == Qt::EditRole) {
+        QString label = value.toString();
+        pDocument->getDocument()->Label.setValue((const char*)label.toUtf8());
+    }
+
+    QTreeWidgetItem::setData(column, role, value);
+}
+
+void DocumentItem::clearSelection(DocumentObjectItem *exclude)
+{
+    // Block signals here otherwise we get a recursion and quadratic runtime
+    bool ok = treeWidget()->blockSignals(true);
+    FOREACH_ITEM_ALL(item);
+        if(item==exclude) {
+            if(item->selected>0)
+                item->selected = -1;
+            else
+                item->selected = 0;
+            updateItemSelection(item);
+        }else{
+            item->selected = 0;
+            item->mySubs.clear();
+            item->setSelected(false);
+        }
+    END_FOREACH_ITEM;
+    treeWidget()->blockSignals(ok);
+}
+
+void DocumentItem::updateSelection(QTreeWidgetItem *ti, bool unselect) {
+    for(int i=0,count=ti->childCount();i<count;++i) {
+        auto child = ti->child(i);
+        if(child && child->type()==TreeWidget::ObjectType) {
+            auto childItem = static_cast<DocumentObjectItem*>(child);
+            if(unselect) 
+                childItem->setSelected(false);
+            updateItemSelection(childItem);
+            if(unselect && childItem->isGroup()) {
+                // If the child item being force unselected by its group parent
+                // is itself a group, propagate the unselection to its own
+                // children
+                updateSelection(childItem,true);
+            }
+        }
+    }
+        
+    if(unselect) return;
+    for(int i=0,count=ti->childCount();i<count;++i)
+        updateSelection(ti->child(i));
+}
+
+void DocumentItem::updateItemSelection(DocumentObjectItem *item) {
+    bool selected = item->isSelected();
+    if((selected && item->selected>0) || (!selected && !item->selected)) 
+        return;
+    if(item->selected != -1)
+        item->mySubs.clear();
+    item->selected = selected;
+
+    auto obj = item->object()->getObject();
+    if(!obj || !obj->getNameInDocument())
+        return;
+
+    std::ostringstream str;
+    App::DocumentObject *topParent = 0;
+    item->getSubName(str,topParent);
+    if(topParent) {
+        // No need correction now, it is now handled by SelectionSingleton
+        // through calling of TreeWidget::checkTopParent()
+        //
+        // if(topParent->hasExtension(App::GeoFeatureGroupExtension::getExtensionClassTypeId())) {
+        //     // remove legacy selection, i.e. those without subname
+        //     Gui::Selection().rmvSelection(obj->getDocument()->getName(),
+        //             obj->getNameInDocument(),0);
+        // }
+        if(!obj->redirectSubName(str,topParent,0))
+            str << obj->getNameInDocument() << '.';
+        obj = topParent;
+    }
+    const char *objname = obj->getNameInDocument();
+    const char *docname = obj->getDocument()->getName();
+    const auto &subname = str.str();
+
+    if(!selected) {
+        Gui::Selection().rmvSelection(docname,objname,subname.c_str());
+        return;
+    }
+    selected = false;
+    if(item->mySubs.size()) {
+        SelectionNoTopParentCheck guard;
+        for(auto &sub : item->mySubs) {
+            if(Gui::Selection().addSelection(docname,objname,(subname+sub).c_str()))
+                selected = true;
+        }
+    }
+    if(!selected) {
+        SelectionNoTopParentCheck guard;
+        item->mySubs.clear();
+        if(!Gui::Selection().addSelection(docname,objname,subname.c_str())) {
+            item->selected = 0;
+            item->setSelected(false);
+            return;
+        }
+    }
+    getTree()->syncView(item->object());
+}
+
+App::DocumentObject *DocumentItem::getTopParent(
+        App::DocumentObject *obj, std::string &subname, DocumentObjectItem **ppitem) {
+    auto it = ObjectMap.find(obj);
+    if(it == ObjectMap.end() || it->second->items.empty())
+        return 0;
+
+    // already a top parent
+    if(it->second->rootItem) {
+        if(ppitem)
+            *ppitem = it->second->rootItem;
+        return obj;
+    }
+
+    // If no top level item, find an item that is closest to the top level
+    std::multimap<int,DocumentObjectItem*> items;
+    App::DocumentObject *topParent = 0;
+    std::string curSub;
+    std::ostringstream ss;
+    int curLevel = 0;
+    for(auto item : it->second->items) {
+        int level=0;
+        for(auto parent=item->parent();parent;parent=parent->parent()) {
+            if(parent->isHidden())
+                level += 1000;
+            ++level;
+        }
+        ss.str("");
+        App::DocumentObject *parent = 0;
+        item->getSubName(ss,parent);
+        if(!parent) {
+            if(ppitem)
+                *ppitem = item;
+            return obj;
+        }
+        if(!topParent || curLevel>level) {
+            topParent = parent;
+            curSub = ss.str();
+            curLevel = level;
+            if(ppitem)
+                *ppitem = item;
+        }
+    }
+
+    ss.str("");
+    ss << curSub << obj->getNameInDocument() << '.' << subname;
+    FC_LOG("Subname correction " << obj->getFullName() << '.' << subname 
+            << " -> " << topParent->getFullName() << '.' << ss.str());
+    subname = ss.str();
+    return topParent;
+}
+
+DocumentObjectItem *DocumentItem::findItemByObject(
+        bool sync, App::DocumentObject *obj, const char *subname, bool select) 
+{
+    DocumentObjectItem *item = 0;
+    if(!obj)
+        return item;
+    if(!subname)
+        subname = "";
+
+    std::string sub(subname);
+    getTopParent(obj,sub,&item);
+    if(item)
+        item = findItem(sync,item,subname,select);
+    return item;
+}
+
+DocumentObjectItem *DocumentItem::findItem(
+        bool sync, DocumentObjectItem *item, const char *subname, bool select) 
+{
+    if(item->isHidden()) 
+        item->setHidden(false);
+
+    if(!subname || *subname==0) {
+        if(select) {
+            item->selected+=2;
+            item->mySubs.clear();
+        }
+        return item;
+    }
+
+    TREE_TRACE("find next " << subname);
+
+    // try to find the next level object name
+    const char *nextsub = 0;
+    const char *dot = 0;
+    if(!Data::ComplexGeoData::isElementName(subname) && (dot=strchr(subname,'.'))) 
+        nextsub = dot+1;
+    else {
+        if(select) {
+            item->selected+=2;
+            if(std::find(item->mySubs.begin(),item->mySubs.end(),subname)==item->mySubs.end())
+                item->mySubs.push_back(subname);
+        }
+        return item;
+    }
+
+    std::string name(subname,nextsub-subname);
+    auto obj = item->object()->getObject();
+    auto subObj = obj->getSubObject(name.c_str());
+    if(!subObj || subObj==obj) {
+        if(!subObj && !getTree()->searchDoc)
+            TREE_WARN("sub object not found " << item->getName() << '.' << name.c_str());
+        if(select) {
+            item->selected += 2;
+            if(std::find(item->mySubs.begin(),item->mySubs.end(),subname)==item->mySubs.end())
+                item->mySubs.push_back(subname);
+        }
+        return item;
+    }
+
+    if(select)
+        item->mySubs.clear();
+
+    if(!item->populated && sync) {
+        //force populate the item
+        item->populated = true;
+        populateItem(item,true);
+    }
+
+    for(int i=0,count=item->childCount();i<count;++i) {
+        auto ti = item->child(i);
+        if(!ti || ti->type()!=TreeWidget::ObjectType) continue;
+        auto child = static_cast<DocumentObjectItem*>(ti);
+
+        if(child->object()->getObject() == subObj) 
+            return findItem(sync,child,nextsub,select);
+    }
+
+    // The sub object is not found. This could happen for geo group, since its
+    // children may be in more than one hierarchy down.
+    bool found = false;
+    DocumentObjectItem *res=0;
+    auto it = ObjectMap.find(subObj);
+    if(it != ObjectMap.end()) {
+        for(auto child : it->second->items) {
+            for(auto parent=child->parent();
+                    parent && parent->type()==TreeWidget::ObjectType;
+                    parent=parent->parent())
+            {
+                if(parent == item) {
+                    found = true;
+                    res = findItem(sync,child,nextsub,select);
+                    if(!select)
+                        return res;
+                }
+                auto obj = static_cast<DocumentObjectItem*>(parent)->object()->getObject();
+                if(!obj || !obj->getNameInDocument()
+                       ||  obj->getExtensionByType<App::LinkBaseExtension>(true)
+                       ||  obj->getExtensionByType<App::GeoFeatureGroupExtension>(true))
+                    break;
+            }
+        }
+    }
+
+    if(select && !found) {
+        // The sub object is still not found. Maybe it is a non-object sub-element.
+        // Select the current object instead.
+        TREE_TRACE("element " << subname << " not found");
+        item->selected+=2;
+        if(std::find(item->mySubs.begin(),item->mySubs.end(),subname)==item->mySubs.end())
+            item->mySubs.push_back(subname);
+    }
+    return res;
+}
+
+void DocumentItem::selectItems(SelectionReason reason) {
+    const auto &sels = Selection().getSelection(pDocument->getDocument()->getName(),0);
+
+    bool sync;
+    if (ViewParams::instance()->getMaxOnTopSelections()<(int)sels.size() || reason==SR_SELECT)
+        sync = false;
+    else
+        sync = true;
+
+    for(const auto &sel : sels)
+        findItemByObject(sync,sel.pObject,sel.SubName,true);
+
+    DocumentObjectItem *newSelect = 0;
+    DocumentObjectItem *oldSelect = 0;
+
+    FOREACH_ITEM_ALL(item)
+        if(item->selected == 1) {
+            // this means it is the old selection and is not in the current
+            // selection
+            item->selected = 0;
+            item->mySubs.clear();
+            item->setSelected(false);
+        }else if(item->selected) {
+            if(sync) {
+                if(item->selected==2 && showItem(item,false,reason==SR_FORCE_EXPAND)) {
+                    // This means newly selected and can auto expand
+                    if(!newSelect)
+                        newSelect = item;
+                }
+                if(!newSelect && !oldSelect && !item->isHidden()) {
+                    bool visible = true;
+                    for(auto parent=item->parent();parent;parent=parent->parent()) {
+                        if(!parent->isExpanded() || parent->isHidden()) {
+                            visible = false;
+                            break;
+                        }
+                    }
+                    if(visible)
+                        oldSelect = item;
+                }
+            }
+            item->selected = 1;
+            item->setSelected(true);
+        }
+    END_FOREACH_ITEM;
+
+    if(sync) {
+        if(!newSelect)
+            newSelect = oldSelect;
+        if(newSelect) {
+            if (reason == SR_FORCE_EXPAND) {
+                // If reason is not force expand, then the selection is most likely
+                // triggered from 3D view.
+                getTree()->syncView(newSelect->object());
+            }
+            getTree()->scrollToItem(newSelect);
+        }
+    }
+}
+
+void DocumentItem::populateParents(const ViewProviderDocumentObject *vp) {
+    for(auto parent : vp->claimedBy()) {
+        auto it = ObjectMap.find(parent);
+        if(it==ObjectMap.end())
+            continue;
+
+        populateParents(it->second->viewObject);
+        for(auto item : it->second->items) {
+            if(!item->isHidden() && !item->populated) {
+                item->populated = true;
+                populateItem(item,true);
+            }
+        }
+    }
+}
+
+void DocumentItem::selectAllInstances(const ViewProviderDocumentObject &vpd) {
+    auto pObject = vpd.getObject();
+    if(ObjectMap.find(pObject) == ObjectMap.end())
+        return;
+
+    bool lock = getTree()->blockConnection(true);
+
+    // We are trying to select all items corresponding to a given view
+    // provider, i.e. all appearance of the object inside all its parent items
+    //
+
+    // make sure all parent items are populated. In order to do that, we
+    // need to populate the oldest parent first
+    populateParents(&vpd);
+
+    DocumentObjectItem *first = 0;
+    FOREACH_ITEM(item,vpd);
+        if(showItem(item,true) && !first)
+            first = item;
+    END_FOREACH_ITEM;
+
+    getTree()->blockConnection(lock);
+    if(first) {
+        treeWidget()->scrollToItem(first);
+        updateSelection();
+    }
+}
+
+bool DocumentItem::showHidden() const {
+    return pDocument->getDocument()->ShowHidden.getValue();
+}
+
+void DocumentItem::setShowHidden(bool show) {
+    pDocument->getDocument()->ShowHidden.setValue(show);
+}
+
+bool DocumentItem::showItem(DocumentObjectItem *item, bool select, bool force) {
+    auto parent = item->parent();
+    if(item->isHidden()) {
+        if(!force)
+            return false;
+        item->setHidden(false);
+    }
+    
+    if(parent->type()==TreeWidget::ObjectType) { 
+        if(!showItem(static_cast<DocumentObjectItem*>(parent),false))
+            return false;
+        auto pitem = static_cast<DocumentObjectItem*>(parent);
+        if(force || !pitem->object()->getObject()->testStatus(App::NoAutoExpand))
+            parent->setExpanded(true);
+        else if(!select)
+            return false;
+    }else
+        parent->setExpanded(true);
+
+    if(select)
+        item->setSelected(true);
+    return true;
+}
+
+void DocumentItem::updateItemsVisibility(QTreeWidgetItem *item, bool show) {
+    if(item->type() == TreeWidget::ObjectType) {
+        auto objitem = static_cast<DocumentObjectItem*>(item);
+        objitem->setHidden(!show && !objitem->object()->showInTree());
+    }
+    for(int i=0;i<item->childCount();++i) 
+        updateItemsVisibility(item->child(i),show);
+}
+
+void DocumentItem::updateSelection() {
+    bool lock = getTree()->blockConnection(true);
+    updateSelection(this,false);
+    getTree()->blockConnection(lock);
+}
+
+// ----------------------------------------------------------------------------
+
+static int countItems;
+
+DocumentObjectItem::DocumentObjectItem(DocumentItem *ownerDocItem, DocumentObjectDataPtr data)
+    : QTreeWidgetItem(TreeWidget::ObjectType)
+    , myOwner(ownerDocItem), myData(data), previousStatus(-1),selected(0),populated(false)
+{
+    setFlags(flags()|Qt::ItemIsEditable);
+    myData->items.insert(this);
+    ++countItems;
+    TREE_LOG("Create item: " << countItems << ", " << object()->getObject()->getFullName());
+}
+
+DocumentObjectItem::~DocumentObjectItem()
+{
+    if(TreeWidget::contextItem == this)
+        TreeWidget::contextItem = nullptr;
+
+    --countItems;
+    TREE_LOG("Delete item: " << countItems << ", " << object()->getObject()->getFullName());
+    myData->items.erase(this);
+
+    if(myData->rootItem == this)
+        myData->rootItem = 0;
+
+    if(myOwner) {
+        if(myData->items.empty())
+            myOwner->ObjectMap.erase(object()->getObject());
+        if(requiredAtRoot(true,true))
+            myOwner->slotNewObject(*object());
+    }
+}
+
+void DocumentObjectItem::restoreBackground() {
+    this->setBackground(0,this->bgBrush);
+}
+
+void DocumentObjectItem::setHighlight(bool set, Gui::HighlightMode high) {
+    QFont f = this->font(0);
+    auto highlight = [=](const QColor& col){
+        if (set)
+            this->setBackground(0, col);
+        else
+            this->setBackground(0, QBrush());
+        this->bgBrush = this->background(0);
+    };
+
+    switch (high) {
+    case HighlightMode::Bold:
+        f.setBold(set);
+        break;
+    case HighlightMode::Italic:
+        f.setItalic(set);
+        break;
+    case HighlightMode::Underlined:
+        f.setUnderline(set);
+        break;
+    case HighlightMode::Overlined:
+        f.setOverline(set);
+        break;
+    case HighlightMode::Blue:
+        highlight(QColor(200,200,255));
+        break;
+    case HighlightMode::LightBlue:
+        highlight(QColor(230,230,255));
+        break;
+    case HighlightMode::UserDefined:
+    {
+        QColor color(230,230,255);
+        if (set) {
+            ParameterGrp::handle hGrp = App::GetApplication().GetParameterGroupByPath("User parameter:BaseApp/Preferences/TreeView");
+            bool bold = hGrp->GetBool("TreeActiveBold",true);
+            bool italic = hGrp->GetBool("TreeActiveItalic",false);
+            bool underlined = hGrp->GetBool("TreeActiveUnderlined",false);
+            bool overlined = hGrp->GetBool("TreeActiveOverlined",false);
+            f.setBold(bold);
+            f.setItalic(italic);
+            f.setUnderline(underlined);
+            f.setOverline(overlined);
+
+            unsigned long col = hGrp->GetUnsigned("TreeActiveColor",3873898495);
+            color = QColor((col >> 24) & 0xff,(col >> 16) & 0xff,(col >> 8) & 0xff);
+        }
+        else {
+            f.setBold(false);
+            f.setItalic(false);
+            f.setUnderline(false);
+            f.setOverline(false);
+        }
+        highlight(color);
+    }   break;
+    default:
+        break;
+    }
+    this->setFont(0,f);
+}
+
+const char *DocumentObjectItem::getTreeName() const
+{
+    return myData->getTreeName();
+}
+
+Gui::ViewProviderDocumentObject* DocumentObjectItem::object() const
+{
+    return myData->viewObject;
+}
+
+void DocumentObjectItem::testStatus(bool resetStatus)
+{
+    QIcon icon,icon2;
+    testStatus(resetStatus,icon,icon2);
+}
+
+void DocumentObjectItem::testStatus(bool resetStatus, QIcon &icon1, QIcon &icon2)
+{
+    App::DocumentObject* pObject = object()->getObject();
+
+    int visible = -1;
+    auto parentItem = getParentItem();
+    if(parentItem) {
+        Timing(testStatus1);
+        auto parent = parentItem->object()->getObject();
+        visible = parent->isElementVisible(pObject->getNameInDocument());
+        if(App::GeoFeatureGroupExtension::isNonGeoGroup(parent)) {
+            // We are dealing with a plain group. It has special handling when
+            // linked, which allows it to have indpenedent visibility control.
+            // We need to go up the hierarchy and see if there is any link to
+            // it.
+            for(auto pp=parentItem->getParentItem();pp;pp=pp->getParentItem()) {
+                auto obj = pp->object()->getObject();
+                if(!App::GeoFeatureGroupExtension::isNonGeoGroup(obj)) {
+                    int vis = obj->isElementVisible(pObject->getNameInDocument());
+                    if(vis>=0)
+                        visible = vis;
+                    break;
+                }
+            }
+        }
+    }
+
+    Timing(testStatus2);
+
+    if(visible<0)
+        visible = object()->isShow()?1:0;
+
+    auto obj = object()->getObject();
+    auto linked = obj->getLinkedObject(false);
+    bool external = object()->getDocument()!=getOwnerDocument()->document() ||
+            (linked && linked->getDocument()!=obj->getDocument());
+
+    int currentStatus =
+        ((external?0:1)<<4) |
+        ((object()->showInTree() ? 0 : 1) << 3) |
+        ((pObject->isError()          ? 1 : 0) << 2) |
+        ((pObject->isTouched()||pObject->mustExecute()== 1 ? 1 : 0) << 1) |
+        (visible         ? 1 : 0);
+
+    TimingStop(testStatus2);
+
+    if (!resetStatus && previousStatus==currentStatus)
+        return;
+
+    _Timing(1,testStatus3);
+
+    previousStatus = currentStatus;
+
+    QIcon::Mode mode = QIcon::Normal;
+    if (currentStatus & 1) { // visible
+        // Note: By default the foreground, i.e. text color is invalid
+        // to make use of the default color of the tree widget's palette.
+        // If we temporarily set this color to dark and reset to an invalid
+        // color again we cannot do it with setTextColor() or setForeground(),
+        // respectively, because for any reason the color would always switch
+        // to black which will lead to unreadable text if the system background
+        // hss already a dark color.
+        // However, it works if we set the appropriate role to an empty QVariant().
+#if QT_VERSION >= 0x040200
+        this->setData(0, Qt::ForegroundRole,QVariant());
+#else
+        this->setData(0, Qt::TextColorRole,QVariant());
+#endif
+    }
+    else { // invisible
+        QStyleOptionViewItem opt;
+        // it can happen that a tree item is not attached to the tree widget (#0003025)
+        if (this->treeWidget())
+            opt.initFrom(this->treeWidget());
+#if QT_VERSION >= 0x040200
+        this->setForeground(0, opt.palette.color(QPalette::Disabled,QPalette::Text));
+#else
+        this->setTextColor(0, opt.palette.color(QPalette::Disabled,QPalette::Text);
+#endif
+        mode = QIcon::Disabled;
+    }
+
+    _TimingStop(1,testStatus3);
+
+    QIcon &icon = mode==QIcon::Normal?icon1:icon2;
+
+    if(icon.isNull()) {
+        Timing(getIcon);
+        icon = getItemIcon(currentStatus, object()->getIcon(), mode);
+    }
+    _Timing(2,setIcon);
+    this->setIcon(0, icon);
+}
+
+static QIcon getItemIcon(int currentStatus, const QIcon &icon_orig, QIcon::Mode mode, int size)
+{
+    QIcon icon;
+    QPixmap px;
+    if (currentStatus & 4) {
+        static QPixmap pxError;
+        if(pxError.isNull()) {
+        // object is in error state
+            const char * const feature_error_xpm[]={
+                "9 9 3 1",
+                ". c None",
+                "# c #ff0000",
+                "a c #ffffff",
+                "...###...",
+                ".##aaa##.",
+                ".##aaa##.",
+                "###aaa###",
+                "###aaa###",
+                "#########",
+                ".##aaa##.",
+                ".##aaa##.",
+                "...###..."};
+            pxError = QPixmap(feature_error_xpm);
+        }
+        px = pxError;
+    }
+    else if (currentStatus & 2) {
+        static QPixmap pxRecompute;
+        if(pxRecompute.isNull()) {
+            // object must be recomputed
+            const char * const feature_recompute_xpm[]={
+                "9 9 3 1",
+                ". c None",
+                "# c #0000ff",
+                "a c #ffffff",
+                "...###...",
+                ".######aa",
+                ".#####aa.",
+                "#####aa##",
+                "#aa#aa###",
+                "#aaaa####",
+                ".#aa####.",
+                ".#######.",
+                "...###..."};
+            pxRecompute = QPixmap(feature_recompute_xpm);
+        }
+        px = pxRecompute;
+    }
+
+    int w = size;
+    if (!w)
+        w = TreeWidget::iconSize();
+
+    QPixmap pxOn,pxOff;
+
+    // if needed show small pixmap inside
+    if (!px.isNull()) {
+        pxOff = BitmapFactory().merge(icon_orig.pixmap(w, w, mode, QIcon::Off),
+            px,BitmapFactoryInst::TopRight);
+        pxOn = BitmapFactory().merge(icon_orig.pixmap(w, w, mode, QIcon::On ),
+            px,BitmapFactoryInst::TopRight);
+    } else {
+        pxOff = icon_orig.pixmap(w, w, mode, QIcon::Off);
+        pxOn = icon_orig.pixmap(w, w, mode, QIcon::On);
+    }
+
+    if(currentStatus & 8)  {// hidden item
+        static QPixmap pxHidden;
+        if(pxHidden.isNull()) {
+            const char * const feature_hidden_xpm[]={
+                "9 7 3 1",
+                ". c None",
+                "# c #000000",
+                "a c #ffffff",
+                "...###...",
+                "..#aaa#..",
+                ".#a###a#.",
+                "#aa###aa#",
+                ".#a###a#.",
+                "..#aaa#..",
+                "...###..."};
+            pxHidden = QPixmap(feature_hidden_xpm);
+        }
+        pxOff = BitmapFactory().merge(pxOff, pxHidden, BitmapFactoryInst::TopLeft);
+        pxOn = BitmapFactory().merge(pxOn, pxHidden, BitmapFactoryInst::TopLeft);
+    }
+
+    if(currentStatus & (1<<4)) {// external item
+        static QPixmap pxExternal;
+        if(pxExternal.isNull()) {
+            const char * const feature_external_xpm[]={
+                "7 7 3 1",
+                ". c None",
+                "# c #000000",
+                "a c #ffffff",
+                "..###..",
+                ".#aa##.",
+                "..#aa##",
+                "..##aa#",
+                "..#aa##",
+                ".#aa##.",
+                "..###.."};
+            pxExternal = QPixmap(feature_external_xpm);
+        }
+        pxOff = BitmapFactory().merge(pxOff, pxExternal, BitmapFactoryInst::BottomRight);
+        pxOn = BitmapFactory().merge(pxOn, pxExternal, BitmapFactoryInst::BottomRight);
+    }
+
+    icon.addPixmap(pxOn, QIcon::Normal, QIcon::On);
+    icon.addPixmap(pxOff, QIcon::Normal, QIcon::Off);
+    return icon;
+}
+
+void DocumentObjectItem::displayStatusInfo()
+{
+    App::DocumentObject* Obj = object()->getObject();
+
+    QString objName = QString::fromLatin1(Obj->getNameInDocument());
+    QString status = objName;
+
+    std::ostringstream ss;
+    App::DocumentObject *parent = nullptr;
+    getSubName(ss, parent);
+    if(parent) 
+        status += QString::fromLatin1(", (%1.%2%3.)").arg(
+                QLatin1String(parent->getFullName().c_str()),
+                QLatin1String(ss.str().c_str()), objName);
+
+    if ( (Obj->isTouched() || Obj->mustExecute() == 1) && !Obj->isError()) {
+        status += QString::fromLatin1(", ");
+        status += QObject::tr("Touched");
+    }
+
+    getMainWindow()->showMessage(status);
+
+    if (!Obj->isError()) {
+        QToolTip::hideText();
+    } else {
+        // getMainWindow()->showStatus(MainWindow::Err,status);
+        QTreeWidget* tree = this->treeWidget();
+        QPoint pos = tree->visualItemRect(this).topLeft();
+
+        // Add some margin so that the newly showup tooltop widget won't
+        // immediate trigger another itemEntered() event.
+        pos.setY(pos.y()+10);
+
+#if (QT_VERSION >= 0x050000)
+        QString info = QApplication::translate(Obj->getTypeId().getName(), Obj->getStatusString());
+#else
+        QString info = QApplication::translate(Obj->getTypeId().getName(), Obj->getStatusString(), 0, QApplication::UnicodeUTF8);
+#endif
+        QToolTip::showText(tree->viewport()->mapToGlobal(pos), info);
+    }
+}
+
+void DocumentObjectItem::setExpandedStatus(bool on)
+{
+    if(getOwnerDocument()->document() == object()->getDocument())
+        object()->getObject()->setStatus(App::Expand, on);
+}
+
+void DocumentObjectItem::setData (int column, int role, const QVariant & value)
+{
+    QVariant myValue(value);
+    if (role == Qt::EditRole && column<=1) {
+        auto obj = object()->getObject();
+        auto &label = column?obj->Label2:obj->Label;
+        std::ostringstream ss;
+        ss << "Change " << getName() << '.' << label.getName();
+        App::AutoTransaction committer(ss.str().c_str());
+        label.setValue((const char *)value.toString().toUtf8());
+        myValue = QString::fromUtf8(label.getValue());
+    }
+    QTreeWidgetItem::setData(column, role, myValue);
+}
+
+bool DocumentObjectItem::isChildOfItem(DocumentObjectItem* item)
+{
+    for(auto pitem=parent();pitem;pitem=pitem->parent())
+        if(pitem == item)
+            return true;
+    return false;
+}
+
+bool DocumentObjectItem::requiredAtRoot(bool excludeSelf, bool delay) const
+{
+    if(myData->rootItem || object()->getDocument()!=getOwnerDocument()->document()) 
+        return false;
+    bool checkMap = true;
+    for(auto item : myData->items) {
+        if(excludeSelf && item == this) continue;
+        auto pi = item->getParentItem();
+        if(!pi || pi->myData->removeChildrenFromRoot)
+            return false;
+        checkMap = false;
+    }
+    if(checkMap && myOwner) {
+        for(auto parent : object()->claimedBy()) {
+            // Reaching here means all items of this corresponding object is
+            // going to be deleted, but the object itself is not deleted and
+            // still being referred to by some parent item that is not expanded
+            // yet. So, we force populate at least one item of the parent
+            // object to make sure that there is at least one corresponding
+            // item for each object. 
+            //
+            // PS: practically speaking, it won't hurt much to delete all the
+            // items, because the item will be auto created once the user
+            // expand its parent item. It only causes minor problems, such as,
+            // tree scroll to object command won't work properly.
+
+            if(getOwnerDocument()->populateObject(parent, delay))
+                return false;
+        }
+    }
+    return true;
+}
+
+bool DocumentObjectItem::isLink() const {
+    auto obj = object()->getObject();
+    auto linked = obj->getLinkedObject(false);
+    return linked && obj!=linked;
+}
+
+bool DocumentObjectItem::isLinkFinal() const {
+    auto obj = object()->getObject();
+    auto linked = obj->getLinkedObject(false);
+    return linked && linked == linked->getLinkedObject(true);
+}
+
+
+bool DocumentObjectItem::isParentLink() const {
+    auto pi = getParentItem();
+    return pi && pi->isLink();
+}
+
+enum GroupType {
+    NotGroup = 0,
+    LinkGroup = 1,
+    PartGroup = 2,
+    SuperGroup = 3, //reversed for future
+};
+
+int DocumentObjectItem::isGroup() const {
+    if(ViewParams::instance()->getMapChildrenPlacement())
+        return SuperGroup;
+
+    auto obj = object()->getObject();
+    auto linked = obj->getLinkedObject(true);
+    if(linked && linked->hasExtension(
+                App::GeoFeatureGroupExtension::getExtensionClassTypeId()))
+        return PartGroup;
+    if(linked!=obj)
+        return SuperGroup;
+    else if(obj->hasChildElement())
+        return LinkGroup;
+
+    // Check for plain group inside a link/linkgroup, which has special treatment
+    if(App::GeoFeatureGroupExtension::isNonGeoGroup(obj)) {
+        for(auto parent=getParentItem();parent;parent=parent->getParentItem()) {
+            auto pobj = parent->object()->getObject();
+            if(App::GeoFeatureGroupExtension::isNonGeoGroup(pobj))
+                continue;
+            if(pobj->isElementVisible(obj->getNameInDocument())>=0)
+                return LinkGroup;
+        }
+    }
+    return NotGroup;
+}
+
+int DocumentObjectItem::isParentGroup() const {
+    auto pi = getParentItem();
+    return pi?pi->isGroup():0;
+}
+
+DocumentObjectItem *DocumentObjectItem::getParentItem() const{
+    if(parent()->type()!=TreeWidget::ObjectType)
+        return 0;
+    return static_cast<DocumentObjectItem*>(parent());
+}
+
+const char *DocumentObjectItem::getName() const {
+    const char *name = object()->getObject()->getNameInDocument();
+    return name?name:"";
+}
+
+int DocumentObjectItem::getSubName(std::ostringstream &str, App::DocumentObject *&topParent) const
+{
+    auto parent = getParentItem();
+    if(!parent)
+        return NotGroup;
+    int ret = parent->getSubName(str,topParent);
+    if(ret != SuperGroup) {
+        int group = parent->isGroup();
+        if(group == NotGroup) {
+            if(ret!=PartGroup) {
+                // Handle this situation,
+                //
+                // LinkGroup
+                //    |--PartExtrude
+                //           |--Sketch
+                //
+                // This function traverse from top down, so, when seeing a
+                // non-group object 'PartExtrude', its following children should
+                // not be grouped, so must reset any previous parents here.
+                topParent = 0;
+                str.str(""); //reset the current subname
+                return NotGroup;
+            }
+            group = PartGroup;
+        }
+        ret = group;
+    }
+
+    auto obj = parent->object()->getObject();
+    if(!obj || !obj->getNameInDocument()) {
+        topParent = 0;
+        str.str("");
+        return NotGroup;
+    }
+    if(!topParent) 
+        topParent = obj;
+    else if(!obj->redirectSubName(str,topParent,object()->getObject()))
+        str << obj->getNameInDocument() << '.';
+    return ret;
+}
+
+App::DocumentObject *DocumentObjectItem::getFullSubName(
+        std::ostringstream &str, DocumentObjectItem *parent) const 
+{
+    auto pi = getParentItem();
+    if(this==parent || !pi || (!parent && !pi->isGroup()))
+        return object()->getObject();
+
+    auto ret = pi->getFullSubName(str,parent);
+    str << getName() << '.';
+    return ret;
+}
+
+App::DocumentObject *DocumentObjectItem::getRelativeParent(
+        std::ostringstream &str, DocumentObjectItem *cousin,
+        App::DocumentObject **topParent, std::string *topSubname) const
+{
+    std::ostringstream str2;
+    App::DocumentObject *top=0,*top2=0;
+    getSubName(str,top);
+    if(topParent)
+        *topParent = top;
+    if(!top)
+        return 0;
+    if(topSubname)
+        *topSubname = str.str() + getName() + '.';
+    cousin->getSubName(str2,top2);
+    if(top!=top2) {
+        str << getName() << '.';
+        return top;
+    }
+
+    auto subname = str.str();
+    auto subname2 = str2.str();
+    const char *sub = subname.c_str();
+    const char *sub2 = subname2.c_str();
+    while(1) {
+        const char *dot = strchr(sub,'.');
+        if(!dot) {
+            str.str("");
+            return 0;
+        }
+        const char *dot2 = strchr(sub2,'.');
+        if(!dot2 || dot-sub!=dot2-sub2 || strncmp(sub,sub2,dot-sub)!=0) {
+            auto substr = subname.substr(0,dot-subname.c_str()+1);
+            auto ret = top->getSubObject(substr.c_str());
+            if(!top) {
+                FC_ERR("invalid subname " << top->getFullName() << '.' << substr);
+                str.str("");
+                return 0;
+            }
+            str.str("");
+            str << dot+1 << getName() << '.';
+            return ret;
+        }
+        sub = dot+1;
+        sub2 = dot2+1;
+    }
+    str.str("");
+    return 0;
+}
+
+DocumentItem *DocumentObjectItem::getParentDocument() const {
+    return getTree()->getDocumentItem(object()->getDocument());
+}
+
+DocumentItem *DocumentObjectItem::getOwnerDocument() const {
+    return myOwner;
+}
+
+TreeWidget *DocumentObjectItem::getTree() const{
+    return static_cast<TreeWidget*>(treeWidget());
+}
+
+#include "moc_Tree.cpp"