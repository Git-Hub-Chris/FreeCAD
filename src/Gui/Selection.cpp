/***************************************************************************
 *   Copyright (c) Juergen Riegel         <juergen.riegel@web.de>          *
 *                                                                         *
 *   This file is part of the FreeCAD CAx development system.              *
 *                                                                         *
 *   This library is free software; you can redistribute it and/or         *
 *   modify it under the terms of the GNU Library General Public           *
 *   License as published by the Free Software Foundation; either          *
 *   version 2 of the License, or (at your option) any later version.      *
 *                                                                         *
 *   This library  is distributed in the hope that it will be useful,      *
 *   but WITHOUT ANY WARRANTY; without even the implied warranty of        *
 *   MERCHANTABILITY or FITNESS FOR A PARTICULAR PURPOSE.  See the         *
 *   GNU Library General Public License for more details.                  *
 *                                                                         *
 *   You should have received a copy of the GNU Library General Public     *
 *   License along with this library; see the file COPYING.LIB. If not,    *
 *   write to the Free Software Foundation, Inc., 59 Temple Place,         *
 *   Suite 330, Boston, MA  02111-1307, USA                                *
 *                                                                         *
 ***************************************************************************/


#include "PreCompiled.h"

#ifndef _PreComp_
# include <assert.h>
# include <string>
# include <boost/signals.hpp>
# include <boost/bind.hpp>
# include <QApplication>
# include <QString>
# include <QStatusBar>
#endif

/// Here the FreeCAD includes sorted by Base,App,Gui......
#include "Application.h"
#include "Document.h"
#include "Selection.h"
#include "SelectionFilter.h"
#include "View3DInventor.h"
#include <Base/Exception.h>
#include <Base/Console.h>
#include <Base/Interpreter.h>
#include <App/Application.h>
#include <App/Document.h>
#include <App/DocumentObject.h>
#include <App/DocumentObjectPy.h>
#include <Gui/SelectionObjectPy.h>
#include "MainWindow.h"
#include "ViewProviderDocumentObject.h"

FC_LOG_LEVEL_INIT("Selection",false,true,true)


using namespace Gui;
using namespace std;

SelectionObserver::SelectionObserver(bool attach)
{
    if(attach)
        attachSelection();
}

SelectionObserver::~SelectionObserver()
{
    detachSelection();
}

bool SelectionObserver::blockConnection(bool block)
{
    if(!isConnectionAttached())
        return false;

    bool ok = connectSelection.blocked();
    if (block)
        connectSelection.block();
    else
        connectSelection.unblock();
    return ok;
}

bool SelectionObserver::isConnectionBlocked() const
{
    return connectSelection.blocked();
}

bool SelectionObserver::isConnectionAttached() const
{
    return connectSelection.connected();
}

void SelectionObserver::attachSelection()
{
    if (!connectSelection.connected()) {
        connectSelection = Selection().signalSelectionChanged.connect(boost::bind
            (&SelectionObserver::onSelectionChanged, this, _1));
    }
}

void SelectionObserver::detachSelection()
{
    if (connectSelection.connected()) {
        connectSelection.disconnect();
    }
}

// -------------------------------------------

std::vector<SelectionObserverPython*> SelectionObserverPython::_instances;

SelectionObserverPython::SelectionObserverPython(const Py::Object& obj) : inst(obj)
{
}

SelectionObserverPython::~SelectionObserverPython()
{
}

void SelectionObserverPython::addObserver(const Py::Object& obj)
{
    _instances.push_back(new SelectionObserverPython(obj));
}

void SelectionObserverPython::removeObserver(const Py::Object& obj)
{
    SelectionObserverPython* obs=0;
    for (std::vector<SelectionObserverPython*>::iterator it =
        _instances.begin(); it != _instances.end(); ++it) {
        if ((*it)->inst == obj) {
            obs = *it;
            _instances.erase(it);
            break;
        }
    }

    delete obs;
}

void SelectionObserverPython::onSelectionChanged(const SelectionChanges& msg)
{
    switch (msg.Type)
    {
    case SelectionChanges::AddSelection:
        addSelection(msg);
        break;
    case SelectionChanges::RmvSelection:
        removeSelection(msg);
        break;
    case SelectionChanges::SetSelection:
        setSelection(msg);
        break;
    case SelectionChanges::ClrSelection:
        clearSelection(msg);
        break;
    case SelectionChanges::SetPreselect:
        setPreselection(msg);
        break;
    case SelectionChanges::RmvPreselect:
        removePreselection(msg);
        break;
    case SelectionChanges::PickedListChanged:
        pickedListChanged();
        break;
    default:
        break;
    }
}

void SelectionObserverPython::pickedListChanged()
{
    Base::PyGILStateLocker lock;
    try {
        if (this->inst.hasAttr(std::string("pickedListChanged"))) {
            Py::Callable method(this->inst.getAttr(std::string("pickedListChanged")));
            Py::Tuple args;
            method.apply(args);
        }
    }
    catch (Py::Exception&) {
        Base::PyException e; // extract the Python error text
        e.ReportException();
    }
}

void SelectionObserverPython::addSelection(const SelectionChanges& msg)
{
    Base::PyGILStateLocker lock;
    try {
        if (this->inst.hasAttr(std::string("addSelection"))) {
            Py::Callable method(this->inst.getAttr(std::string("addSelection")));
            Py::Tuple args(4);
            args.setItem(0, Py::String(msg.pDocName ? msg.pDocName : ""));
            args.setItem(1, Py::String(msg.pObjectName ? msg.pObjectName : ""));
            args.setItem(2, Py::String(msg.pSubName ? msg.pSubName : ""));
            Py::Tuple tuple(3);
            tuple[0] = Py::Float(msg.x);
            tuple[1] = Py::Float(msg.y);
            tuple[2] = Py::Float(msg.z);
            args.setItem(3, tuple);
            method.apply(args);
        }
    }
    catch (Py::Exception&) {
        Base::PyException e; // extract the Python error text
        e.ReportException();
    }
}

void SelectionObserverPython::removeSelection(const SelectionChanges& msg)
{
    Base::PyGILStateLocker lock;
    try {
        if (this->inst.hasAttr(std::string("removeSelection"))) {
            Py::Callable method(this->inst.getAttr(std::string("removeSelection")));
            Py::Tuple args(3);
            args.setItem(0, Py::String(msg.pDocName ? msg.pDocName : ""));
            args.setItem(1, Py::String(msg.pObjectName ? msg.pObjectName : ""));
            args.setItem(2, Py::String(msg.pSubName ? msg.pSubName : ""));
            method.apply(args);
        }
    }
    catch (Py::Exception&) {
        Base::PyException e; // extract the Python error text
        e.ReportException();
    }
}

void SelectionObserverPython::setSelection(const SelectionChanges& msg)
{
    Base::PyGILStateLocker lock;
    try {
        if (this->inst.hasAttr(std::string("setSelection"))) {
            Py::Callable method(this->inst.getAttr(std::string("setSelection")));
            Py::Tuple args(1);
            args.setItem(0, Py::String(msg.pDocName ? msg.pDocName : ""));
            method.apply(args);
        }
    }
    catch (Py::Exception&) {
        Base::PyException e; // extract the Python error text
        e.ReportException();
    }
}

void SelectionObserverPython::clearSelection(const SelectionChanges& msg)
{
    Base::PyGILStateLocker lock;
    try {
        if (this->inst.hasAttr(std::string("clearSelection"))) {
            Py::Callable method(this->inst.getAttr(std::string("clearSelection")));
            Py::Tuple args(1);
            args.setItem(0, Py::String(msg.pDocName ? msg.pDocName : ""));
            method.apply(args);
        }
    }
    catch (Py::Exception&) {
        Base::PyException e; // extract the Python error text
        e.ReportException();
    }
}

void SelectionObserverPython::setPreselection(const SelectionChanges& msg)
{
    Base::PyGILStateLocker lock;
    try {
        if (this->inst.hasAttr(std::string("setPreselection"))) {
            Py::Callable method(this->inst.getAttr(std::string("setPreselection")));
            Py::Tuple args(3);
            args.setItem(0, Py::String(msg.pDocName ? msg.pDocName : ""));
            args.setItem(1, Py::String(msg.pObjectName ? msg.pObjectName : ""));
            args.setItem(2, Py::String(msg.pSubName ? msg.pSubName : ""));
            method.apply(args);
        }
    }
    catch (Py::Exception&) {
        Base::PyException e; // extract the Python error text
        e.ReportException();
    }
}

void SelectionObserverPython::removePreselection(const SelectionChanges& msg)
{
    Base::PyGILStateLocker lock;
    try {
        if (this->inst.hasAttr(std::string("removePreselection"))) {
            Py::Callable method(this->inst.getAttr(std::string("removePreselection")));
            Py::Tuple args(3);
            args.setItem(0, Py::String(msg.pDocName ? msg.pDocName : ""));
            args.setItem(1, Py::String(msg.pObjectName ? msg.pObjectName : ""));
            args.setItem(2, Py::String(msg.pSubName ? msg.pSubName : ""));
            method.apply(args);
        }
    }
    catch (Py::Exception&) {
        Base::PyException e; // extract the Python error text
        e.ReportException();
    }
}

// -------------------------------------------

bool SelectionSingleton::hasSelection() const
{
    return !_SelList.empty();
}

std::vector<SelectionSingleton::SelObj> SelectionSingleton::getCompleteSelection(bool resolve) const
{
    return getSelection("*",resolve);
}

std::vector<SelectionSingleton::SelObj> SelectionSingleton::getSelection(const char* pDocName, 
        bool resolve, bool single) const
{
    std::vector<SelObj> temp;
    if(single) temp.reserve(1);
    SelObj tempSelObj;

    App::Document *pcDoc = 0;
    if(!pDocName || strcmp(pDocName,"*")!=0) {
        pcDoc = getDocument(pDocName);
        if (!pcDoc)
            return temp;
    }

    std::map<App::DocumentObject*,std::set<std::string> > objMap;

    for(std::list<_SelObj>::const_iterator It = _SelList.begin();It != _SelList.end();++It) {
        if(!It->pDoc) continue;
        const char *subelement = 0;
        auto obj = getObjectOfType(It->pObject,It->SubName.c_str(),
                App::DocumentObject::getClassTypeId(),resolve,&subelement);
        if(!obj || (pcDoc && It->pObject->getDocument()!=pcDoc))
            continue;

        // In case we are resolving objects, make sure no duplicates
        if(resolve && !objMap[obj].insert(std::string(subelement?subelement:"")).second)
            continue;

        if(single && temp.size()) {
            temp.clear();
            break;
        }

        tempSelObj.DocName  = obj->getDocument()->getName();
        tempSelObj.FeatName = obj->getNameInDocument();
        tempSelObj.SubName  = subelement;
        tempSelObj.TypeName = obj->getTypeId().getName();
        tempSelObj.pObject  = obj;
        tempSelObj.pDoc     = obj->getDocument();
        tempSelObj.x        = It->x;
        tempSelObj.y        = It->y;
        tempSelObj.z        = It->z;

        temp.push_back(tempSelObj);
    }

    return temp;
}

bool SelectionSingleton::hasSelection(const char* doc, bool resolve) const
{
    App::Document *pcDoc = 0;
    if(!doc || strcmp(doc,"*")!=0) {
        pcDoc = getDocument(doc);
        if (!pcDoc)
            return false;
    }
    for(std::list<_SelObj>::const_iterator It = _SelList.begin();It != _SelList.end();++It) {
        if(!It->pDoc) continue;
        auto obj = getObjectOfType(It->pObject, It->SubName.c_str(),
                App::DocumentObject::getClassTypeId(),resolve);
        if(obj && (!pcDoc || It->pObject->getDocument()==pcDoc)) {
            return true;
        }
    }

    return false;
}

std::vector<SelectionSingleton::SelObj> SelectionSingleton::getPickedList(const char* pDocName) const
{
    std::vector<SelObj> temp;
    SelObj tempSelObj;

    App::Document *pcDoc = 0;
    if(!pDocName || strcmp(pDocName,"*")!=0) {
        pcDoc = getDocument(pDocName);
        if (!pcDoc)
            return temp;
    }

    for(std::list<_SelObj>::const_iterator It = _PickedList.begin();It != _PickedList.end();++It) {
        if (!pcDoc || It->pDoc == pcDoc) {
            tempSelObj.DocName  = It->DocName.c_str();
            tempSelObj.FeatName = It->FeatName.c_str();
            tempSelObj.SubName  = It->SubName.c_str();
            tempSelObj.TypeName = It->TypeName.c_str();
            tempSelObj.pObject  = It->pObject;
            tempSelObj.pDoc     = It->pDoc;
            tempSelObj.x        = It->x;
            tempSelObj.y        = It->y;
            tempSelObj.z        = It->z;
            temp.push_back(tempSelObj);
        }
    }

    return temp;
}

std::vector<SelectionObject> SelectionSingleton::getSelectionEx(
        const char* pDocName, Base::Type typeId, bool resolve, bool single) const {
    return getObjectList(pDocName,typeId,_SelList,resolve,single);
}

std::vector<SelectionObject> SelectionSingleton::getPickedListEx(const char* pDocName, Base::Type typeId) const {
    return getObjectList(pDocName,typeId,_PickedList,false);
}

std::vector<SelectionObject> SelectionSingleton::getObjectList(const char* pDocName, Base::Type typeId,
        const std::list<_SelObj> &objList, bool resolve, bool single) const
{
    std::vector<SelectionObject> temp;
    if(single) temp.reserve(1);
    std::map<App::DocumentObject*,size_t> SortMap;

    // check the type
    if (typeId == Base::Type::badType())
        return temp;

    App::Document *pcDoc = 0;
    if(!pDocName || strcmp(pDocName,"*")!=0) {
        pcDoc = getDocument(pDocName);
        if (!pcDoc)
            return temp;
    }

    for (const auto &sel : objList) {
        if(!sel.pDoc) continue;
        const char *subelement = 0;
        auto obj = getObjectOfType(sel.pObject,sel.SubName.c_str(),typeId,resolve,&subelement);
        if(!obj || (pcDoc && sel.pObject->getDocument()!=pcDoc))
            continue;
        auto it = SortMap.find(obj);
        if(it!=SortMap.end()) {
            // only add sub-element
            if (subelement && *subelement) {
                if(resolve && !temp[it->second]._SubNameSet.insert(subelement).second)
                    continue;
                temp[it->second].SubNames.push_back(subelement);
                temp[it->second].SelPoses.push_back(Base::Vector3d(sel.x,sel.y,sel.z));
            }
        }
        else {
            if(single && temp.size()) {
                temp.clear();
                break;
            }
            // create a new entry
            temp.emplace_back(obj);
            if (subelement && *subelement) {
                temp.back().SubNames.push_back(subelement);
                temp.back().SelPoses.push_back(Base::Vector3d(sel.x,sel.y,sel.z));
                if(resolve)
                    temp.back()._SubNameSet.insert(subelement);
            }
            SortMap.insert(std::make_pair(obj,temp.size()-1));
        }
    }

    return temp;
}

bool SelectionSingleton::needPickedList() const {
    return _needPickedList;
}

void SelectionSingleton::enablePickedList(bool enable) {
    if(enable != _needPickedList) {
        _needPickedList = enable;
        _PickedList.clear();
        SelectionChanges Chng;
        Chng.Type      = SelectionChanges::PickedListChanged;
        Notify(Chng);
        signalSelectionChanged(Chng);
    }
}

bool SelectionSingleton::hasPickedList() const {
    return _PickedList.size();
}

int SelectionSingleton::getAsPropertyLinkSubList(App::PropertyLinkSubList &prop) const
{
    std::vector<Gui::SelectionObject> sel = this->getSelectionEx();
    std::vector<App::DocumentObject*> objs; objs.reserve(sel.size()*2);
    std::vector<std::string> subs; subs.reserve(sel.size()*2);
    for (std::size_t iobj = 0; iobj < sel.size(); iobj++) {
        Gui::SelectionObject &selitem = sel[iobj];
        App::DocumentObject* obj = selitem.getObject();
        const std::vector<std::string> &subnames = selitem.getSubNames();
        if (subnames.size() == 0){//whole object is selected
            objs.push_back(obj);
            subs.push_back(std::string());
        } else {
            for (std::size_t isub = 0; isub < subnames.size(); isub++) {
                objs.push_back(obj);
                subs.push_back(subnames[isub]);
            }
        }
    }
    assert(objs.size()==subs.size());
    prop.setValues(objs, subs);
    return objs.size();
}

App::DocumentObject *SelectionSingleton::getObjectOfType(App::DocumentObject *pObject,
        const char *subname, Base::Type type, bool resolve,const char **subelement) {
    if(!pObject || !pObject->getNameInDocument())
        return 0;
    auto ret = pObject;
    if(subelement)
        *subelement = subname;
    if(resolve) {
        if(subname && *subname) {
            const char *dot = strrchr(subname,'.');
            if(subelement) {
                if(!dot)
                    *subelement = subname;
                else
                    *subelement = dot+1;
            }
            if(dot) {
                ret = ret->getSubObject(subname);
                if(!ret || !ret->getNameInDocument()) 
                    return 0;
            }
        }
        auto linked = ret->getLinkedObject(true);
        if(linked && linked->isDerivedFrom(type))
            return ret;
    }
    if(ret->isDerivedFrom(type))
        return ret;
    return 0;
}

vector<App::DocumentObject*> SelectionSingleton::getObjectsOfType(const Base::Type& typeId, const char* pDocName, bool resolve) const
{
    std::vector<App::DocumentObject*> temp;

    App::Document *pcDoc = 0;
    if(!pDocName || strcmp(pDocName,"*")!=0) {
        pcDoc = getDocument(pDocName);
        if (!pcDoc)
            return temp;
    }

    std::set<App::DocumentObject*> objs;
    for (std::list<_SelObj>::const_iterator It = _SelList.begin();It != _SelList.end();++It) {
        if(pcDoc && pcDoc!=It->pDoc) continue;
        App::DocumentObject *pObject = getObjectOfType(It->pObject,It->SubName.c_str(),typeId,resolve);
        if (pObject) {
            auto ret = objs.insert(pObject);
            if(ret.second)
                temp.push_back(pObject);
        }
    }

    return temp;
}

std::vector<App::DocumentObject*> SelectionSingleton::getObjectsOfType(const char* typeName, const char* pDocName, bool resolve) const
{
    Base::Type typeId = Base::Type::fromName(typeName);
    if (typeId == Base::Type::badType())
        return std::vector<App::DocumentObject*>();
    return getObjectsOfType(typeId, pDocName, resolve);
}

unsigned int SelectionSingleton::countObjectsOfType(const Base::Type& typeId, const char* pDocName, bool resolve) const
{
    unsigned int iNbr=0;
    App::Document *pcDoc = 0;
    if(!pDocName || strcmp(pDocName,"*")!=0) {
        pcDoc = getDocument(pDocName);
        if (!pcDoc)
            return 0;
    }

    for (std::list<_SelObj>::const_iterator It = _SelList.begin();It != _SelList.end();++It) {
        if((!pcDoc||pcDoc==It->pDoc) && getObjectOfType(It->pObject,It->SubName.c_str(),typeId,resolve))
            iNbr++;
    }

    return iNbr;
}

unsigned int SelectionSingleton::countObjectsOfType(const char* typeName, const char* pDocName, bool resolve) const
{
    Base::Type typeId = Base::Type::fromName(typeName);
    if (typeId == Base::Type::badType())
        return 0;
    return countObjectsOfType(typeId, pDocName, resolve);
}

bool SelectionSingleton::setPreselect(const char* pDocName, const char* pObjectName, const char* pSubName, float x, float y, float z, bool signal)
{
    if (DocName != "")
        rmvPreselect();

    if (ActiveGate && !signal) {
        App::Document* pDoc = getDocument(pDocName);
        if (!pDoc || !pObjectName) 
            return false;
        const char *SubName = pSubName;
        App::DocumentObject* pObject = getObjectOfType(pDoc->getObject(pObjectName),
                pSubName, App::DocumentObject::getClassTypeId(),gateResolve,&SubName);
        if (!pObject)
            return false;

        if (!ActiveGate->allow(pObject->getDocument(),pObject,SubName)) {
            QString msg;
            if (ActiveGate->notAllowedReason.length() > 0){
                msg = QObject::tr(ActiveGate->notAllowedReason.c_str());
            } else {
                msg = QCoreApplication::translate("SelectionFilter","Not allowed:");
            }
            msg.append(
                        QObject::tr(" %1.%2.%3 ")
                        .arg(QString::fromLatin1(pDocName))
                        .arg(QString::fromLatin1(pObjectName))
                        .arg(QString::fromLatin1(pSubName))
                        );

            if (getMainWindow()) {
                getMainWindow()->showMessage(msg);
                Gui::MDIView* mdi = Gui::Application::Instance->activeDocument()->getActiveView();
                mdi->setOverrideCursor(QCursor(Qt::ForbiddenCursor));
            }
            return false;
        }

    }

    DocName = pDocName;
    FeatName= pObjectName;
    SubName = pSubName;
    hx = x;
    hy = y;
    hz = z;

    // set up the change object
    SelectionChanges Chng;
    Chng.pDocName  = DocName.c_str();
    Chng.pObjectName = FeatName.c_str();
    Chng.pSubName  = SubName.c_str();
    Chng.pTypeName = "";
    Chng.x = x;
    Chng.y = y;
    Chng.z = z;

    if(!signal)
        Chng.Type = SelectionChanges::SetPreselect;
    else
        Chng.Type = SelectionChanges::SetPreselectSignal; // signal 3D view to do the highlight

    Notify(Chng);
    signalSelectionChanged(Chng);

    // allows the preselection
    return true;
}

void SelectionSingleton::setPreselectCoord( float x, float y, float z)
{
    static char buf[513];

    // if nothing is in preselect ignore
    if(!CurrentPreselection.pObjectName) return;

    CurrentPreselection.x = x;
    CurrentPreselection.y = y;
    CurrentPreselection.z = z;

    snprintf(buf,512,"Preselected: %s.%s.%s (%f,%f,%f)",CurrentPreselection.pDocName
                                                       ,CurrentPreselection.pObjectName
                                                       ,CurrentPreselection.pSubName
                                                       ,x,y,z);

    if (getMainWindow())
        getMainWindow()->showMessage(QString::fromLatin1(buf));
}

void SelectionSingleton::rmvPreselect()
{
    if (DocName == "")
        return;

    SelectionChanges Chng;
    Chng.pDocName  = DocName.c_str();
    Chng.pObjectName = FeatName.c_str();
    Chng.pSubName  = SubName.c_str();
    Chng.Type = SelectionChanges::RmvPreselect;

    // reset the current preselection
    CurrentPreselection.pDocName =0;
    CurrentPreselection.pObjectName = 0;
    CurrentPreselection.pSubName = 0;
    CurrentPreselection.x = 0.0;
    CurrentPreselection.y = 0.0;
    CurrentPreselection.z = 0.0;

    // notify observing objects
    Notify(Chng);
    signalSelectionChanged(Chng);

    DocName = "";
    FeatName= "";
    SubName = "";
    hx = 0;
    hy = 0;
    hz = 0;

    if (ActiveGate && getMainWindow()) {
        Gui::MDIView* mdi = Gui::Application::Instance->activeDocument()->getActiveView();
        mdi->restoreOverrideCursor();
    }

    //Base::Console().Log("Sel : Rmv preselect \n");
}

const SelectionChanges &SelectionSingleton::getPreselection(void) const
{
    return CurrentPreselection;
}

// add a SelectionGate to control what is selectable
void SelectionSingleton::addSelectionGate(Gui::SelectionGate *gate, bool resolve)
{
    if (ActiveGate)
        rmvSelectionGate();
    
    ActiveGate = gate;
    gateResolve = resolve;
}

// remove the active SelectionGate
void SelectionSingleton::rmvSelectionGate(void)
{
    if (ActiveGate) {
        delete ActiveGate;
        ActiveGate=0;
        Gui::Document* doc = Gui::Application::Instance->activeDocument();
        if (doc) {
            Gui::MDIView* mdi = doc->getActiveView();
            mdi->restoreOverrideCursor();
        }
    }
}


App::Document* SelectionSingleton::getDocument(const char* pDocName) const
{
    if (pDocName && pDocName[0])
        return App::GetApplication().getDocument(pDocName);
    else
        return App::GetApplication().getActiveDocument();
}

bool SelectionSingleton::addSelection(const char* pDocName, const char* pObjectName, const char* pSubName, float x, float y, float z, const std::vector<SelObj> *pickedList)
{
    if(pickedList) {
        _PickedList.clear();
        for(const auto &sel : *pickedList) {
            _PickedList.push_back(_SelObj());
            auto &s = _PickedList.back();
            s.DocName = sel.DocName;
            s.FeatName = sel.FeatName;
            s.SubName = sel.SubName;
            s.TypeName = sel.TypeName;
            s.pObject = sel.pObject;
            s.pDoc = sel.pDoc;
            s.x = sel.x;
            s.y = sel.y;
            s.z = sel.z;
        }
        SelectionChanges Chng;
        Chng.Type      = SelectionChanges::PickedListChanged;
        Notify(Chng);
        signalSelectionChanged(Chng);
    }

    // already in ?
    if (isSelected(pDocName, pObjectName, pSubName))
        return true;

    _SelObj temp;

    temp.pDoc = getDocument(pDocName);

    if (temp.pDoc) {
        if(pObjectName)
            temp.pObject = temp.pDoc->getObject(pObjectName);
        else
            temp.pObject = 0;

        // check for a Selection Gate
        if (ActiveGate) {
            const char *SubName = pSubName;
            auto pObject = getObjectOfType(temp.pObject, pSubName,
                App::DocumentObject::getClassTypeId(),gateResolve,&SubName);
            if (!ActiveGate->allow(pObject?pObject->getDocument():temp.pDoc,pObject,SubName)) {
                if (getMainWindow()) {
                    QString msg;
                    if (ActiveGate->notAllowedReason.length() > 0) {
                        msg = QObject::tr(ActiveGate->notAllowedReason.c_str());
                    } else {
                        msg = QCoreApplication::translate("SelectionFilter","Selection not allowed by filter");
                    }
                    getMainWindow()->showMessage(msg);
                    Gui::MDIView* mdi = Gui::Application::Instance->activeDocument()->getActiveView();
                    mdi->setOverrideCursor(Qt::ForbiddenCursor);
                }
                ActiveGate->notAllowedReason.clear();
                QApplication::beep();
                return false;
            }
        }

        temp.DocName  = pDocName;
        temp.FeatName = pObjectName ? pObjectName : "";
        temp.SubName  = pSubName ? pSubName : "";
        temp.x        = x;
        temp.y        = y;
        temp.z        = z;

        if (temp.pObject)
            temp.TypeName = temp.pObject->getTypeId().getName();

        _SelList.push_back(temp);

        SelectionChanges Chng;

        Chng.pDocName  = pDocName;
        Chng.pObjectName = pObjectName ? pObjectName : "";
        Chng.pSubName  = pSubName ? pSubName : "";
        Chng.pTypeName = temp.TypeName.c_str();
        Chng.x         = x;
        Chng.y         = y;
        Chng.z         = z;
        Chng.Type      = SelectionChanges::AddSelection;


        FC_LOG("Add Selection "<<
                (pDocName?pDocName:"(null)")<<'.'<<
                (pObjectName?pObjectName:"(null)")<<'.' <<
                (pSubName?pSubName:"(null)") <<
                " ("<<x<<", "<<y<<", "<<z<<')');

        Notify(Chng);
        FC_TRACE("signaling add selection");
        signalSelectionChanged(Chng);
        FC_TRACE("done signaling add selection");

        getMainWindow()->updateActions();

        // allow selection
        return true;
    }
    else {
        // neither an existing nor active document available
        // this can often happen when importing .iv files
        Base::Console().Error("Cannot add to selection: no document '%s' found.\n", pDocName);
        return false;
    }
}

bool SelectionSingleton::addSelection(const char* pDocName, const char* pObjectName, const std::vector<std::string>& pSubNames)
{
    if(_PickedList.size()) {
        _PickedList.clear();
        SelectionChanges Chng;
        Chng.Type = SelectionChanges::PickedListChanged;
        Notify(Chng);
        signalSelectionChanged(Chng);
    }

    _SelObj temp;

    temp.pDoc = getDocument(pDocName);

    if (temp.pDoc) {
        if(pObjectName)
            temp.pObject = temp.pDoc->getObject(pObjectName);
        else
            temp.pObject = 0;

        if (temp.pObject)
            temp.TypeName = temp.pObject->getTypeId().getName();

        temp.DocName  = pDocName;
        temp.FeatName = pObjectName ? pObjectName : "";
        for (std::vector<std::string>::const_iterator it = pSubNames.begin(); it != pSubNames.end(); ++it) {
            temp.SubName  = it->c_str();
            temp.x        = 0;
            temp.y        = 0;
            temp.z        = 0;

            _SelList.push_back(temp);
        }

        SelectionChanges Chng;

        Chng.pDocName  = pDocName;
        Chng.pObjectName = pObjectName ? pObjectName : "";
        Chng.pSubName  = "";
        Chng.pTypeName = temp.TypeName.c_str();
        Chng.x         = 0;
        Chng.y         = 0;
        Chng.z         = 0;
        Chng.Type      = SelectionChanges::AddSelection;

        FC_TRACE("notifying add selection");
        Notify(Chng);
        FC_TRACE("signaling add selection");
        signalSelectionChanged(Chng);
        FC_TRACE("done signaling add selection");

        getMainWindow()->updateActions();

        // allow selection
        return true;
    }
    else {
        // neither an existing nor active document available 
        // this can often happen when importing .iv files
        Base::Console().Error("Cannot add to selection: no document '%s' found.\n", pDocName);
        return false;
    }
}

void SelectionSingleton::rmvSelection(const char* pDocName, const char* pObjectName, const char* pSubName, 
        const std::vector<SelObj> *pickedList)
{
    if(pickedList) {
        _PickedList.clear();
        for(const auto &sel : *pickedList) {
            _PickedList.push_back(_SelObj());
            auto &s = _PickedList.back();
            s.DocName = sel.DocName;
            s.FeatName = sel.FeatName;
            s.SubName = sel.SubName;
            s.TypeName = sel.TypeName;
            s.pObject = sel.pObject;
            s.pDoc = sel.pDoc;
            s.x = sel.x;
            s.y = sel.y;
            s.z = sel.z;
        }
        SelectionChanges Chng;
        Chng.Type      = SelectionChanges::PickedListChanged;
        Notify(Chng);
        signalSelectionChanged(Chng);
    }

    std::vector<SelectionChanges> rmvList;

    if(!pDocName) return;

    size_t len = pSubName?std::strlen(pSubName):0;

    for(auto It=_SelList.begin(),ItNext=It;It!=_SelList.end();It=ItNext) {
        ++ItNext;
        if(It->DocName != pDocName) continue;
        // if no object name is specified, remove all objects
        if(pObjectName && *pObjectName && It->FeatName!=pObjectName) continue;
        // if no subname is specified, remove all subobjects of the matching object
        if(len) {
            // otherwise, match subojects with common prefix, separated by '.'
            if(std::strncmp(It->SubName.c_str(),pSubName,len)!=0 ||
               (It->SubName.length()!=len && It->SubName[len-1]!='.'))
                continue;
        }

        // save in tmp. string vars
        std::string tmpDocName = It->DocName;
        std::string tmpFeaName = It->FeatName;
        std::string tmpSubName = It->SubName;
        std::string tmpTypName = It->TypeName;

        // destroy the _SelObj item
        It = _SelList.erase(It);

        SelectionChanges Chng;
        Chng.pDocName  = tmpDocName.c_str();
        Chng.pObjectName = tmpFeaName.c_str();
        Chng.pSubName  = tmpSubName.c_str();
        Chng.pTypeName = tmpTypName.c_str();
        Chng.Type      = SelectionChanges::RmvSelection;

        FC_LOG("Rmv Selection "<<
            (pDocName?pDocName:"(null)")<<'.'<<
            (pObjectName?pObjectName:"(null)")<<'.' <<
            (pSubName?pSubName:"(null)"));

        Notify(Chng);
        signalSelectionChanged(Chng);
    
        rmvList.push_back(Chng);

        getMainWindow()->updateActions();
    }
}

App::DocumentObject *SelectionSingleton::resolveObject(
        App::DocumentObject *pObject, const char *subname, 
        App::DocumentObject **parent, std::string *elementName)
{
    if(parent) *parent = 0;
    if(!pObject || !subname || *subname==0)
        return pObject;

    auto obj = pObject->getSubObject(subname);
    if(!obj || obj == pObject)
        return pObject;

    if(!parent)
        return obj;

    // NOTE, the convension of '.' separated SubName demands a mandatory ending
    // '.' for each object name in SubName, even if there is no subelement
    // following it. So finding the last dot will give us the end of the last
    // object name.
    const char *dot = strrchr(subname,'.');
    if(!dot || dot == subname)
        return obj; // this means no parent object reference in SubName

    *parent = pObject;

    const char *lastDot = dot;
    for(--dot;dot!=subname;--dot) {
        // check for the second last dot, which is the end of the last parent object
        if(*dot == '.') {
            // We can't get parent object by its name, because the object may be
            // externally linked (i.e. in a different document). So go through
            // getSubObject again.
            *parent = pObject->getSubObject(std::string(subname,dot-subname+1).c_str());
            break;
        }
    }
    if(elementName) {
        if(dot!=lastDot && *dot == '.')
            ++dot;
        *elementName = std::string(dot,lastDot-dot);
    }
    return obj;
}

void SelectionSingleton::setVisible(int visible) const {
    std::set<std::pair<App::DocumentObject*,App::DocumentObject*> > filter;
    if(visible<0) 
        visible = -1;
    else if(visible>0)
        visible = 1;
    for(auto &sel : _SelList) {
        if(sel.DocName.empty() || sel.FeatName.empty() || !sel.pObject) 
            continue;
        // get parent object
        App::DocumentObject *parent = 0;
        std::string elementName;
        auto obj = Selection().resolveObject(sel.pObject,sel.SubName.c_str(),&parent,&elementName);
        if(!obj || !obj->getNameInDocument() || (parent && !parent->getNameInDocument()))
            continue;
        // try call parent object's setElementVisibility
        if(parent) {
            // prevent setting the same object visibility more than once
            if(!filter.insert(std::make_pair(obj,parent)).second)
                continue;

            int vis = parent->isElementVisible(elementName.c_str());
            if(vis>=0) {
                if(vis>0) vis = 1;
                if(visible>=0) {
                    if(vis == visible)
                        continue;
                    vis = visible;
                }else
                    vis = !vis;

                parent->setElementVisible(elementName.c_str(),vis?true:false);
                continue;
            }

            // Fall back to direct object visibility setting
        }

        if(!filter.insert(std::make_pair(obj,(App::DocumentObject*)0)).second)
            continue;

        auto vp = Application::Instance->getViewProvider(obj);
        if(vp) {
            int vis;
            if(visible>=0)
                vis = visible;
            else
                vis = !vp->isShow();

            if(vis)
                vp->show();
            else
                vp->hide();
        }
    }
}

void SelectionSingleton::setSelection(const char* pDocName, const std::vector<App::DocumentObject*>& sel)
{
    if(_PickedList.size()) {
        _PickedList.clear();
        SelectionChanges Chng;
        Chng.Type      = SelectionChanges::PickedListChanged;
        Notify(Chng);
        signalSelectionChanged(Chng);
    }

    App::Document *pcDoc;
    pcDoc = getDocument(pDocName);
    if (!pcDoc)
        return;

    std::set<App::DocumentObject*> cur_sel, new_sel;
    new_sel.insert(sel.begin(), sel.end());

    // Make sure to keep the order of the currently selected objects
    std::list<_SelObj> temp;
    for (std::list<_SelObj>::const_iterator it = _SelList.begin(); it != _SelList.end(); ++it) {
        if (it->pDoc != pcDoc)
            temp.push_back(*it);
        else {
            cur_sel.insert(it->pObject);
            if (new_sel.find(it->pObject) != new_sel.end())
                temp.push_back(*it);
        }
    }

    // Get the objects we must add to the selection
    std::vector<App::DocumentObject*> diff_new_cur;
    std::back_insert_iterator< std::vector<App::DocumentObject*> > biit(diff_new_cur);
    std::set_difference(new_sel.begin(), new_sel.end(), cur_sel.begin(), cur_sel.end(), biit);

    _SelObj obj;
    for (std::vector<App::DocumentObject*>::const_iterator it = diff_new_cur.begin(); it != diff_new_cur.end(); ++it) {
        obj.pDoc = pcDoc;
        obj.pObject = *it;
        obj.DocName = pDocName;
        obj.FeatName = (*it)->getNameInDocument();
        obj.SubName = "";
        obj.TypeName = (*it)->getTypeId().getName();
        obj.x = 0.0f;
        obj.y = 0.0f;
        obj.z = 0.0f;
        temp.push_back(obj);
    }

    if (cur_sel == new_sel) // nothing has changed
        return;

    _SelList = temp;

    SelectionChanges Chng;
    Chng.Type = SelectionChanges::SetSelection;
    Chng.pDocName = pDocName;
    Chng.pObjectName = "";
    Chng.pSubName = "";
    Chng.pTypeName = "";

    Notify(Chng);
    signalSelectionChanged(Chng);
    getMainWindow()->updateActions();
}

void SelectionSingleton::clearSelection(const char* pDocName)
{
    // Because the introduction of external editing, it is best to make
    // clearSelection(0) behave as clearCompleteSelection(), which is the same
    // behavior of python Selection.clearSelection(None)
    if(!pDocName || !pDocName[0] || strcmp(pDocName,"*")==0) {
        clearCompleteSelection();
        return;
    }

    if(_PickedList.size()) {
        _PickedList.clear();
        SelectionChanges Chng;
        Chng.Type      = SelectionChanges::PickedListChanged;
        Notify(Chng);
        signalSelectionChanged(Chng);
    }

    App::Document* pDoc;
    pDoc = getDocument(pDocName);
    if(pDoc) {
        std::string docName;
        if (pDocName)
            docName = pDocName;
        else
            docName = pDoc->getName(); // active document
        std::list<_SelObj> selList;
        for (std::list<_SelObj>::iterator it = _SelList.begin(); it != _SelList.end(); ++it) {
            if (it->DocName != docName)
                selList.push_back(*it);
        }

        _SelList = selList;

        SelectionChanges Chng;
        Chng.Type = SelectionChanges::ClrSelection;
        Chng.pDocName = docName.c_str();
        Chng.pObjectName = "";
        Chng.pSubName = "";
        Chng.pTypeName = "";

        FC_TRACE("notifying clear selection");
        Notify(Chng);
        FC_TRACE("signaling clear selection");
        signalSelectionChanged(Chng);
        FC_TRACE("done signaling clear selection");

        getMainWindow()->updateActions();
    }
}

void SelectionSingleton::clearCompleteSelection()
{
    if(_PickedList.size()) {
        _PickedList.clear();
        SelectionChanges Chng;
        Chng.Type      = SelectionChanges::PickedListChanged;
        Notify(Chng);
        signalSelectionChanged(Chng);
    }

    _SelList.clear();

    SelectionChanges Chng;
    Chng.Type = SelectionChanges::ClrSelection;
    Chng.pDocName = "";
    Chng.pObjectName = "";
    Chng.pSubName = "";
    Chng.pTypeName = "";

    FC_LOG("Clear selection");

    Notify(Chng);
    signalSelectionChanged(Chng);
    getMainWindow()->updateActions();
}

bool SelectionSingleton::isSelected(const char* pDocName, const char* pObjectName, const char* pSubName) const
{
    const char* tmpDocName = pDocName ? pDocName : "";
    const char* tmpFeaName = pObjectName ? pObjectName : "";
    const char* tmpSubName = pSubName ? pSubName : "";
    for (std::list<_SelObj>::const_iterator It = _SelList.begin();It != _SelList.end();++It)
        if (It->DocName == tmpDocName && It->FeatName == tmpFeaName && It->SubName == tmpSubName)
            return true;
    return false;
}

bool SelectionSingleton::isSelected(App::DocumentObject* obj, const char* pSubName) const
{
    if (!obj) return false;

    for(list<_SelObj>::const_iterator It = _SelList.begin();It != _SelList.end();++It) {
        if (It->pObject == obj) {
            if (pSubName) {
                if (It->SubName == pSubName)
                    return true;
            }
            else {
                return true;
            }
        }
    }

    return false;
}

const char *SelectionSingleton::getSelectedElement(App::DocumentObject *obj, const char* pSubName) const 
{
    if (!obj) return 0;

    for(list<_SelObj>::const_iterator It = _SelList.begin();It != _SelList.end();++It) {
        if (It->pObject == obj) {
            auto len = It->SubName.length();
            if(!len)
                return "";
            if (pSubName && strncmp(pSubName,It->SubName.c_str(),It->SubName.length())==0){
                if(pSubName[len]==0 || pSubName[len-1] == '.')
                    return It->SubName.c_str();
            }
        }
    }
    return 0;
}

void SelectionSingleton::slotDeletedObject(const App::DocumentObject& Obj)
{
    if(!Obj.getNameInDocument()) return;

    // remove also from the selection, if selected
    Selection().rmvSelection( Obj.getDocument()->getName(), Obj.getNameInDocument() );

    if(_PickedList.size()) {
        bool changed = false;
        for(auto it=_PickedList.begin(),itNext=it;it!=_PickedList.end();it=itNext) {
            ++itNext;
            auto &sel = *it;
            if(sel.DocName == Obj.getDocument()->getName() &&
               sel.FeatName == Obj.getNameInDocument())
            {
                changed = true;
                _PickedList.erase(it);
            }
        }
        if(changed) {
            SelectionChanges Chng;
            Chng.Type      = SelectionChanges::PickedListChanged;
            Notify(Chng);
            signalSelectionChanged(Chng);
        }
    }
}


//**************************************************************************
// Construction/Destruction

/**
 * A constructor.
 * A more elaborate description of the constructor.
 */
SelectionSingleton::SelectionSingleton():_needPickedList(false)
{
    hx = 0;
    hy = 0;
    hz = 0;
    ActiveGate = 0;
    gateResolve = true;
    App::GetApplication().signalDeletedObject.connect(boost::bind(&Gui::SelectionSingleton::slotDeletedObject, this, _1));
    CurrentPreselection.Type = SelectionChanges::ClrSelection;
    CurrentPreselection.pDocName = 0;
    CurrentPreselection.pObjectName = 0;
    CurrentPreselection.pSubName = 0;
    CurrentPreselection.pTypeName = 0;
    CurrentPreselection.x = 0.0;
    CurrentPreselection.y = 0.0;
    CurrentPreselection.z = 0.0;
}

/**
 * A destructor.
 * A more elaborate description of the destructor.
 */
SelectionSingleton::~SelectionSingleton()
{
}

SelectionSingleton* SelectionSingleton::_pcSingleton = NULL;

SelectionSingleton& SelectionSingleton::instance(void)
{
    if (_pcSingleton == NULL)
        _pcSingleton = new SelectionSingleton;
    return *_pcSingleton;
}

void SelectionSingleton::destruct (void)
{
    if (_pcSingleton != NULL)
        delete _pcSingleton;
    _pcSingleton = 0;
}

//**************************************************************************
// Python stuff

// SelectionSingleton Methods  // Methods structure
PyMethodDef SelectionSingleton::Methods[] = {
    {"addSelection",         (PyCFunction) SelectionSingleton::sAddSelection, METH_VARARGS,
     "addSelection(object,[string,float,float,float]) -- Add an object to the selection\n"
     "where string is the sub-element name and the three floats represent a 3d point"},
    {"removeSelection",      (PyCFunction) SelectionSingleton::sRemoveSelection, METH_VARARGS,
     "removeSelection(object) -- Remove an object from the selection"},
    {"clearSelection"  ,     (PyCFunction) SelectionSingleton::sClearSelection, METH_VARARGS,
     "clearSelection([string]) -- Clear the selection\n"
     "Clear the selection to the given document name. If no document is\n"
     "given the complete selection is cleared."},
    {"isSelected",           (PyCFunction) SelectionSingleton::sIsSelected, METH_VARARGS,
     "isSelected(object) -- Check if a given object is selected"},
<<<<<<< HEAD
    {"countObjectsOfType",   (PyCFunction) SelectionSingleton::sCountObjectsOfType, 1,
     "countObjectsOfType(string, [string], resolve=True) -- Get the number of selected objects\n"
=======
    {"getPreselection",      (PyCFunction) SelectionSingleton::sGetPreselection, METH_VARARGS,
     "getPreselection() -- Get preselected object"},
    {"clearPreselection",   (PyCFunction) SelectionSingleton::sRemPreselection, METH_VARARGS,
     "clearPreselection() -- Clear the preselection"},
    {"countObjectsOfType",   (PyCFunction) SelectionSingleton::sCountObjectsOfType, METH_VARARGS,
     "countObjectsOfType(string, [string]) -- Get the number of selected objects\n"
>>>>>>> 2c69b79c
     "The first argument defines the object type e.g. \"Part::Feature\" and the\n"
     "second argumeht defines the document name. If no document name is given the\n"
     "currently active document is used"},
    {"getSelection",         (PyCFunction) SelectionSingleton::sGetSelection, 1,
     "getSelection(docName=None,resolve=True,single=False) -- Return a list of selected objets\n"
     "\ndocName - document name. None means the active document, and '*' means all document"
     "\nresolve - whether to resolve the subname references"
     "\nsingle - only return if there is only one selection"},
    {"preselect",            (PyCFunction) SelectionSingleton::sPreselect, 1, 
     "preselect(object,[string,float,float,float]) -- Preselect an object\n"
     "where string is the sub-element name and the three floats represent a 3d point"},
    {"getPickedList",         (PyCFunction) SelectionSingleton::sGetPickedList, 1,
     "getPickedList(docName=None) -- Return a list of objets under the last mouse click\n"
     "\ndocName - document name. None means the active document, and '*' means all document"},
    {"enablePickedList",      (PyCFunction) SelectionSingleton::sEnablePickedList, 1,
     "enablePickedList(boolean) -- Enable/disable pick list"},
    {"getCompleteSelection", (PyCFunction) SelectionSingleton::sGetCompleteSelection, 1,
     "getCompleteSelection(resolve=True) -- Return a list of selected objects of all documents."},
    {"getSelectionEx",         (PyCFunction) SelectionSingleton::sGetSelectionEx, 1,
     "getSelectionEx(docName=None,resolve=True, single=False) -- Return a list of SelectionObjects\n"
     "\ndocName - document name. None means the active document, and '*' means all document"
     "\nresolve - whether to resolve the subname references"
     "\nsingle - only return if there is only one selection\n"
     "\nThe SelectionObjects contain a variety of information about the selection, e.g. sub-element names."},
    {"getSelectionObject",  (PyCFunction) SelectionSingleton::sGetSelectionObject, 1,
     "getSelectionObject(doc,obj,sub,(x,y,z)) -- Return a SelectionObject"},
    {"addObserver",         (PyCFunction) SelectionSingleton::sAddSelObserver, METH_VARARGS,
     "addObserver(Object) -- Install an observer\n"},
    {"removeObserver",      (PyCFunction) SelectionSingleton::sRemSelObserver, METH_VARARGS,
     "removeObserver(Object) -- Uninstall an observer\n"},
    {"addSelectionGate",      (PyCFunction) SelectionSingleton::sAddSelectionGate, 1,
     "addSelectionGate(String|Filter|Gate, resolve=True) -- activate the selection gate.\n"
     "The selection gate will prohibit all selections which do not match\n"
     "the given selection filter string.\n"
     " Examples strings are:\n"
     "'SELECT Part::Feature SUBELEMENT Edge',\n"
     "'SELECT Robot::RobotObject'\n"
     "\n"
     "You can also set an instance of SelectionFilter:\n"
     "filter = Gui.Selection.Filter('SELECT Part::Feature SUBELEMENT Edge')\n"
     "Gui.Selection.addSelectionGate(filter)\n"
     "\n"
     "And the most flexible approach is to write your own selection gate class\n"
     "that implements the method 'allow'\n"
     "class Gate:\n"
     "  def allow(self,doc,obj,sub):\n"
     "    return (sub[0:4] == 'Face')\n"
     "Gui.Selection.addSelectionGate(Gate())"},
    {"removeSelectionGate",      (PyCFunction) SelectionSingleton::sRemoveSelectionGate, METH_VARARGS,
     "removeSelectionGate() -- remove the active selection gate\n"},
    {"resolveObject",            (PyCFunction) SelectionSingleton::sResolveObject, 1, 
     "resolveObject(object, subname) -- resolve the sub object\n"
     "Returns a tuple (subobj,parent,elementName), where 'subobj' is the last\n"
     "object referenced in 'subname', and 'parent' is the direct parent of 'subobj',\n"
     "and elementName is the child name of the subobj, which can be used to call\n"
     "parent.isElementVisible/setElementVisible()"},
    {"setVisible",            (PyCFunction) SelectionSingleton::sSetVisible, 1, 
     "setVisible(visible=None) -- set visibility of all selection items\n"
     "If 'visible' is None, then toggle visibility"},
    {NULL, NULL, 0, NULL}  /* Sentinel */
};

PyObject *SelectionSingleton::sAddSelection(PyObject * /*self*/, PyObject *args, PyObject * /*kwd*/)
{
    PyObject *object;
    char* subname=0;
    float x=0,y=0,z=0;
    if (PyArg_ParseTuple(args, "O!|sfff", &(App::DocumentObjectPy::Type),&object,&subname,&x,&y,&z)) {
        App::DocumentObjectPy* docObjPy = static_cast<App::DocumentObjectPy*>(object);
        App::DocumentObject* docObj = docObjPy->getDocumentObjectPtr();
        if (!docObj || !docObj->getNameInDocument()) {
            PyErr_SetString(Base::BaseExceptionFreeCADError, "Cannot check invalid object");
            return NULL;
        }

        Selection().addSelection(docObj->getDocument()->getName(),
                                 docObj->getNameInDocument(),
                                 subname,x,y,z);
        Py_Return;
    }

    PyErr_Clear();
    PyObject *sequence;
    if (PyArg_ParseTuple(args, "O!O", &(App::DocumentObjectPy::Type),&object,&sequence)) {
        App::DocumentObjectPy* docObjPy = static_cast<App::DocumentObjectPy*>(object);
        App::DocumentObject* docObj = docObjPy->getDocumentObjectPtr();
        if (!docObj || !docObj->getNameInDocument()) {
            PyErr_SetString(Base::BaseExceptionFreeCADError, "Cannot check invalid object");
            return NULL;
        }

        try {
            if (PyTuple_Check(sequence) || PyList_Check(sequence)) {
                Py::Sequence list(sequence);
                for (Py::Sequence::iterator it = list.begin(); it != list.end(); ++it) {
                    std::string subname = static_cast<std::string>(Py::String(*it));
                    Selection().addSelection(docObj->getDocument()->getName(),
                                             docObj->getNameInDocument(),
                                             subname.c_str());
                }

                Py_Return;
            }
        }
        catch (const Py::Exception&) {
            // do nothing here
        }
    }

    PyErr_SetString(PyExc_ValueError, "type must be 'DocumentObject[,subname[,x,y,z]]' or 'DocumentObject, list or tuple of subnames'");
    return 0;
}

PyObject *SelectionSingleton::sPreselect(PyObject * /*self*/, PyObject *args, PyObject * /*kwd*/)
{
    PyObject *object;
    char* subname=0;
    float x=0,y=0,z=0;
    if (!PyArg_ParseTuple(args, "O!|sfff", &(App::DocumentObjectPy::Type),&object,&subname,&x,&y,&z))
        return NULL;
    App::DocumentObjectPy* docObjPy = static_cast<App::DocumentObjectPy*>(object);
    App::DocumentObject* docObj = docObjPy->getDocumentObjectPtr();
    if (!docObj || !docObj->getNameInDocument()) {
        PyErr_SetString(Base::BaseExceptionFreeCADError, "Cannot check invalid object");
        return NULL;
    }
    Selection().setPreselect(docObj->getDocument()->getName(), 
            docObj->getNameInDocument(), subname,x,y,z,true);
    Py_Return;
}

PyObject *SelectionSingleton::sRemoveSelection(PyObject * /*self*/, PyObject *args, PyObject * /*kwd*/)
{
    PyObject *object;
    char* subname=0;
    if (!PyArg_ParseTuple(args, "O!|s", &(App::DocumentObjectPy::Type),&object,&subname))
        return NULL;

    App::DocumentObjectPy* docObjPy = static_cast<App::DocumentObjectPy*>(object);
    App::DocumentObject* docObj = docObjPy->getDocumentObjectPtr();
    if (!docObj || !docObj->getNameInDocument()) {
        PyErr_SetString(Base::BaseExceptionFreeCADError, "Cannot check invalid object");
        return NULL;
    }

    Selection().rmvSelection(docObj->getDocument()->getName(),
                             docObj->getNameInDocument(),
                             subname);

    Py_Return;
}

PyObject *SelectionSingleton::sClearSelection(PyObject * /*self*/, PyObject *args, PyObject * /*kwd*/)
{
    char *documentName=0;
    if (!PyArg_ParseTuple(args, "|s", &documentName))
        return NULL;
    documentName ? Selection().clearSelection(documentName) : Selection().clearCompleteSelection();
    Py_Return;
}

PyObject *SelectionSingleton::sIsSelected(PyObject * /*self*/, PyObject *args, PyObject * /*kwd*/)
{
    PyObject *object;
    char* subname=0;
    if (!PyArg_ParseTuple(args, "O!|s", &(App::DocumentObjectPy::Type), &object, &subname))
        return NULL;

    App::DocumentObjectPy* docObj = static_cast<App::DocumentObjectPy*>(object);
    bool ok = Selection().isSelected(docObj->getDocumentObjectPtr(), subname);
    return Py_BuildValue("O", (ok ? Py_True : Py_False));
}

PyObject *SelectionSingleton::sCountObjectsOfType(PyObject * /*self*/, PyObject *args, PyObject * /*kwd*/)
{
    char* objecttype;
    char* document=0;
    PyObject *resolve = Py_True;
    if (!PyArg_ParseTuple(args, "s|sO", &objecttype, &document,&resolve))
        return NULL;

    unsigned int count = Selection().countObjectsOfType(objecttype, document,PyObject_IsTrue(resolve));
#if PY_MAJOR_VERSION < 3
    return PyInt_FromLong(count);
#else
    return PyLong_FromLong(count);
#endif
}

PyObject *SelectionSingleton::sGetSelection(PyObject * /*self*/, PyObject *args, PyObject * /*kwd*/)
{
    char *documentName=0;
    PyObject *resolve=Py_True;
    PyObject *single=Py_False;
    if (!PyArg_ParseTuple(args, "|sOO", &documentName,&resolve,&single))     // convert args: Python->C 
        return NULL;                             // NULL triggers exception

    std::vector<SelectionSingleton::SelObj> sel;
    sel = Selection().getSelection(documentName,PyObject_IsTrue(resolve),PyObject_IsTrue(single));

    try {
        Py::List list;
        for (std::vector<SelectionSingleton::SelObj>::iterator it = sel.begin(); it != sel.end(); ++it) {
            list.append(Py::asObject(it->pObject->getPyObject()));
        }
        return Py::new_reference_to(list);
    }
    catch (Py::Exception&) {
        return 0;
    }
}

<<<<<<< HEAD
PyObject *SelectionSingleton::sEnablePickedList(PyObject * /*self*/, PyObject *args, PyObject * /*kwd*/)
{
    PyObject *enable = Py_True;
    if (!PyArg_ParseTuple(args, "|O", &enable))     // convert args: Python->C 
        return NULL;                             // NULL triggers exception

    Selection().enablePickedList(PyObject_IsTrue(enable));
=======
PyObject *SelectionSingleton::sGetPreselection(PyObject * /*self*/, PyObject *args, PyObject * /*kwd*/)
{
    if (!PyArg_ParseTuple(args, ""))
        return NULL;

    const SelectionChanges& sel = Selection().getPreselection();
    SelectionObject obj(sel);
    return obj.getPyObject();
}

PyObject *SelectionSingleton::sRemPreselection(PyObject * /*self*/, PyObject *args, PyObject * /*kwd*/)
{
    if (!PyArg_ParseTuple(args, ""))
        return NULL;

    Selection().rmvPreselect();
>>>>>>> 2c69b79c
    Py_Return;
}

PyObject *SelectionSingleton::sGetCompleteSelection(PyObject * /*self*/, PyObject *args, PyObject * /*kwd*/)
{
    PyObject *resolve = Py_True;
    if (!PyArg_ParseTuple(args, "|O",&resolve))     // convert args: Python->C 
        return NULL;                             // NULL triggers exception

    std::vector<SelectionSingleton::SelObj> sel;
    sel = Selection().getCompleteSelection(PyObject_IsTrue(resolve));

    try {
        Py::List list;
        for (std::vector<SelectionSingleton::SelObj>::iterator it = sel.begin(); it != sel.end(); ++it) {
            list.append(Py::asObject(it->pObject->getPyObject()));
        }
        return Py::new_reference_to(list);
    }
    catch (Py::Exception&) {
        return 0;
    }
}

PyObject *SelectionSingleton::sGetSelectionEx(PyObject * /*self*/, PyObject *args, PyObject * /*kwd*/)
{
    char *documentName=0;
    PyObject *resolve = Py_True;
    PyObject *single = Py_False;
    if (!PyArg_ParseTuple(args, "|sOO", &documentName,&resolve,&single))     // convert args: Python->C 
        return NULL;                             // NULL triggers exception

    std::vector<SelectionObject> sel;
    sel = Selection().getSelectionEx(documentName,
            App::DocumentObject::getClassTypeId(),PyObject_IsTrue(resolve),PyObject_IsTrue(single));

    try {
        Py::List list;
        for (std::vector<SelectionObject>::iterator it = sel.begin(); it != sel.end(); ++it) {
            list.append(Py::asObject(it->getPyObject()));
        }
        return Py::new_reference_to(list);
    }
    catch (Py::Exception&) {
        return 0;
    }
}

PyObject *SelectionSingleton::sGetPickedList(PyObject * /*self*/, PyObject *args, PyObject * /*kwd*/)
{
    char *documentName=0;
    if (!PyArg_ParseTuple(args, "|s", &documentName))     // convert args: Python->C 
        return NULL;                             // NULL triggers exception

    std::vector<SelectionObject> sel;
    sel = Selection().getPickedListEx(documentName);

    try {
        Py::List list;
        for (std::vector<SelectionObject>::iterator it = sel.begin(); it != sel.end(); ++it) {
            list.append(Py::asObject(it->getPyObject()));
        }
        return Py::new_reference_to(list);
    }
    catch (Py::Exception&) {
        return 0;
    }
}

PyObject *SelectionSingleton::sGetSelectionObject(PyObject * /*self*/, PyObject *args, PyObject * /*kwd*/)
{
    char *docName, *objName, *subName;
    PyObject* tuple=0;
    if (!PyArg_ParseTuple(args, "sss|O!", &docName, &objName, &subName,
                                          &PyTuple_Type, &tuple))
        return NULL;

    try {
        SelectionObject selObj;
        selObj.DocName  = docName;
        selObj.FeatName = objName;
        std::string sub = subName;
        if (!sub.empty()) {
            selObj.SubNames.push_back(sub);
            if (tuple) {
                Py::Tuple t(tuple);
                double x = (double)Py::Float(t.getItem(0));
                double y = (double)Py::Float(t.getItem(1));
                double z = (double)Py::Float(t.getItem(2));
                selObj.SelPoses.push_back(Base::Vector3d(x,y,z));
            }
        }

        return selObj.getPyObject();
    }
    catch (const Py::Exception&) {
        return 0;
    }
    catch (const Base::Exception& e) {
        PyErr_SetString(Base::BaseExceptionFreeCADError, e.what());
        return 0;
    }
}

PyObject *SelectionSingleton::sAddSelObserver(PyObject * /*self*/, PyObject *args, PyObject * /*kwd*/)
{
    PyObject* o;
    if (!PyArg_ParseTuple(args, "O",&o))
        return NULL;
    PY_TRY {
        SelectionObserverPython::addObserver(Py::Object(o));
        Py_Return;
    } PY_CATCH;
}

PyObject *SelectionSingleton::sRemSelObserver(PyObject * /*self*/, PyObject *args, PyObject * /*kwd*/)
{
    PyObject* o;
    if (!PyArg_ParseTuple(args, "O",&o))
        return NULL;
    PY_TRY {
        SelectionObserverPython::removeObserver(Py::Object(o));
        Py_Return;
    } PY_CATCH;
}

PyObject *SelectionSingleton::sAddSelectionGate(PyObject * /*self*/, PyObject *args, PyObject * /*kwd*/)
{
    char* filter;
    PyObject *resolve = Py_True;
    if (PyArg_ParseTuple(args, "s|O",&filter,&resolve)) {
        PY_TRY {
            Selection().addSelectionGate(new SelectionFilterGate(filter),PyObject_IsTrue(resolve));
            Py_Return;
        } PY_CATCH;
    }

    PyErr_Clear();
    PyObject* filterPy;
    if (PyArg_ParseTuple(args, "O!|O",SelectionFilterPy::type_object(),&filterPy,&resolve)) {
        PY_TRY {
            Selection().addSelectionGate(new SelectionFilterGatePython(static_cast<SelectionFilterPy*>(filterPy)),
                    PyObject_IsTrue(resolve));
            Py_Return;
        } PY_CATCH;
    }

    PyErr_Clear();
    PyObject* gate;
    if (PyArg_ParseTuple(args, "O|O",&gate,&resolve)) {
        PY_TRY {
            Selection().addSelectionGate(new SelectionGatePython(Py::Object(gate, false)),PyObject_IsTrue(resolve));
            Py_Return;
        } PY_CATCH;
    }

    PyErr_SetString(PyExc_ValueError, "Argument is neither string nor SelectionFiler nor SelectionGate");
    return 0;
}

PyObject *SelectionSingleton::sRemoveSelectionGate(PyObject * /*self*/, PyObject *args, PyObject * /*kwd*/)
{
    if (!PyArg_ParseTuple(args, ""))
        return NULL;

    PY_TRY {
        Selection().rmvSelectionGate();
    } PY_CATCH;

    Py_Return;
}

PyObject *SelectionSingleton::sSetVisible(PyObject * /*self*/, PyObject *args, PyObject * /*kwd*/)
{
    PyObject *visible = Py_None;
    if (!PyArg_ParseTuple(args, "|O",&visible))
        return NULL;                             // NULL triggers exception 

    PY_TRY {
        int vis;
        if(visible == Py_None)
            vis = -1;
        else 
            vis = PyObject_IsTrue(visible)?1:0;
        Selection().setVisible(vis);
    } PY_CATCH;

    Py_Return;
}

PyObject *SelectionSingleton::sResolveObject(PyObject * /*self*/, PyObject *args, PyObject * /*kwd*/)
{
    PyObject *pyobj;
    const char *subname;
    if (!PyArg_ParseTuple(args, "O!s",&App::DocumentObjectPy::Type,&pyobj,&subname))
        return NULL;                             // NULL triggers exception 

    PY_TRY {
        std::string elementName;
        App::DocumentObject *parent = 0;
        auto obj = Selection().resolveObject(
            static_cast<App::DocumentObjectPy*>(pyobj)->getDocumentObjectPtr(),
            subname,&parent,&elementName);

        Py::Tuple ret(3);
        ret.setItem(0,Py::Object(obj->getPyObject(),true));
        ret.setItem(1,parent?Py::Object(parent->getPyObject(),true):Py::None());
        ret.setItem(2,Py::String(elementName.c_str()));
        return Py::new_reference_to(ret);
    } PY_CATCH;

    Py_Return;
}
<|MERGE_RESOLUTION|>--- conflicted
+++ resolved
@@ -1,1864 +1,1859 @@
-/***************************************************************************
- *   Copyright (c) Juergen Riegel         <juergen.riegel@web.de>          *
- *                                                                         *
- *   This file is part of the FreeCAD CAx development system.              *
- *                                                                         *
- *   This library is free software; you can redistribute it and/or         *
- *   modify it under the terms of the GNU Library General Public           *
- *   License as published by the Free Software Foundation; either          *
- *   version 2 of the License, or (at your option) any later version.      *
- *                                                                         *
- *   This library  is distributed in the hope that it will be useful,      *
- *   but WITHOUT ANY WARRANTY; without even the implied warranty of        *
- *   MERCHANTABILITY or FITNESS FOR A PARTICULAR PURPOSE.  See the         *
- *   GNU Library General Public License for more details.                  *
- *                                                                         *
- *   You should have received a copy of the GNU Library General Public     *
- *   License along with this library; see the file COPYING.LIB. If not,    *
- *   write to the Free Software Foundation, Inc., 59 Temple Place,         *
- *   Suite 330, Boston, MA  02111-1307, USA                                *
- *                                                                         *
- ***************************************************************************/
-
-
-#include "PreCompiled.h"
-
-#ifndef _PreComp_
-# include <assert.h>
-# include <string>
-# include <boost/signals.hpp>
-# include <boost/bind.hpp>
-# include <QApplication>
-# include <QString>
-# include <QStatusBar>
-#endif
-
-/// Here the FreeCAD includes sorted by Base,App,Gui......
-#include "Application.h"
-#include "Document.h"
-#include "Selection.h"
-#include "SelectionFilter.h"
-#include "View3DInventor.h"
-#include <Base/Exception.h>
-#include <Base/Console.h>
-#include <Base/Interpreter.h>
-#include <App/Application.h>
-#include <App/Document.h>
-#include <App/DocumentObject.h>
-#include <App/DocumentObjectPy.h>
-#include <Gui/SelectionObjectPy.h>
-#include "MainWindow.h"
-#include "ViewProviderDocumentObject.h"
-
-FC_LOG_LEVEL_INIT("Selection",false,true,true)
-
-
-using namespace Gui;
-using namespace std;
-
-SelectionObserver::SelectionObserver(bool attach)
-{
-    if(attach)
-        attachSelection();
-}
-
-SelectionObserver::~SelectionObserver()
-{
-    detachSelection();
-}
-
-bool SelectionObserver::blockConnection(bool block)
-{
-    if(!isConnectionAttached())
-        return false;
-
-    bool ok = connectSelection.blocked();
-    if (block)
-        connectSelection.block();
-    else
-        connectSelection.unblock();
-    return ok;
-}
-
-bool SelectionObserver::isConnectionBlocked() const
-{
-    return connectSelection.blocked();
-}
-
-bool SelectionObserver::isConnectionAttached() const
-{
-    return connectSelection.connected();
-}
-
-void SelectionObserver::attachSelection()
-{
-    if (!connectSelection.connected()) {
-        connectSelection = Selection().signalSelectionChanged.connect(boost::bind
-            (&SelectionObserver::onSelectionChanged, this, _1));
-    }
-}
-
-void SelectionObserver::detachSelection()
-{
-    if (connectSelection.connected()) {
-        connectSelection.disconnect();
-    }
-}
-
-// -------------------------------------------
-
-std::vector<SelectionObserverPython*> SelectionObserverPython::_instances;
-
-SelectionObserverPython::SelectionObserverPython(const Py::Object& obj) : inst(obj)
-{
-}
-
-SelectionObserverPython::~SelectionObserverPython()
-{
-}
-
-void SelectionObserverPython::addObserver(const Py::Object& obj)
-{
-    _instances.push_back(new SelectionObserverPython(obj));
-}
-
-void SelectionObserverPython::removeObserver(const Py::Object& obj)
-{
-    SelectionObserverPython* obs=0;
-    for (std::vector<SelectionObserverPython*>::iterator it =
-        _instances.begin(); it != _instances.end(); ++it) {
-        if ((*it)->inst == obj) {
-            obs = *it;
-            _instances.erase(it);
-            break;
-        }
-    }
-
-    delete obs;
-}
-
-void SelectionObserverPython::onSelectionChanged(const SelectionChanges& msg)
-{
-    switch (msg.Type)
-    {
-    case SelectionChanges::AddSelection:
-        addSelection(msg);
-        break;
-    case SelectionChanges::RmvSelection:
-        removeSelection(msg);
-        break;
-    case SelectionChanges::SetSelection:
-        setSelection(msg);
-        break;
-    case SelectionChanges::ClrSelection:
-        clearSelection(msg);
-        break;
-    case SelectionChanges::SetPreselect:
-        setPreselection(msg);
-        break;
-    case SelectionChanges::RmvPreselect:
-        removePreselection(msg);
-        break;
-    case SelectionChanges::PickedListChanged:
-        pickedListChanged();
-        break;
-    default:
-        break;
-    }
-}
-
-void SelectionObserverPython::pickedListChanged()
-{
-    Base::PyGILStateLocker lock;
-    try {
-        if (this->inst.hasAttr(std::string("pickedListChanged"))) {
-            Py::Callable method(this->inst.getAttr(std::string("pickedListChanged")));
-            Py::Tuple args;
-            method.apply(args);
-        }
-    }
-    catch (Py::Exception&) {
-        Base::PyException e; // extract the Python error text
-        e.ReportException();
-    }
-}
-
-void SelectionObserverPython::addSelection(const SelectionChanges& msg)
-{
-    Base::PyGILStateLocker lock;
-    try {
-        if (this->inst.hasAttr(std::string("addSelection"))) {
-            Py::Callable method(this->inst.getAttr(std::string("addSelection")));
-            Py::Tuple args(4);
-            args.setItem(0, Py::String(msg.pDocName ? msg.pDocName : ""));
-            args.setItem(1, Py::String(msg.pObjectName ? msg.pObjectName : ""));
-            args.setItem(2, Py::String(msg.pSubName ? msg.pSubName : ""));
-            Py::Tuple tuple(3);
-            tuple[0] = Py::Float(msg.x);
-            tuple[1] = Py::Float(msg.y);
-            tuple[2] = Py::Float(msg.z);
-            args.setItem(3, tuple);
-            method.apply(args);
-        }
-    }
-    catch (Py::Exception&) {
-        Base::PyException e; // extract the Python error text
-        e.ReportException();
-    }
-}
-
-void SelectionObserverPython::removeSelection(const SelectionChanges& msg)
-{
-    Base::PyGILStateLocker lock;
-    try {
-        if (this->inst.hasAttr(std::string("removeSelection"))) {
-            Py::Callable method(this->inst.getAttr(std::string("removeSelection")));
-            Py::Tuple args(3);
-            args.setItem(0, Py::String(msg.pDocName ? msg.pDocName : ""));
-            args.setItem(1, Py::String(msg.pObjectName ? msg.pObjectName : ""));
-            args.setItem(2, Py::String(msg.pSubName ? msg.pSubName : ""));
-            method.apply(args);
-        }
-    }
-    catch (Py::Exception&) {
-        Base::PyException e; // extract the Python error text
-        e.ReportException();
-    }
-}
-
-void SelectionObserverPython::setSelection(const SelectionChanges& msg)
-{
-    Base::PyGILStateLocker lock;
-    try {
-        if (this->inst.hasAttr(std::string("setSelection"))) {
-            Py::Callable method(this->inst.getAttr(std::string("setSelection")));
-            Py::Tuple args(1);
-            args.setItem(0, Py::String(msg.pDocName ? msg.pDocName : ""));
-            method.apply(args);
-        }
-    }
-    catch (Py::Exception&) {
-        Base::PyException e; // extract the Python error text
-        e.ReportException();
-    }
-}
-
-void SelectionObserverPython::clearSelection(const SelectionChanges& msg)
-{
-    Base::PyGILStateLocker lock;
-    try {
-        if (this->inst.hasAttr(std::string("clearSelection"))) {
-            Py::Callable method(this->inst.getAttr(std::string("clearSelection")));
-            Py::Tuple args(1);
-            args.setItem(0, Py::String(msg.pDocName ? msg.pDocName : ""));
-            method.apply(args);
-        }
-    }
-    catch (Py::Exception&) {
-        Base::PyException e; // extract the Python error text
-        e.ReportException();
-    }
-}
-
-void SelectionObserverPython::setPreselection(const SelectionChanges& msg)
-{
-    Base::PyGILStateLocker lock;
-    try {
-        if (this->inst.hasAttr(std::string("setPreselection"))) {
-            Py::Callable method(this->inst.getAttr(std::string("setPreselection")));
-            Py::Tuple args(3);
-            args.setItem(0, Py::String(msg.pDocName ? msg.pDocName : ""));
-            args.setItem(1, Py::String(msg.pObjectName ? msg.pObjectName : ""));
-            args.setItem(2, Py::String(msg.pSubName ? msg.pSubName : ""));
-            method.apply(args);
-        }
-    }
-    catch (Py::Exception&) {
-        Base::PyException e; // extract the Python error text
-        e.ReportException();
-    }
-}
-
-void SelectionObserverPython::removePreselection(const SelectionChanges& msg)
-{
-    Base::PyGILStateLocker lock;
-    try {
-        if (this->inst.hasAttr(std::string("removePreselection"))) {
-            Py::Callable method(this->inst.getAttr(std::string("removePreselection")));
-            Py::Tuple args(3);
-            args.setItem(0, Py::String(msg.pDocName ? msg.pDocName : ""));
-            args.setItem(1, Py::String(msg.pObjectName ? msg.pObjectName : ""));
-            args.setItem(2, Py::String(msg.pSubName ? msg.pSubName : ""));
-            method.apply(args);
-        }
-    }
-    catch (Py::Exception&) {
-        Base::PyException e; // extract the Python error text
-        e.ReportException();
-    }
-}
-
-// -------------------------------------------
-
-bool SelectionSingleton::hasSelection() const
-{
-    return !_SelList.empty();
-}
-
-std::vector<SelectionSingleton::SelObj> SelectionSingleton::getCompleteSelection(bool resolve) const
-{
-    return getSelection("*",resolve);
-}
-
-std::vector<SelectionSingleton::SelObj> SelectionSingleton::getSelection(const char* pDocName, 
-        bool resolve, bool single) const
-{
-    std::vector<SelObj> temp;
-    if(single) temp.reserve(1);
-    SelObj tempSelObj;
-
-    App::Document *pcDoc = 0;
-    if(!pDocName || strcmp(pDocName,"*")!=0) {
-        pcDoc = getDocument(pDocName);
-        if (!pcDoc)
-            return temp;
-    }
-
-    std::map<App::DocumentObject*,std::set<std::string> > objMap;
-
-    for(std::list<_SelObj>::const_iterator It = _SelList.begin();It != _SelList.end();++It) {
-        if(!It->pDoc) continue;
-        const char *subelement = 0;
-        auto obj = getObjectOfType(It->pObject,It->SubName.c_str(),
-                App::DocumentObject::getClassTypeId(),resolve,&subelement);
-        if(!obj || (pcDoc && It->pObject->getDocument()!=pcDoc))
-            continue;
-
-        // In case we are resolving objects, make sure no duplicates
-        if(resolve && !objMap[obj].insert(std::string(subelement?subelement:"")).second)
-            continue;
-
-        if(single && temp.size()) {
-            temp.clear();
-            break;
-        }
-
-        tempSelObj.DocName  = obj->getDocument()->getName();
-        tempSelObj.FeatName = obj->getNameInDocument();
-        tempSelObj.SubName  = subelement;
-        tempSelObj.TypeName = obj->getTypeId().getName();
-        tempSelObj.pObject  = obj;
-        tempSelObj.pDoc     = obj->getDocument();
-        tempSelObj.x        = It->x;
-        tempSelObj.y        = It->y;
-        tempSelObj.z        = It->z;
-
-        temp.push_back(tempSelObj);
-    }
-
-    return temp;
-}
-
-bool SelectionSingleton::hasSelection(const char* doc, bool resolve) const
-{
-    App::Document *pcDoc = 0;
-    if(!doc || strcmp(doc,"*")!=0) {
-        pcDoc = getDocument(doc);
-        if (!pcDoc)
-            return false;
-    }
-    for(std::list<_SelObj>::const_iterator It = _SelList.begin();It != _SelList.end();++It) {
-        if(!It->pDoc) continue;
-        auto obj = getObjectOfType(It->pObject, It->SubName.c_str(),
-                App::DocumentObject::getClassTypeId(),resolve);
-        if(obj && (!pcDoc || It->pObject->getDocument()==pcDoc)) {
-            return true;
-        }
-    }
-
-    return false;
-}
-
-std::vector<SelectionSingleton::SelObj> SelectionSingleton::getPickedList(const char* pDocName) const
-{
-    std::vector<SelObj> temp;
-    SelObj tempSelObj;
-
-    App::Document *pcDoc = 0;
-    if(!pDocName || strcmp(pDocName,"*")!=0) {
-        pcDoc = getDocument(pDocName);
-        if (!pcDoc)
-            return temp;
-    }
-
-    for(std::list<_SelObj>::const_iterator It = _PickedList.begin();It != _PickedList.end();++It) {
-        if (!pcDoc || It->pDoc == pcDoc) {
-            tempSelObj.DocName  = It->DocName.c_str();
-            tempSelObj.FeatName = It->FeatName.c_str();
-            tempSelObj.SubName  = It->SubName.c_str();
-            tempSelObj.TypeName = It->TypeName.c_str();
-            tempSelObj.pObject  = It->pObject;
-            tempSelObj.pDoc     = It->pDoc;
-            tempSelObj.x        = It->x;
-            tempSelObj.y        = It->y;
-            tempSelObj.z        = It->z;
-            temp.push_back(tempSelObj);
-        }
-    }
-
-    return temp;
-}
-
-std::vector<SelectionObject> SelectionSingleton::getSelectionEx(
-        const char* pDocName, Base::Type typeId, bool resolve, bool single) const {
-    return getObjectList(pDocName,typeId,_SelList,resolve,single);
-}
-
-std::vector<SelectionObject> SelectionSingleton::getPickedListEx(const char* pDocName, Base::Type typeId) const {
-    return getObjectList(pDocName,typeId,_PickedList,false);
-}
-
-std::vector<SelectionObject> SelectionSingleton::getObjectList(const char* pDocName, Base::Type typeId,
-        const std::list<_SelObj> &objList, bool resolve, bool single) const
-{
-    std::vector<SelectionObject> temp;
-    if(single) temp.reserve(1);
-    std::map<App::DocumentObject*,size_t> SortMap;
-
-    // check the type
-    if (typeId == Base::Type::badType())
-        return temp;
-
-    App::Document *pcDoc = 0;
-    if(!pDocName || strcmp(pDocName,"*")!=0) {
-        pcDoc = getDocument(pDocName);
-        if (!pcDoc)
-            return temp;
-    }
-
-    for (const auto &sel : objList) {
-        if(!sel.pDoc) continue;
-        const char *subelement = 0;
-        auto obj = getObjectOfType(sel.pObject,sel.SubName.c_str(),typeId,resolve,&subelement);
-        if(!obj || (pcDoc && sel.pObject->getDocument()!=pcDoc))
-            continue;
-        auto it = SortMap.find(obj);
-        if(it!=SortMap.end()) {
-            // only add sub-element
-            if (subelement && *subelement) {
-                if(resolve && !temp[it->second]._SubNameSet.insert(subelement).second)
-                    continue;
-                temp[it->second].SubNames.push_back(subelement);
-                temp[it->second].SelPoses.push_back(Base::Vector3d(sel.x,sel.y,sel.z));
-            }
-        }
-        else {
-            if(single && temp.size()) {
-                temp.clear();
-                break;
-            }
-            // create a new entry
-            temp.emplace_back(obj);
-            if (subelement && *subelement) {
-                temp.back().SubNames.push_back(subelement);
-                temp.back().SelPoses.push_back(Base::Vector3d(sel.x,sel.y,sel.z));
-                if(resolve)
-                    temp.back()._SubNameSet.insert(subelement);
-            }
-            SortMap.insert(std::make_pair(obj,temp.size()-1));
-        }
-    }
-
-    return temp;
-}
-
-bool SelectionSingleton::needPickedList() const {
-    return _needPickedList;
-}
-
-void SelectionSingleton::enablePickedList(bool enable) {
-    if(enable != _needPickedList) {
-        _needPickedList = enable;
-        _PickedList.clear();
-        SelectionChanges Chng;
-        Chng.Type      = SelectionChanges::PickedListChanged;
-        Notify(Chng);
-        signalSelectionChanged(Chng);
-    }
-}
-
-bool SelectionSingleton::hasPickedList() const {
-    return _PickedList.size();
-}
-
-int SelectionSingleton::getAsPropertyLinkSubList(App::PropertyLinkSubList &prop) const
-{
-    std::vector<Gui::SelectionObject> sel = this->getSelectionEx();
-    std::vector<App::DocumentObject*> objs; objs.reserve(sel.size()*2);
-    std::vector<std::string> subs; subs.reserve(sel.size()*2);
-    for (std::size_t iobj = 0; iobj < sel.size(); iobj++) {
-        Gui::SelectionObject &selitem = sel[iobj];
-        App::DocumentObject* obj = selitem.getObject();
-        const std::vector<std::string> &subnames = selitem.getSubNames();
-        if (subnames.size() == 0){//whole object is selected
-            objs.push_back(obj);
-            subs.push_back(std::string());
-        } else {
-            for (std::size_t isub = 0; isub < subnames.size(); isub++) {
-                objs.push_back(obj);
-                subs.push_back(subnames[isub]);
-            }
-        }
-    }
-    assert(objs.size()==subs.size());
-    prop.setValues(objs, subs);
-    return objs.size();
-}
-
-App::DocumentObject *SelectionSingleton::getObjectOfType(App::DocumentObject *pObject,
-        const char *subname, Base::Type type, bool resolve,const char **subelement) {
-    if(!pObject || !pObject->getNameInDocument())
-        return 0;
-    auto ret = pObject;
-    if(subelement)
-        *subelement = subname;
-    if(resolve) {
-        if(subname && *subname) {
-            const char *dot = strrchr(subname,'.');
-            if(subelement) {
-                if(!dot)
-                    *subelement = subname;
-                else
-                    *subelement = dot+1;
-            }
-            if(dot) {
-                ret = ret->getSubObject(subname);
-                if(!ret || !ret->getNameInDocument()) 
-                    return 0;
-            }
-        }
-        auto linked = ret->getLinkedObject(true);
-        if(linked && linked->isDerivedFrom(type))
-            return ret;
-    }
-    if(ret->isDerivedFrom(type))
-        return ret;
-    return 0;
-}
-
-vector<App::DocumentObject*> SelectionSingleton::getObjectsOfType(const Base::Type& typeId, const char* pDocName, bool resolve) const
-{
-    std::vector<App::DocumentObject*> temp;
-
-    App::Document *pcDoc = 0;
-    if(!pDocName || strcmp(pDocName,"*")!=0) {
-        pcDoc = getDocument(pDocName);
-        if (!pcDoc)
-            return temp;
-    }
-
-    std::set<App::DocumentObject*> objs;
-    for (std::list<_SelObj>::const_iterator It = _SelList.begin();It != _SelList.end();++It) {
-        if(pcDoc && pcDoc!=It->pDoc) continue;
-        App::DocumentObject *pObject = getObjectOfType(It->pObject,It->SubName.c_str(),typeId,resolve);
-        if (pObject) {
-            auto ret = objs.insert(pObject);
-            if(ret.second)
-                temp.push_back(pObject);
-        }
-    }
-
-    return temp;
-}
-
-std::vector<App::DocumentObject*> SelectionSingleton::getObjectsOfType(const char* typeName, const char* pDocName, bool resolve) const
-{
-    Base::Type typeId = Base::Type::fromName(typeName);
-    if (typeId == Base::Type::badType())
-        return std::vector<App::DocumentObject*>();
-    return getObjectsOfType(typeId, pDocName, resolve);
-}
-
-unsigned int SelectionSingleton::countObjectsOfType(const Base::Type& typeId, const char* pDocName, bool resolve) const
-{
-    unsigned int iNbr=0;
-    App::Document *pcDoc = 0;
-    if(!pDocName || strcmp(pDocName,"*")!=0) {
-        pcDoc = getDocument(pDocName);
-        if (!pcDoc)
-            return 0;
-    }
-
-    for (std::list<_SelObj>::const_iterator It = _SelList.begin();It != _SelList.end();++It) {
-        if((!pcDoc||pcDoc==It->pDoc) && getObjectOfType(It->pObject,It->SubName.c_str(),typeId,resolve))
-            iNbr++;
-    }
-
-    return iNbr;
-}
-
-unsigned int SelectionSingleton::countObjectsOfType(const char* typeName, const char* pDocName, bool resolve) const
-{
-    Base::Type typeId = Base::Type::fromName(typeName);
-    if (typeId == Base::Type::badType())
-        return 0;
-    return countObjectsOfType(typeId, pDocName, resolve);
-}
-
-bool SelectionSingleton::setPreselect(const char* pDocName, const char* pObjectName, const char* pSubName, float x, float y, float z, bool signal)
-{
-    if (DocName != "")
-        rmvPreselect();
-
-    if (ActiveGate && !signal) {
-        App::Document* pDoc = getDocument(pDocName);
-        if (!pDoc || !pObjectName) 
-            return false;
-        const char *SubName = pSubName;
-        App::DocumentObject* pObject = getObjectOfType(pDoc->getObject(pObjectName),
-                pSubName, App::DocumentObject::getClassTypeId(),gateResolve,&SubName);
-        if (!pObject)
-            return false;
-
-        if (!ActiveGate->allow(pObject->getDocument(),pObject,SubName)) {
-            QString msg;
-            if (ActiveGate->notAllowedReason.length() > 0){
-                msg = QObject::tr(ActiveGate->notAllowedReason.c_str());
-            } else {
-                msg = QCoreApplication::translate("SelectionFilter","Not allowed:");
-            }
-            msg.append(
-                        QObject::tr(" %1.%2.%3 ")
-                        .arg(QString::fromLatin1(pDocName))
-                        .arg(QString::fromLatin1(pObjectName))
-                        .arg(QString::fromLatin1(pSubName))
-                        );
-
-            if (getMainWindow()) {
-                getMainWindow()->showMessage(msg);
-                Gui::MDIView* mdi = Gui::Application::Instance->activeDocument()->getActiveView();
-                mdi->setOverrideCursor(QCursor(Qt::ForbiddenCursor));
-            }
-            return false;
-        }
-
-    }
-
-    DocName = pDocName;
-    FeatName= pObjectName;
-    SubName = pSubName;
-    hx = x;
-    hy = y;
-    hz = z;
-
-    // set up the change object
-    SelectionChanges Chng;
-    Chng.pDocName  = DocName.c_str();
-    Chng.pObjectName = FeatName.c_str();
-    Chng.pSubName  = SubName.c_str();
-    Chng.pTypeName = "";
-    Chng.x = x;
-    Chng.y = y;
-    Chng.z = z;
-
-    if(!signal)
-        Chng.Type = SelectionChanges::SetPreselect;
-    else
-        Chng.Type = SelectionChanges::SetPreselectSignal; // signal 3D view to do the highlight
-
-    Notify(Chng);
-    signalSelectionChanged(Chng);
-
-    // allows the preselection
-    return true;
-}
-
-void SelectionSingleton::setPreselectCoord( float x, float y, float z)
-{
-    static char buf[513];
-
-    // if nothing is in preselect ignore
-    if(!CurrentPreselection.pObjectName) return;
-
-    CurrentPreselection.x = x;
-    CurrentPreselection.y = y;
-    CurrentPreselection.z = z;
-
-    snprintf(buf,512,"Preselected: %s.%s.%s (%f,%f,%f)",CurrentPreselection.pDocName
-                                                       ,CurrentPreselection.pObjectName
-                                                       ,CurrentPreselection.pSubName
-                                                       ,x,y,z);
-
-    if (getMainWindow())
-        getMainWindow()->showMessage(QString::fromLatin1(buf));
-}
-
-void SelectionSingleton::rmvPreselect()
-{
-    if (DocName == "")
-        return;
-
-    SelectionChanges Chng;
-    Chng.pDocName  = DocName.c_str();
-    Chng.pObjectName = FeatName.c_str();
-    Chng.pSubName  = SubName.c_str();
-    Chng.Type = SelectionChanges::RmvPreselect;
-
-    // reset the current preselection
-    CurrentPreselection.pDocName =0;
-    CurrentPreselection.pObjectName = 0;
-    CurrentPreselection.pSubName = 0;
-    CurrentPreselection.x = 0.0;
-    CurrentPreselection.y = 0.0;
-    CurrentPreselection.z = 0.0;
-
-    // notify observing objects
-    Notify(Chng);
-    signalSelectionChanged(Chng);
-
-    DocName = "";
-    FeatName= "";
-    SubName = "";
-    hx = 0;
-    hy = 0;
-    hz = 0;
-
-    if (ActiveGate && getMainWindow()) {
-        Gui::MDIView* mdi = Gui::Application::Instance->activeDocument()->getActiveView();
-        mdi->restoreOverrideCursor();
-    }
-
-    //Base::Console().Log("Sel : Rmv preselect \n");
-}
-
-const SelectionChanges &SelectionSingleton::getPreselection(void) const
-{
-    return CurrentPreselection;
-}
-
-// add a SelectionGate to control what is selectable
-void SelectionSingleton::addSelectionGate(Gui::SelectionGate *gate, bool resolve)
-{
-    if (ActiveGate)
-        rmvSelectionGate();
-    
-    ActiveGate = gate;
-    gateResolve = resolve;
-}
-
-// remove the active SelectionGate
-void SelectionSingleton::rmvSelectionGate(void)
-{
-    if (ActiveGate) {
-        delete ActiveGate;
-        ActiveGate=0;
-        Gui::Document* doc = Gui::Application::Instance->activeDocument();
-        if (doc) {
-            Gui::MDIView* mdi = doc->getActiveView();
-            mdi->restoreOverrideCursor();
-        }
-    }
-}
-
-
-App::Document* SelectionSingleton::getDocument(const char* pDocName) const
-{
-    if (pDocName && pDocName[0])
-        return App::GetApplication().getDocument(pDocName);
-    else
-        return App::GetApplication().getActiveDocument();
-}
-
-bool SelectionSingleton::addSelection(const char* pDocName, const char* pObjectName, const char* pSubName, float x, float y, float z, const std::vector<SelObj> *pickedList)
-{
-    if(pickedList) {
-        _PickedList.clear();
-        for(const auto &sel : *pickedList) {
-            _PickedList.push_back(_SelObj());
-            auto &s = _PickedList.back();
-            s.DocName = sel.DocName;
-            s.FeatName = sel.FeatName;
-            s.SubName = sel.SubName;
-            s.TypeName = sel.TypeName;
-            s.pObject = sel.pObject;
-            s.pDoc = sel.pDoc;
-            s.x = sel.x;
-            s.y = sel.y;
-            s.z = sel.z;
-        }
-        SelectionChanges Chng;
-        Chng.Type      = SelectionChanges::PickedListChanged;
-        Notify(Chng);
-        signalSelectionChanged(Chng);
-    }
-
-    // already in ?
-    if (isSelected(pDocName, pObjectName, pSubName))
-        return true;
-
-    _SelObj temp;
-
-    temp.pDoc = getDocument(pDocName);
-
-    if (temp.pDoc) {
-        if(pObjectName)
-            temp.pObject = temp.pDoc->getObject(pObjectName);
-        else
-            temp.pObject = 0;
-
-        // check for a Selection Gate
-        if (ActiveGate) {
-            const char *SubName = pSubName;
-            auto pObject = getObjectOfType(temp.pObject, pSubName,
-                App::DocumentObject::getClassTypeId(),gateResolve,&SubName);
-            if (!ActiveGate->allow(pObject?pObject->getDocument():temp.pDoc,pObject,SubName)) {
-                if (getMainWindow()) {
-                    QString msg;
-                    if (ActiveGate->notAllowedReason.length() > 0) {
-                        msg = QObject::tr(ActiveGate->notAllowedReason.c_str());
-                    } else {
-                        msg = QCoreApplication::translate("SelectionFilter","Selection not allowed by filter");
-                    }
-                    getMainWindow()->showMessage(msg);
-                    Gui::MDIView* mdi = Gui::Application::Instance->activeDocument()->getActiveView();
-                    mdi->setOverrideCursor(Qt::ForbiddenCursor);
-                }
-                ActiveGate->notAllowedReason.clear();
-                QApplication::beep();
-                return false;
-            }
-        }
-
-        temp.DocName  = pDocName;
-        temp.FeatName = pObjectName ? pObjectName : "";
-        temp.SubName  = pSubName ? pSubName : "";
-        temp.x        = x;
-        temp.y        = y;
-        temp.z        = z;
-
-        if (temp.pObject)
-            temp.TypeName = temp.pObject->getTypeId().getName();
-
-        _SelList.push_back(temp);
-
-        SelectionChanges Chng;
-
-        Chng.pDocName  = pDocName;
-        Chng.pObjectName = pObjectName ? pObjectName : "";
-        Chng.pSubName  = pSubName ? pSubName : "";
-        Chng.pTypeName = temp.TypeName.c_str();
-        Chng.x         = x;
-        Chng.y         = y;
-        Chng.z         = z;
-        Chng.Type      = SelectionChanges::AddSelection;
-
-
-        FC_LOG("Add Selection "<<
-                (pDocName?pDocName:"(null)")<<'.'<<
-                (pObjectName?pObjectName:"(null)")<<'.' <<
-                (pSubName?pSubName:"(null)") <<
-                " ("<<x<<", "<<y<<", "<<z<<')');
-
-        Notify(Chng);
-        FC_TRACE("signaling add selection");
-        signalSelectionChanged(Chng);
-        FC_TRACE("done signaling add selection");
-
-        getMainWindow()->updateActions();
-
-        // allow selection
-        return true;
-    }
-    else {
-        // neither an existing nor active document available
-        // this can often happen when importing .iv files
-        Base::Console().Error("Cannot add to selection: no document '%s' found.\n", pDocName);
-        return false;
-    }
-}
-
-bool SelectionSingleton::addSelection(const char* pDocName, const char* pObjectName, const std::vector<std::string>& pSubNames)
-{
-    if(_PickedList.size()) {
-        _PickedList.clear();
-        SelectionChanges Chng;
-        Chng.Type = SelectionChanges::PickedListChanged;
-        Notify(Chng);
-        signalSelectionChanged(Chng);
-    }
-
-    _SelObj temp;
-
-    temp.pDoc = getDocument(pDocName);
-
-    if (temp.pDoc) {
-        if(pObjectName)
-            temp.pObject = temp.pDoc->getObject(pObjectName);
-        else
-            temp.pObject = 0;
-
-        if (temp.pObject)
-            temp.TypeName = temp.pObject->getTypeId().getName();
-
-        temp.DocName  = pDocName;
-        temp.FeatName = pObjectName ? pObjectName : "";
-        for (std::vector<std::string>::const_iterator it = pSubNames.begin(); it != pSubNames.end(); ++it) {
-            temp.SubName  = it->c_str();
-            temp.x        = 0;
-            temp.y        = 0;
-            temp.z        = 0;
-
-            _SelList.push_back(temp);
-        }
-
-        SelectionChanges Chng;
-
-        Chng.pDocName  = pDocName;
-        Chng.pObjectName = pObjectName ? pObjectName : "";
-        Chng.pSubName  = "";
-        Chng.pTypeName = temp.TypeName.c_str();
-        Chng.x         = 0;
-        Chng.y         = 0;
-        Chng.z         = 0;
-        Chng.Type      = SelectionChanges::AddSelection;
-
-        FC_TRACE("notifying add selection");
-        Notify(Chng);
-        FC_TRACE("signaling add selection");
-        signalSelectionChanged(Chng);
-        FC_TRACE("done signaling add selection");
-
-        getMainWindow()->updateActions();
-
-        // allow selection
-        return true;
-    }
-    else {
-        // neither an existing nor active document available 
-        // this can often happen when importing .iv files
-        Base::Console().Error("Cannot add to selection: no document '%s' found.\n", pDocName);
-        return false;
-    }
-}
-
-void SelectionSingleton::rmvSelection(const char* pDocName, const char* pObjectName, const char* pSubName, 
-        const std::vector<SelObj> *pickedList)
-{
-    if(pickedList) {
-        _PickedList.clear();
-        for(const auto &sel : *pickedList) {
-            _PickedList.push_back(_SelObj());
-            auto &s = _PickedList.back();
-            s.DocName = sel.DocName;
-            s.FeatName = sel.FeatName;
-            s.SubName = sel.SubName;
-            s.TypeName = sel.TypeName;
-            s.pObject = sel.pObject;
-            s.pDoc = sel.pDoc;
-            s.x = sel.x;
-            s.y = sel.y;
-            s.z = sel.z;
-        }
-        SelectionChanges Chng;
-        Chng.Type      = SelectionChanges::PickedListChanged;
-        Notify(Chng);
-        signalSelectionChanged(Chng);
-    }
-
-    std::vector<SelectionChanges> rmvList;
-
-    if(!pDocName) return;
-
-    size_t len = pSubName?std::strlen(pSubName):0;
-
-    for(auto It=_SelList.begin(),ItNext=It;It!=_SelList.end();It=ItNext) {
-        ++ItNext;
-        if(It->DocName != pDocName) continue;
-        // if no object name is specified, remove all objects
-        if(pObjectName && *pObjectName && It->FeatName!=pObjectName) continue;
-        // if no subname is specified, remove all subobjects of the matching object
-        if(len) {
-            // otherwise, match subojects with common prefix, separated by '.'
-            if(std::strncmp(It->SubName.c_str(),pSubName,len)!=0 ||
-               (It->SubName.length()!=len && It->SubName[len-1]!='.'))
-                continue;
-        }
-
-        // save in tmp. string vars
-        std::string tmpDocName = It->DocName;
-        std::string tmpFeaName = It->FeatName;
-        std::string tmpSubName = It->SubName;
-        std::string tmpTypName = It->TypeName;
-
-        // destroy the _SelObj item
-        It = _SelList.erase(It);
-
-        SelectionChanges Chng;
-        Chng.pDocName  = tmpDocName.c_str();
-        Chng.pObjectName = tmpFeaName.c_str();
-        Chng.pSubName  = tmpSubName.c_str();
-        Chng.pTypeName = tmpTypName.c_str();
-        Chng.Type      = SelectionChanges::RmvSelection;
-
-        FC_LOG("Rmv Selection "<<
-            (pDocName?pDocName:"(null)")<<'.'<<
-            (pObjectName?pObjectName:"(null)")<<'.' <<
-            (pSubName?pSubName:"(null)"));
-
-        Notify(Chng);
-        signalSelectionChanged(Chng);
-    
-        rmvList.push_back(Chng);
-
-        getMainWindow()->updateActions();
-    }
-}
-
-App::DocumentObject *SelectionSingleton::resolveObject(
-        App::DocumentObject *pObject, const char *subname, 
-        App::DocumentObject **parent, std::string *elementName)
-{
-    if(parent) *parent = 0;
-    if(!pObject || !subname || *subname==0)
-        return pObject;
-
-    auto obj = pObject->getSubObject(subname);
-    if(!obj || obj == pObject)
-        return pObject;
-
-    if(!parent)
-        return obj;
-
-    // NOTE, the convension of '.' separated SubName demands a mandatory ending
-    // '.' for each object name in SubName, even if there is no subelement
-    // following it. So finding the last dot will give us the end of the last
-    // object name.
-    const char *dot = strrchr(subname,'.');
-    if(!dot || dot == subname)
-        return obj; // this means no parent object reference in SubName
-
-    *parent = pObject;
-
-    const char *lastDot = dot;
-    for(--dot;dot!=subname;--dot) {
-        // check for the second last dot, which is the end of the last parent object
-        if(*dot == '.') {
-            // We can't get parent object by its name, because the object may be
-            // externally linked (i.e. in a different document). So go through
-            // getSubObject again.
-            *parent = pObject->getSubObject(std::string(subname,dot-subname+1).c_str());
-            break;
-        }
-    }
-    if(elementName) {
-        if(dot!=lastDot && *dot == '.')
-            ++dot;
-        *elementName = std::string(dot,lastDot-dot);
-    }
-    return obj;
-}
-
-void SelectionSingleton::setVisible(int visible) const {
-    std::set<std::pair<App::DocumentObject*,App::DocumentObject*> > filter;
-    if(visible<0) 
-        visible = -1;
-    else if(visible>0)
-        visible = 1;
-    for(auto &sel : _SelList) {
-        if(sel.DocName.empty() || sel.FeatName.empty() || !sel.pObject) 
-            continue;
-        // get parent object
-        App::DocumentObject *parent = 0;
-        std::string elementName;
-        auto obj = Selection().resolveObject(sel.pObject,sel.SubName.c_str(),&parent,&elementName);
-        if(!obj || !obj->getNameInDocument() || (parent && !parent->getNameInDocument()))
-            continue;
-        // try call parent object's setElementVisibility
-        if(parent) {
-            // prevent setting the same object visibility more than once
-            if(!filter.insert(std::make_pair(obj,parent)).second)
-                continue;
-
-            int vis = parent->isElementVisible(elementName.c_str());
-            if(vis>=0) {
-                if(vis>0) vis = 1;
-                if(visible>=0) {
-                    if(vis == visible)
-                        continue;
-                    vis = visible;
-                }else
-                    vis = !vis;
-
-                parent->setElementVisible(elementName.c_str(),vis?true:false);
-                continue;
-            }
-
-            // Fall back to direct object visibility setting
-        }
-
-        if(!filter.insert(std::make_pair(obj,(App::DocumentObject*)0)).second)
-            continue;
-
-        auto vp = Application::Instance->getViewProvider(obj);
-        if(vp) {
-            int vis;
-            if(visible>=0)
-                vis = visible;
-            else
-                vis = !vp->isShow();
-
-            if(vis)
-                vp->show();
-            else
-                vp->hide();
-        }
-    }
-}
-
-void SelectionSingleton::setSelection(const char* pDocName, const std::vector<App::DocumentObject*>& sel)
-{
-    if(_PickedList.size()) {
-        _PickedList.clear();
-        SelectionChanges Chng;
-        Chng.Type      = SelectionChanges::PickedListChanged;
-        Notify(Chng);
-        signalSelectionChanged(Chng);
-    }
-
-    App::Document *pcDoc;
-    pcDoc = getDocument(pDocName);
-    if (!pcDoc)
-        return;
-
-    std::set<App::DocumentObject*> cur_sel, new_sel;
-    new_sel.insert(sel.begin(), sel.end());
-
-    // Make sure to keep the order of the currently selected objects
-    std::list<_SelObj> temp;
-    for (std::list<_SelObj>::const_iterator it = _SelList.begin(); it != _SelList.end(); ++it) {
-        if (it->pDoc != pcDoc)
-            temp.push_back(*it);
-        else {
-            cur_sel.insert(it->pObject);
-            if (new_sel.find(it->pObject) != new_sel.end())
-                temp.push_back(*it);
-        }
-    }
-
-    // Get the objects we must add to the selection
-    std::vector<App::DocumentObject*> diff_new_cur;
-    std::back_insert_iterator< std::vector<App::DocumentObject*> > biit(diff_new_cur);
-    std::set_difference(new_sel.begin(), new_sel.end(), cur_sel.begin(), cur_sel.end(), biit);
-
-    _SelObj obj;
-    for (std::vector<App::DocumentObject*>::const_iterator it = diff_new_cur.begin(); it != diff_new_cur.end(); ++it) {
-        obj.pDoc = pcDoc;
-        obj.pObject = *it;
-        obj.DocName = pDocName;
-        obj.FeatName = (*it)->getNameInDocument();
-        obj.SubName = "";
-        obj.TypeName = (*it)->getTypeId().getName();
-        obj.x = 0.0f;
-        obj.y = 0.0f;
-        obj.z = 0.0f;
-        temp.push_back(obj);
-    }
-
-    if (cur_sel == new_sel) // nothing has changed
-        return;
-
-    _SelList = temp;
-
-    SelectionChanges Chng;
-    Chng.Type = SelectionChanges::SetSelection;
-    Chng.pDocName = pDocName;
-    Chng.pObjectName = "";
-    Chng.pSubName = "";
-    Chng.pTypeName = "";
-
-    Notify(Chng);
-    signalSelectionChanged(Chng);
-    getMainWindow()->updateActions();
-}
-
-void SelectionSingleton::clearSelection(const char* pDocName)
-{
-    // Because the introduction of external editing, it is best to make
-    // clearSelection(0) behave as clearCompleteSelection(), which is the same
-    // behavior of python Selection.clearSelection(None)
-    if(!pDocName || !pDocName[0] || strcmp(pDocName,"*")==0) {
-        clearCompleteSelection();
-        return;
-    }
-
-    if(_PickedList.size()) {
-        _PickedList.clear();
-        SelectionChanges Chng;
-        Chng.Type      = SelectionChanges::PickedListChanged;
-        Notify(Chng);
-        signalSelectionChanged(Chng);
-    }
-
-    App::Document* pDoc;
-    pDoc = getDocument(pDocName);
-    if(pDoc) {
-        std::string docName;
-        if (pDocName)
-            docName = pDocName;
-        else
-            docName = pDoc->getName(); // active document
-        std::list<_SelObj> selList;
-        for (std::list<_SelObj>::iterator it = _SelList.begin(); it != _SelList.end(); ++it) {
-            if (it->DocName != docName)
-                selList.push_back(*it);
-        }
-
-        _SelList = selList;
-
-        SelectionChanges Chng;
-        Chng.Type = SelectionChanges::ClrSelection;
-        Chng.pDocName = docName.c_str();
-        Chng.pObjectName = "";
-        Chng.pSubName = "";
-        Chng.pTypeName = "";
-
-        FC_TRACE("notifying clear selection");
-        Notify(Chng);
-        FC_TRACE("signaling clear selection");
-        signalSelectionChanged(Chng);
-        FC_TRACE("done signaling clear selection");
-
-        getMainWindow()->updateActions();
-    }
-}
-
-void SelectionSingleton::clearCompleteSelection()
-{
-    if(_PickedList.size()) {
-        _PickedList.clear();
-        SelectionChanges Chng;
-        Chng.Type      = SelectionChanges::PickedListChanged;
-        Notify(Chng);
-        signalSelectionChanged(Chng);
-    }
-
-    _SelList.clear();
-
-    SelectionChanges Chng;
-    Chng.Type = SelectionChanges::ClrSelection;
-    Chng.pDocName = "";
-    Chng.pObjectName = "";
-    Chng.pSubName = "";
-    Chng.pTypeName = "";
-
-    FC_LOG("Clear selection");
-
-    Notify(Chng);
-    signalSelectionChanged(Chng);
-    getMainWindow()->updateActions();
-}
-
-bool SelectionSingleton::isSelected(const char* pDocName, const char* pObjectName, const char* pSubName) const
-{
-    const char* tmpDocName = pDocName ? pDocName : "";
-    const char* tmpFeaName = pObjectName ? pObjectName : "";
-    const char* tmpSubName = pSubName ? pSubName : "";
-    for (std::list<_SelObj>::const_iterator It = _SelList.begin();It != _SelList.end();++It)
-        if (It->DocName == tmpDocName && It->FeatName == tmpFeaName && It->SubName == tmpSubName)
-            return true;
-    return false;
-}
-
-bool SelectionSingleton::isSelected(App::DocumentObject* obj, const char* pSubName) const
-{
-    if (!obj) return false;
-
-    for(list<_SelObj>::const_iterator It = _SelList.begin();It != _SelList.end();++It) {
-        if (It->pObject == obj) {
-            if (pSubName) {
-                if (It->SubName == pSubName)
-                    return true;
-            }
-            else {
-                return true;
-            }
-        }
-    }
-
-    return false;
-}
-
-const char *SelectionSingleton::getSelectedElement(App::DocumentObject *obj, const char* pSubName) const 
-{
-    if (!obj) return 0;
-
-    for(list<_SelObj>::const_iterator It = _SelList.begin();It != _SelList.end();++It) {
-        if (It->pObject == obj) {
-            auto len = It->SubName.length();
-            if(!len)
-                return "";
-            if (pSubName && strncmp(pSubName,It->SubName.c_str(),It->SubName.length())==0){
-                if(pSubName[len]==0 || pSubName[len-1] == '.')
-                    return It->SubName.c_str();
-            }
-        }
-    }
-    return 0;
-}
-
-void SelectionSingleton::slotDeletedObject(const App::DocumentObject& Obj)
-{
-    if(!Obj.getNameInDocument()) return;
-
-    // remove also from the selection, if selected
-    Selection().rmvSelection( Obj.getDocument()->getName(), Obj.getNameInDocument() );
-
-    if(_PickedList.size()) {
-        bool changed = false;
-        for(auto it=_PickedList.begin(),itNext=it;it!=_PickedList.end();it=itNext) {
-            ++itNext;
-            auto &sel = *it;
-            if(sel.DocName == Obj.getDocument()->getName() &&
-               sel.FeatName == Obj.getNameInDocument())
-            {
-                changed = true;
-                _PickedList.erase(it);
-            }
-        }
-        if(changed) {
-            SelectionChanges Chng;
-            Chng.Type      = SelectionChanges::PickedListChanged;
-            Notify(Chng);
-            signalSelectionChanged(Chng);
-        }
-    }
-}
-
-
-//**************************************************************************
-// Construction/Destruction
-
-/**
- * A constructor.
- * A more elaborate description of the constructor.
- */
-SelectionSingleton::SelectionSingleton():_needPickedList(false)
-{
-    hx = 0;
-    hy = 0;
-    hz = 0;
-    ActiveGate = 0;
-    gateResolve = true;
-    App::GetApplication().signalDeletedObject.connect(boost::bind(&Gui::SelectionSingleton::slotDeletedObject, this, _1));
-    CurrentPreselection.Type = SelectionChanges::ClrSelection;
-    CurrentPreselection.pDocName = 0;
-    CurrentPreselection.pObjectName = 0;
-    CurrentPreselection.pSubName = 0;
-    CurrentPreselection.pTypeName = 0;
-    CurrentPreselection.x = 0.0;
-    CurrentPreselection.y = 0.0;
-    CurrentPreselection.z = 0.0;
-}
-
-/**
- * A destructor.
- * A more elaborate description of the destructor.
- */
-SelectionSingleton::~SelectionSingleton()
-{
-}
-
-SelectionSingleton* SelectionSingleton::_pcSingleton = NULL;
-
-SelectionSingleton& SelectionSingleton::instance(void)
-{
-    if (_pcSingleton == NULL)
-        _pcSingleton = new SelectionSingleton;
-    return *_pcSingleton;
-}
-
-void SelectionSingleton::destruct (void)
-{
-    if (_pcSingleton != NULL)
-        delete _pcSingleton;
-    _pcSingleton = 0;
-}
-
-//**************************************************************************
-// Python stuff
-
-// SelectionSingleton Methods  // Methods structure
-PyMethodDef SelectionSingleton::Methods[] = {
-    {"addSelection",         (PyCFunction) SelectionSingleton::sAddSelection, METH_VARARGS,
-     "addSelection(object,[string,float,float,float]) -- Add an object to the selection\n"
-     "where string is the sub-element name and the three floats represent a 3d point"},
-    {"removeSelection",      (PyCFunction) SelectionSingleton::sRemoveSelection, METH_VARARGS,
-     "removeSelection(object) -- Remove an object from the selection"},
-    {"clearSelection"  ,     (PyCFunction) SelectionSingleton::sClearSelection, METH_VARARGS,
-     "clearSelection([string]) -- Clear the selection\n"
-     "Clear the selection to the given document name. If no document is\n"
-     "given the complete selection is cleared."},
-    {"isSelected",           (PyCFunction) SelectionSingleton::sIsSelected, METH_VARARGS,
-     "isSelected(object) -- Check if a given object is selected"},
-<<<<<<< HEAD
-    {"countObjectsOfType",   (PyCFunction) SelectionSingleton::sCountObjectsOfType, 1,
-     "countObjectsOfType(string, [string], resolve=True) -- Get the number of selected objects\n"
-=======
-    {"getPreselection",      (PyCFunction) SelectionSingleton::sGetPreselection, METH_VARARGS,
-     "getPreselection() -- Get preselected object"},
-    {"clearPreselection",   (PyCFunction) SelectionSingleton::sRemPreselection, METH_VARARGS,
-     "clearPreselection() -- Clear the preselection"},
-    {"countObjectsOfType",   (PyCFunction) SelectionSingleton::sCountObjectsOfType, METH_VARARGS,
-     "countObjectsOfType(string, [string]) -- Get the number of selected objects\n"
->>>>>>> 2c69b79c
-     "The first argument defines the object type e.g. \"Part::Feature\" and the\n"
-     "second argumeht defines the document name. If no document name is given the\n"
-     "currently active document is used"},
-    {"getSelection",         (PyCFunction) SelectionSingleton::sGetSelection, 1,
-     "getSelection(docName=None,resolve=True,single=False) -- Return a list of selected objets\n"
-     "\ndocName - document name. None means the active document, and '*' means all document"
-     "\nresolve - whether to resolve the subname references"
-     "\nsingle - only return if there is only one selection"},
-    {"preselect",            (PyCFunction) SelectionSingleton::sPreselect, 1, 
-     "preselect(object,[string,float,float,float]) -- Preselect an object\n"
-     "where string is the sub-element name and the three floats represent a 3d point"},
-    {"getPickedList",         (PyCFunction) SelectionSingleton::sGetPickedList, 1,
-     "getPickedList(docName=None) -- Return a list of objets under the last mouse click\n"
-     "\ndocName - document name. None means the active document, and '*' means all document"},
-    {"enablePickedList",      (PyCFunction) SelectionSingleton::sEnablePickedList, 1,
-     "enablePickedList(boolean) -- Enable/disable pick list"},
-    {"getCompleteSelection", (PyCFunction) SelectionSingleton::sGetCompleteSelection, 1,
-     "getCompleteSelection(resolve=True) -- Return a list of selected objects of all documents."},
-    {"getSelectionEx",         (PyCFunction) SelectionSingleton::sGetSelectionEx, 1,
-     "getSelectionEx(docName=None,resolve=True, single=False) -- Return a list of SelectionObjects\n"
-     "\ndocName - document name. None means the active document, and '*' means all document"
-     "\nresolve - whether to resolve the subname references"
-     "\nsingle - only return if there is only one selection\n"
-     "\nThe SelectionObjects contain a variety of information about the selection, e.g. sub-element names."},
-    {"getSelectionObject",  (PyCFunction) SelectionSingleton::sGetSelectionObject, 1,
-     "getSelectionObject(doc,obj,sub,(x,y,z)) -- Return a SelectionObject"},
-    {"addObserver",         (PyCFunction) SelectionSingleton::sAddSelObserver, METH_VARARGS,
-     "addObserver(Object) -- Install an observer\n"},
-    {"removeObserver",      (PyCFunction) SelectionSingleton::sRemSelObserver, METH_VARARGS,
-     "removeObserver(Object) -- Uninstall an observer\n"},
-    {"addSelectionGate",      (PyCFunction) SelectionSingleton::sAddSelectionGate, 1,
-     "addSelectionGate(String|Filter|Gate, resolve=True) -- activate the selection gate.\n"
-     "The selection gate will prohibit all selections which do not match\n"
-     "the given selection filter string.\n"
-     " Examples strings are:\n"
-     "'SELECT Part::Feature SUBELEMENT Edge',\n"
-     "'SELECT Robot::RobotObject'\n"
-     "\n"
-     "You can also set an instance of SelectionFilter:\n"
-     "filter = Gui.Selection.Filter('SELECT Part::Feature SUBELEMENT Edge')\n"
-     "Gui.Selection.addSelectionGate(filter)\n"
-     "\n"
-     "And the most flexible approach is to write your own selection gate class\n"
-     "that implements the method 'allow'\n"
-     "class Gate:\n"
-     "  def allow(self,doc,obj,sub):\n"
-     "    return (sub[0:4] == 'Face')\n"
-     "Gui.Selection.addSelectionGate(Gate())"},
-    {"removeSelectionGate",      (PyCFunction) SelectionSingleton::sRemoveSelectionGate, METH_VARARGS,
-     "removeSelectionGate() -- remove the active selection gate\n"},
-    {"resolveObject",            (PyCFunction) SelectionSingleton::sResolveObject, 1, 
-     "resolveObject(object, subname) -- resolve the sub object\n"
-     "Returns a tuple (subobj,parent,elementName), where 'subobj' is the last\n"
-     "object referenced in 'subname', and 'parent' is the direct parent of 'subobj',\n"
-     "and elementName is the child name of the subobj, which can be used to call\n"
-     "parent.isElementVisible/setElementVisible()"},
-    {"setVisible",            (PyCFunction) SelectionSingleton::sSetVisible, 1, 
-     "setVisible(visible=None) -- set visibility of all selection items\n"
-     "If 'visible' is None, then toggle visibility"},
-    {NULL, NULL, 0, NULL}  /* Sentinel */
-};
-
-PyObject *SelectionSingleton::sAddSelection(PyObject * /*self*/, PyObject *args, PyObject * /*kwd*/)
-{
-    PyObject *object;
-    char* subname=0;
-    float x=0,y=0,z=0;
-    if (PyArg_ParseTuple(args, "O!|sfff", &(App::DocumentObjectPy::Type),&object,&subname,&x,&y,&z)) {
-        App::DocumentObjectPy* docObjPy = static_cast<App::DocumentObjectPy*>(object);
-        App::DocumentObject* docObj = docObjPy->getDocumentObjectPtr();
-        if (!docObj || !docObj->getNameInDocument()) {
-            PyErr_SetString(Base::BaseExceptionFreeCADError, "Cannot check invalid object");
-            return NULL;
-        }
-
-        Selection().addSelection(docObj->getDocument()->getName(),
-                                 docObj->getNameInDocument(),
-                                 subname,x,y,z);
-        Py_Return;
-    }
-
-    PyErr_Clear();
-    PyObject *sequence;
-    if (PyArg_ParseTuple(args, "O!O", &(App::DocumentObjectPy::Type),&object,&sequence)) {
-        App::DocumentObjectPy* docObjPy = static_cast<App::DocumentObjectPy*>(object);
-        App::DocumentObject* docObj = docObjPy->getDocumentObjectPtr();
-        if (!docObj || !docObj->getNameInDocument()) {
-            PyErr_SetString(Base::BaseExceptionFreeCADError, "Cannot check invalid object");
-            return NULL;
-        }
-
-        try {
-            if (PyTuple_Check(sequence) || PyList_Check(sequence)) {
-                Py::Sequence list(sequence);
-                for (Py::Sequence::iterator it = list.begin(); it != list.end(); ++it) {
-                    std::string subname = static_cast<std::string>(Py::String(*it));
-                    Selection().addSelection(docObj->getDocument()->getName(),
-                                             docObj->getNameInDocument(),
-                                             subname.c_str());
-                }
-
-                Py_Return;
-            }
-        }
-        catch (const Py::Exception&) {
-            // do nothing here
-        }
-    }
-
-    PyErr_SetString(PyExc_ValueError, "type must be 'DocumentObject[,subname[,x,y,z]]' or 'DocumentObject, list or tuple of subnames'");
-    return 0;
-}
-
-PyObject *SelectionSingleton::sPreselect(PyObject * /*self*/, PyObject *args, PyObject * /*kwd*/)
-{
-    PyObject *object;
-    char* subname=0;
-    float x=0,y=0,z=0;
-    if (!PyArg_ParseTuple(args, "O!|sfff", &(App::DocumentObjectPy::Type),&object,&subname,&x,&y,&z))
-        return NULL;
-    App::DocumentObjectPy* docObjPy = static_cast<App::DocumentObjectPy*>(object);
-    App::DocumentObject* docObj = docObjPy->getDocumentObjectPtr();
-    if (!docObj || !docObj->getNameInDocument()) {
-        PyErr_SetString(Base::BaseExceptionFreeCADError, "Cannot check invalid object");
-        return NULL;
-    }
-    Selection().setPreselect(docObj->getDocument()->getName(), 
-            docObj->getNameInDocument(), subname,x,y,z,true);
-    Py_Return;
-}
-
-PyObject *SelectionSingleton::sRemoveSelection(PyObject * /*self*/, PyObject *args, PyObject * /*kwd*/)
-{
-    PyObject *object;
-    char* subname=0;
-    if (!PyArg_ParseTuple(args, "O!|s", &(App::DocumentObjectPy::Type),&object,&subname))
-        return NULL;
-
-    App::DocumentObjectPy* docObjPy = static_cast<App::DocumentObjectPy*>(object);
-    App::DocumentObject* docObj = docObjPy->getDocumentObjectPtr();
-    if (!docObj || !docObj->getNameInDocument()) {
-        PyErr_SetString(Base::BaseExceptionFreeCADError, "Cannot check invalid object");
-        return NULL;
-    }
-
-    Selection().rmvSelection(docObj->getDocument()->getName(),
-                             docObj->getNameInDocument(),
-                             subname);
-
-    Py_Return;
-}
-
-PyObject *SelectionSingleton::sClearSelection(PyObject * /*self*/, PyObject *args, PyObject * /*kwd*/)
-{
-    char *documentName=0;
-    if (!PyArg_ParseTuple(args, "|s", &documentName))
-        return NULL;
-    documentName ? Selection().clearSelection(documentName) : Selection().clearCompleteSelection();
-    Py_Return;
-}
-
-PyObject *SelectionSingleton::sIsSelected(PyObject * /*self*/, PyObject *args, PyObject * /*kwd*/)
-{
-    PyObject *object;
-    char* subname=0;
-    if (!PyArg_ParseTuple(args, "O!|s", &(App::DocumentObjectPy::Type), &object, &subname))
-        return NULL;
-
-    App::DocumentObjectPy* docObj = static_cast<App::DocumentObjectPy*>(object);
-    bool ok = Selection().isSelected(docObj->getDocumentObjectPtr(), subname);
-    return Py_BuildValue("O", (ok ? Py_True : Py_False));
-}
-
-PyObject *SelectionSingleton::sCountObjectsOfType(PyObject * /*self*/, PyObject *args, PyObject * /*kwd*/)
-{
-    char* objecttype;
-    char* document=0;
-    PyObject *resolve = Py_True;
-    if (!PyArg_ParseTuple(args, "s|sO", &objecttype, &document,&resolve))
-        return NULL;
-
-    unsigned int count = Selection().countObjectsOfType(objecttype, document,PyObject_IsTrue(resolve));
-#if PY_MAJOR_VERSION < 3
-    return PyInt_FromLong(count);
-#else
-    return PyLong_FromLong(count);
-#endif
-}
-
-PyObject *SelectionSingleton::sGetSelection(PyObject * /*self*/, PyObject *args, PyObject * /*kwd*/)
-{
-    char *documentName=0;
-    PyObject *resolve=Py_True;
-    PyObject *single=Py_False;
-    if (!PyArg_ParseTuple(args, "|sOO", &documentName,&resolve,&single))     // convert args: Python->C 
-        return NULL;                             // NULL triggers exception
-
-    std::vector<SelectionSingleton::SelObj> sel;
-    sel = Selection().getSelection(documentName,PyObject_IsTrue(resolve),PyObject_IsTrue(single));
-
-    try {
-        Py::List list;
-        for (std::vector<SelectionSingleton::SelObj>::iterator it = sel.begin(); it != sel.end(); ++it) {
-            list.append(Py::asObject(it->pObject->getPyObject()));
-        }
-        return Py::new_reference_to(list);
-    }
-    catch (Py::Exception&) {
-        return 0;
-    }
-}
-
-<<<<<<< HEAD
-PyObject *SelectionSingleton::sEnablePickedList(PyObject * /*self*/, PyObject *args, PyObject * /*kwd*/)
-{
-    PyObject *enable = Py_True;
-    if (!PyArg_ParseTuple(args, "|O", &enable))     // convert args: Python->C 
-        return NULL;                             // NULL triggers exception
-
-    Selection().enablePickedList(PyObject_IsTrue(enable));
-=======
-PyObject *SelectionSingleton::sGetPreselection(PyObject * /*self*/, PyObject *args, PyObject * /*kwd*/)
-{
-    if (!PyArg_ParseTuple(args, ""))
-        return NULL;
-
-    const SelectionChanges& sel = Selection().getPreselection();
-    SelectionObject obj(sel);
-    return obj.getPyObject();
-}
-
-PyObject *SelectionSingleton::sRemPreselection(PyObject * /*self*/, PyObject *args, PyObject * /*kwd*/)
-{
-    if (!PyArg_ParseTuple(args, ""))
-        return NULL;
-
-    Selection().rmvPreselect();
->>>>>>> 2c69b79c
-    Py_Return;
-}
-
-PyObject *SelectionSingleton::sGetCompleteSelection(PyObject * /*self*/, PyObject *args, PyObject * /*kwd*/)
-{
-    PyObject *resolve = Py_True;
-    if (!PyArg_ParseTuple(args, "|O",&resolve))     // convert args: Python->C 
-        return NULL;                             // NULL triggers exception
-
-    std::vector<SelectionSingleton::SelObj> sel;
-    sel = Selection().getCompleteSelection(PyObject_IsTrue(resolve));
-
-    try {
-        Py::List list;
-        for (std::vector<SelectionSingleton::SelObj>::iterator it = sel.begin(); it != sel.end(); ++it) {
-            list.append(Py::asObject(it->pObject->getPyObject()));
-        }
-        return Py::new_reference_to(list);
-    }
-    catch (Py::Exception&) {
-        return 0;
-    }
-}
-
-PyObject *SelectionSingleton::sGetSelectionEx(PyObject * /*self*/, PyObject *args, PyObject * /*kwd*/)
-{
-    char *documentName=0;
-    PyObject *resolve = Py_True;
-    PyObject *single = Py_False;
-    if (!PyArg_ParseTuple(args, "|sOO", &documentName,&resolve,&single))     // convert args: Python->C 
-        return NULL;                             // NULL triggers exception
-
-    std::vector<SelectionObject> sel;
-    sel = Selection().getSelectionEx(documentName,
-            App::DocumentObject::getClassTypeId(),PyObject_IsTrue(resolve),PyObject_IsTrue(single));
-
-    try {
-        Py::List list;
-        for (std::vector<SelectionObject>::iterator it = sel.begin(); it != sel.end(); ++it) {
-            list.append(Py::asObject(it->getPyObject()));
-        }
-        return Py::new_reference_to(list);
-    }
-    catch (Py::Exception&) {
-        return 0;
-    }
-}
-
-PyObject *SelectionSingleton::sGetPickedList(PyObject * /*self*/, PyObject *args, PyObject * /*kwd*/)
-{
-    char *documentName=0;
-    if (!PyArg_ParseTuple(args, "|s", &documentName))     // convert args: Python->C 
-        return NULL;                             // NULL triggers exception
-
-    std::vector<SelectionObject> sel;
-    sel = Selection().getPickedListEx(documentName);
-
-    try {
-        Py::List list;
-        for (std::vector<SelectionObject>::iterator it = sel.begin(); it != sel.end(); ++it) {
-            list.append(Py::asObject(it->getPyObject()));
-        }
-        return Py::new_reference_to(list);
-    }
-    catch (Py::Exception&) {
-        return 0;
-    }
-}
-
-PyObject *SelectionSingleton::sGetSelectionObject(PyObject * /*self*/, PyObject *args, PyObject * /*kwd*/)
-{
-    char *docName, *objName, *subName;
-    PyObject* tuple=0;
-    if (!PyArg_ParseTuple(args, "sss|O!", &docName, &objName, &subName,
-                                          &PyTuple_Type, &tuple))
-        return NULL;
-
-    try {
-        SelectionObject selObj;
-        selObj.DocName  = docName;
-        selObj.FeatName = objName;
-        std::string sub = subName;
-        if (!sub.empty()) {
-            selObj.SubNames.push_back(sub);
-            if (tuple) {
-                Py::Tuple t(tuple);
-                double x = (double)Py::Float(t.getItem(0));
-                double y = (double)Py::Float(t.getItem(1));
-                double z = (double)Py::Float(t.getItem(2));
-                selObj.SelPoses.push_back(Base::Vector3d(x,y,z));
-            }
-        }
-
-        return selObj.getPyObject();
-    }
-    catch (const Py::Exception&) {
-        return 0;
-    }
-    catch (const Base::Exception& e) {
-        PyErr_SetString(Base::BaseExceptionFreeCADError, e.what());
-        return 0;
-    }
-}
-
-PyObject *SelectionSingleton::sAddSelObserver(PyObject * /*self*/, PyObject *args, PyObject * /*kwd*/)
-{
-    PyObject* o;
-    if (!PyArg_ParseTuple(args, "O",&o))
-        return NULL;
-    PY_TRY {
-        SelectionObserverPython::addObserver(Py::Object(o));
-        Py_Return;
-    } PY_CATCH;
-}
-
-PyObject *SelectionSingleton::sRemSelObserver(PyObject * /*self*/, PyObject *args, PyObject * /*kwd*/)
-{
-    PyObject* o;
-    if (!PyArg_ParseTuple(args, "O",&o))
-        return NULL;
-    PY_TRY {
-        SelectionObserverPython::removeObserver(Py::Object(o));
-        Py_Return;
-    } PY_CATCH;
-}
-
-PyObject *SelectionSingleton::sAddSelectionGate(PyObject * /*self*/, PyObject *args, PyObject * /*kwd*/)
-{
-    char* filter;
-    PyObject *resolve = Py_True;
-    if (PyArg_ParseTuple(args, "s|O",&filter,&resolve)) {
-        PY_TRY {
-            Selection().addSelectionGate(new SelectionFilterGate(filter),PyObject_IsTrue(resolve));
-            Py_Return;
-        } PY_CATCH;
-    }
-
-    PyErr_Clear();
-    PyObject* filterPy;
-    if (PyArg_ParseTuple(args, "O!|O",SelectionFilterPy::type_object(),&filterPy,&resolve)) {
-        PY_TRY {
-            Selection().addSelectionGate(new SelectionFilterGatePython(static_cast<SelectionFilterPy*>(filterPy)),
-                    PyObject_IsTrue(resolve));
-            Py_Return;
-        } PY_CATCH;
-    }
-
-    PyErr_Clear();
-    PyObject* gate;
-    if (PyArg_ParseTuple(args, "O|O",&gate,&resolve)) {
-        PY_TRY {
-            Selection().addSelectionGate(new SelectionGatePython(Py::Object(gate, false)),PyObject_IsTrue(resolve));
-            Py_Return;
-        } PY_CATCH;
-    }
-
-    PyErr_SetString(PyExc_ValueError, "Argument is neither string nor SelectionFiler nor SelectionGate");
-    return 0;
-}
-
-PyObject *SelectionSingleton::sRemoveSelectionGate(PyObject * /*self*/, PyObject *args, PyObject * /*kwd*/)
-{
-    if (!PyArg_ParseTuple(args, ""))
-        return NULL;
-
-    PY_TRY {
-        Selection().rmvSelectionGate();
-    } PY_CATCH;
-
-    Py_Return;
-}
-
-PyObject *SelectionSingleton::sSetVisible(PyObject * /*self*/, PyObject *args, PyObject * /*kwd*/)
-{
-    PyObject *visible = Py_None;
-    if (!PyArg_ParseTuple(args, "|O",&visible))
-        return NULL;                             // NULL triggers exception 
-
-    PY_TRY {
-        int vis;
-        if(visible == Py_None)
-            vis = -1;
-        else 
-            vis = PyObject_IsTrue(visible)?1:0;
-        Selection().setVisible(vis);
-    } PY_CATCH;
-
-    Py_Return;
-}
-
-PyObject *SelectionSingleton::sResolveObject(PyObject * /*self*/, PyObject *args, PyObject * /*kwd*/)
-{
-    PyObject *pyobj;
-    const char *subname;
-    if (!PyArg_ParseTuple(args, "O!s",&App::DocumentObjectPy::Type,&pyobj,&subname))
-        return NULL;                             // NULL triggers exception 
-
-    PY_TRY {
-        std::string elementName;
-        App::DocumentObject *parent = 0;
-        auto obj = Selection().resolveObject(
-            static_cast<App::DocumentObjectPy*>(pyobj)->getDocumentObjectPtr(),
-            subname,&parent,&elementName);
-
-        Py::Tuple ret(3);
-        ret.setItem(0,Py::Object(obj->getPyObject(),true));
-        ret.setItem(1,parent?Py::Object(parent->getPyObject(),true):Py::None());
-        ret.setItem(2,Py::String(elementName.c_str()));
-        return Py::new_reference_to(ret);
-    } PY_CATCH;
-
-    Py_Return;
-}
+/***************************************************************************
+ *   Copyright (c) Juergen Riegel         <juergen.riegel@web.de>          *
+ *                                                                         *
+ *   This file is part of the FreeCAD CAx development system.              *
+ *                                                                         *
+ *   This library is free software; you can redistribute it and/or         *
+ *   modify it under the terms of the GNU Library General Public           *
+ *   License as published by the Free Software Foundation; either          *
+ *   version 2 of the License, or (at your option) any later version.      *
+ *                                                                         *
+ *   This library  is distributed in the hope that it will be useful,      *
+ *   but WITHOUT ANY WARRANTY; without even the implied warranty of        *
+ *   MERCHANTABILITY or FITNESS FOR A PARTICULAR PURPOSE.  See the         *
+ *   GNU Library General Public License for more details.                  *
+ *                                                                         *
+ *   You should have received a copy of the GNU Library General Public     *
+ *   License along with this library; see the file COPYING.LIB. If not,    *
+ *   write to the Free Software Foundation, Inc., 59 Temple Place,         *
+ *   Suite 330, Boston, MA  02111-1307, USA                                *
+ *                                                                         *
+ ***************************************************************************/
+
+
+#include "PreCompiled.h"
+
+#ifndef _PreComp_
+# include <assert.h>
+# include <string>
+# include <boost/signals.hpp>
+# include <boost/bind.hpp>
+# include <QApplication>
+# include <QString>
+# include <QStatusBar>
+#endif
+
+/// Here the FreeCAD includes sorted by Base,App,Gui......
+#include "Application.h"
+#include "Document.h"
+#include "Selection.h"
+#include "SelectionFilter.h"
+#include "View3DInventor.h"
+#include <Base/Exception.h>
+#include <Base/Console.h>
+#include <Base/Interpreter.h>
+#include <App/Application.h>
+#include <App/Document.h>
+#include <App/DocumentObject.h>
+#include <App/DocumentObjectPy.h>
+#include <Gui/SelectionObjectPy.h>
+#include "MainWindow.h"
+#include "ViewProviderDocumentObject.h"
+
+FC_LOG_LEVEL_INIT("Selection",false,true,true)
+
+
+using namespace Gui;
+using namespace std;
+
+SelectionObserver::SelectionObserver(bool attach)
+{
+    if(attach)
+        attachSelection();
+}
+
+SelectionObserver::~SelectionObserver()
+{
+    detachSelection();
+}
+
+bool SelectionObserver::blockConnection(bool block)
+{
+    if(!isConnectionAttached())
+        return false;
+
+    bool ok = connectSelection.blocked();
+    if (block)
+        connectSelection.block();
+    else
+        connectSelection.unblock();
+    return ok;
+}
+
+bool SelectionObserver::isConnectionBlocked() const
+{
+    return connectSelection.blocked();
+}
+
+bool SelectionObserver::isConnectionAttached() const
+{
+    return connectSelection.connected();
+}
+
+void SelectionObserver::attachSelection()
+{
+    if (!connectSelection.connected()) {
+        connectSelection = Selection().signalSelectionChanged.connect(boost::bind
+            (&SelectionObserver::onSelectionChanged, this, _1));
+    }
+}
+
+void SelectionObserver::detachSelection()
+{
+    if (connectSelection.connected()) {
+        connectSelection.disconnect();
+    }
+}
+
+// -------------------------------------------
+
+std::vector<SelectionObserverPython*> SelectionObserverPython::_instances;
+
+SelectionObserverPython::SelectionObserverPython(const Py::Object& obj) : inst(obj)
+{
+}
+
+SelectionObserverPython::~SelectionObserverPython()
+{
+}
+
+void SelectionObserverPython::addObserver(const Py::Object& obj)
+{
+    _instances.push_back(new SelectionObserverPython(obj));
+}
+
+void SelectionObserverPython::removeObserver(const Py::Object& obj)
+{
+    SelectionObserverPython* obs=0;
+    for (std::vector<SelectionObserverPython*>::iterator it =
+        _instances.begin(); it != _instances.end(); ++it) {
+        if ((*it)->inst == obj) {
+            obs = *it;
+            _instances.erase(it);
+            break;
+        }
+    }
+
+    delete obs;
+}
+
+void SelectionObserverPython::onSelectionChanged(const SelectionChanges& msg)
+{
+    switch (msg.Type)
+    {
+    case SelectionChanges::AddSelection:
+        addSelection(msg);
+        break;
+    case SelectionChanges::RmvSelection:
+        removeSelection(msg);
+        break;
+    case SelectionChanges::SetSelection:
+        setSelection(msg);
+        break;
+    case SelectionChanges::ClrSelection:
+        clearSelection(msg);
+        break;
+    case SelectionChanges::SetPreselect:
+        setPreselection(msg);
+        break;
+    case SelectionChanges::RmvPreselect:
+        removePreselection(msg);
+        break;
+    case SelectionChanges::PickedListChanged:
+        pickedListChanged();
+        break;
+    default:
+        break;
+    }
+}
+
+void SelectionObserverPython::pickedListChanged()
+{
+    Base::PyGILStateLocker lock;
+    try {
+        if (this->inst.hasAttr(std::string("pickedListChanged"))) {
+            Py::Callable method(this->inst.getAttr(std::string("pickedListChanged")));
+            Py::Tuple args;
+            method.apply(args);
+        }
+    }
+    catch (Py::Exception&) {
+        Base::PyException e; // extract the Python error text
+        e.ReportException();
+    }
+}
+
+void SelectionObserverPython::addSelection(const SelectionChanges& msg)
+{
+    Base::PyGILStateLocker lock;
+    try {
+        if (this->inst.hasAttr(std::string("addSelection"))) {
+            Py::Callable method(this->inst.getAttr(std::string("addSelection")));
+            Py::Tuple args(4);
+            args.setItem(0, Py::String(msg.pDocName ? msg.pDocName : ""));
+            args.setItem(1, Py::String(msg.pObjectName ? msg.pObjectName : ""));
+            args.setItem(2, Py::String(msg.pSubName ? msg.pSubName : ""));
+            Py::Tuple tuple(3);
+            tuple[0] = Py::Float(msg.x);
+            tuple[1] = Py::Float(msg.y);
+            tuple[2] = Py::Float(msg.z);
+            args.setItem(3, tuple);
+            method.apply(args);
+        }
+    }
+    catch (Py::Exception&) {
+        Base::PyException e; // extract the Python error text
+        e.ReportException();
+    }
+}
+
+void SelectionObserverPython::removeSelection(const SelectionChanges& msg)
+{
+    Base::PyGILStateLocker lock;
+    try {
+        if (this->inst.hasAttr(std::string("removeSelection"))) {
+            Py::Callable method(this->inst.getAttr(std::string("removeSelection")));
+            Py::Tuple args(3);
+            args.setItem(0, Py::String(msg.pDocName ? msg.pDocName : ""));
+            args.setItem(1, Py::String(msg.pObjectName ? msg.pObjectName : ""));
+            args.setItem(2, Py::String(msg.pSubName ? msg.pSubName : ""));
+            method.apply(args);
+        }
+    }
+    catch (Py::Exception&) {
+        Base::PyException e; // extract the Python error text
+        e.ReportException();
+    }
+}
+
+void SelectionObserverPython::setSelection(const SelectionChanges& msg)
+{
+    Base::PyGILStateLocker lock;
+    try {
+        if (this->inst.hasAttr(std::string("setSelection"))) {
+            Py::Callable method(this->inst.getAttr(std::string("setSelection")));
+            Py::Tuple args(1);
+            args.setItem(0, Py::String(msg.pDocName ? msg.pDocName : ""));
+            method.apply(args);
+        }
+    }
+    catch (Py::Exception&) {
+        Base::PyException e; // extract the Python error text
+        e.ReportException();
+    }
+}
+
+void SelectionObserverPython::clearSelection(const SelectionChanges& msg)
+{
+    Base::PyGILStateLocker lock;
+    try {
+        if (this->inst.hasAttr(std::string("clearSelection"))) {
+            Py::Callable method(this->inst.getAttr(std::string("clearSelection")));
+            Py::Tuple args(1);
+            args.setItem(0, Py::String(msg.pDocName ? msg.pDocName : ""));
+            method.apply(args);
+        }
+    }
+    catch (Py::Exception&) {
+        Base::PyException e; // extract the Python error text
+        e.ReportException();
+    }
+}
+
+void SelectionObserverPython::setPreselection(const SelectionChanges& msg)
+{
+    Base::PyGILStateLocker lock;
+    try {
+        if (this->inst.hasAttr(std::string("setPreselection"))) {
+            Py::Callable method(this->inst.getAttr(std::string("setPreselection")));
+            Py::Tuple args(3);
+            args.setItem(0, Py::String(msg.pDocName ? msg.pDocName : ""));
+            args.setItem(1, Py::String(msg.pObjectName ? msg.pObjectName : ""));
+            args.setItem(2, Py::String(msg.pSubName ? msg.pSubName : ""));
+            method.apply(args);
+        }
+    }
+    catch (Py::Exception&) {
+        Base::PyException e; // extract the Python error text
+        e.ReportException();
+    }
+}
+
+void SelectionObserverPython::removePreselection(const SelectionChanges& msg)
+{
+    Base::PyGILStateLocker lock;
+    try {
+        if (this->inst.hasAttr(std::string("removePreselection"))) {
+            Py::Callable method(this->inst.getAttr(std::string("removePreselection")));
+            Py::Tuple args(3);
+            args.setItem(0, Py::String(msg.pDocName ? msg.pDocName : ""));
+            args.setItem(1, Py::String(msg.pObjectName ? msg.pObjectName : ""));
+            args.setItem(2, Py::String(msg.pSubName ? msg.pSubName : ""));
+            method.apply(args);
+        }
+    }
+    catch (Py::Exception&) {
+        Base::PyException e; // extract the Python error text
+        e.ReportException();
+    }
+}
+
+// -------------------------------------------
+
+bool SelectionSingleton::hasSelection() const
+{
+    return !_SelList.empty();
+}
+
+std::vector<SelectionSingleton::SelObj> SelectionSingleton::getCompleteSelection(bool resolve) const
+{
+    return getSelection("*",resolve);
+}
+
+std::vector<SelectionSingleton::SelObj> SelectionSingleton::getSelection(const char* pDocName, 
+        bool resolve, bool single) const
+{
+    std::vector<SelObj> temp;
+    if(single) temp.reserve(1);
+    SelObj tempSelObj;
+
+    App::Document *pcDoc = 0;
+    if(!pDocName || strcmp(pDocName,"*")!=0) {
+        pcDoc = getDocument(pDocName);
+        if (!pcDoc)
+            return temp;
+    }
+
+    std::map<App::DocumentObject*,std::set<std::string> > objMap;
+
+    for(std::list<_SelObj>::const_iterator It = _SelList.begin();It != _SelList.end();++It) {
+        if(!It->pDoc) continue;
+        const char *subelement = 0;
+        auto obj = getObjectOfType(It->pObject,It->SubName.c_str(),
+                App::DocumentObject::getClassTypeId(),resolve,&subelement);
+        if(!obj || (pcDoc && It->pObject->getDocument()!=pcDoc))
+            continue;
+
+        // In case we are resolving objects, make sure no duplicates
+        if(resolve && !objMap[obj].insert(std::string(subelement?subelement:"")).second)
+            continue;
+
+        if(single && temp.size()) {
+            temp.clear();
+            break;
+        }
+
+        tempSelObj.DocName  = obj->getDocument()->getName();
+        tempSelObj.FeatName = obj->getNameInDocument();
+        tempSelObj.SubName  = subelement;
+        tempSelObj.TypeName = obj->getTypeId().getName();
+        tempSelObj.pObject  = obj;
+        tempSelObj.pDoc     = obj->getDocument();
+        tempSelObj.x        = It->x;
+        tempSelObj.y        = It->y;
+        tempSelObj.z        = It->z;
+
+        temp.push_back(tempSelObj);
+    }
+
+    return temp;
+}
+
+bool SelectionSingleton::hasSelection(const char* doc, bool resolve) const
+{
+    App::Document *pcDoc = 0;
+    if(!doc || strcmp(doc,"*")!=0) {
+        pcDoc = getDocument(doc);
+        if (!pcDoc)
+            return false;
+    }
+    for(std::list<_SelObj>::const_iterator It = _SelList.begin();It != _SelList.end();++It) {
+        if(!It->pDoc) continue;
+        auto obj = getObjectOfType(It->pObject, It->SubName.c_str(),
+                App::DocumentObject::getClassTypeId(),resolve);
+        if(obj && (!pcDoc || It->pObject->getDocument()==pcDoc)) {
+            return true;
+        }
+    }
+
+    return false;
+}
+
+std::vector<SelectionSingleton::SelObj> SelectionSingleton::getPickedList(const char* pDocName) const
+{
+    std::vector<SelObj> temp;
+    SelObj tempSelObj;
+
+    App::Document *pcDoc = 0;
+    if(!pDocName || strcmp(pDocName,"*")!=0) {
+        pcDoc = getDocument(pDocName);
+        if (!pcDoc)
+            return temp;
+    }
+
+    for(std::list<_SelObj>::const_iterator It = _PickedList.begin();It != _PickedList.end();++It) {
+        if (!pcDoc || It->pDoc == pcDoc) {
+            tempSelObj.DocName  = It->DocName.c_str();
+            tempSelObj.FeatName = It->FeatName.c_str();
+            tempSelObj.SubName  = It->SubName.c_str();
+            tempSelObj.TypeName = It->TypeName.c_str();
+            tempSelObj.pObject  = It->pObject;
+            tempSelObj.pDoc     = It->pDoc;
+            tempSelObj.x        = It->x;
+            tempSelObj.y        = It->y;
+            tempSelObj.z        = It->z;
+            temp.push_back(tempSelObj);
+        }
+    }
+
+    return temp;
+}
+
+std::vector<SelectionObject> SelectionSingleton::getSelectionEx(
+        const char* pDocName, Base::Type typeId, bool resolve, bool single) const {
+    return getObjectList(pDocName,typeId,_SelList,resolve,single);
+}
+
+std::vector<SelectionObject> SelectionSingleton::getPickedListEx(const char* pDocName, Base::Type typeId) const {
+    return getObjectList(pDocName,typeId,_PickedList,false);
+}
+
+std::vector<SelectionObject> SelectionSingleton::getObjectList(const char* pDocName, Base::Type typeId,
+        const std::list<_SelObj> &objList, bool resolve, bool single) const
+{
+    std::vector<SelectionObject> temp;
+    if(single) temp.reserve(1);
+    std::map<App::DocumentObject*,size_t> SortMap;
+
+    // check the type
+    if (typeId == Base::Type::badType())
+        return temp;
+
+    App::Document *pcDoc = 0;
+    if(!pDocName || strcmp(pDocName,"*")!=0) {
+        pcDoc = getDocument(pDocName);
+        if (!pcDoc)
+            return temp;
+    }
+
+    for (const auto &sel : objList) {
+        if(!sel.pDoc) continue;
+        const char *subelement = 0;
+        auto obj = getObjectOfType(sel.pObject,sel.SubName.c_str(),typeId,resolve,&subelement);
+        if(!obj || (pcDoc && sel.pObject->getDocument()!=pcDoc))
+            continue;
+        auto it = SortMap.find(obj);
+        if(it!=SortMap.end()) {
+            // only add sub-element
+            if (subelement && *subelement) {
+                if(resolve && !temp[it->second]._SubNameSet.insert(subelement).second)
+                    continue;
+                temp[it->second].SubNames.push_back(subelement);
+                temp[it->second].SelPoses.push_back(Base::Vector3d(sel.x,sel.y,sel.z));
+            }
+        }
+        else {
+            if(single && temp.size()) {
+                temp.clear();
+                break;
+            }
+            // create a new entry
+            temp.emplace_back(obj);
+            if (subelement && *subelement) {
+                temp.back().SubNames.push_back(subelement);
+                temp.back().SelPoses.push_back(Base::Vector3d(sel.x,sel.y,sel.z));
+                if(resolve)
+                    temp.back()._SubNameSet.insert(subelement);
+            }
+            SortMap.insert(std::make_pair(obj,temp.size()-1));
+        }
+    }
+
+    return temp;
+}
+
+bool SelectionSingleton::needPickedList() const {
+    return _needPickedList;
+}
+
+void SelectionSingleton::enablePickedList(bool enable) {
+    if(enable != _needPickedList) {
+        _needPickedList = enable;
+        _PickedList.clear();
+        SelectionChanges Chng;
+        Chng.Type      = SelectionChanges::PickedListChanged;
+        Notify(Chng);
+        signalSelectionChanged(Chng);
+    }
+}
+
+bool SelectionSingleton::hasPickedList() const {
+    return _PickedList.size();
+}
+
+int SelectionSingleton::getAsPropertyLinkSubList(App::PropertyLinkSubList &prop) const
+{
+    std::vector<Gui::SelectionObject> sel = this->getSelectionEx();
+    std::vector<App::DocumentObject*> objs; objs.reserve(sel.size()*2);
+    std::vector<std::string> subs; subs.reserve(sel.size()*2);
+    for (std::size_t iobj = 0; iobj < sel.size(); iobj++) {
+        Gui::SelectionObject &selitem = sel[iobj];
+        App::DocumentObject* obj = selitem.getObject();
+        const std::vector<std::string> &subnames = selitem.getSubNames();
+        if (subnames.size() == 0){//whole object is selected
+            objs.push_back(obj);
+            subs.push_back(std::string());
+        } else {
+            for (std::size_t isub = 0; isub < subnames.size(); isub++) {
+                objs.push_back(obj);
+                subs.push_back(subnames[isub]);
+            }
+        }
+    }
+    assert(objs.size()==subs.size());
+    prop.setValues(objs, subs);
+    return objs.size();
+}
+
+App::DocumentObject *SelectionSingleton::getObjectOfType(App::DocumentObject *pObject,
+        const char *subname, Base::Type type, bool resolve,const char **subelement) {
+    if(!pObject || !pObject->getNameInDocument())
+        return 0;
+    auto ret = pObject;
+    if(subelement)
+        *subelement = subname;
+    if(resolve) {
+        if(subname && *subname) {
+            const char *dot = strrchr(subname,'.');
+            if(subelement) {
+                if(!dot)
+                    *subelement = subname;
+                else
+                    *subelement = dot+1;
+            }
+            if(dot) {
+                ret = ret->getSubObject(subname);
+                if(!ret || !ret->getNameInDocument()) 
+                    return 0;
+            }
+        }
+        auto linked = ret->getLinkedObject(true);
+        if(linked && linked->isDerivedFrom(type))
+            return ret;
+    }
+    if(ret->isDerivedFrom(type))
+        return ret;
+    return 0;
+}
+
+vector<App::DocumentObject*> SelectionSingleton::getObjectsOfType(const Base::Type& typeId, const char* pDocName, bool resolve) const
+{
+    std::vector<App::DocumentObject*> temp;
+
+    App::Document *pcDoc = 0;
+    if(!pDocName || strcmp(pDocName,"*")!=0) {
+        pcDoc = getDocument(pDocName);
+        if (!pcDoc)
+            return temp;
+    }
+
+    std::set<App::DocumentObject*> objs;
+    for (std::list<_SelObj>::const_iterator It = _SelList.begin();It != _SelList.end();++It) {
+        if(pcDoc && pcDoc!=It->pDoc) continue;
+        App::DocumentObject *pObject = getObjectOfType(It->pObject,It->SubName.c_str(),typeId,resolve);
+        if (pObject) {
+            auto ret = objs.insert(pObject);
+            if(ret.second)
+                temp.push_back(pObject);
+        }
+    }
+
+    return temp;
+}
+
+std::vector<App::DocumentObject*> SelectionSingleton::getObjectsOfType(const char* typeName, const char* pDocName, bool resolve) const
+{
+    Base::Type typeId = Base::Type::fromName(typeName);
+    if (typeId == Base::Type::badType())
+        return std::vector<App::DocumentObject*>();
+    return getObjectsOfType(typeId, pDocName, resolve);
+}
+
+unsigned int SelectionSingleton::countObjectsOfType(const Base::Type& typeId, const char* pDocName, bool resolve) const
+{
+    unsigned int iNbr=0;
+    App::Document *pcDoc = 0;
+    if(!pDocName || strcmp(pDocName,"*")!=0) {
+        pcDoc = getDocument(pDocName);
+        if (!pcDoc)
+            return 0;
+    }
+
+    for (std::list<_SelObj>::const_iterator It = _SelList.begin();It != _SelList.end();++It) {
+        if((!pcDoc||pcDoc==It->pDoc) && getObjectOfType(It->pObject,It->SubName.c_str(),typeId,resolve))
+            iNbr++;
+    }
+
+    return iNbr;
+}
+
+unsigned int SelectionSingleton::countObjectsOfType(const char* typeName, const char* pDocName, bool resolve) const
+{
+    Base::Type typeId = Base::Type::fromName(typeName);
+    if (typeId == Base::Type::badType())
+        return 0;
+    return countObjectsOfType(typeId, pDocName, resolve);
+}
+
+bool SelectionSingleton::setPreselect(const char* pDocName, const char* pObjectName, const char* pSubName, float x, float y, float z, bool signal)
+{
+    if (DocName != "")
+        rmvPreselect();
+
+    if (ActiveGate && !signal) {
+        App::Document* pDoc = getDocument(pDocName);
+        if (!pDoc || !pObjectName) 
+            return false;
+        const char *SubName = pSubName;
+        App::DocumentObject* pObject = getObjectOfType(pDoc->getObject(pObjectName),
+                pSubName, App::DocumentObject::getClassTypeId(),gateResolve,&SubName);
+        if (!pObject)
+            return false;
+
+        if (!ActiveGate->allow(pObject->getDocument(),pObject,SubName)) {
+            QString msg;
+            if (ActiveGate->notAllowedReason.length() > 0){
+                msg = QObject::tr(ActiveGate->notAllowedReason.c_str());
+            } else {
+                msg = QCoreApplication::translate("SelectionFilter","Not allowed:");
+            }
+            msg.append(
+                        QObject::tr(" %1.%2.%3 ")
+                        .arg(QString::fromLatin1(pDocName))
+                        .arg(QString::fromLatin1(pObjectName))
+                        .arg(QString::fromLatin1(pSubName))
+                        );
+
+            if (getMainWindow()) {
+                getMainWindow()->showMessage(msg);
+                Gui::MDIView* mdi = Gui::Application::Instance->activeDocument()->getActiveView();
+                mdi->setOverrideCursor(QCursor(Qt::ForbiddenCursor));
+            }
+            return false;
+        }
+
+    }
+
+    DocName = pDocName;
+    FeatName= pObjectName;
+    SubName = pSubName;
+    hx = x;
+    hy = y;
+    hz = z;
+
+    // set up the change object
+    SelectionChanges Chng;
+    Chng.pDocName  = DocName.c_str();
+    Chng.pObjectName = FeatName.c_str();
+    Chng.pSubName  = SubName.c_str();
+    Chng.pTypeName = "";
+    Chng.x = x;
+    Chng.y = y;
+    Chng.z = z;
+
+    if(!signal)
+        Chng.Type = SelectionChanges::SetPreselect;
+    else
+        Chng.Type = SelectionChanges::SetPreselectSignal; // signal 3D view to do the highlight
+
+    Notify(Chng);
+    signalSelectionChanged(Chng);
+
+    // allows the preselection
+    return true;
+}
+
+void SelectionSingleton::setPreselectCoord( float x, float y, float z)
+{
+    static char buf[513];
+
+    // if nothing is in preselect ignore
+    if(!CurrentPreselection.pObjectName) return;
+
+    CurrentPreselection.x = x;
+    CurrentPreselection.y = y;
+    CurrentPreselection.z = z;
+
+    snprintf(buf,512,"Preselected: %s.%s.%s (%f,%f,%f)",CurrentPreselection.pDocName
+                                                       ,CurrentPreselection.pObjectName
+                                                       ,CurrentPreselection.pSubName
+                                                       ,x,y,z);
+
+    if (getMainWindow())
+        getMainWindow()->showMessage(QString::fromLatin1(buf));
+}
+
+void SelectionSingleton::rmvPreselect()
+{
+    if (DocName == "")
+        return;
+
+    SelectionChanges Chng;
+    Chng.pDocName  = DocName.c_str();
+    Chng.pObjectName = FeatName.c_str();
+    Chng.pSubName  = SubName.c_str();
+    Chng.Type = SelectionChanges::RmvPreselect;
+
+    // reset the current preselection
+    CurrentPreselection.pDocName =0;
+    CurrentPreselection.pObjectName = 0;
+    CurrentPreselection.pSubName = 0;
+    CurrentPreselection.x = 0.0;
+    CurrentPreselection.y = 0.0;
+    CurrentPreselection.z = 0.0;
+
+    // notify observing objects
+    Notify(Chng);
+    signalSelectionChanged(Chng);
+
+    DocName = "";
+    FeatName= "";
+    SubName = "";
+    hx = 0;
+    hy = 0;
+    hz = 0;
+
+    if (ActiveGate && getMainWindow()) {
+        Gui::MDIView* mdi = Gui::Application::Instance->activeDocument()->getActiveView();
+        mdi->restoreOverrideCursor();
+    }
+
+    //Base::Console().Log("Sel : Rmv preselect \n");
+}
+
+const SelectionChanges &SelectionSingleton::getPreselection(void) const
+{
+    return CurrentPreselection;
+}
+
+// add a SelectionGate to control what is selectable
+void SelectionSingleton::addSelectionGate(Gui::SelectionGate *gate, bool resolve)
+{
+    if (ActiveGate)
+        rmvSelectionGate();
+    
+    ActiveGate = gate;
+    gateResolve = resolve;
+}
+
+// remove the active SelectionGate
+void SelectionSingleton::rmvSelectionGate(void)
+{
+    if (ActiveGate) {
+        delete ActiveGate;
+        ActiveGate=0;
+        Gui::Document* doc = Gui::Application::Instance->activeDocument();
+        if (doc) {
+            Gui::MDIView* mdi = doc->getActiveView();
+            mdi->restoreOverrideCursor();
+        }
+    }
+}
+
+
+App::Document* SelectionSingleton::getDocument(const char* pDocName) const
+{
+    if (pDocName && pDocName[0])
+        return App::GetApplication().getDocument(pDocName);
+    else
+        return App::GetApplication().getActiveDocument();
+}
+
+bool SelectionSingleton::addSelection(const char* pDocName, const char* pObjectName, const char* pSubName, float x, float y, float z, const std::vector<SelObj> *pickedList)
+{
+    if(pickedList) {
+        _PickedList.clear();
+        for(const auto &sel : *pickedList) {
+            _PickedList.push_back(_SelObj());
+            auto &s = _PickedList.back();
+            s.DocName = sel.DocName;
+            s.FeatName = sel.FeatName;
+            s.SubName = sel.SubName;
+            s.TypeName = sel.TypeName;
+            s.pObject = sel.pObject;
+            s.pDoc = sel.pDoc;
+            s.x = sel.x;
+            s.y = sel.y;
+            s.z = sel.z;
+        }
+        SelectionChanges Chng;
+        Chng.Type      = SelectionChanges::PickedListChanged;
+        Notify(Chng);
+        signalSelectionChanged(Chng);
+    }
+
+    // already in ?
+    if (isSelected(pDocName, pObjectName, pSubName))
+        return true;
+
+    _SelObj temp;
+
+    temp.pDoc = getDocument(pDocName);
+
+    if (temp.pDoc) {
+        if(pObjectName)
+            temp.pObject = temp.pDoc->getObject(pObjectName);
+        else
+            temp.pObject = 0;
+
+        // check for a Selection Gate
+        if (ActiveGate) {
+            const char *SubName = pSubName;
+            auto pObject = getObjectOfType(temp.pObject, pSubName,
+                App::DocumentObject::getClassTypeId(),gateResolve,&SubName);
+            if (!ActiveGate->allow(pObject?pObject->getDocument():temp.pDoc,pObject,SubName)) {
+                if (getMainWindow()) {
+                    QString msg;
+                    if (ActiveGate->notAllowedReason.length() > 0) {
+                        msg = QObject::tr(ActiveGate->notAllowedReason.c_str());
+                    } else {
+                        msg = QCoreApplication::translate("SelectionFilter","Selection not allowed by filter");
+                    }
+                    getMainWindow()->showMessage(msg);
+                    Gui::MDIView* mdi = Gui::Application::Instance->activeDocument()->getActiveView();
+                    mdi->setOverrideCursor(Qt::ForbiddenCursor);
+                }
+                ActiveGate->notAllowedReason.clear();
+                QApplication::beep();
+                return false;
+            }
+        }
+
+        temp.DocName  = pDocName;
+        temp.FeatName = pObjectName ? pObjectName : "";
+        temp.SubName  = pSubName ? pSubName : "";
+        temp.x        = x;
+        temp.y        = y;
+        temp.z        = z;
+
+        if (temp.pObject)
+            temp.TypeName = temp.pObject->getTypeId().getName();
+
+        _SelList.push_back(temp);
+
+        SelectionChanges Chng;
+
+        Chng.pDocName  = pDocName;
+        Chng.pObjectName = pObjectName ? pObjectName : "";
+        Chng.pSubName  = pSubName ? pSubName : "";
+        Chng.pTypeName = temp.TypeName.c_str();
+        Chng.x         = x;
+        Chng.y         = y;
+        Chng.z         = z;
+        Chng.Type      = SelectionChanges::AddSelection;
+
+
+        FC_LOG("Add Selection "<<
+                (pDocName?pDocName:"(null)")<<'.'<<
+                (pObjectName?pObjectName:"(null)")<<'.' <<
+                (pSubName?pSubName:"(null)") <<
+                " ("<<x<<", "<<y<<", "<<z<<')');
+
+        Notify(Chng);
+        FC_TRACE("signaling add selection");
+        signalSelectionChanged(Chng);
+        FC_TRACE("done signaling add selection");
+
+        getMainWindow()->updateActions();
+
+        // allow selection
+        return true;
+    }
+    else {
+        // neither an existing nor active document available
+        // this can often happen when importing .iv files
+        Base::Console().Error("Cannot add to selection: no document '%s' found.\n", pDocName);
+        return false;
+    }
+}
+
+bool SelectionSingleton::addSelection(const char* pDocName, const char* pObjectName, const std::vector<std::string>& pSubNames)
+{
+    if(_PickedList.size()) {
+        _PickedList.clear();
+        SelectionChanges Chng;
+        Chng.Type = SelectionChanges::PickedListChanged;
+        Notify(Chng);
+        signalSelectionChanged(Chng);
+    }
+
+    _SelObj temp;
+
+    temp.pDoc = getDocument(pDocName);
+
+    if (temp.pDoc) {
+        if(pObjectName)
+            temp.pObject = temp.pDoc->getObject(pObjectName);
+        else
+            temp.pObject = 0;
+
+        if (temp.pObject)
+            temp.TypeName = temp.pObject->getTypeId().getName();
+
+        temp.DocName  = pDocName;
+        temp.FeatName = pObjectName ? pObjectName : "";
+        for (std::vector<std::string>::const_iterator it = pSubNames.begin(); it != pSubNames.end(); ++it) {
+            temp.SubName  = it->c_str();
+            temp.x        = 0;
+            temp.y        = 0;
+            temp.z        = 0;
+
+            _SelList.push_back(temp);
+        }
+
+        SelectionChanges Chng;
+
+        Chng.pDocName  = pDocName;
+        Chng.pObjectName = pObjectName ? pObjectName : "";
+        Chng.pSubName  = "";
+        Chng.pTypeName = temp.TypeName.c_str();
+        Chng.x         = 0;
+        Chng.y         = 0;
+        Chng.z         = 0;
+        Chng.Type      = SelectionChanges::AddSelection;
+
+        FC_TRACE("notifying add selection");
+        Notify(Chng);
+        FC_TRACE("signaling add selection");
+        signalSelectionChanged(Chng);
+        FC_TRACE("done signaling add selection");
+
+        getMainWindow()->updateActions();
+
+        // allow selection
+        return true;
+    }
+    else {
+        // neither an existing nor active document available 
+        // this can often happen when importing .iv files
+        Base::Console().Error("Cannot add to selection: no document '%s' found.\n", pDocName);
+        return false;
+    }
+}
+
+void SelectionSingleton::rmvSelection(const char* pDocName, const char* pObjectName, const char* pSubName, 
+        const std::vector<SelObj> *pickedList)
+{
+    if(pickedList) {
+        _PickedList.clear();
+        for(const auto &sel : *pickedList) {
+            _PickedList.push_back(_SelObj());
+            auto &s = _PickedList.back();
+            s.DocName = sel.DocName;
+            s.FeatName = sel.FeatName;
+            s.SubName = sel.SubName;
+            s.TypeName = sel.TypeName;
+            s.pObject = sel.pObject;
+            s.pDoc = sel.pDoc;
+            s.x = sel.x;
+            s.y = sel.y;
+            s.z = sel.z;
+        }
+        SelectionChanges Chng;
+        Chng.Type      = SelectionChanges::PickedListChanged;
+        Notify(Chng);
+        signalSelectionChanged(Chng);
+    }
+
+    std::vector<SelectionChanges> rmvList;
+
+    if(!pDocName) return;
+
+    size_t len = pSubName?std::strlen(pSubName):0;
+
+    for(auto It=_SelList.begin(),ItNext=It;It!=_SelList.end();It=ItNext) {
+        ++ItNext;
+        if(It->DocName != pDocName) continue;
+        // if no object name is specified, remove all objects
+        if(pObjectName && *pObjectName && It->FeatName!=pObjectName) continue;
+        // if no subname is specified, remove all subobjects of the matching object
+        if(len) {
+            // otherwise, match subojects with common prefix, separated by '.'
+            if(std::strncmp(It->SubName.c_str(),pSubName,len)!=0 ||
+               (It->SubName.length()!=len && It->SubName[len-1]!='.'))
+                continue;
+        }
+
+        // save in tmp. string vars
+        std::string tmpDocName = It->DocName;
+        std::string tmpFeaName = It->FeatName;
+        std::string tmpSubName = It->SubName;
+        std::string tmpTypName = It->TypeName;
+
+        // destroy the _SelObj item
+        It = _SelList.erase(It);
+
+        SelectionChanges Chng;
+        Chng.pDocName  = tmpDocName.c_str();
+        Chng.pObjectName = tmpFeaName.c_str();
+        Chng.pSubName  = tmpSubName.c_str();
+        Chng.pTypeName = tmpTypName.c_str();
+        Chng.Type      = SelectionChanges::RmvSelection;
+
+        FC_LOG("Rmv Selection "<<
+            (pDocName?pDocName:"(null)")<<'.'<<
+            (pObjectName?pObjectName:"(null)")<<'.' <<
+            (pSubName?pSubName:"(null)"));
+
+        Notify(Chng);
+        signalSelectionChanged(Chng);
+    
+        rmvList.push_back(Chng);
+
+        getMainWindow()->updateActions();
+    }
+}
+
+App::DocumentObject *SelectionSingleton::resolveObject(
+        App::DocumentObject *pObject, const char *subname, 
+        App::DocumentObject **parent, std::string *elementName)
+{
+    if(parent) *parent = 0;
+    if(!pObject || !subname || *subname==0)
+        return pObject;
+
+    auto obj = pObject->getSubObject(subname);
+    if(!obj || obj == pObject)
+        return pObject;
+
+    if(!parent)
+        return obj;
+
+    // NOTE, the convension of '.' separated SubName demands a mandatory ending
+    // '.' for each object name in SubName, even if there is no subelement
+    // following it. So finding the last dot will give us the end of the last
+    // object name.
+    const char *dot = strrchr(subname,'.');
+    if(!dot || dot == subname)
+        return obj; // this means no parent object reference in SubName
+
+    *parent = pObject;
+
+    const char *lastDot = dot;
+    for(--dot;dot!=subname;--dot) {
+        // check for the second last dot, which is the end of the last parent object
+        if(*dot == '.') {
+            // We can't get parent object by its name, because the object may be
+            // externally linked (i.e. in a different document). So go through
+            // getSubObject again.
+            *parent = pObject->getSubObject(std::string(subname,dot-subname+1).c_str());
+            break;
+        }
+    }
+    if(elementName) {
+        if(dot!=lastDot && *dot == '.')
+            ++dot;
+        *elementName = std::string(dot,lastDot-dot);
+    }
+    return obj;
+}
+
+void SelectionSingleton::setVisible(int visible) const {
+    std::set<std::pair<App::DocumentObject*,App::DocumentObject*> > filter;
+    if(visible<0) 
+        visible = -1;
+    else if(visible>0)
+        visible = 1;
+    for(auto &sel : _SelList) {
+        if(sel.DocName.empty() || sel.FeatName.empty() || !sel.pObject) 
+            continue;
+        // get parent object
+        App::DocumentObject *parent = 0;
+        std::string elementName;
+        auto obj = Selection().resolveObject(sel.pObject,sel.SubName.c_str(),&parent,&elementName);
+        if(!obj || !obj->getNameInDocument() || (parent && !parent->getNameInDocument()))
+            continue;
+        // try call parent object's setElementVisibility
+        if(parent) {
+            // prevent setting the same object visibility more than once
+            if(!filter.insert(std::make_pair(obj,parent)).second)
+                continue;
+
+            int vis = parent->isElementVisible(elementName.c_str());
+            if(vis>=0) {
+                if(vis>0) vis = 1;
+                if(visible>=0) {
+                    if(vis == visible)
+                        continue;
+                    vis = visible;
+                }else
+                    vis = !vis;
+
+                parent->setElementVisible(elementName.c_str(),vis?true:false);
+                continue;
+            }
+
+            // Fall back to direct object visibility setting
+        }
+
+        if(!filter.insert(std::make_pair(obj,(App::DocumentObject*)0)).second)
+            continue;
+
+        auto vp = Application::Instance->getViewProvider(obj);
+        if(vp) {
+            int vis;
+            if(visible>=0)
+                vis = visible;
+            else
+                vis = !vp->isShow();
+
+            if(vis)
+                vp->show();
+            else
+                vp->hide();
+        }
+    }
+}
+
+void SelectionSingleton::setSelection(const char* pDocName, const std::vector<App::DocumentObject*>& sel)
+{
+    if(_PickedList.size()) {
+        _PickedList.clear();
+        SelectionChanges Chng;
+        Chng.Type      = SelectionChanges::PickedListChanged;
+        Notify(Chng);
+        signalSelectionChanged(Chng);
+    }
+
+    App::Document *pcDoc;
+    pcDoc = getDocument(pDocName);
+    if (!pcDoc)
+        return;
+
+    std::set<App::DocumentObject*> cur_sel, new_sel;
+    new_sel.insert(sel.begin(), sel.end());
+
+    // Make sure to keep the order of the currently selected objects
+    std::list<_SelObj> temp;
+    for (std::list<_SelObj>::const_iterator it = _SelList.begin(); it != _SelList.end(); ++it) {
+        if (it->pDoc != pcDoc)
+            temp.push_back(*it);
+        else {
+            cur_sel.insert(it->pObject);
+            if (new_sel.find(it->pObject) != new_sel.end())
+                temp.push_back(*it);
+        }
+    }
+
+    // Get the objects we must add to the selection
+    std::vector<App::DocumentObject*> diff_new_cur;
+    std::back_insert_iterator< std::vector<App::DocumentObject*> > biit(diff_new_cur);
+    std::set_difference(new_sel.begin(), new_sel.end(), cur_sel.begin(), cur_sel.end(), biit);
+
+    _SelObj obj;
+    for (std::vector<App::DocumentObject*>::const_iterator it = diff_new_cur.begin(); it != diff_new_cur.end(); ++it) {
+        obj.pDoc = pcDoc;
+        obj.pObject = *it;
+        obj.DocName = pDocName;
+        obj.FeatName = (*it)->getNameInDocument();
+        obj.SubName = "";
+        obj.TypeName = (*it)->getTypeId().getName();
+        obj.x = 0.0f;
+        obj.y = 0.0f;
+        obj.z = 0.0f;
+        temp.push_back(obj);
+    }
+
+    if (cur_sel == new_sel) // nothing has changed
+        return;
+
+    _SelList = temp;
+
+    SelectionChanges Chng;
+    Chng.Type = SelectionChanges::SetSelection;
+    Chng.pDocName = pDocName;
+    Chng.pObjectName = "";
+    Chng.pSubName = "";
+    Chng.pTypeName = "";
+
+    Notify(Chng);
+    signalSelectionChanged(Chng);
+    getMainWindow()->updateActions();
+}
+
+void SelectionSingleton::clearSelection(const char* pDocName)
+{
+    // Because the introduction of external editing, it is best to make
+    // clearSelection(0) behave as clearCompleteSelection(), which is the same
+    // behavior of python Selection.clearSelection(None)
+    if(!pDocName || !pDocName[0] || strcmp(pDocName,"*")==0) {
+        clearCompleteSelection();
+        return;
+    }
+
+    if(_PickedList.size()) {
+        _PickedList.clear();
+        SelectionChanges Chng;
+        Chng.Type      = SelectionChanges::PickedListChanged;
+        Notify(Chng);
+        signalSelectionChanged(Chng);
+    }
+
+    App::Document* pDoc;
+    pDoc = getDocument(pDocName);
+    if(pDoc) {
+        std::string docName;
+        if (pDocName)
+            docName = pDocName;
+        else
+            docName = pDoc->getName(); // active document
+        std::list<_SelObj> selList;
+        for (std::list<_SelObj>::iterator it = _SelList.begin(); it != _SelList.end(); ++it) {
+            if (it->DocName != docName)
+                selList.push_back(*it);
+        }
+
+        _SelList = selList;
+
+        SelectionChanges Chng;
+        Chng.Type = SelectionChanges::ClrSelection;
+        Chng.pDocName = docName.c_str();
+        Chng.pObjectName = "";
+        Chng.pSubName = "";
+        Chng.pTypeName = "";
+
+        FC_TRACE("notifying clear selection");
+        Notify(Chng);
+        FC_TRACE("signaling clear selection");
+        signalSelectionChanged(Chng);
+        FC_TRACE("done signaling clear selection");
+
+        getMainWindow()->updateActions();
+    }
+}
+
+void SelectionSingleton::clearCompleteSelection()
+{
+    if(_PickedList.size()) {
+        _PickedList.clear();
+        SelectionChanges Chng;
+        Chng.Type      = SelectionChanges::PickedListChanged;
+        Notify(Chng);
+        signalSelectionChanged(Chng);
+    }
+
+    _SelList.clear();
+
+    SelectionChanges Chng;
+    Chng.Type = SelectionChanges::ClrSelection;
+    Chng.pDocName = "";
+    Chng.pObjectName = "";
+    Chng.pSubName = "";
+    Chng.pTypeName = "";
+
+    FC_LOG("Clear selection");
+
+    Notify(Chng);
+    signalSelectionChanged(Chng);
+    getMainWindow()->updateActions();
+}
+
+bool SelectionSingleton::isSelected(const char* pDocName, const char* pObjectName, const char* pSubName) const
+{
+    const char* tmpDocName = pDocName ? pDocName : "";
+    const char* tmpFeaName = pObjectName ? pObjectName : "";
+    const char* tmpSubName = pSubName ? pSubName : "";
+    for (std::list<_SelObj>::const_iterator It = _SelList.begin();It != _SelList.end();++It)
+        if (It->DocName == tmpDocName && It->FeatName == tmpFeaName && It->SubName == tmpSubName)
+            return true;
+    return false;
+}
+
+bool SelectionSingleton::isSelected(App::DocumentObject* obj, const char* pSubName) const
+{
+    if (!obj) return false;
+
+    for(list<_SelObj>::const_iterator It = _SelList.begin();It != _SelList.end();++It) {
+        if (It->pObject == obj) {
+            if (pSubName) {
+                if (It->SubName == pSubName)
+                    return true;
+            }
+            else {
+                return true;
+            }
+        }
+    }
+
+    return false;
+}
+
+const char *SelectionSingleton::getSelectedElement(App::DocumentObject *obj, const char* pSubName) const 
+{
+    if (!obj) return 0;
+
+    for(list<_SelObj>::const_iterator It = _SelList.begin();It != _SelList.end();++It) {
+        if (It->pObject == obj) {
+            auto len = It->SubName.length();
+            if(!len)
+                return "";
+            if (pSubName && strncmp(pSubName,It->SubName.c_str(),It->SubName.length())==0){
+                if(pSubName[len]==0 || pSubName[len-1] == '.')
+                    return It->SubName.c_str();
+            }
+        }
+    }
+    return 0;
+}
+
+void SelectionSingleton::slotDeletedObject(const App::DocumentObject& Obj)
+{
+    if(!Obj.getNameInDocument()) return;
+
+    // remove also from the selection, if selected
+    Selection().rmvSelection( Obj.getDocument()->getName(), Obj.getNameInDocument() );
+
+    if(_PickedList.size()) {
+        bool changed = false;
+        for(auto it=_PickedList.begin(),itNext=it;it!=_PickedList.end();it=itNext) {
+            ++itNext;
+            auto &sel = *it;
+            if(sel.DocName == Obj.getDocument()->getName() &&
+               sel.FeatName == Obj.getNameInDocument())
+            {
+                changed = true;
+                _PickedList.erase(it);
+            }
+        }
+        if(changed) {
+            SelectionChanges Chng;
+            Chng.Type      = SelectionChanges::PickedListChanged;
+            Notify(Chng);
+            signalSelectionChanged(Chng);
+        }
+    }
+}
+
+
+//**************************************************************************
+// Construction/Destruction
+
+/**
+ * A constructor.
+ * A more elaborate description of the constructor.
+ */
+SelectionSingleton::SelectionSingleton():_needPickedList(false)
+{
+    hx = 0;
+    hy = 0;
+    hz = 0;
+    ActiveGate = 0;
+    gateResolve = true;
+    App::GetApplication().signalDeletedObject.connect(boost::bind(&Gui::SelectionSingleton::slotDeletedObject, this, _1));
+    CurrentPreselection.Type = SelectionChanges::ClrSelection;
+    CurrentPreselection.pDocName = 0;
+    CurrentPreselection.pObjectName = 0;
+    CurrentPreselection.pSubName = 0;
+    CurrentPreselection.pTypeName = 0;
+    CurrentPreselection.x = 0.0;
+    CurrentPreselection.y = 0.0;
+    CurrentPreselection.z = 0.0;
+}
+
+/**
+ * A destructor.
+ * A more elaborate description of the destructor.
+ */
+SelectionSingleton::~SelectionSingleton()
+{
+}
+
+SelectionSingleton* SelectionSingleton::_pcSingleton = NULL;
+
+SelectionSingleton& SelectionSingleton::instance(void)
+{
+    if (_pcSingleton == NULL)
+        _pcSingleton = new SelectionSingleton;
+    return *_pcSingleton;
+}
+
+void SelectionSingleton::destruct (void)
+{
+    if (_pcSingleton != NULL)
+        delete _pcSingleton;
+    _pcSingleton = 0;
+}
+
+//**************************************************************************
+// Python stuff
+
+// SelectionSingleton Methods  // Methods structure
+PyMethodDef SelectionSingleton::Methods[] = {
+    {"addSelection",         (PyCFunction) SelectionSingleton::sAddSelection, METH_VARARGS,
+     "addSelection(object,[string,float,float,float]) -- Add an object to the selection\n"
+     "where string is the sub-element name and the three floats represent a 3d point"},
+    {"removeSelection",      (PyCFunction) SelectionSingleton::sRemoveSelection, METH_VARARGS,
+     "removeSelection(object) -- Remove an object from the selection"},
+    {"clearSelection"  ,     (PyCFunction) SelectionSingleton::sClearSelection, METH_VARARGS,
+     "clearSelection([string]) -- Clear the selection\n"
+     "Clear the selection to the given document name. If no document is\n"
+     "given the complete selection is cleared."},
+    {"isSelected",           (PyCFunction) SelectionSingleton::sIsSelected, METH_VARARGS,
+     "isSelected(object) -- Check if a given object is selected"},
+    {"getPreselection",      (PyCFunction) SelectionSingleton::sGetPreselection, METH_VARARGS,
+     "getPreselection() -- Get preselected object"},
+    {"clearPreselection",   (PyCFunction) SelectionSingleton::sRemPreselection, METH_VARARGS,
+     "clearPreselection() -- Clear the preselection"},
+    {"countObjectsOfType",   (PyCFunction) SelectionSingleton::sCountObjectsOfType, METH_VARARGS,
+     "countObjectsOfType(string, [string]) -- Get the number of selected objects\n"
+     "The first argument defines the object type e.g. \"Part::Feature\" and the\n"
+     "second argumeht defines the document name. If no document name is given the\n"
+     "currently active document is used"},
+    {"getSelection",         (PyCFunction) SelectionSingleton::sGetSelection, 1,
+     "getSelection(docName=None,resolve=True,single=False) -- Return a list of selected objets\n"
+     "\ndocName - document name. None means the active document, and '*' means all document"
+     "\nresolve - whether to resolve the subname references"
+     "\nsingle - only return if there is only one selection"},
+    {"preselect",            (PyCFunction) SelectionSingleton::sPreselect, 1, 
+     "preselect(object,[string,float,float,float]) -- Preselect an object\n"
+     "where string is the sub-element name and the three floats represent a 3d point"},
+    {"getPickedList",         (PyCFunction) SelectionSingleton::sGetPickedList, 1,
+     "getPickedList(docName=None) -- Return a list of objets under the last mouse click\n"
+     "\ndocName - document name. None means the active document, and '*' means all document"},
+    {"enablePickedList",      (PyCFunction) SelectionSingleton::sEnablePickedList, 1,
+     "enablePickedList(boolean) -- Enable/disable pick list"},
+    {"getCompleteSelection", (PyCFunction) SelectionSingleton::sGetCompleteSelection, 1,
+     "getCompleteSelection(resolve=True) -- Return a list of selected objects of all documents."},
+    {"getSelectionEx",         (PyCFunction) SelectionSingleton::sGetSelectionEx, 1,
+     "getSelectionEx(docName=None,resolve=True, single=False) -- Return a list of SelectionObjects\n"
+     "\ndocName - document name. None means the active document, and '*' means all document"
+     "\nresolve - whether to resolve the subname references"
+     "\nsingle - only return if there is only one selection\n"
+     "\nThe SelectionObjects contain a variety of information about the selection, e.g. sub-element names."},
+    {"getSelectionObject",  (PyCFunction) SelectionSingleton::sGetSelectionObject, 1,
+     "getSelectionObject(doc,obj,sub,(x,y,z)) -- Return a SelectionObject"},
+    {"addObserver",         (PyCFunction) SelectionSingleton::sAddSelObserver, METH_VARARGS,
+     "addObserver(Object) -- Install an observer\n"},
+    {"removeObserver",      (PyCFunction) SelectionSingleton::sRemSelObserver, METH_VARARGS,
+     "removeObserver(Object) -- Uninstall an observer\n"},
+    {"addSelectionGate",      (PyCFunction) SelectionSingleton::sAddSelectionGate, 1,
+     "addSelectionGate(String|Filter|Gate, resolve=True) -- activate the selection gate.\n"
+     "The selection gate will prohibit all selections which do not match\n"
+     "the given selection filter string.\n"
+     " Examples strings are:\n"
+     "'SELECT Part::Feature SUBELEMENT Edge',\n"
+     "'SELECT Robot::RobotObject'\n"
+     "\n"
+     "You can also set an instance of SelectionFilter:\n"
+     "filter = Gui.Selection.Filter('SELECT Part::Feature SUBELEMENT Edge')\n"
+     "Gui.Selection.addSelectionGate(filter)\n"
+     "\n"
+     "And the most flexible approach is to write your own selection gate class\n"
+     "that implements the method 'allow'\n"
+     "class Gate:\n"
+     "  def allow(self,doc,obj,sub):\n"
+     "    return (sub[0:4] == 'Face')\n"
+     "Gui.Selection.addSelectionGate(Gate())"},
+    {"removeSelectionGate",      (PyCFunction) SelectionSingleton::sRemoveSelectionGate, METH_VARARGS,
+     "removeSelectionGate() -- remove the active selection gate\n"},
+    {"resolveObject",            (PyCFunction) SelectionSingleton::sResolveObject, 1, 
+     "resolveObject(object, subname) -- resolve the sub object\n"
+     "Returns a tuple (subobj,parent,elementName), where 'subobj' is the last\n"
+     "object referenced in 'subname', and 'parent' is the direct parent of 'subobj',\n"
+     "and elementName is the child name of the subobj, which can be used to call\n"
+     "parent.isElementVisible/setElementVisible()"},
+    {"setVisible",            (PyCFunction) SelectionSingleton::sSetVisible, 1, 
+     "setVisible(visible=None) -- set visibility of all selection items\n"
+     "If 'visible' is None, then toggle visibility"},
+    {NULL, NULL, 0, NULL}  /* Sentinel */
+};
+
+PyObject *SelectionSingleton::sAddSelection(PyObject * /*self*/, PyObject *args, PyObject * /*kwd*/)
+{
+    PyObject *object;
+    char* subname=0;
+    float x=0,y=0,z=0;
+    if (PyArg_ParseTuple(args, "O!|sfff", &(App::DocumentObjectPy::Type),&object,&subname,&x,&y,&z)) {
+        App::DocumentObjectPy* docObjPy = static_cast<App::DocumentObjectPy*>(object);
+        App::DocumentObject* docObj = docObjPy->getDocumentObjectPtr();
+        if (!docObj || !docObj->getNameInDocument()) {
+            PyErr_SetString(Base::BaseExceptionFreeCADError, "Cannot check invalid object");
+            return NULL;
+        }
+
+        Selection().addSelection(docObj->getDocument()->getName(),
+                                 docObj->getNameInDocument(),
+                                 subname,x,y,z);
+        Py_Return;
+    }
+
+    PyErr_Clear();
+    PyObject *sequence;
+    if (PyArg_ParseTuple(args, "O!O", &(App::DocumentObjectPy::Type),&object,&sequence)) {
+        App::DocumentObjectPy* docObjPy = static_cast<App::DocumentObjectPy*>(object);
+        App::DocumentObject* docObj = docObjPy->getDocumentObjectPtr();
+        if (!docObj || !docObj->getNameInDocument()) {
+            PyErr_SetString(Base::BaseExceptionFreeCADError, "Cannot check invalid object");
+            return NULL;
+        }
+
+        try {
+            if (PyTuple_Check(sequence) || PyList_Check(sequence)) {
+                Py::Sequence list(sequence);
+                for (Py::Sequence::iterator it = list.begin(); it != list.end(); ++it) {
+                    std::string subname = static_cast<std::string>(Py::String(*it));
+                    Selection().addSelection(docObj->getDocument()->getName(),
+                                             docObj->getNameInDocument(),
+                                             subname.c_str());
+                }
+
+                Py_Return;
+            }
+        }
+        catch (const Py::Exception&) {
+            // do nothing here
+        }
+    }
+
+    PyErr_SetString(PyExc_ValueError, "type must be 'DocumentObject[,subname[,x,y,z]]' or 'DocumentObject, list or tuple of subnames'");
+    return 0;
+}
+
+PyObject *SelectionSingleton::sPreselect(PyObject * /*self*/, PyObject *args, PyObject * /*kwd*/)
+{
+    PyObject *object;
+    char* subname=0;
+    float x=0,y=0,z=0;
+    if (!PyArg_ParseTuple(args, "O!|sfff", &(App::DocumentObjectPy::Type),&object,&subname,&x,&y,&z))
+        return NULL;
+    App::DocumentObjectPy* docObjPy = static_cast<App::DocumentObjectPy*>(object);
+    App::DocumentObject* docObj = docObjPy->getDocumentObjectPtr();
+    if (!docObj || !docObj->getNameInDocument()) {
+        PyErr_SetString(Base::BaseExceptionFreeCADError, "Cannot check invalid object");
+        return NULL;
+    }
+    Selection().setPreselect(docObj->getDocument()->getName(), 
+            docObj->getNameInDocument(), subname,x,y,z,true);
+    Py_Return;
+}
+
+PyObject *SelectionSingleton::sRemoveSelection(PyObject * /*self*/, PyObject *args, PyObject * /*kwd*/)
+{
+    PyObject *object;
+    char* subname=0;
+    if (!PyArg_ParseTuple(args, "O!|s", &(App::DocumentObjectPy::Type),&object,&subname))
+        return NULL;
+
+    App::DocumentObjectPy* docObjPy = static_cast<App::DocumentObjectPy*>(object);
+    App::DocumentObject* docObj = docObjPy->getDocumentObjectPtr();
+    if (!docObj || !docObj->getNameInDocument()) {
+        PyErr_SetString(Base::BaseExceptionFreeCADError, "Cannot check invalid object");
+        return NULL;
+    }
+
+    Selection().rmvSelection(docObj->getDocument()->getName(),
+                             docObj->getNameInDocument(),
+                             subname);
+
+    Py_Return;
+}
+
+PyObject *SelectionSingleton::sClearSelection(PyObject * /*self*/, PyObject *args, PyObject * /*kwd*/)
+{
+    char *documentName=0;
+    if (!PyArg_ParseTuple(args, "|s", &documentName))
+        return NULL;
+    documentName ? Selection().clearSelection(documentName) : Selection().clearCompleteSelection();
+    Py_Return;
+}
+
+PyObject *SelectionSingleton::sIsSelected(PyObject * /*self*/, PyObject *args, PyObject * /*kwd*/)
+{
+    PyObject *object;
+    char* subname=0;
+    if (!PyArg_ParseTuple(args, "O!|s", &(App::DocumentObjectPy::Type), &object, &subname))
+        return NULL;
+
+    App::DocumentObjectPy* docObj = static_cast<App::DocumentObjectPy*>(object);
+    bool ok = Selection().isSelected(docObj->getDocumentObjectPtr(), subname);
+    return Py_BuildValue("O", (ok ? Py_True : Py_False));
+}
+
+PyObject *SelectionSingleton::sCountObjectsOfType(PyObject * /*self*/, PyObject *args, PyObject * /*kwd*/)
+{
+    char* objecttype;
+    char* document=0;
+    PyObject *resolve = Py_True;
+    if (!PyArg_ParseTuple(args, "s|sO", &objecttype, &document,&resolve))
+        return NULL;
+
+    unsigned int count = Selection().countObjectsOfType(objecttype, document,PyObject_IsTrue(resolve));
+#if PY_MAJOR_VERSION < 3
+    return PyInt_FromLong(count);
+#else
+    return PyLong_FromLong(count);
+#endif
+}
+
+PyObject *SelectionSingleton::sGetSelection(PyObject * /*self*/, PyObject *args, PyObject * /*kwd*/)
+{
+    char *documentName=0;
+    PyObject *resolve=Py_True;
+    PyObject *single=Py_False;
+    if (!PyArg_ParseTuple(args, "|sOO", &documentName,&resolve,&single))     // convert args: Python->C 
+        return NULL;                             // NULL triggers exception
+
+    std::vector<SelectionSingleton::SelObj> sel;
+    sel = Selection().getSelection(documentName,PyObject_IsTrue(resolve),PyObject_IsTrue(single));
+
+    try {
+        Py::List list;
+        for (std::vector<SelectionSingleton::SelObj>::iterator it = sel.begin(); it != sel.end(); ++it) {
+            list.append(Py::asObject(it->pObject->getPyObject()));
+        }
+        return Py::new_reference_to(list);
+    }
+    catch (Py::Exception&) {
+        return 0;
+    }
+}
+
+PyObject *SelectionSingleton::sEnablePickedList(PyObject * /*self*/, PyObject *args, PyObject * /*kwd*/)
+{
+    PyObject *enable = Py_True;
+    if (!PyArg_ParseTuple(args, "|O", &enable))     // convert args: Python->C 
+        return NULL;                             // NULL triggers exception
+
+    Selection().enablePickedList(PyObject_IsTrue(enable));
+    Py_Return;
+}
+
+PyObject *SelectionSingleton::sGetPreselection(PyObject * /*self*/, PyObject *args, PyObject * /*kwd*/)
+{
+    if (!PyArg_ParseTuple(args, ""))
+        return NULL;
+
+    const SelectionChanges& sel = Selection().getPreselection();
+    SelectionObject obj(sel);
+    return obj.getPyObject();
+}
+
+PyObject *SelectionSingleton::sRemPreselection(PyObject * /*self*/, PyObject *args, PyObject * /*kwd*/)
+{
+    if (!PyArg_ParseTuple(args, ""))
+        return NULL;
+
+    Selection().rmvPreselect();
+    Py_Return;
+}
+
+PyObject *SelectionSingleton::sGetCompleteSelection(PyObject * /*self*/, PyObject *args, PyObject * /*kwd*/)
+{
+    PyObject *resolve = Py_True;
+    if (!PyArg_ParseTuple(args, "|O",&resolve))     // convert args: Python->C 
+        return NULL;                             // NULL triggers exception
+
+    std::vector<SelectionSingleton::SelObj> sel;
+    sel = Selection().getCompleteSelection(PyObject_IsTrue(resolve));
+
+    try {
+        Py::List list;
+        for (std::vector<SelectionSingleton::SelObj>::iterator it = sel.begin(); it != sel.end(); ++it) {
+            list.append(Py::asObject(it->pObject->getPyObject()));
+        }
+        return Py::new_reference_to(list);
+    }
+    catch (Py::Exception&) {
+        return 0;
+    }
+}
+
+PyObject *SelectionSingleton::sGetSelectionEx(PyObject * /*self*/, PyObject *args, PyObject * /*kwd*/)
+{
+    char *documentName=0;
+    PyObject *resolve = Py_True;
+    PyObject *single = Py_False;
+    if (!PyArg_ParseTuple(args, "|sOO", &documentName,&resolve,&single))     // convert args: Python->C 
+        return NULL;                             // NULL triggers exception
+
+    std::vector<SelectionObject> sel;
+    sel = Selection().getSelectionEx(documentName,
+            App::DocumentObject::getClassTypeId(),PyObject_IsTrue(resolve),PyObject_IsTrue(single));
+
+    try {
+        Py::List list;
+        for (std::vector<SelectionObject>::iterator it = sel.begin(); it != sel.end(); ++it) {
+            list.append(Py::asObject(it->getPyObject()));
+        }
+        return Py::new_reference_to(list);
+    }
+    catch (Py::Exception&) {
+        return 0;
+    }
+}
+
+PyObject *SelectionSingleton::sGetPickedList(PyObject * /*self*/, PyObject *args, PyObject * /*kwd*/)
+{
+    char *documentName=0;
+    if (!PyArg_ParseTuple(args, "|s", &documentName))     // convert args: Python->C 
+        return NULL;                             // NULL triggers exception
+
+    std::vector<SelectionObject> sel;
+    sel = Selection().getPickedListEx(documentName);
+
+    try {
+        Py::List list;
+        for (std::vector<SelectionObject>::iterator it = sel.begin(); it != sel.end(); ++it) {
+            list.append(Py::asObject(it->getPyObject()));
+        }
+        return Py::new_reference_to(list);
+    }
+    catch (Py::Exception&) {
+        return 0;
+    }
+}
+
+PyObject *SelectionSingleton::sGetSelectionObject(PyObject * /*self*/, PyObject *args, PyObject * /*kwd*/)
+{
+    char *docName, *objName, *subName;
+    PyObject* tuple=0;
+    if (!PyArg_ParseTuple(args, "sss|O!", &docName, &objName, &subName,
+                                          &PyTuple_Type, &tuple))
+        return NULL;
+
+    try {
+        SelectionObject selObj;
+        selObj.DocName  = docName;
+        selObj.FeatName = objName;
+        std::string sub = subName;
+        if (!sub.empty()) {
+            selObj.SubNames.push_back(sub);
+            if (tuple) {
+                Py::Tuple t(tuple);
+                double x = (double)Py::Float(t.getItem(0));
+                double y = (double)Py::Float(t.getItem(1));
+                double z = (double)Py::Float(t.getItem(2));
+                selObj.SelPoses.push_back(Base::Vector3d(x,y,z));
+            }
+        }
+
+        return selObj.getPyObject();
+    }
+    catch (const Py::Exception&) {
+        return 0;
+    }
+    catch (const Base::Exception& e) {
+        PyErr_SetString(Base::BaseExceptionFreeCADError, e.what());
+        return 0;
+    }
+}
+
+PyObject *SelectionSingleton::sAddSelObserver(PyObject * /*self*/, PyObject *args, PyObject * /*kwd*/)
+{
+    PyObject* o;
+    if (!PyArg_ParseTuple(args, "O",&o))
+        return NULL;
+    PY_TRY {
+        SelectionObserverPython::addObserver(Py::Object(o));
+        Py_Return;
+    } PY_CATCH;
+}
+
+PyObject *SelectionSingleton::sRemSelObserver(PyObject * /*self*/, PyObject *args, PyObject * /*kwd*/)
+{
+    PyObject* o;
+    if (!PyArg_ParseTuple(args, "O",&o))
+        return NULL;
+    PY_TRY {
+        SelectionObserverPython::removeObserver(Py::Object(o));
+        Py_Return;
+    } PY_CATCH;
+}
+
+PyObject *SelectionSingleton::sAddSelectionGate(PyObject * /*self*/, PyObject *args, PyObject * /*kwd*/)
+{
+    char* filter;
+    PyObject *resolve = Py_True;
+    if (PyArg_ParseTuple(args, "s|O",&filter,&resolve)) {
+        PY_TRY {
+            Selection().addSelectionGate(new SelectionFilterGate(filter),PyObject_IsTrue(resolve));
+            Py_Return;
+        } PY_CATCH;
+    }
+
+    PyErr_Clear();
+    PyObject* filterPy;
+    if (PyArg_ParseTuple(args, "O!|O",SelectionFilterPy::type_object(),&filterPy,&resolve)) {
+        PY_TRY {
+            Selection().addSelectionGate(new SelectionFilterGatePython(static_cast<SelectionFilterPy*>(filterPy)),
+                    PyObject_IsTrue(resolve));
+            Py_Return;
+        } PY_CATCH;
+    }
+
+    PyErr_Clear();
+    PyObject* gate;
+    if (PyArg_ParseTuple(args, "O|O",&gate,&resolve)) {
+        PY_TRY {
+            Selection().addSelectionGate(new SelectionGatePython(Py::Object(gate, false)),PyObject_IsTrue(resolve));
+            Py_Return;
+        } PY_CATCH;
+    }
+
+    PyErr_SetString(PyExc_ValueError, "Argument is neither string nor SelectionFiler nor SelectionGate");
+    return 0;
+}
+
+PyObject *SelectionSingleton::sRemoveSelectionGate(PyObject * /*self*/, PyObject *args, PyObject * /*kwd*/)
+{
+    if (!PyArg_ParseTuple(args, ""))
+        return NULL;
+
+    PY_TRY {
+        Selection().rmvSelectionGate();
+    } PY_CATCH;
+
+    Py_Return;
+}
+
+PyObject *SelectionSingleton::sSetVisible(PyObject * /*self*/, PyObject *args, PyObject * /*kwd*/)
+{
+    PyObject *visible = Py_None;
+    if (!PyArg_ParseTuple(args, "|O",&visible))
+        return NULL;                             // NULL triggers exception 
+
+    PY_TRY {
+        int vis;
+        if(visible == Py_None)
+            vis = -1;
+        else 
+            vis = PyObject_IsTrue(visible)?1:0;
+        Selection().setVisible(vis);
+    } PY_CATCH;
+
+    Py_Return;
+}
+
+PyObject *SelectionSingleton::sResolveObject(PyObject * /*self*/, PyObject *args, PyObject * /*kwd*/)
+{
+    PyObject *pyobj;
+    const char *subname;
+    if (!PyArg_ParseTuple(args, "O!s",&App::DocumentObjectPy::Type,&pyobj,&subname))
+        return NULL;                             // NULL triggers exception 
+
+    PY_TRY {
+        std::string elementName;
+        App::DocumentObject *parent = 0;
+        auto obj = Selection().resolveObject(
+            static_cast<App::DocumentObjectPy*>(pyobj)->getDocumentObjectPtr(),
+            subname,&parent,&elementName);
+
+        Py::Tuple ret(3);
+        ret.setItem(0,Py::Object(obj->getPyObject(),true));
+        ret.setItem(1,parent?Py::Object(parent->getPyObject(),true):Py::None());
+        ret.setItem(2,Py::String(elementName.c_str()));
+        return Py::new_reference_to(ret);
+    } PY_CATCH;
+
+    Py_Return;
+}