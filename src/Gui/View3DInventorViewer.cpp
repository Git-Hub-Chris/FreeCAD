--- conflicted
+++ resolved
@@ -149,11 +149,7 @@
 
 #include "ViewProviderLink.h"
 
-<<<<<<< HEAD
-FC_LOG_LEVEL_INIT("3DViewer",true,true);
-=======
 FC_LOG_LEVEL_INIT("3DViewer",true,true)
->>>>>>> c0753806
 
 //#define FC_LOGGING_CB
 
@@ -511,21 +507,13 @@
     pcGroupOnTop->addChild(pcOnTopMaterial);
 
     auto selRoot = new SoFCSelectionRoot;
-<<<<<<< HEAD
-    selRoot->selectionStyle = SoFCSelectionRoot::PASSTHROUGH;
-=======
     selRoot->selectionStyle = SoFCSelectionRoot::PassThrough;
->>>>>>> c0753806
     pcGroupOnTopSel = selRoot;
     pcGroupOnTopSel->setName("GroupOnTopSel");
     pcGroupOnTopSel->ref();
     pcGroupOnTop->addChild(pcGroupOnTopSel);
     selRoot = new SoFCSelectionRoot;
-<<<<<<< HEAD
-    selRoot->selectionStyle = SoFCSelectionRoot::PASSTHROUGH;
-=======
     selRoot->selectionStyle = SoFCSelectionRoot::PassThrough;
->>>>>>> c0753806
     pcGroupOnTopPreSel = selRoot;
     pcGroupOnTopPreSel->setName("GroupOnTopPreSel");
     pcGroupOnTopPreSel->ref();
@@ -739,11 +727,7 @@
         action.apply(pcGroupOnTopSel);
         coinRemoveAllChildren(pcGroupOnTopSel);
         coinRemoveAllChildren(pcGroupOnTopPreSel);
-<<<<<<< HEAD
-        FC_LOG("clear annoation");
-=======
         FC_LOG("clear annotation");
->>>>>>> c0753806
     }
 }
 
@@ -784,11 +768,7 @@
             SoSelectionElementAction action(node->getDetail()?
                     SoSelectionElementAction::Remove:SoSelectionElementAction::None,true);
             auto path = node->getPath();
-<<<<<<< HEAD
-            SoTempPath tmpPath(2+path?path->getLength():0);
-=======
             SoTempPath tmpPath(2 + (path ? path->getLength() : 0));
->>>>>>> c0753806
             tmpPath.ref();
             tmpPath.append(pcGroup);
             tmpPath.append(node);
@@ -797,15 +777,9 @@
             action.apply(&tmpPath);
             tmpPath.unrefNoDelete();
             pcGroup->removeChild(index);
-<<<<<<< HEAD
-            FC_LOG("remove annoation " << Reason.Type << " " << key);
-        }else
-            FC_LOG("remove annoation object " << Reason.Type << " " << key);
-=======
             FC_LOG("remove annotation " << Reason.Type << " " << key);
         }else
             FC_LOG("remove annotation object " << Reason.Type << " " << key);
->>>>>>> c0753806
         objs.erase(it);
         return;
     }
@@ -922,11 +896,7 @@
             node->setDetail(det);
             det = 0;
         }
-<<<<<<< HEAD
-        FC_LOG("add annoation " << Reason.Type << " " << key);
-=======
         FC_LOG("add annotation " << Reason.Type << " " << key);
->>>>>>> c0753806
         objs[key.c_str()] = node;
     }
     delete det;
@@ -956,10 +926,7 @@
     case SelectionChanges::SetPreselect:
         if(Reason.SubType!=2) // 2 means it is triggered from tree view
             break;
-<<<<<<< HEAD
-=======
         // fall through
->>>>>>> c0753806
     case SelectionChanges::RmvPreselect:
     case SelectionChanges::RmvPreselectSignal:
     case SelectionChanges::SetSelection:
@@ -1145,7 +1112,6 @@
     root->addChild(getSoRenderManager()->getCamera());
     root->addChild(trans);
     root->addChild(path->getTail());
-<<<<<<< HEAD
 
     //get the picked point
     SoRayPickAction rp(getSoRenderManager()->getViewportRegion());
@@ -1211,73 +1177,6 @@
     return (pick ? new SoPickedPoint(*pick) : 0);
 }
 
-=======
-
-    //get the picked point
-    SoRayPickAction rp(getSoRenderManager()->getViewportRegion());
-    rp.setPoint(pos);
-    rp.setRadius(getPickRadius());
-    rp.apply(root);
-    root->unref();
-    trans->unref();
-    path->unref();
-
-    SoPickedPoint* pick = rp.getPickedPoint();
-    return (pick ? new SoPickedPoint(*pick) : 0);
-}
-
-SoPickedPoint* View3DInventorViewer::getPointOnRay(const SbVec3f& pos,const SbVec3f& dir, ViewProvider* vp) const
-{
-    // Note: There seems to be a  bug with setRay() which causes SoRayPickAction
-    // to fail to get intersections between the ray and a line
-    
-    SoPath *path;
-    if(vp == editViewProvider && pcEditingRoot->getNumChildren()>1) {
-        path = new SoPath(1);
-        path->ref();
-        path->append(pcEditingRoot);
-    }else{
-        //first get the path to this node and calculate the current setTransformation
-        SoSearchAction sa;
-        sa.setNode(vp->getRoot());
-        sa.setSearchingAll(true);
-        sa.apply(getSoRenderManager()->getSceneGraph());
-        path = sa.getPath();
-        if (!path)
-            return nullptr;
-        path->ref();
-    }
-    SoGetMatrixAction gm(getSoRenderManager()->getViewportRegion());
-    gm.apply(path);
-    
-    // build a temporary scenegraph only keeping this viewproviders nodes and the accumulated 
-    // transformation
-    SoTransform* trans = new SoTransform;
-    trans->ref();
-    trans->setMatrix(gm.getMatrix());
-    
-    SoSeparator* root = new SoSeparator;
-    root->ref();
-    root->addChild(getSoRenderManager()->getCamera());
-    root->addChild(trans);
-    root->addChild(path->getTail());
-    
-    //get the picked point
-    SoRayPickAction rp(getSoRenderManager()->getViewportRegion());
-    rp.setRay(pos,dir);
-    rp.setRadius(getPickRadius());
-    rp.apply(root);
-    root->unref();
-    trans->unref();
-    path->unref();
-
-    // returns a copy of the point
-    SoPickedPoint* pick = rp.getPickedPoint();
-    //return (pick ? pick->copy() : 0); // needs the same instance of CRT under MS Windows
-    return (pick ? new SoPickedPoint(*pick) : 0);
-}
-
->>>>>>> c0753806
 void View3DInventorViewer::setEditingViewProvider(Gui::ViewProvider* p, int ModNum)
 {
     this->editViewProvider = p;
