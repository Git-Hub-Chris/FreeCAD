--- conflicted
+++ resolved
@@ -87,11 +87,8 @@
 # include <QMimeData>
 #endif
 
-<<<<<<< HEAD
 #include <Inventor/SoEventManager.h>
-=======
 #include <QVariantAnimation>
->>>>>>> 73df4e6f
 
 #include <sstream>
 #include <Base/Console.h>
@@ -868,7 +865,6 @@
 }
 
 /// @cond DOXERR
-<<<<<<< HEAD
 void View3DInventorViewer::onSelectionChanged(const SelectionChanges &_Reason)
 {
     if(!getDocument())
@@ -902,18 +898,6 @@
         break;
     default:
         return;
-=======
-void View3DInventorViewer::OnChange(Gui::SelectionSingleton::SubjectType& rCaller,
-                                    Gui::SelectionSingleton::MessageType Reason)
-{
-    Q_UNUSED(rCaller);
-    if (Reason.Type == SelectionChanges::AddSelection ||
-        Reason.Type == SelectionChanges::RmvSelection ||
-        Reason.Type == SelectionChanges::SetSelection ||
-        Reason.Type == SelectionChanges::ClrSelection) {
-        SoFCSelectionAction cAct(Reason);
-        cAct.apply(pcViewProviderRoot);
->>>>>>> 73df4e6f
     }
 
     if(Reason.Type == SelectionChanges::RmvPreselect) {
@@ -1151,33 +1135,21 @@
 /// reset from edit mode
 void View3DInventorViewer::resetEditingViewProvider()
 {
-<<<<<<< HEAD
-    if (!this->editViewProvider) return;
-
-    SoEventManager* mgr = getSoEventManager();
-    SoHandleEventAction* heaction = mgr->getHandleEventAction();
-    if (heaction && heaction->getGrabber())
-        heaction->releaseGrabber();
-
-    resetEditingRoot();
-
-    this->editViewProvider->unsetEditViewer(this);
-    removeEventCallback(SoEvent::getClassTypeId(), Gui::ViewProvider::eventCallback,this->editViewProvider);
-    this->editViewProvider = 0;
-=======
     if (this->editViewProvider) {
+
         // In case the event action still has grabbed a node when leaving edit mode
         // force to release it now
-        SoEventManager* mgr = this->getSoEventManager();
+        SoEventManager* mgr = getSoEventManager();
         SoHandleEventAction* heaction = mgr->getHandleEventAction();
         if (heaction && heaction->getGrabber())
             heaction->releaseGrabber();
 
+        resetEditingRoot();
+
         this->editViewProvider->unsetEditViewer(this);
         removeEventCallback(SoEvent::getClassTypeId(), Gui::ViewProvider::eventCallback,this->editViewProvider);
         this->editViewProvider = 0;
     }
->>>>>>> 73df4e6f
 }
 
 /// reset from edit mode
