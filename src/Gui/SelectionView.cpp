/***************************************************************************
 *   Copyright (c) 2002 Jürgen Riegel <juergen.riegel@web.de>              *
 *                                                                         *
 *   This file is part of the FreeCAD CAx development system.              *
 *                                                                         *
 *   This library is free software; you can redistribute it and/or         *
 *   modify it under the terms of the GNU Library General Public           *
 *   License as published by the Free Software Foundation; either          *
 *   version 2 of the License, or (at your option) any later version.      *
 *                                                                         *
 *   This library  is distributed in the hope that it will be useful,      *
 *   but WITHOUT ANY WARRANTY; without even the implied warranty of        *
 *   MERCHANTABILITY or FITNESS FOR A PARTICULAR PURPOSE.  See the         *
 *   GNU Library General Public License for more details.                  *
 *                                                                         *
 *   You should have received a copy of the GNU Library General Public     *
 *   License along with this library; see the file COPYING.LIB. If not,    *
 *   write to the Free Software Foundation, Inc., 59 Temple Place,         *
 *   Suite 330, Boston, MA  02111-1307, USA                                *
 *                                                                         *
 ***************************************************************************/


#include "PreCompiled.h"
#ifndef _PreComp_
# include <QVBoxLayout>
# include <QListWidget>
# include <QListWidgetItem>
# include <QLineEdit>
# include <QTextStream>
# include <QToolButton>
 #include <QCheckBox>
# include <QMenu>
# include <QLabel>
#endif

/// Here the FreeCAD includes sorted by Base,App,Gui......
#include <Base/Console.h>
#include <App/Document.h>
#include <App/GeoFeature.h>
#include "SelectionView.h"
#include "Command.h"
#include "Application.h"
#include "Document.h"
#include "ViewProvider.h"
#include "BitmapFactory.h"

FC_LOG_LEVEL_INIT("Selection",true,true,true)

using namespace Gui;
using namespace Gui::DockWnd;


/* TRANSLATOR Gui::DockWnd::SelectionView */

SelectionView::SelectionView(Gui::Document* pcDocument, QWidget *parent)
  : DockWindow(pcDocument,parent)
  , SelectionObserver(false,0)
{
    setWindowTitle(tr("Selection View"));

    QVBoxLayout* vLayout = new QVBoxLayout(this);
    vLayout->setSpacing(0);
    vLayout->setMargin (0);

    QLineEdit* searchBox = new QLineEdit(this);
#if QT_VERSION >= 0x040700
    searchBox->setPlaceholderText(tr("Search"));
#endif
    searchBox->setToolTip(tr("Searches object labels"));
    QHBoxLayout* hLayout = new QHBoxLayout();
    hLayout->setSpacing(2);
    QToolButton* clearButton = new QToolButton(this);
    clearButton->setFixedSize(18, 21);
    clearButton->setCursor(Qt::ArrowCursor);
    clearButton->setStyleSheet(QString::fromUtf8("QToolButton {margin-bottom:1px}"));
    clearButton->setIcon(BitmapFactory().pixmap(":/icons/edit-cleartext.svg"));
    clearButton->setToolTip(tr("Clears the search field"));
    clearButton->setAutoRaise(true);
    countLabel = new QLabel(this);
    countLabel->setText(QString::fromUtf8("0"));
    countLabel->setToolTip(tr("The number of selected items"));
    hLayout->addWidget(searchBox);
    hLayout->addWidget(clearButton,0,Qt::AlignRight);
    hLayout->addWidget(countLabel,0,Qt::AlignRight);
    vLayout->addLayout(hLayout);

    selectionView = new QListWidget(this);
    selectionView->setContextMenuPolicy(Qt::CustomContextMenu);
    vLayout->addWidget( selectionView );

    enablePickList = new QCheckBox(this);
    enablePickList->setText(tr("Picked object list"));
    vLayout->addWidget(enablePickList);
    pickList = new QListWidget(this);
    pickList->setVisible(false);
    vLayout->addWidget(pickList);

    resize(200, 200);

    connect(clearButton, SIGNAL(clicked()), searchBox, SLOT(clear()));
    connect(searchBox, SIGNAL(textChanged(QString)), this, SLOT(search(QString)));
<<<<<<< HEAD
    connect(selectionView, SIGNAL(itemDoubleClicked(QListWidgetItem*)), this, SLOT(toggleSelect(QListWidgetItem*)));
    connect(selectionView, SIGNAL(itemClicked(QListWidgetItem*)), this, SLOT(preselect(QListWidgetItem*)));
    connect(pickList, SIGNAL(itemDoubleClicked(QListWidgetItem*)), this, SLOT(toggleSelect(QListWidgetItem*)));
    connect(pickList, SIGNAL(itemClicked(QListWidgetItem*)), this, SLOT(preselect(QListWidgetItem*)));
    connect(selectionView, SIGNAL(customContextMenuRequested(QPoint)), this, SLOT(onItemContextMenu(QPoint)));
    connect(enablePickList, SIGNAL(stateChanged(int)), this, SLOT(onEnablePickList()));
=======
    connect(searchBox, SIGNAL(editingFinished()), this, SLOT(validateSearch()));
    connect(selectionView, SIGNAL(itemDoubleClicked(QListWidgetItem*)), this, SLOT(select(QListWidgetItem*)));
    connect(selectionView, SIGNAL(customContextMenuRequested(QPoint)), this, SLOT(onItemContextMenu(QPoint)));

    Gui::Selection().Attach(this);
>>>>>>> 73df4e6f
}

SelectionView::~SelectionView()
{
}

/// @cond DOXERR
void SelectionView::onSelectionChanged(const SelectionChanges &Reason)
{
<<<<<<< HEAD
=======
    Q_UNUSED(rCaller);
>>>>>>> 73df4e6f
    QString selObject;
    QTextStream str(&selObject);
    if (Reason.Type == SelectionChanges::AddSelection) {
        // save as user data
        QStringList list;
        list << QString::fromLatin1(Reason.pDocName);
        list << QString::fromLatin1(Reason.pObjectName);

        // insert the selection as item
        str << Reason.pDocName;
        str << ".";
        str << Reason.pObjectName;
        App::Document* doc = App::GetApplication().getDocument(Reason.pDocName);
        App::DocumentObject* obj = doc->getObject(Reason.pObjectName);
        if (Reason.pSubName[0] != 0 ) {
            str << ".";
            str << Reason.pSubName;
            auto subObj = obj->getSubObject(Reason.pSubName);
            if(subObj)
                obj = subObj;
        }
        str << " (";
        str << QString::fromUtf8(obj->Label.getValue());
        str << ")";

        QListWidgetItem* item = new QListWidgetItem(selObject, selectionView);
        item->setData(Qt::UserRole, list);
    }
    else if (Reason.Type == SelectionChanges::ClrSelection) {
        if(!Reason.pDocName[0]) {
            // remove all items
            selectionView->clear();
        }else{
            // build name
            str << Reason.pDocName;
            str << ".";
            // remove all items
            for(auto item : selectionView->findItems(selObject,Qt::MatchStartsWith))
                delete item;
        }
    }
    else if (Reason.Type == SelectionChanges::RmvSelection) {
        // build name
        str << Reason.pDocName;
        str << ".";
        str << Reason.pObjectName;
        if (Reason.pSubName[0] != 0) {
            str << ".";
            str << Reason.pSubName;
        }
        str << " (";

        // remove all items
        QList<QListWidgetItem *> l = selectionView->findItems(selObject,Qt::MatchStartsWith);
        if (l.size() == 1)
            delete l[0];

    }
    else if (Reason.Type == SelectionChanges::SetSelection) {
        // remove all items
        selectionView->clear();
        std::vector<SelectionSingleton::SelObj> objs = Gui::Selection().getSelection(Reason.pDocName);
        for (std::vector<SelectionSingleton::SelObj>::iterator it = objs.begin(); it != objs.end(); ++it) {
            // save as user data
            QStringList list;
            list << QString::fromLatin1(it->DocName);
            list << QString::fromLatin1(it->FeatName);

            // build name
            str << it->DocName;
            str << ".";
            str << it->FeatName;
            App::Document* doc = App::GetApplication().getDocument(it->DocName);
            App::DocumentObject* obj = doc->getObject(it->FeatName);
            if (it->SubName && it->SubName[0] != '\0') {
                str << ".";
                str << it->SubName;
                auto subObj = obj->getSubObject(Reason.pSubName);
                if(subObj)
                    obj = subObj;
            }
            str << " (";
            str << QString::fromUtf8(obj->Label.getValue());
            str << ")";

            QListWidgetItem* item = new QListWidgetItem(selObject, selectionView);
            item->setData(Qt::UserRole, list);
            selObject.clear();
        }
    }
    else if (Reason.Type == SelectionChanges::PickedListChanged) {
        bool picking = Selection().needPickedList();
        enablePickList->setChecked(picking);
        pickList->setVisible(picking);
        pickList->clear();
        if(picking) {
            const auto &sels = Selection().getPickedList(Reason.pDocName);
            for(const auto &sel : sels) {
                App::Document* doc = App::GetApplication().getDocument(sel.DocName);
                if(!doc) continue;
                App::DocumentObject* obj = doc->getObject(sel.FeatName);
                if(!obj) continue;

                QString selObject;
                QTextStream str(&selObject);
                str << sel.DocName;
                str << ".";
                str << sel.FeatName;
                if (sel.SubName[0] != 0 ) {
                    str << ".";
                    str << sel.SubName;
                    auto subObj = obj->getSubObject(sel.SubName);
                    if(subObj)
                        obj = subObj;
                }
                str << " (";
                str << QString::fromUtf8(obj->Label.getValue());
                str << ")";

                this->x = sel.x;
                this->y = sel.y;
                this->z = sel.z;

                new QListWidgetItem(selObject, pickList);
            }
        }
    }

    countLabel->setText(QString::number(selectionView->count()));
}

void SelectionView::search(const QString& text)
{
    if (!text.isEmpty()) {
        searchList.clear();
        App::Document* doc = App::GetApplication().getActiveDocument();
        std::vector<App::DocumentObject*> objects;
        if (doc) {
            objects = doc->getObjects();
            selectionView->clear();
            for (std::vector<App::DocumentObject*>::iterator it = objects.begin(); it != objects.end(); ++it) {
                QString label = QString::fromUtf8((*it)->Label.getValue());
                if (label.contains(text,Qt::CaseInsensitive)) {
                    searchList.push_back(*it);
                    // save as user data
                    QString selObject;
                    QTextStream str(&selObject);
                    QStringList list;
                    list << QString::fromLatin1(doc->getName());
                    list << QString::fromLatin1((*it)->getNameInDocument());
                    // build name
                    str << doc->getName();
                    str << ".";
                    str << (*it)->getNameInDocument();
                    str << " (";
                    str << label;
                    str << ")";
                    QListWidgetItem* item = new QListWidgetItem(selObject, selectionView);
                    item->setData(Qt::UserRole, list);
                }
            }
            countLabel->setText(QString::number(selectionView->count()));
        }
    }
}

void SelectionView::validateSearch(void)
{
    if (!searchList.empty()) {
        App::Document* doc = App::GetApplication().getActiveDocument();
        if (doc) {
            Gui::Selection().clearSelection();
            for (std::vector<App::DocumentObject*>::iterator it = searchList.begin(); it != searchList.end(); ++it) {
                if (!Gui::Selection().hasSelection((*it)->getNameInDocument())) {
                    Gui::Selection().addSelection(doc->getName(),(*it)->getNameInDocument(),0);
                }
            }
        }
    }
}

void SelectionView::select(QListWidgetItem* item)
{
    if (!item)
        item = selectionView->currentItem();
    if (!item)
        return;
    QStringList elements = item->data(Qt::UserRole).toStringList();
    if (elements.size() < 2)
        return;

    //Gui::Selection().clearSelection();
    Gui::Command::runCommand(Gui::Command::Gui,"Gui.Selection.clearSelection()");
    //Gui::Selection().addSelection(elements[0].toLatin1(),elements[1].toLatin1(),0);
    QString cmd = QString::fromLatin1("Gui.Selection.addSelection(App.getDocument(\"%1\").getObject(\"%2\"))").arg(elements[0]).arg(elements[1]);
    Gui::Command::runCommand(Gui::Command::Gui,cmd.toLatin1());
}

void SelectionView::deselect(void)
{
    QListWidgetItem *item = selectionView->currentItem();
    if (!item)
        return;
    QStringList elements = item->data(Qt::UserRole).toStringList();
    if (elements.size() < 2)
        return;

    //Gui::Selection().rmvSelection(elements[0].toLatin1(),elements[1].toLatin1(),0);
    QString cmd = QString::fromLatin1("Gui.Selection.removeSelection(App.getDocument(\"%1\").getObject(\"%2\"))").arg(elements[0]).arg(elements[1]);
    Gui::Command::runCommand(Gui::Command::Gui,cmd.toLatin1());
}

void SelectionView::toggleSelect(QListWidgetItem* item)
{
    if (!item) return;
    std::string name = item->text().toLatin1().constData();
    char *docname = &name.at(0);
    char *objname = std::strchr(docname,'.');
    if(!objname) return;
    *objname++ = 0;
    char *subname = std::strchr(objname,'.');
    if(subname) {
        *subname++ = 0;
        char *end = std::strchr(subname,' ');
        if(end) *end = 0;
    }
    QString cmd;
    if(Gui::Selection().isSelected(docname,objname,subname))
        cmd = QString::fromLatin1("Gui.Selection.removeSelection("
            "App.getDocument('%1').getObject('%2'),'%3')")
            .arg(QString::fromLatin1(docname))
            .arg(QString::fromLatin1(objname))
            .arg(QString::fromLatin1(subname));
    else
        cmd = QString::fromLatin1("Gui.Selection.addSelection("
            "App.getDocument('%1').getObject('%2'),'%3',%4,%5,%6)")
            .arg(QString::fromLatin1(docname))
            .arg(QString::fromLatin1(objname))
            .arg(QString::fromLatin1(subname))
            .arg(x).arg(y).arg(z);
    Gui::Command::runCommand(Gui::Command::Gui,cmd.toLatin1());
}

void SelectionView::preselect(QListWidgetItem* item)
{
    if (!item) return;
    std::string name = item->text().toLatin1().constData();
    char *docname = &name.at(0);
    char *objname = std::strchr(docname,'.');
    if(!objname) return;
    *objname++ = 0;
    char *subname = std::strchr(objname,'.');
    if(subname) {
        *subname++ = 0;
        char *end = std::strchr(subname,' ');
        if(end) *end = 0;
    }
    QString cmd = QString::fromLatin1("Gui.Selection.preselect("
        "App.getDocument('%1').getObject('%2'),'%3',%4,%5,%6)")
        .arg(QString::fromLatin1(docname))
        .arg(QString::fromLatin1(objname))
        .arg(QString::fromLatin1(subname))
        .arg(x).arg(y).arg(z);
    Gui::Command::runCommand(Gui::Command::Gui,cmd.toLatin1());
}

void SelectionView::zoom(void)
{
    select();
    Gui::Command::runCommand(Gui::Command::Gui,"Gui.SendMsgToActiveView(\"ViewSelection\")");
}

void SelectionView::treeSelect(void)
{
    select();
    Gui::Command::runCommand(Gui::Command::Gui,"Gui.runCommand(\"Std_TreeSelection\")");
}

void SelectionView::touch(void)
{
    QListWidgetItem *item = selectionView->currentItem();
    if (!item)
        return;
    QStringList elements = item->data(Qt::UserRole).toStringList();
    if (elements.size() < 2)
        return;
    QString cmd = QString::fromLatin1("App.getDocument(\"%1\").getObject(\"%2\").touch()").arg(elements[0]).arg(elements[1]);
    Gui::Command::runCommand(Gui::Command::Doc,cmd.toLatin1());
}

void SelectionView::toPython(void)
{
    QListWidgetItem *item = selectionView->currentItem();
    if (!item)
        return;
    QStringList elements = item->data(Qt::UserRole).toStringList();
    if (elements.size() < 2)
        return;

    try {
        QString cmd = QString::fromLatin1("obj = App.getDocument(\"%1\").getObject(\"%2\")").arg(elements[0]).arg(elements[1]);
        Gui::Command::runCommand(Gui::Command::Gui,cmd.toLatin1());
        if (elements.length() > 2) {
            App::Document* doc = App::GetApplication().getDocument(elements[0].toLatin1());
            App::DocumentObject* obj = doc->getObject(elements[1].toLatin1());
            QString property = getProperty(obj);

            cmd = QString::fromLatin1("shp = App.getDocument(\"%1\").getObject(\"%2\").%3")
                    .arg(elements[0])
                    .arg(elements[1])
                    .arg(property);
            Gui::Command::runCommand(Gui::Command::Gui,cmd.toLatin1());

            if (supportPart(obj, elements[2])) {
                cmd = QString::fromLatin1("elt = App.getDocument(\"%1\").getObject(\"%2\").%3.%4")
                        .arg(elements[0])
                        .arg(elements[1])
                        .arg(property)
                        .arg(elements[2]);
                Gui::Command::runCommand(Gui::Command::Gui,cmd.toLatin1());
            }
        }
    }
    catch (const Base::Exception& e) {
        e.ReportException();
    }
}

void SelectionView::showPart(void)
{
    QListWidgetItem *item = selectionView->currentItem();
    if (!item)
        return;
    QStringList elements = item->data(Qt::UserRole).toStringList();
    if (elements.length() > 2) {
        App::Document* doc = App::GetApplication().getDocument(elements[0].toLatin1());
        App::DocumentObject* obj = doc->getObject(elements[1].toLatin1());
        QString module = getModule(obj->getTypeId().getName());
        QString property = getProperty(obj);
        if (!module.isEmpty() && !property.isEmpty() && supportPart(obj, elements[2])) {
            try {
                Gui::Command::addModule(Gui::Command::Gui, module.toLatin1());
                QString cmd = QString::fromLatin1("%1.show(App.getDocument(\"%2\").getObject(\"%3\").%4.%5)")
                        .arg(module)
                        .arg(elements[0])
                        .arg(elements[1])
                        .arg(property)
                        .arg(elements[2]);
                Gui::Command::runCommand(Gui::Command::Gui,cmd.toLatin1());
            }
            catch (const Base::Exception& e) {
                e.ReportException();
            }
        }
    }
}

QString SelectionView::getModule(const char* type) const
{
    // go up the inheritance tree and find the module name of the first
    // sub-class that has not the prefix "App::"
    std::string prefix;
    Base::Type typeId = Base::Type::fromName(type);

    while (!typeId.isBad()) {
        std::string temp(typeId.getName());
        std::string::size_type pos = temp.find_first_of("::");

        std::string module;
        if (pos != std::string::npos)
            module = std::string(temp,0,pos);
        if (module != "App")
            prefix = module;
        else
            break;
        typeId = typeId.getParent();
    }

    return QString::fromStdString(prefix);
}

QString SelectionView::getProperty(App::DocumentObject* obj) const
{
    QString property;
    if (obj->getTypeId().isDerivedFrom(App::GeoFeature::getClassTypeId())) {
        App::GeoFeature* geo = static_cast<App::GeoFeature*>(obj);
        const App::PropertyComplexGeoData* data = geo->getPropertyOfGeometry();
        const char* name = data ? data->getName() : nullptr;
        if (name) {
            property = QString::fromLatin1(name);
        }
    }

    return property;
}

bool SelectionView::supportPart(App::DocumentObject* obj, const QString& part) const
{
    if (obj->getTypeId().isDerivedFrom(App::GeoFeature::getClassTypeId())) {
        App::GeoFeature* geo = static_cast<App::GeoFeature*>(obj);
        const App::PropertyComplexGeoData* data = geo->getPropertyOfGeometry();
        if (data) {
            const Data::ComplexGeoData* geometry = data->getComplexData();
            std::vector<const char*> types = geometry->getElementTypes();
            for (auto it : types) {
                if (part.startsWith(QString::fromLatin1(it)))
                    return true;
            }
        }
    }

    return false;
}

void SelectionView::onItemContextMenu(const QPoint& point)
{
    QListWidgetItem *item = selectionView->itemAt(point);
    if (!item)
        return;
    QMenu menu;
    QAction *selectAction = menu.addAction(tr("Select only"),this,SLOT(select()));
    selectAction->setIcon(QIcon::fromTheme(QString::fromLatin1("view-select")));
    selectAction->setToolTip(tr("Selects only this object"));
    QAction *deselectAction = menu.addAction(tr("Deselect"),this,SLOT(deselect()));
    deselectAction->setIcon(QIcon::fromTheme(QString::fromLatin1("view-unselectable")));
    deselectAction->setToolTip(tr("Deselects this object"));
    QAction *zoomAction = menu.addAction(tr("Zoom fit"),this,SLOT(zoom()));
    zoomAction->setIcon(QIcon::fromTheme(QString::fromLatin1("zoom-fit-best")));
    zoomAction->setToolTip(tr("Selects and fits this object in the 3D window"));
    QAction *gotoAction = menu.addAction(tr("Go to selection"),this,SLOT(treeSelect()));
    gotoAction->setToolTip(tr("Selects and locates this object in the tree view"));
    QAction *touchAction = menu.addAction(tr("Mark to recompute"),this,SLOT(touch()));
    touchAction->setIcon(QIcon::fromTheme(QString::fromLatin1("view-refresh")));
    touchAction->setToolTip(tr("Mark this object to be recomputed"));
    QAction *toPythonAction = menu.addAction(tr("To python console"),this,SLOT(toPython()));
    toPythonAction->setIcon(QIcon::fromTheme(QString::fromLatin1("applications-python")));
    toPythonAction->setToolTip(tr("Reveals this object and its subelements in the python console."));

    QStringList elements = item->data(Qt::UserRole).toStringList();
    if (elements.length() > 2) {
        // subshape-specific entries
        QAction *showPart = menu.addAction(tr("Duplicate subshape"),this,SLOT(showPart()));
        showPart->setIcon(QIcon(QString::fromLatin1(":/icons/ClassBrowser/member.svg")));
        showPart->setToolTip(tr("Creates a standalone copy of this subshape in the document"));
    }
    menu.exec(selectionView->mapToGlobal(point));
}

void SelectionView::onUpdate(void)
{
}

bool SelectionView::onMsg(const char* /*pMsg*/,const char** /*ppReturn*/)
{
    return false;
}

void SelectionView::hideEvent(QHideEvent *ev) {
    FC_TRACE(this << " detaching selection observer");
    this->detachSelection();
    DockWindow::hideEvent(ev);
}

void SelectionView::showEvent(QShowEvent *ev) {
    FC_TRACE(this << " attaching selection observer");
    this->attachSelection();
    enablePickList->setChecked(Selection().needPickedList());
    Gui::DockWindow::showEvent(ev);
}

void SelectionView::onEnablePickList() {
    bool enabled = enablePickList->isChecked();
    Selection().enablePickedList(enabled);
    pickList->setVisible(enabled);
}

/// @endcond

#include "moc_SelectionView.cpp"
<|MERGE_RESOLUTION|>--- conflicted
+++ resolved
@@ -1,608 +1,596 @@
-/***************************************************************************
- *   Copyright (c) 2002 Jürgen Riegel <juergen.riegel@web.de>              *
- *                                                                         *
- *   This file is part of the FreeCAD CAx development system.              *
- *                                                                         *
- *   This library is free software; you can redistribute it and/or         *
- *   modify it under the terms of the GNU Library General Public           *
- *   License as published by the Free Software Foundation; either          *
- *   version 2 of the License, or (at your option) any later version.      *
- *                                                                         *
- *   This library  is distributed in the hope that it will be useful,      *
- *   but WITHOUT ANY WARRANTY; without even the implied warranty of        *
- *   MERCHANTABILITY or FITNESS FOR A PARTICULAR PURPOSE.  See the         *
- *   GNU Library General Public License for more details.                  *
- *                                                                         *
- *   You should have received a copy of the GNU Library General Public     *
- *   License along with this library; see the file COPYING.LIB. If not,    *
- *   write to the Free Software Foundation, Inc., 59 Temple Place,         *
- *   Suite 330, Boston, MA  02111-1307, USA                                *
- *                                                                         *
- ***************************************************************************/
-
-
-#include "PreCompiled.h"
-#ifndef _PreComp_
-# include <QVBoxLayout>
-# include <QListWidget>
-# include <QListWidgetItem>
-# include <QLineEdit>
-# include <QTextStream>
-# include <QToolButton>
- #include <QCheckBox>
-# include <QMenu>
-# include <QLabel>
-#endif
-
-/// Here the FreeCAD includes sorted by Base,App,Gui......
-#include <Base/Console.h>
-#include <App/Document.h>
-#include <App/GeoFeature.h>
-#include "SelectionView.h"
-#include "Command.h"
-#include "Application.h"
-#include "Document.h"
-#include "ViewProvider.h"
-#include "BitmapFactory.h"
-
-FC_LOG_LEVEL_INIT("Selection",true,true,true)
-
-using namespace Gui;
-using namespace Gui::DockWnd;
-
-
-/* TRANSLATOR Gui::DockWnd::SelectionView */
-
-SelectionView::SelectionView(Gui::Document* pcDocument, QWidget *parent)
-  : DockWindow(pcDocument,parent)
-  , SelectionObserver(false,0)
-{
-    setWindowTitle(tr("Selection View"));
-
-    QVBoxLayout* vLayout = new QVBoxLayout(this);
-    vLayout->setSpacing(0);
-    vLayout->setMargin (0);
-
-    QLineEdit* searchBox = new QLineEdit(this);
-#if QT_VERSION >= 0x040700
-    searchBox->setPlaceholderText(tr("Search"));
-#endif
-    searchBox->setToolTip(tr("Searches object labels"));
-    QHBoxLayout* hLayout = new QHBoxLayout();
-    hLayout->setSpacing(2);
-    QToolButton* clearButton = new QToolButton(this);
-    clearButton->setFixedSize(18, 21);
-    clearButton->setCursor(Qt::ArrowCursor);
-    clearButton->setStyleSheet(QString::fromUtf8("QToolButton {margin-bottom:1px}"));
-    clearButton->setIcon(BitmapFactory().pixmap(":/icons/edit-cleartext.svg"));
-    clearButton->setToolTip(tr("Clears the search field"));
-    clearButton->setAutoRaise(true);
-    countLabel = new QLabel(this);
-    countLabel->setText(QString::fromUtf8("0"));
-    countLabel->setToolTip(tr("The number of selected items"));
-    hLayout->addWidget(searchBox);
-    hLayout->addWidget(clearButton,0,Qt::AlignRight);
-    hLayout->addWidget(countLabel,0,Qt::AlignRight);
-    vLayout->addLayout(hLayout);
-
-    selectionView = new QListWidget(this);
-    selectionView->setContextMenuPolicy(Qt::CustomContextMenu);
-    vLayout->addWidget( selectionView );
-
-    enablePickList = new QCheckBox(this);
-    enablePickList->setText(tr("Picked object list"));
-    vLayout->addWidget(enablePickList);
-    pickList = new QListWidget(this);
-    pickList->setVisible(false);
-    vLayout->addWidget(pickList);
-
-    resize(200, 200);
-
-    connect(clearButton, SIGNAL(clicked()), searchBox, SLOT(clear()));
-    connect(searchBox, SIGNAL(textChanged(QString)), this, SLOT(search(QString)));
-<<<<<<< HEAD
-    connect(selectionView, SIGNAL(itemDoubleClicked(QListWidgetItem*)), this, SLOT(toggleSelect(QListWidgetItem*)));
-    connect(selectionView, SIGNAL(itemClicked(QListWidgetItem*)), this, SLOT(preselect(QListWidgetItem*)));
-    connect(pickList, SIGNAL(itemDoubleClicked(QListWidgetItem*)), this, SLOT(toggleSelect(QListWidgetItem*)));
-    connect(pickList, SIGNAL(itemClicked(QListWidgetItem*)), this, SLOT(preselect(QListWidgetItem*)));
-    connect(selectionView, SIGNAL(customContextMenuRequested(QPoint)), this, SLOT(onItemContextMenu(QPoint)));
-    connect(enablePickList, SIGNAL(stateChanged(int)), this, SLOT(onEnablePickList()));
-=======
-    connect(searchBox, SIGNAL(editingFinished()), this, SLOT(validateSearch()));
-    connect(selectionView, SIGNAL(itemDoubleClicked(QListWidgetItem*)), this, SLOT(select(QListWidgetItem*)));
-    connect(selectionView, SIGNAL(customContextMenuRequested(QPoint)), this, SLOT(onItemContextMenu(QPoint)));
-
-    Gui::Selection().Attach(this);
->>>>>>> 73df4e6f
-}
-
-SelectionView::~SelectionView()
-{
-}
-
-/// @cond DOXERR
-void SelectionView::onSelectionChanged(const SelectionChanges &Reason)
-{
-<<<<<<< HEAD
-=======
-    Q_UNUSED(rCaller);
->>>>>>> 73df4e6f
-    QString selObject;
-    QTextStream str(&selObject);
-    if (Reason.Type == SelectionChanges::AddSelection) {
-        // save as user data
-        QStringList list;
-        list << QString::fromLatin1(Reason.pDocName);
-        list << QString::fromLatin1(Reason.pObjectName);
-
-        // insert the selection as item
-        str << Reason.pDocName;
-        str << ".";
-        str << Reason.pObjectName;
-        App::Document* doc = App::GetApplication().getDocument(Reason.pDocName);
-        App::DocumentObject* obj = doc->getObject(Reason.pObjectName);
-        if (Reason.pSubName[0] != 0 ) {
-            str << ".";
-            str << Reason.pSubName;
-            auto subObj = obj->getSubObject(Reason.pSubName);
-            if(subObj)
-                obj = subObj;
-        }
-        str << " (";
-        str << QString::fromUtf8(obj->Label.getValue());
-        str << ")";
-
-        QListWidgetItem* item = new QListWidgetItem(selObject, selectionView);
-        item->setData(Qt::UserRole, list);
-    }
-    else if (Reason.Type == SelectionChanges::ClrSelection) {
-        if(!Reason.pDocName[0]) {
-            // remove all items
-            selectionView->clear();
-        }else{
-            // build name
-            str << Reason.pDocName;
-            str << ".";
-            // remove all items
-            for(auto item : selectionView->findItems(selObject,Qt::MatchStartsWith))
-                delete item;
-        }
-    }
-    else if (Reason.Type == SelectionChanges::RmvSelection) {
-        // build name
-        str << Reason.pDocName;
-        str << ".";
-        str << Reason.pObjectName;
-        if (Reason.pSubName[0] != 0) {
-            str << ".";
-            str << Reason.pSubName;
-        }
-        str << " (";
-
-        // remove all items
-        QList<QListWidgetItem *> l = selectionView->findItems(selObject,Qt::MatchStartsWith);
-        if (l.size() == 1)
-            delete l[0];
-
-    }
-    else if (Reason.Type == SelectionChanges::SetSelection) {
-        // remove all items
-        selectionView->clear();
-        std::vector<SelectionSingleton::SelObj> objs = Gui::Selection().getSelection(Reason.pDocName);
-        for (std::vector<SelectionSingleton::SelObj>::iterator it = objs.begin(); it != objs.end(); ++it) {
-            // save as user data
-            QStringList list;
-            list << QString::fromLatin1(it->DocName);
-            list << QString::fromLatin1(it->FeatName);
-
-            // build name
-            str << it->DocName;
-            str << ".";
-            str << it->FeatName;
-            App::Document* doc = App::GetApplication().getDocument(it->DocName);
-            App::DocumentObject* obj = doc->getObject(it->FeatName);
-            if (it->SubName && it->SubName[0] != '\0') {
-                str << ".";
-                str << it->SubName;
-                auto subObj = obj->getSubObject(Reason.pSubName);
-                if(subObj)
-                    obj = subObj;
-            }
-            str << " (";
-            str << QString::fromUtf8(obj->Label.getValue());
-            str << ")";
-
-            QListWidgetItem* item = new QListWidgetItem(selObject, selectionView);
-            item->setData(Qt::UserRole, list);
-            selObject.clear();
-        }
-    }
-    else if (Reason.Type == SelectionChanges::PickedListChanged) {
-        bool picking = Selection().needPickedList();
-        enablePickList->setChecked(picking);
-        pickList->setVisible(picking);
-        pickList->clear();
-        if(picking) {
-            const auto &sels = Selection().getPickedList(Reason.pDocName);
-            for(const auto &sel : sels) {
-                App::Document* doc = App::GetApplication().getDocument(sel.DocName);
-                if(!doc) continue;
-                App::DocumentObject* obj = doc->getObject(sel.FeatName);
-                if(!obj) continue;
-
-                QString selObject;
-                QTextStream str(&selObject);
-                str << sel.DocName;
-                str << ".";
-                str << sel.FeatName;
-                if (sel.SubName[0] != 0 ) {
-                    str << ".";
-                    str << sel.SubName;
-                    auto subObj = obj->getSubObject(sel.SubName);
-                    if(subObj)
-                        obj = subObj;
-                }
-                str << " (";
-                str << QString::fromUtf8(obj->Label.getValue());
-                str << ")";
-
-                this->x = sel.x;
-                this->y = sel.y;
-                this->z = sel.z;
-
-                new QListWidgetItem(selObject, pickList);
-            }
-        }
-    }
-
-    countLabel->setText(QString::number(selectionView->count()));
-}
-
-void SelectionView::search(const QString& text)
-{
-    if (!text.isEmpty()) {
-        searchList.clear();
-        App::Document* doc = App::GetApplication().getActiveDocument();
-        std::vector<App::DocumentObject*> objects;
-        if (doc) {
-            objects = doc->getObjects();
-            selectionView->clear();
-            for (std::vector<App::DocumentObject*>::iterator it = objects.begin(); it != objects.end(); ++it) {
-                QString label = QString::fromUtf8((*it)->Label.getValue());
-                if (label.contains(text,Qt::CaseInsensitive)) {
-                    searchList.push_back(*it);
-                    // save as user data
-                    QString selObject;
-                    QTextStream str(&selObject);
-                    QStringList list;
-                    list << QString::fromLatin1(doc->getName());
-                    list << QString::fromLatin1((*it)->getNameInDocument());
-                    // build name
-                    str << doc->getName();
-                    str << ".";
-                    str << (*it)->getNameInDocument();
-                    str << " (";
-                    str << label;
-                    str << ")";
-                    QListWidgetItem* item = new QListWidgetItem(selObject, selectionView);
-                    item->setData(Qt::UserRole, list);
-                }
-            }
-            countLabel->setText(QString::number(selectionView->count()));
-        }
-    }
-}
-
-void SelectionView::validateSearch(void)
-{
-    if (!searchList.empty()) {
-        App::Document* doc = App::GetApplication().getActiveDocument();
-        if (doc) {
-            Gui::Selection().clearSelection();
-            for (std::vector<App::DocumentObject*>::iterator it = searchList.begin(); it != searchList.end(); ++it) {
-                if (!Gui::Selection().hasSelection((*it)->getNameInDocument())) {
-                    Gui::Selection().addSelection(doc->getName(),(*it)->getNameInDocument(),0);
-                }
-            }
-        }
-    }
-}
-
-void SelectionView::select(QListWidgetItem* item)
-{
-    if (!item)
-        item = selectionView->currentItem();
-    if (!item)
-        return;
-    QStringList elements = item->data(Qt::UserRole).toStringList();
-    if (elements.size() < 2)
-        return;
-
-    //Gui::Selection().clearSelection();
-    Gui::Command::runCommand(Gui::Command::Gui,"Gui.Selection.clearSelection()");
-    //Gui::Selection().addSelection(elements[0].toLatin1(),elements[1].toLatin1(),0);
-    QString cmd = QString::fromLatin1("Gui.Selection.addSelection(App.getDocument(\"%1\").getObject(\"%2\"))").arg(elements[0]).arg(elements[1]);
-    Gui::Command::runCommand(Gui::Command::Gui,cmd.toLatin1());
-}
-
-void SelectionView::deselect(void)
-{
-    QListWidgetItem *item = selectionView->currentItem();
-    if (!item)
-        return;
-    QStringList elements = item->data(Qt::UserRole).toStringList();
-    if (elements.size() < 2)
-        return;
-
-    //Gui::Selection().rmvSelection(elements[0].toLatin1(),elements[1].toLatin1(),0);
-    QString cmd = QString::fromLatin1("Gui.Selection.removeSelection(App.getDocument(\"%1\").getObject(\"%2\"))").arg(elements[0]).arg(elements[1]);
-    Gui::Command::runCommand(Gui::Command::Gui,cmd.toLatin1());
-}
-
-void SelectionView::toggleSelect(QListWidgetItem* item)
-{
-    if (!item) return;
-    std::string name = item->text().toLatin1().constData();
-    char *docname = &name.at(0);
-    char *objname = std::strchr(docname,'.');
-    if(!objname) return;
-    *objname++ = 0;
-    char *subname = std::strchr(objname,'.');
-    if(subname) {
-        *subname++ = 0;
-        char *end = std::strchr(subname,' ');
-        if(end) *end = 0;
-    }
-    QString cmd;
-    if(Gui::Selection().isSelected(docname,objname,subname))
-        cmd = QString::fromLatin1("Gui.Selection.removeSelection("
-            "App.getDocument('%1').getObject('%2'),'%3')")
-            .arg(QString::fromLatin1(docname))
-            .arg(QString::fromLatin1(objname))
-            .arg(QString::fromLatin1(subname));
-    else
-        cmd = QString::fromLatin1("Gui.Selection.addSelection("
-            "App.getDocument('%1').getObject('%2'),'%3',%4,%5,%6)")
-            .arg(QString::fromLatin1(docname))
-            .arg(QString::fromLatin1(objname))
-            .arg(QString::fromLatin1(subname))
-            .arg(x).arg(y).arg(z);
-    Gui::Command::runCommand(Gui::Command::Gui,cmd.toLatin1());
-}
-
-void SelectionView::preselect(QListWidgetItem* item)
-{
-    if (!item) return;
-    std::string name = item->text().toLatin1().constData();
-    char *docname = &name.at(0);
-    char *objname = std::strchr(docname,'.');
-    if(!objname) return;
-    *objname++ = 0;
-    char *subname = std::strchr(objname,'.');
-    if(subname) {
-        *subname++ = 0;
-        char *end = std::strchr(subname,' ');
-        if(end) *end = 0;
-    }
-    QString cmd = QString::fromLatin1("Gui.Selection.preselect("
-        "App.getDocument('%1').getObject('%2'),'%3',%4,%5,%6)")
-        .arg(QString::fromLatin1(docname))
-        .arg(QString::fromLatin1(objname))
-        .arg(QString::fromLatin1(subname))
-        .arg(x).arg(y).arg(z);
-    Gui::Command::runCommand(Gui::Command::Gui,cmd.toLatin1());
-}
-
-void SelectionView::zoom(void)
-{
-    select();
-    Gui::Command::runCommand(Gui::Command::Gui,"Gui.SendMsgToActiveView(\"ViewSelection\")");
-}
-
-void SelectionView::treeSelect(void)
-{
-    select();
-    Gui::Command::runCommand(Gui::Command::Gui,"Gui.runCommand(\"Std_TreeSelection\")");
-}
-
-void SelectionView::touch(void)
-{
-    QListWidgetItem *item = selectionView->currentItem();
-    if (!item)
-        return;
-    QStringList elements = item->data(Qt::UserRole).toStringList();
-    if (elements.size() < 2)
-        return;
-    QString cmd = QString::fromLatin1("App.getDocument(\"%1\").getObject(\"%2\").touch()").arg(elements[0]).arg(elements[1]);
-    Gui::Command::runCommand(Gui::Command::Doc,cmd.toLatin1());
-}
-
-void SelectionView::toPython(void)
-{
-    QListWidgetItem *item = selectionView->currentItem();
-    if (!item)
-        return;
-    QStringList elements = item->data(Qt::UserRole).toStringList();
-    if (elements.size() < 2)
-        return;
-
-    try {
-        QString cmd = QString::fromLatin1("obj = App.getDocument(\"%1\").getObject(\"%2\")").arg(elements[0]).arg(elements[1]);
-        Gui::Command::runCommand(Gui::Command::Gui,cmd.toLatin1());
-        if (elements.length() > 2) {
-            App::Document* doc = App::GetApplication().getDocument(elements[0].toLatin1());
-            App::DocumentObject* obj = doc->getObject(elements[1].toLatin1());
-            QString property = getProperty(obj);
-
-            cmd = QString::fromLatin1("shp = App.getDocument(\"%1\").getObject(\"%2\").%3")
-                    .arg(elements[0])
-                    .arg(elements[1])
-                    .arg(property);
-            Gui::Command::runCommand(Gui::Command::Gui,cmd.toLatin1());
-
-            if (supportPart(obj, elements[2])) {
-                cmd = QString::fromLatin1("elt = App.getDocument(\"%1\").getObject(\"%2\").%3.%4")
-                        .arg(elements[0])
-                        .arg(elements[1])
-                        .arg(property)
-                        .arg(elements[2]);
-                Gui::Command::runCommand(Gui::Command::Gui,cmd.toLatin1());
-            }
-        }
-    }
-    catch (const Base::Exception& e) {
-        e.ReportException();
-    }
-}
-
-void SelectionView::showPart(void)
-{
-    QListWidgetItem *item = selectionView->currentItem();
-    if (!item)
-        return;
-    QStringList elements = item->data(Qt::UserRole).toStringList();
-    if (elements.length() > 2) {
-        App::Document* doc = App::GetApplication().getDocument(elements[0].toLatin1());
-        App::DocumentObject* obj = doc->getObject(elements[1].toLatin1());
-        QString module = getModule(obj->getTypeId().getName());
-        QString property = getProperty(obj);
-        if (!module.isEmpty() && !property.isEmpty() && supportPart(obj, elements[2])) {
-            try {
-                Gui::Command::addModule(Gui::Command::Gui, module.toLatin1());
-                QString cmd = QString::fromLatin1("%1.show(App.getDocument(\"%2\").getObject(\"%3\").%4.%5)")
-                        .arg(module)
-                        .arg(elements[0])
-                        .arg(elements[1])
-                        .arg(property)
-                        .arg(elements[2]);
-                Gui::Command::runCommand(Gui::Command::Gui,cmd.toLatin1());
-            }
-            catch (const Base::Exception& e) {
-                e.ReportException();
-            }
-        }
-    }
-}
-
-QString SelectionView::getModule(const char* type) const
-{
-    // go up the inheritance tree and find the module name of the first
-    // sub-class that has not the prefix "App::"
-    std::string prefix;
-    Base::Type typeId = Base::Type::fromName(type);
-
-    while (!typeId.isBad()) {
-        std::string temp(typeId.getName());
-        std::string::size_type pos = temp.find_first_of("::");
-
-        std::string module;
-        if (pos != std::string::npos)
-            module = std::string(temp,0,pos);
-        if (module != "App")
-            prefix = module;
-        else
-            break;
-        typeId = typeId.getParent();
-    }
-
-    return QString::fromStdString(prefix);
-}
-
-QString SelectionView::getProperty(App::DocumentObject* obj) const
-{
-    QString property;
-    if (obj->getTypeId().isDerivedFrom(App::GeoFeature::getClassTypeId())) {
-        App::GeoFeature* geo = static_cast<App::GeoFeature*>(obj);
-        const App::PropertyComplexGeoData* data = geo->getPropertyOfGeometry();
-        const char* name = data ? data->getName() : nullptr;
-        if (name) {
-            property = QString::fromLatin1(name);
-        }
-    }
-
-    return property;
-}
-
-bool SelectionView::supportPart(App::DocumentObject* obj, const QString& part) const
-{
-    if (obj->getTypeId().isDerivedFrom(App::GeoFeature::getClassTypeId())) {
-        App::GeoFeature* geo = static_cast<App::GeoFeature*>(obj);
-        const App::PropertyComplexGeoData* data = geo->getPropertyOfGeometry();
-        if (data) {
-            const Data::ComplexGeoData* geometry = data->getComplexData();
-            std::vector<const char*> types = geometry->getElementTypes();
-            for (auto it : types) {
-                if (part.startsWith(QString::fromLatin1(it)))
-                    return true;
-            }
-        }
-    }
-
-    return false;
-}
-
-void SelectionView::onItemContextMenu(const QPoint& point)
-{
-    QListWidgetItem *item = selectionView->itemAt(point);
-    if (!item)
-        return;
-    QMenu menu;
-    QAction *selectAction = menu.addAction(tr("Select only"),this,SLOT(select()));
-    selectAction->setIcon(QIcon::fromTheme(QString::fromLatin1("view-select")));
-    selectAction->setToolTip(tr("Selects only this object"));
-    QAction *deselectAction = menu.addAction(tr("Deselect"),this,SLOT(deselect()));
-    deselectAction->setIcon(QIcon::fromTheme(QString::fromLatin1("view-unselectable")));
-    deselectAction->setToolTip(tr("Deselects this object"));
-    QAction *zoomAction = menu.addAction(tr("Zoom fit"),this,SLOT(zoom()));
-    zoomAction->setIcon(QIcon::fromTheme(QString::fromLatin1("zoom-fit-best")));
-    zoomAction->setToolTip(tr("Selects and fits this object in the 3D window"));
-    QAction *gotoAction = menu.addAction(tr("Go to selection"),this,SLOT(treeSelect()));
-    gotoAction->setToolTip(tr("Selects and locates this object in the tree view"));
-    QAction *touchAction = menu.addAction(tr("Mark to recompute"),this,SLOT(touch()));
-    touchAction->setIcon(QIcon::fromTheme(QString::fromLatin1("view-refresh")));
-    touchAction->setToolTip(tr("Mark this object to be recomputed"));
-    QAction *toPythonAction = menu.addAction(tr("To python console"),this,SLOT(toPython()));
-    toPythonAction->setIcon(QIcon::fromTheme(QString::fromLatin1("applications-python")));
-    toPythonAction->setToolTip(tr("Reveals this object and its subelements in the python console."));
-
-    QStringList elements = item->data(Qt::UserRole).toStringList();
-    if (elements.length() > 2) {
-        // subshape-specific entries
-        QAction *showPart = menu.addAction(tr("Duplicate subshape"),this,SLOT(showPart()));
-        showPart->setIcon(QIcon(QString::fromLatin1(":/icons/ClassBrowser/member.svg")));
-        showPart->setToolTip(tr("Creates a standalone copy of this subshape in the document"));
-    }
-    menu.exec(selectionView->mapToGlobal(point));
-}
-
-void SelectionView::onUpdate(void)
-{
-}
-
-bool SelectionView::onMsg(const char* /*pMsg*/,const char** /*ppReturn*/)
-{
-    return false;
-}
-
-void SelectionView::hideEvent(QHideEvent *ev) {
-    FC_TRACE(this << " detaching selection observer");
-    this->detachSelection();
-    DockWindow::hideEvent(ev);
-}
-
-void SelectionView::showEvent(QShowEvent *ev) {
-    FC_TRACE(this << " attaching selection observer");
-    this->attachSelection();
-    enablePickList->setChecked(Selection().needPickedList());
-    Gui::DockWindow::showEvent(ev);
-}
-
-void SelectionView::onEnablePickList() {
-    bool enabled = enablePickList->isChecked();
-    Selection().enablePickedList(enabled);
-    pickList->setVisible(enabled);
-}
-
-/// @endcond
-
-#include "moc_SelectionView.cpp"
+/***************************************************************************
+ *   Copyright (c) 2002 Jürgen Riegel <juergen.riegel@web.de>              *
+ *                                                                         *
+ *   This file is part of the FreeCAD CAx development system.              *
+ *                                                                         *
+ *   This library is free software; you can redistribute it and/or         *
+ *   modify it under the terms of the GNU Library General Public           *
+ *   License as published by the Free Software Foundation; either          *
+ *   version 2 of the License, or (at your option) any later version.      *
+ *                                                                         *
+ *   This library  is distributed in the hope that it will be useful,      *
+ *   but WITHOUT ANY WARRANTY; without even the implied warranty of        *
+ *   MERCHANTABILITY or FITNESS FOR A PARTICULAR PURPOSE.  See the         *
+ *   GNU Library General Public License for more details.                  *
+ *                                                                         *
+ *   You should have received a copy of the GNU Library General Public     *
+ *   License along with this library; see the file COPYING.LIB. If not,    *
+ *   write to the Free Software Foundation, Inc., 59 Temple Place,         *
+ *   Suite 330, Boston, MA  02111-1307, USA                                *
+ *                                                                         *
+ ***************************************************************************/
+
+
+#include "PreCompiled.h"
+#ifndef _PreComp_
+# include <QVBoxLayout>
+# include <QListWidget>
+# include <QListWidgetItem>
+# include <QLineEdit>
+# include <QTextStream>
+# include <QToolButton>
+ #include <QCheckBox>
+# include <QMenu>
+# include <QLabel>
+#endif
+
+/// Here the FreeCAD includes sorted by Base,App,Gui......
+#include <Base/Console.h>
+#include <App/Document.h>
+#include <App/GeoFeature.h>
+#include "SelectionView.h"
+#include "Command.h"
+#include "Application.h"
+#include "Document.h"
+#include "ViewProvider.h"
+#include "BitmapFactory.h"
+
+FC_LOG_LEVEL_INIT("Selection",true,true,true)
+
+using namespace Gui;
+using namespace Gui::DockWnd;
+
+
+/* TRANSLATOR Gui::DockWnd::SelectionView */
+
+SelectionView::SelectionView(Gui::Document* pcDocument, QWidget *parent)
+  : DockWindow(pcDocument,parent)
+  , SelectionObserver(false,0)
+{
+    setWindowTitle(tr("Selection View"));
+
+    QVBoxLayout* vLayout = new QVBoxLayout(this);
+    vLayout->setSpacing(0);
+    vLayout->setMargin (0);
+
+    QLineEdit* searchBox = new QLineEdit(this);
+#if QT_VERSION >= 0x040700
+    searchBox->setPlaceholderText(tr("Search"));
+#endif
+    searchBox->setToolTip(tr("Searches object labels"));
+    QHBoxLayout* hLayout = new QHBoxLayout();
+    hLayout->setSpacing(2);
+    QToolButton* clearButton = new QToolButton(this);
+    clearButton->setFixedSize(18, 21);
+    clearButton->setCursor(Qt::ArrowCursor);
+    clearButton->setStyleSheet(QString::fromUtf8("QToolButton {margin-bottom:1px}"));
+    clearButton->setIcon(BitmapFactory().pixmap(":/icons/edit-cleartext.svg"));
+    clearButton->setToolTip(tr("Clears the search field"));
+    clearButton->setAutoRaise(true);
+    countLabel = new QLabel(this);
+    countLabel->setText(QString::fromUtf8("0"));
+    countLabel->setToolTip(tr("The number of selected items"));
+    hLayout->addWidget(searchBox);
+    hLayout->addWidget(clearButton,0,Qt::AlignRight);
+    hLayout->addWidget(countLabel,0,Qt::AlignRight);
+    vLayout->addLayout(hLayout);
+
+    selectionView = new QListWidget(this);
+    selectionView->setContextMenuPolicy(Qt::CustomContextMenu);
+    vLayout->addWidget( selectionView );
+
+    enablePickList = new QCheckBox(this);
+    enablePickList->setText(tr("Picked object list"));
+    vLayout->addWidget(enablePickList);
+    pickList = new QListWidget(this);
+    pickList->setVisible(false);
+    vLayout->addWidget(pickList);
+
+    resize(200, 200);
+
+    connect(clearButton, SIGNAL(clicked()), searchBox, SLOT(clear()));
+    connect(searchBox, SIGNAL(textChanged(QString)), this, SLOT(search(QString)));
+    connect(searchBox, SIGNAL(editingFinished()), this, SLOT(validateSearch()));
+    connect(selectionView, SIGNAL(itemDoubleClicked(QListWidgetItem*)), this, SLOT(toggleSelect(QListWidgetItem*)));
+    connect(selectionView, SIGNAL(itemClicked(QListWidgetItem*)), this, SLOT(preselect(QListWidgetItem*)));
+    connect(pickList, SIGNAL(itemDoubleClicked(QListWidgetItem*)), this, SLOT(toggleSelect(QListWidgetItem*)));
+    connect(pickList, SIGNAL(itemClicked(QListWidgetItem*)), this, SLOT(preselect(QListWidgetItem*)));
+    connect(selectionView, SIGNAL(customContextMenuRequested(QPoint)), this, SLOT(onItemContextMenu(QPoint)));
+    connect(enablePickList, SIGNAL(stateChanged(int)), this, SLOT(onEnablePickList()));
+
+}
+
+SelectionView::~SelectionView()
+{
+}
+
+/// @cond DOXERR
+void SelectionView::onSelectionChanged(const SelectionChanges &Reason)
+{
+    QString selObject;
+    QTextStream str(&selObject);
+    if (Reason.Type == SelectionChanges::AddSelection) {
+        // save as user data
+        QStringList list;
+        list << QString::fromLatin1(Reason.pDocName);
+        list << QString::fromLatin1(Reason.pObjectName);
+
+        // insert the selection as item
+        str << Reason.pDocName;
+        str << ".";
+        str << Reason.pObjectName;
+        App::Document* doc = App::GetApplication().getDocument(Reason.pDocName);
+        App::DocumentObject* obj = doc->getObject(Reason.pObjectName);
+        if (Reason.pSubName[0] != 0 ) {
+            str << ".";
+            str << Reason.pSubName;
+            auto subObj = obj->getSubObject(Reason.pSubName);
+            if(subObj)
+                obj = subObj;
+        }
+        str << " (";
+        str << QString::fromUtf8(obj->Label.getValue());
+        str << ")";
+
+        QListWidgetItem* item = new QListWidgetItem(selObject, selectionView);
+        item->setData(Qt::UserRole, list);
+    }
+    else if (Reason.Type == SelectionChanges::ClrSelection) {
+        if(!Reason.pDocName[0]) {
+            // remove all items
+            selectionView->clear();
+        }else{
+            // build name
+            str << Reason.pDocName;
+            str << ".";
+            // remove all items
+            for(auto item : selectionView->findItems(selObject,Qt::MatchStartsWith))
+                delete item;
+        }
+    }
+    else if (Reason.Type == SelectionChanges::RmvSelection) {
+        // build name
+        str << Reason.pDocName;
+        str << ".";
+        str << Reason.pObjectName;
+        if (Reason.pSubName[0] != 0) {
+            str << ".";
+            str << Reason.pSubName;
+        }
+        str << " (";
+
+        // remove all items
+        QList<QListWidgetItem *> l = selectionView->findItems(selObject,Qt::MatchStartsWith);
+        if (l.size() == 1)
+            delete l[0];
+
+    }
+    else if (Reason.Type == SelectionChanges::SetSelection) {
+        // remove all items
+        selectionView->clear();
+        std::vector<SelectionSingleton::SelObj> objs = Gui::Selection().getSelection(Reason.pDocName);
+        for (std::vector<SelectionSingleton::SelObj>::iterator it = objs.begin(); it != objs.end(); ++it) {
+            // save as user data
+            QStringList list;
+            list << QString::fromLatin1(it->DocName);
+            list << QString::fromLatin1(it->FeatName);
+
+            // build name
+            str << it->DocName;
+            str << ".";
+            str << it->FeatName;
+            App::Document* doc = App::GetApplication().getDocument(it->DocName);
+            App::DocumentObject* obj = doc->getObject(it->FeatName);
+            if (it->SubName && it->SubName[0] != '\0') {
+                str << ".";
+                str << it->SubName;
+                auto subObj = obj->getSubObject(Reason.pSubName);
+                if(subObj)
+                    obj = subObj;
+            }
+            str << " (";
+            str << QString::fromUtf8(obj->Label.getValue());
+            str << ")";
+
+            QListWidgetItem* item = new QListWidgetItem(selObject, selectionView);
+            item->setData(Qt::UserRole, list);
+            selObject.clear();
+        }
+    }
+    else if (Reason.Type == SelectionChanges::PickedListChanged) {
+        bool picking = Selection().needPickedList();
+        enablePickList->setChecked(picking);
+        pickList->setVisible(picking);
+        pickList->clear();
+        if(picking) {
+            const auto &sels = Selection().getPickedList(Reason.pDocName);
+            for(const auto &sel : sels) {
+                App::Document* doc = App::GetApplication().getDocument(sel.DocName);
+                if(!doc) continue;
+                App::DocumentObject* obj = doc->getObject(sel.FeatName);
+                if(!obj) continue;
+
+                QString selObject;
+                QTextStream str(&selObject);
+                str << sel.DocName;
+                str << ".";
+                str << sel.FeatName;
+                if (sel.SubName[0] != 0 ) {
+                    str << ".";
+                    str << sel.SubName;
+                    auto subObj = obj->getSubObject(sel.SubName);
+                    if(subObj)
+                        obj = subObj;
+                }
+                str << " (";
+                str << QString::fromUtf8(obj->Label.getValue());
+                str << ")";
+
+                this->x = sel.x;
+                this->y = sel.y;
+                this->z = sel.z;
+
+                new QListWidgetItem(selObject, pickList);
+            }
+        }
+    }
+
+    countLabel->setText(QString::number(selectionView->count()));
+}
+
+void SelectionView::search(const QString& text)
+{
+    if (!text.isEmpty()) {
+        searchList.clear();
+        App::Document* doc = App::GetApplication().getActiveDocument();
+        std::vector<App::DocumentObject*> objects;
+        if (doc) {
+            objects = doc->getObjects();
+            selectionView->clear();
+            for (std::vector<App::DocumentObject*>::iterator it = objects.begin(); it != objects.end(); ++it) {
+                QString label = QString::fromUtf8((*it)->Label.getValue());
+                if (label.contains(text,Qt::CaseInsensitive)) {
+                    searchList.push_back(*it);
+                    // save as user data
+                    QString selObject;
+                    QTextStream str(&selObject);
+                    QStringList list;
+                    list << QString::fromLatin1(doc->getName());
+                    list << QString::fromLatin1((*it)->getNameInDocument());
+                    // build name
+                    str << doc->getName();
+                    str << ".";
+                    str << (*it)->getNameInDocument();
+                    str << " (";
+                    str << label;
+                    str << ")";
+                    QListWidgetItem* item = new QListWidgetItem(selObject, selectionView);
+                    item->setData(Qt::UserRole, list);
+                }
+            }
+            countLabel->setText(QString::number(selectionView->count()));
+        }
+    }
+}
+
+void SelectionView::validateSearch(void)
+{
+    if (!searchList.empty()) {
+        App::Document* doc = App::GetApplication().getActiveDocument();
+        if (doc) {
+            Gui::Selection().clearSelection();
+            for (std::vector<App::DocumentObject*>::iterator it = searchList.begin(); it != searchList.end(); ++it) {
+                Gui::Selection().addSelection(doc->getName(),(*it)->getNameInDocument(),0);
+            }
+        }
+    }
+}
+
+void SelectionView::select(QListWidgetItem* item)
+{
+    if (!item)
+        item = selectionView->currentItem();
+    if (!item)
+        return;
+    QStringList elements = item->data(Qt::UserRole).toStringList();
+    if (elements.size() < 2)
+        return;
+
+    //Gui::Selection().clearSelection();
+    Gui::Command::runCommand(Gui::Command::Gui,"Gui.Selection.clearSelection()");
+    //Gui::Selection().addSelection(elements[0].toLatin1(),elements[1].toLatin1(),0);
+    QString cmd = QString::fromLatin1("Gui.Selection.addSelection(App.getDocument(\"%1\").getObject(\"%2\"))").arg(elements[0]).arg(elements[1]);
+    Gui::Command::runCommand(Gui::Command::Gui,cmd.toLatin1());
+}
+
+void SelectionView::deselect(void)
+{
+    QListWidgetItem *item = selectionView->currentItem();
+    if (!item)
+        return;
+    QStringList elements = item->data(Qt::UserRole).toStringList();
+    if (elements.size() < 2)
+        return;
+
+    //Gui::Selection().rmvSelection(elements[0].toLatin1(),elements[1].toLatin1(),0);
+    QString cmd = QString::fromLatin1("Gui.Selection.removeSelection(App.getDocument(\"%1\").getObject(\"%2\"))").arg(elements[0]).arg(elements[1]);
+    Gui::Command::runCommand(Gui::Command::Gui,cmd.toLatin1());
+}
+
+void SelectionView::toggleSelect(QListWidgetItem* item)
+{
+    if (!item) return;
+    std::string name = item->text().toLatin1().constData();
+    char *docname = &name.at(0);
+    char *objname = std::strchr(docname,'.');
+    if(!objname) return;
+    *objname++ = 0;
+    char *subname = std::strchr(objname,'.');
+    if(subname) {
+        *subname++ = 0;
+        char *end = std::strchr(subname,' ');
+        if(end) *end = 0;
+    }
+    QString cmd;
+    if(Gui::Selection().isSelected(docname,objname,subname))
+        cmd = QString::fromLatin1("Gui.Selection.removeSelection("
+            "App.getDocument('%1').getObject('%2'),'%3')")
+            .arg(QString::fromLatin1(docname))
+            .arg(QString::fromLatin1(objname))
+            .arg(QString::fromLatin1(subname));
+    else
+        cmd = QString::fromLatin1("Gui.Selection.addSelection("
+            "App.getDocument('%1').getObject('%2'),'%3',%4,%5,%6)")
+            .arg(QString::fromLatin1(docname))
+            .arg(QString::fromLatin1(objname))
+            .arg(QString::fromLatin1(subname))
+            .arg(x).arg(y).arg(z);
+    Gui::Command::runCommand(Gui::Command::Gui,cmd.toLatin1());
+}
+
+void SelectionView::preselect(QListWidgetItem* item)
+{
+    if (!item) return;
+    std::string name = item->text().toLatin1().constData();
+    char *docname = &name.at(0);
+    char *objname = std::strchr(docname,'.');
+    if(!objname) return;
+    *objname++ = 0;
+    char *subname = std::strchr(objname,'.');
+    if(subname) {
+        *subname++ = 0;
+        char *end = std::strchr(subname,' ');
+        if(end) *end = 0;
+    }
+    QString cmd = QString::fromLatin1("Gui.Selection.preselect("
+        "App.getDocument('%1').getObject('%2'),'%3',%4,%5,%6)")
+        .arg(QString::fromLatin1(docname))
+        .arg(QString::fromLatin1(objname))
+        .arg(QString::fromLatin1(subname))
+        .arg(x).arg(y).arg(z);
+    Gui::Command::runCommand(Gui::Command::Gui,cmd.toLatin1());
+}
+
+void SelectionView::zoom(void)
+{
+    select();
+    Gui::Command::runCommand(Gui::Command::Gui,"Gui.SendMsgToActiveView(\"ViewSelection\")");
+}
+
+void SelectionView::treeSelect(void)
+{
+    select();
+    Gui::Command::runCommand(Gui::Command::Gui,"Gui.runCommand(\"Std_TreeSelection\")");
+}
+
+void SelectionView::touch(void)
+{
+    QListWidgetItem *item = selectionView->currentItem();
+    if (!item)
+        return;
+    QStringList elements = item->data(Qt::UserRole).toStringList();
+    if (elements.size() < 2)
+        return;
+    QString cmd = QString::fromLatin1("App.getDocument(\"%1\").getObject(\"%2\").touch()").arg(elements[0]).arg(elements[1]);
+    Gui::Command::runCommand(Gui::Command::Doc,cmd.toLatin1());
+}
+
+void SelectionView::toPython(void)
+{
+    QListWidgetItem *item = selectionView->currentItem();
+    if (!item)
+        return;
+    QStringList elements = item->data(Qt::UserRole).toStringList();
+    if (elements.size() < 2)
+        return;
+
+    try {
+        QString cmd = QString::fromLatin1("obj = App.getDocument(\"%1\").getObject(\"%2\")").arg(elements[0]).arg(elements[1]);
+        Gui::Command::runCommand(Gui::Command::Gui,cmd.toLatin1());
+        if (elements.length() > 2) {
+            App::Document* doc = App::GetApplication().getDocument(elements[0].toLatin1());
+            App::DocumentObject* obj = doc->getObject(elements[1].toLatin1());
+            QString property = getProperty(obj);
+
+            cmd = QString::fromLatin1("shp = App.getDocument(\"%1\").getObject(\"%2\").%3")
+                    .arg(elements[0])
+                    .arg(elements[1])
+                    .arg(property);
+            Gui::Command::runCommand(Gui::Command::Gui,cmd.toLatin1());
+
+            if (supportPart(obj, elements[2])) {
+                cmd = QString::fromLatin1("elt = App.getDocument(\"%1\").getObject(\"%2\").%3.%4")
+                        .arg(elements[0])
+                        .arg(elements[1])
+                        .arg(property)
+                        .arg(elements[2]);
+                Gui::Command::runCommand(Gui::Command::Gui,cmd.toLatin1());
+            }
+        }
+    }
+    catch (const Base::Exception& e) {
+        e.ReportException();
+    }
+}
+
+void SelectionView::showPart(void)
+{
+    QListWidgetItem *item = selectionView->currentItem();
+    if (!item)
+        return;
+    QStringList elements = item->data(Qt::UserRole).toStringList();
+    if (elements.length() > 2) {
+        App::Document* doc = App::GetApplication().getDocument(elements[0].toLatin1());
+        App::DocumentObject* obj = doc->getObject(elements[1].toLatin1());
+        QString module = getModule(obj->getTypeId().getName());
+        QString property = getProperty(obj);
+        if (!module.isEmpty() && !property.isEmpty() && supportPart(obj, elements[2])) {
+            try {
+                Gui::Command::addModule(Gui::Command::Gui, module.toLatin1());
+                QString cmd = QString::fromLatin1("%1.show(App.getDocument(\"%2\").getObject(\"%3\").%4.%5)")
+                        .arg(module)
+                        .arg(elements[0])
+                        .arg(elements[1])
+                        .arg(property)
+                        .arg(elements[2]);
+                Gui::Command::runCommand(Gui::Command::Gui,cmd.toLatin1());
+            }
+            catch (const Base::Exception& e) {
+                e.ReportException();
+            }
+        }
+    }
+}
+
+QString SelectionView::getModule(const char* type) const
+{
+    // go up the inheritance tree and find the module name of the first
+    // sub-class that has not the prefix "App::"
+    std::string prefix;
+    Base::Type typeId = Base::Type::fromName(type);
+
+    while (!typeId.isBad()) {
+        std::string temp(typeId.getName());
+        std::string::size_type pos = temp.find_first_of("::");
+
+        std::string module;
+        if (pos != std::string::npos)
+            module = std::string(temp,0,pos);
+        if (module != "App")
+            prefix = module;
+        else
+            break;
+        typeId = typeId.getParent();
+    }
+
+    return QString::fromStdString(prefix);
+}
+
+QString SelectionView::getProperty(App::DocumentObject* obj) const
+{
+    QString property;
+    if (obj->getTypeId().isDerivedFrom(App::GeoFeature::getClassTypeId())) {
+        App::GeoFeature* geo = static_cast<App::GeoFeature*>(obj);
+        const App::PropertyComplexGeoData* data = geo->getPropertyOfGeometry();
+        const char* name = data ? data->getName() : nullptr;
+        if (name) {
+            property = QString::fromLatin1(name);
+        }
+    }
+
+    return property;
+}
+
+bool SelectionView::supportPart(App::DocumentObject* obj, const QString& part) const
+{
+    if (obj->getTypeId().isDerivedFrom(App::GeoFeature::getClassTypeId())) {
+        App::GeoFeature* geo = static_cast<App::GeoFeature*>(obj);
+        const App::PropertyComplexGeoData* data = geo->getPropertyOfGeometry();
+        if (data) {
+            const Data::ComplexGeoData* geometry = data->getComplexData();
+            std::vector<const char*> types = geometry->getElementTypes();
+            for (auto it : types) {
+                if (part.startsWith(QString::fromLatin1(it)))
+                    return true;
+            }
+        }
+    }
+
+    return false;
+}
+
+void SelectionView::onItemContextMenu(const QPoint& point)
+{
+    QListWidgetItem *item = selectionView->itemAt(point);
+    if (!item)
+        return;
+    QMenu menu;
+    QAction *selectAction = menu.addAction(tr("Select only"),this,SLOT(select()));
+    selectAction->setIcon(QIcon::fromTheme(QString::fromLatin1("view-select")));
+    selectAction->setToolTip(tr("Selects only this object"));
+    QAction *deselectAction = menu.addAction(tr("Deselect"),this,SLOT(deselect()));
+    deselectAction->setIcon(QIcon::fromTheme(QString::fromLatin1("view-unselectable")));
+    deselectAction->setToolTip(tr("Deselects this object"));
+    QAction *zoomAction = menu.addAction(tr("Zoom fit"),this,SLOT(zoom()));
+    zoomAction->setIcon(QIcon::fromTheme(QString::fromLatin1("zoom-fit-best")));
+    zoomAction->setToolTip(tr("Selects and fits this object in the 3D window"));
+    QAction *gotoAction = menu.addAction(tr("Go to selection"),this,SLOT(treeSelect()));
+    gotoAction->setToolTip(tr("Selects and locates this object in the tree view"));
+    QAction *touchAction = menu.addAction(tr("Mark to recompute"),this,SLOT(touch()));
+    touchAction->setIcon(QIcon::fromTheme(QString::fromLatin1("view-refresh")));
+    touchAction->setToolTip(tr("Mark this object to be recomputed"));
+    QAction *toPythonAction = menu.addAction(tr("To python console"),this,SLOT(toPython()));
+    toPythonAction->setIcon(QIcon::fromTheme(QString::fromLatin1("applications-python")));
+    toPythonAction->setToolTip(tr("Reveals this object and its subelements in the python console."));
+
+    QStringList elements = item->data(Qt::UserRole).toStringList();
+    if (elements.length() > 2) {
+        // subshape-specific entries
+        QAction *showPart = menu.addAction(tr("Duplicate subshape"),this,SLOT(showPart()));
+        showPart->setIcon(QIcon(QString::fromLatin1(":/icons/ClassBrowser/member.svg")));
+        showPart->setToolTip(tr("Creates a standalone copy of this subshape in the document"));
+    }
+    menu.exec(selectionView->mapToGlobal(point));
+}
+
+void SelectionView::onUpdate(void)
+{
+}
+
+bool SelectionView::onMsg(const char* /*pMsg*/,const char** /*ppReturn*/)
+{
+    return false;
+}
+
+void SelectionView::hideEvent(QHideEvent *ev) {
+    FC_TRACE(this << " detaching selection observer");
+    this->detachSelection();
+    DockWindow::hideEvent(ev);
+}
+
+void SelectionView::showEvent(QShowEvent *ev) {
+    FC_TRACE(this << " attaching selection observer");
+    this->attachSelection();
+    enablePickList->setChecked(Selection().needPickedList());
+    Gui::DockWindow::showEvent(ev);
+}
+
+void SelectionView::onEnablePickList() {
+    bool enabled = enablePickList->isChecked();
+    Selection().enablePickedList(enabled);
+    pickList->setVisible(enabled);
+}
+
+/// @endcond
+
+#include "moc_SelectionView.cpp"