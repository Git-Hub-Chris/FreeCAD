--- conflicted
+++ resolved
@@ -1,645 +1,619 @@
-/***************************************************************************
- *   Copyright (c) 2004 Jürgen Riegel <juergen.riegel@web.de>              *
- *                                                                         *
- *   This file is part of the FreeCAD CAx development system.              *
- *                                                                         *
- *   This library is free software; you can redistribute it and/or         *
- *   modify it under the terms of the GNU Library General Public           *
- *   License as published by the Free Software Foundation; either          *
- *   version 2 of the License, or (at your option) any later version.      *
- *                                                                         *
- *   This library  is distributed in the hope that it will be useful,      *
- *   but WITHOUT ANY WARRANTY; without even the implied warranty of        *
- *   MERCHANTABILITY or FITNESS FOR A PARTICULAR PURPOSE.  See the         *
- *   GNU Library General Public License for more details.                  *
- *                                                                         *
- *   You should have received a copy of the GNU Library General Public     *
- *   License along with this library; see the file COPYING.LIB. If not,    *
- *   write to the Free Software Foundation, Inc., 59 Temple Place,         *
- *   Suite 330, Boston, MA  02111-1307, USA                                *
- *                                                                         *
- ***************************************************************************/
-
-
-#include "PreCompiled.h"
-
-#ifndef _PreComp_
-# include <QByteArray>
-# include <qpixmap.h>
-# include <Inventor/actions/SoSearchAction.h>
-# include <Inventor/nodes/SoDrawStyle.h>
-# include <Inventor/nodes/SoMaterial.h>
-# include <Inventor/nodes/SoSeparator.h>
-# include <Inventor/nodes/SoSwitch.h>
-# include <Inventor/nodes/SoTransform.h>
-# include <Inventor/SoPickedPoint.h>
-# include <Inventor/SoFullPath.h>
-# include <Inventor/misc/SoChildList.h>
-# include <Inventor/details/SoDetail.h>
-#endif
-
-/// Here the FreeCAD includes sorted by Base,App,Gui......
-#include <Base/Tools.h>
-#include <Base/Console.h>
-#include <Base/Tools.h>
-#include <Base/BoundBox.h>
-#include <App/Material.h>
-#include <App/DocumentObjectGroup.h>
-#include <App/DocumentObserver.h>
-#include <App/Origin.h>
-#include "Application.h"
-#include "Document.h"
-#include "Selection.h"
-#include "MainWindow.h"
-#include "MDIView.h"
-#include "View3DInventor.h"
-#include "View3DInventorViewer.h"
-#include "TaskView/TaskAppearance.h"
-#include "ViewProviderDocumentObject.h"
-#include "ViewProviderExtension.h"
-#include "SoFCUnifiedSelection.h"
-#include "Tree.h"
-#include <Gui/ViewProviderDocumentObjectPy.h>
-
-FC_LOG_LEVEL_INIT("Gui",true,true)
-
-using namespace Gui;
-
-
-PROPERTY_SOURCE(Gui::ViewProviderDocumentObject, Gui::ViewProvider)
-
-ViewProviderDocumentObject::ViewProviderDocumentObject()
-  : pcObject(0)
-  , pcDocument(0)
-{
-    ADD_PROPERTY(DisplayMode,((long)0));
-    ADD_PROPERTY(Visibility,(true));
-    ADD_PROPERTY(ShowInTree,(true));
-
-    ADD_PROPERTY(SelectionStyle,((long)0));
-    static const char *SelectionStyleEnum[] = {"Shape","BoundBox",0};
-    SelectionStyle.setEnums(SelectionStyleEnum);
-
-    static const char* OnTopEnum[]= {"Disabled","Enabled","Object","Element",NULL};
-    ADD_PROPERTY(OnTopWhenSelected,((long int)0));
-    ADD_PROPERTY_TYPE(OnTopWhenSelected,((long int)0), "Base", App::Prop_None, 
-            "Enabled: Display the object on top of any other object when selected\n"
-            "Object: On top only if the whole object is selected\n"
-            "Element: On top only if some sub-element of the object is selected");
-    OnTopWhenSelected.setEnums(OnTopEnum);
-
-    sPixmap = "Feature";
-}
-
-ViewProviderDocumentObject::~ViewProviderDocumentObject()
-{
-    // Make sure that the property class does not destruct our string list
-    DisplayMode.setEnums(0);
-}
-
-void ViewProviderDocumentObject::getTaskViewContent(std::vector<Gui::TaskView::TaskContent*>& vec) const
-{
-    vec.push_back(new Gui::TaskView::TaskAppearance());
-}
-
-void ViewProviderDocumentObject::startRestoring()
-{
-    hide();
-    auto vector = getExtensionsDerivedFromType<Gui::ViewProviderExtension>();
-    for(Gui::ViewProviderExtension* ext : vector)
-        ext->extensionStartRestoring();
-}
-
-void ViewProviderDocumentObject::finishRestoring()
-{
-    auto vector = getExtensionsDerivedFromType<Gui::ViewProviderExtension>();
-    for(Gui::ViewProviderExtension* ext : vector)
-        ext->extensionFinishRestoring();
-}
-
-bool ViewProviderDocumentObject::isAttachedToDocument() const
-{
-    return (!testStatus(Detach));
-}
-
-const char* ViewProviderDocumentObject::detachFromDocument()
-{
-    // here we can return an empty string since the object
-    // name comes from the document object
-    setStatus(Detach, true);
-    return "";
-}
-
-bool ViewProviderDocumentObject::removeDynamicProperty(const char* name)
-{
-    App::Property* prop = getDynamicPropertyByName(name);
-    if(!prop || prop->testStatus(App::Property::LockDynamic))
-        return false;
-
-    // transactions of view providers are also managed in App::Document.
-    App::DocumentObject* docobject = getObject();
-    App::Document* document = docobject ? docobject->getDocument() : nullptr;
-    if (document)
-        document->addOrRemovePropertyOfObject(this, prop, false);
-
-    return ViewProvider::removeDynamicProperty(name);
-}
-
-App::Property* ViewProviderDocumentObject::addDynamicProperty(
-    const char* type, const char* name, const char* group, const char* doc,
-    short attr, bool ro, bool hidden)
-{
-    auto prop = ViewProvider::addDynamicProperty(type,name,group,doc,attr,ro,hidden);
-    if(prop) {
-        // transactions of view providers are also managed in App::Document.
-        App::DocumentObject* docobject = getObject();
-        App::Document* document = docobject ? docobject->getDocument() : nullptr;
-        if (document)
-            document->addOrRemovePropertyOfObject(this, prop, true);
-    }
-    return prop;
-}
-
-void ViewProviderDocumentObject::onBeforeChange(const App::Property* prop)
-{
-    if (isAttachedToDocument()) {
-        App::DocumentObject* obj = getObject();
-        App::Document* doc = obj ? obj->getDocument() : 0;
-        if (doc) {
-            onBeforeChangeProperty(doc, prop);
-        }
-    }
-}
-
-void ViewProviderDocumentObject::onChanged(const App::Property* prop)
-{
-    if (prop == &DisplayMode) {
-        setActiveMode();
-    }
-    else if (prop == &Visibility) {
-        // use this bit to check whether show() or hide() must be called
-        if (Visibility.testStatus(App::Property::User2) == false) {
-            Visibility.setStatus(App::Property::User2, true);
-            Visibility.getValue() ? show() : hide();
-            Visibility.setStatus(App::Property::User2, false);
-        }
-<<<<<<< HEAD
-        if(getObject() && getObject()->Visibility.getValue()!=Visibility.getValue())
-            getObject()->Visibility.setValue(Visibility.getValue());
-=======
-        if (!Visibility.testStatus(App::Property::User1)
-                && getObject() 
-                && getObject()->Visibility.getValue()!=Visibility.getValue())
-        {
-            getObject()->Visibility.setValue(Visibility.getValue());
-        }
->>>>>>> c0753806
-    }
-    else if (prop == &SelectionStyle) {
-        if(getRoot()->isOfType(SoFCSelectionRoot::getClassTypeId())) {
-            static_cast<SoFCSelectionRoot*>(getRoot())->selectionStyle = SelectionStyle.getValue()
-<<<<<<< HEAD
-                ?SoFCSelectionRoot::BOX:SoFCSelectionRoot::FULL;
-        }
-    }
-
-    if (pcDocument && !pcDocument->isModified()) {
-        if(prop)
-=======
-                ? SoFCSelectionRoot::Box : SoFCSelectionRoot::Full;
-        }
-    }
-
-    if (pcDocument && !pcDocument->isModified() && testStatus(Gui::ViewStatus::TouchDocument)) {
-        if (prop)
->>>>>>> c0753806
-            FC_LOG(prop->getFullName() << " changed");
-        pcDocument->setModified(true);
-    }
-
-    ViewProvider::onChanged(prop);
-}
-
-void ViewProviderDocumentObject::hide(void)
-{
-    ViewProvider::hide();
-    // use this bit to check whether 'Visibility' must be adjusted
-    if (Visibility.testStatus(App::Property::User2) == false) {
-        Visibility.setStatus(App::Property::User2, true);
-        Visibility.setValue(false);
-        Visibility.setStatus(App::Property::User2, false);
-    }
-}
-
-void ViewProviderDocumentObject::show(void)
-{
-    if(TreeWidget::isObjectShowable(getObject()))
-        ViewProvider::show();
-    else {
-        Visibility.setValue(false);
-        if(getObject())
-            getObject()->Visibility.setValue(false);
-        return;
-    }
-
-    // use this bit to check whether 'Visibility' must be adjusted
-    if (Visibility.testStatus(App::Property::User2) == false) {
-        Visibility.setStatus(App::Property::User2, true);
-        Visibility.setValue(true);
-        Visibility.setStatus(App::Property::User2, false);
-    }
-}
-
-void ViewProviderDocumentObject::updateView()
-{
-    if(!pcObject || testStatus(ViewStatus::UpdatingView))
-        return;
-
-    Base::ObjectStatusLocker<ViewStatus,ViewProviderDocumentObject> lock(ViewStatus::UpdatingView,this);
-
-    // Disable object visibility syncing
-    Base::ObjectStatusLocker<App::Property::Status,App::Property> lock2(App::Property::User1, &Visibility);
-
-    std::map<std::string, App::Property*> Map;
-    pcObject->getPropertyMap(Map);
-
-    // Hide the object temporarily to speed up the update
-    bool vis = ViewProvider::isShow();
-    if (vis) ViewProvider::hide();
-    for (std::map<std::string, App::Property*>::iterator it = Map.begin(); it != Map.end(); ++it) {
-        updateData(it->second);
-    }
-    if (vis && Visibility.getValue()) ViewProvider::show();
-}
-
-void ViewProviderDocumentObject::attach(App::DocumentObject *pcObj)
-{
-    // save Object pointer
-    pcObject = pcObj;
-
-    if(pcObj && pcObj->getNameInDocument() &&
-       Visibility.getValue()!=pcObj->Visibility.getValue())
-        pcObj->Visibility.setValue(Visibility.getValue());
-
-    // Retrieve the supported display modes of the view provider
-    aDisplayModesArray = this->getDisplayModes();
-
-    if (aDisplayModesArray.empty())
-        aDisplayModesArray.push_back("");
-
-    // We must collect the const char* of the strings and give it to PropertyEnumeration,
-    // but we are still responsible for them, i.e. the property class must not delete the literals.
-    for (std::vector<std::string>::iterator it = aDisplayModesArray.begin(); it != aDisplayModesArray.end(); ++it) {
-        aDisplayEnumsArray.push_back( it->c_str() );
-    }
-    aDisplayEnumsArray.push_back(0); // null termination
-    DisplayMode.setEnums(&(aDisplayEnumsArray[0]));
-
-    if(!isRestoring()) {
-        // set the active mode
-        const char* defmode = this->getDefaultDisplayMode();
-        if (defmode)
-            DisplayMode.setValue(defmode);
-    }
-
-    //attach the extensions
-    auto vector = getExtensionsDerivedFromType<Gui::ViewProviderExtension>();
-    for (Gui::ViewProviderExtension* ext : vector)
-        ext->extensionAttach(pcObj);
-}
-
-void ViewProviderDocumentObject::reattach(App::DocumentObject *pcObj) {
-    auto vector = getExtensionsDerivedFromType<Gui::ViewProviderExtension>();
-    for (Gui::ViewProviderExtension* ext : vector)
-        ext->extensionReattach(pcObj);
-}
-
-void ViewProviderDocumentObject::update(const App::Property* prop)
-{
-    // bypass view provider update to always allow changing visibility from
-    // document object
-    if(prop == &getObject()->Visibility) {
-        if(!isRestoring() && Visibility.getValue()!=getObject()->Visibility.getValue())
-            Visibility.setValue(!Visibility.getValue());
-<<<<<<< HEAD
-    }else
-        ViewProvider::update(prop);
-=======
-    } else {
-        // Disable object visibility syncing
-        Base::ObjectStatusLocker<App::Property::Status,App::Property>
-            guard(App::Property::User1, &Visibility);
-        ViewProvider::update(prop);
-    }
->>>>>>> c0753806
-}
-
-Gui::Document* ViewProviderDocumentObject::getDocument() const
-{
-    if(!pcObject)
-        throw Base::RuntimeError("View provider detached");
-    App::Document* pAppDoc = pcObject->getDocument();
-    return Gui::Application::Instance->getDocument(pAppDoc);
-}
-
-Gui::MDIView* ViewProviderDocumentObject::getActiveView() const
-{
-    if(!pcObject)
-        throw Base::RuntimeError("View provider detached");
-    App::Document* pAppDoc = pcObject->getDocument();
-    Gui::Document* pGuiDoc = Gui::Application::Instance->getDocument(pAppDoc);
-    return pGuiDoc->getActiveView();
-}
-
-Gui::MDIView* ViewProviderDocumentObject::getEditingView() const
-{
-    if(!pcObject)
-        throw Base::RuntimeError("View provider detached");
-    App::Document* pAppDoc = pcObject->getDocument();
-    Gui::Document* pGuiDoc = Gui::Application::Instance->getDocument(pAppDoc);
-    return pGuiDoc->getEditingViewOfViewProvider(const_cast<ViewProviderDocumentObject*>(this));
-}
-
-Gui::MDIView* ViewProviderDocumentObject::getInventorView() const
-{
-    if(!pcObject)
-        throw Base::RuntimeError("View provider detached");
-    App::Document* pAppDoc = pcObject->getDocument();
-    Gui::Document* pGuiDoc = Gui::Application::Instance->getDocument(pAppDoc);
-
-    Gui::MDIView* mdi = pGuiDoc->getEditingViewOfViewProvider(const_cast<ViewProviderDocumentObject*>(this));
-    if (!mdi) {
-        mdi = pGuiDoc->getViewOfViewProvider(const_cast<ViewProviderDocumentObject*>(this));
-    }
-
-    return mdi;
-}
-
-Gui::MDIView* ViewProviderDocumentObject::getViewOfNode(SoNode* node) const
-{
-    if(!pcObject)
-        throw Base::RuntimeError("View provider detached");
-    App::Document* pAppDoc = pcObject->getDocument();
-    Gui::Document* pGuiDoc = Gui::Application::Instance->getDocument(pAppDoc);
-    return pGuiDoc->getViewOfNode(node);
-}
-
-SoNode* ViewProviderDocumentObject::findFrontRootOfType(const SoType& type) const
-{
-    if(!pcObject)
-        return 0;
-    // first get the document this object is part of and get its GUI counterpart
-    App::Document* pAppDoc = pcObject->getDocument();
-    Gui::Document* pGuiDoc = Gui::Application::Instance->getDocument(pAppDoc);
-
-    SoSearchAction searchAction;
-    searchAction.setType(type);
-    searchAction.setInterest(SoSearchAction::FIRST);
-
-    // search in all view providers for the node type
-    std::vector<App::DocumentObject*> obj = pAppDoc->getObjects();
-    for (std::vector<App::DocumentObject*>::iterator it = obj.begin(); it != obj.end(); ++it) {
-        const ViewProvider* vp = pGuiDoc->getViewProvider(*it);
-        // Ignore 'this' view provider. It could also happen that vp is 0, e.g. when
-        // several objects have been added to the App::Document before notifying the
-        // Gui::Document
-        if (!vp || vp == this)
-            continue;
-        SoSeparator* front = vp->getFrontRoot();
-        //if (front && front->getTypeId() == type)
-        //    return front;
-        if (front) {
-            searchAction.apply(front);
-            SoPath* path = searchAction.getPath();
-            if (path)
-                return path->getTail();
-        }
-    }
-
-    return 0;
-}
-
-void ViewProviderDocumentObject::setActiveMode()
-{
-    if (DisplayMode.isValid()) {
-        const char* mode = DisplayMode.getValueAsString();
-        if (mode)
-            setDisplayMode(mode);
-    }
-    if (!Visibility.getValue())
-        ViewProvider::hide();
-}
-
-bool ViewProviderDocumentObject::canDelete(App::DocumentObject* obj) const
-{
-    Q_UNUSED(obj)
-    if (getObject()->hasExtension(App::GroupExtension::getExtensionClassTypeId()))
-        return true;
-    if (getObject()->isDerivedFrom(App::Origin::getClassTypeId()))
-        return true;
-    return false;
-}
-
-PyObject* ViewProviderDocumentObject::getPyObject()
-{
-    if (!pyViewObject)
-        pyViewObject = new ViewProviderDocumentObjectPy(this);
-    pyViewObject->IncRef();
-    return pyViewObject;
-}
-
-bool ViewProviderDocumentObject::canDropObjectEx(App::DocumentObject* obj, App::DocumentObject *owner, 
-        const char *subname, const std::vector<std::string> &elements) const
-{
-    auto vector = getExtensionsDerivedFromType<Gui::ViewProviderExtension>();
-    for(Gui::ViewProviderExtension* ext : vector){
-        if(ext->extensionCanDropObjectEx(obj,owner,subname,elements))
-            return true;
-    }
-    if(obj && obj->getDocument()!=getObject()->getDocument())
-        return false;
-    return canDropObject(obj);
-}
-
-int ViewProviderDocumentObject::replaceObject(
-        App::DocumentObject *oldObj, App::DocumentObject *newObj)
-{
-    if(!oldObj || !oldObj->getNameInDocument()
-            || !newObj || !newObj->getNameInDocument())
-    {
-        FC_THROWM(Base::RuntimeError,"Invalid object");
-    }
-    
-    auto obj = getObject();
-    if(!obj || !obj->getNameInDocument())
-        FC_THROWM(Base::RuntimeError,"View provider not attached");
-
-    int res = ViewProvider::replaceObject(oldObj,newObj);
-    if(res>=0)
-        return res;
-
-    std::vector<std::pair<App::DocumentObjectT, std::unique_ptr<App::Property> > > propChanges;
-    std::vector<App::Property*> props;
-    obj->getPropertyList(props);
-    for(auto prop : props) {
-        auto linkProp = Base::freecad_dynamic_cast<App::PropertyLinkBase>(prop);
-        if(!linkProp)
-            continue;
-        std::unique_ptr<App::Property> copy(linkProp->CopyOnLinkReplace(obj, oldObj,newObj));
-        if(!copy)
-            continue;
-        propChanges.emplace_back(prop,std::move(copy));
-    }
-
-    if(propChanges.empty())
-        return 0;
-
-    // Global search for affected links
-    for(auto doc : App::GetApplication().getDocuments()) {
-        for(auto o : doc->getObjects()) {
-            if(o == obj)
-                continue;
-            std::vector<App::Property*> props;
-            o->getPropertyList(props);
-            for(auto prop : props) {
-                auto linkProp = Base::freecad_dynamic_cast<App::PropertyLinkBase>(prop);
-                if(!linkProp)
-                    continue;
-                std::unique_ptr<App::Property> copy(linkProp->CopyOnLinkReplace(obj,oldObj,newObj));
-                if(!copy)
-                    continue;
-                propChanges.emplace_back(App::DocumentObjectT(prop),std::move(copy));
-            }
-        }
-    }
-
-    for(auto &v : propChanges) {
-        auto prop = v.first.getProperty();
-        if(prop)
-            prop->Paste(*v.second.get());
-    }
-    return 1;
-}
-
-bool ViewProviderDocumentObject::showInTree() const {
-    return ShowInTree.getValue();
-}
-
-bool ViewProviderDocumentObject::getElementPicked(const SoPickedPoint *pp, std::string &subname) const
-{
-    if(!isSelectable()) return false;
-    auto vector = getExtensionsDerivedFromType<Gui::ViewProviderExtension>();
-    for(Gui::ViewProviderExtension* ext : vector)
-        if(ext->extensionGetElementPicked(pp,subname))
-            return true;
-
-    auto childRoot = getChildRoot();
-    int idx;
-    if(!childRoot || 
-       (idx=pcModeSwitch->whichChild.getValue())<0 ||
-       pcModeSwitch->getChild(idx)!=childRoot)
-    {
-        return ViewProvider::getElementPicked(pp,subname);
-    }
-
-    SoPath* path = pp->getPath();
-    idx = path->findNode(childRoot);
-    if(idx<0 || idx+1>=path->getLength())
-        return false;
-    auto vp = getDocument()->getViewProvider(path->getNode(idx+1));
-    if(!vp) return false;
-    auto obj = vp->getObject();
-    if(!obj || !obj->getNameInDocument())
-        return false;
-    std::ostringstream str;
-    str << obj->getNameInDocument() << '.';
-    if(vp->getElementPicked(pp,subname))
-        str << subname;
-    subname = str.str();
-    return true;
-}
-
-bool ViewProviderDocumentObject::getDetailPath(const char *subname, SoFullPath *path, bool append, SoDetail *&det) const
-{
-    auto len = path->getLength();
-    if(!append && len>=2)
-        len -= 2;
-    if(ViewProvider::getDetailPath(subname,path,append,det)) {
-        if(det || !subname || !*subname)
-            return true;
-    }
-
-    if(det) {
-        delete det;
-        det = 0;
-    }
-
-    const char *dot = strchr(subname,'.');
-    if(!dot) return false;
-    auto obj = getObject();
-    if(!obj || !obj->getNameInDocument()) return false;
-    auto sobj = obj->getSubObject(std::string(subname,dot-subname+1).c_str());
-    if(!sobj) return false;
-    auto vp = Application::Instance->getViewProvider(sobj);
-    if(!vp) return false;
-
-    auto childRoot = getChildRoot();
-    if(!childRoot) 
-        path->truncate(len);
-    else {
-        auto idx = pcModeSwitch->whichChild.getValue();
-        if(idx < 0 || pcModeSwitch->getChild(idx)!=childRoot)
-            return false;
-        path->append(childRoot);
-    }
-    bool ret = false;
-    if(path->getLength()) {
-        SoNode * tail = path->getTail();
-        const SoChildList * children = tail->getChildren();
-        if(children && children->find(vp->getRoot())>=0)
-            ret = vp->getDetailPath(dot+1,path,true,det);
-    }
-    return ret;
-}
-
-void ViewProviderDocumentObject::onPropertyStatusChanged(
-        const App::Property &prop, unsigned long oldStatus) 
-{
-    (void)oldStatus;
-    if(!App::Document::isAnyRestoring() && pcObject && pcObject->getDocument())
-        pcObject->getDocument()->signalChangePropertyEditor(*pcObject->getDocument(),prop);
-}
-
-ViewProviderDocumentObject *ViewProviderDocumentObject::getLinkedViewProvider(
-        std::string *subname, bool recursive) const
-{
-    (void)subname;
-    auto self = const_cast<ViewProviderDocumentObject*>(this);
-    if(!pcObject || !pcObject->getNameInDocument())
-        return self;
-    auto linked = pcObject->getLinkedObject(recursive);
-    if(!linked || linked == pcObject)
-        return self;
-    auto res = Base::freecad_dynamic_cast<ViewProviderDocumentObject>(
-            Application::Instance->getViewProvider(linked));
-    if(!res)
-        res = self;
-    return res;
-}
-
-<<<<<<< HEAD
-std::string ViewProviderDocumentObject::getFullName(bool python) const {
-    if(pcObject)
-        return pcObject->getFullName(python) + ".ViewObject";
-    return std::string(python?"None":"?");
-}
-
-App::Document *ViewProviderDocumentObject::getOwnerDocument() const {
-    return pcObject?pcObject->getDocument():0;
-=======
-std::string ViewProviderDocumentObject::getFullName() const {
-    if(pcObject)
-        return pcObject->getFullName() + ".ViewObject";
-    return std::string();
->>>>>>> c0753806
-}
+/***************************************************************************
+ *   Copyright (c) 2004 Jürgen Riegel <juergen.riegel@web.de>              *
+ *                                                                         *
+ *   This file is part of the FreeCAD CAx development system.              *
+ *                                                                         *
+ *   This library is free software; you can redistribute it and/or         *
+ *   modify it under the terms of the GNU Library General Public           *
+ *   License as published by the Free Software Foundation; either          *
+ *   version 2 of the License, or (at your option) any later version.      *
+ *                                                                         *
+ *   This library  is distributed in the hope that it will be useful,      *
+ *   but WITHOUT ANY WARRANTY; without even the implied warranty of        *
+ *   MERCHANTABILITY or FITNESS FOR A PARTICULAR PURPOSE.  See the         *
+ *   GNU Library General Public License for more details.                  *
+ *                                                                         *
+ *   You should have received a copy of the GNU Library General Public     *
+ *   License along with this library; see the file COPYING.LIB. If not,    *
+ *   write to the Free Software Foundation, Inc., 59 Temple Place,         *
+ *   Suite 330, Boston, MA  02111-1307, USA                                *
+ *                                                                         *
+ ***************************************************************************/
+
+
+#include "PreCompiled.h"
+
+#ifndef _PreComp_
+# include <QByteArray>
+# include <qpixmap.h>
+# include <Inventor/actions/SoSearchAction.h>
+# include <Inventor/nodes/SoDrawStyle.h>
+# include <Inventor/nodes/SoMaterial.h>
+# include <Inventor/nodes/SoSeparator.h>
+# include <Inventor/nodes/SoSwitch.h>
+# include <Inventor/nodes/SoTransform.h>
+# include <Inventor/SoPickedPoint.h>
+# include <Inventor/SoFullPath.h>
+# include <Inventor/misc/SoChildList.h>
+# include <Inventor/details/SoDetail.h>
+#endif
+
+/// Here the FreeCAD includes sorted by Base,App,Gui......
+#include <Base/Tools.h>
+#include <Base/Console.h>
+#include <Base/Tools.h>
+#include <Base/BoundBox.h>
+#include <App/Material.h>
+#include <App/DocumentObjectGroup.h>
+#include <App/DocumentObserver.h>
+#include <App/Origin.h>
+#include "Application.h"
+#include "Document.h"
+#include "Selection.h"
+#include "MainWindow.h"
+#include "MDIView.h"
+#include "View3DInventor.h"
+#include "View3DInventorViewer.h"
+#include "TaskView/TaskAppearance.h"
+#include "ViewProviderDocumentObject.h"
+#include "ViewProviderExtension.h"
+#include "SoFCUnifiedSelection.h"
+#include "Tree.h"
+#include <Gui/ViewProviderDocumentObjectPy.h>
+
+FC_LOG_LEVEL_INIT("Gui",true,true)
+
+using namespace Gui;
+
+
+PROPERTY_SOURCE(Gui::ViewProviderDocumentObject, Gui::ViewProvider)
+
+ViewProviderDocumentObject::ViewProviderDocumentObject()
+  : pcObject(0)
+  , pcDocument(0)
+{
+    ADD_PROPERTY(DisplayMode,((long)0));
+    ADD_PROPERTY(Visibility,(true));
+    ADD_PROPERTY(ShowInTree,(true));
+
+    ADD_PROPERTY(SelectionStyle,((long)0));
+    static const char *SelectionStyleEnum[] = {"Shape","BoundBox",0};
+    SelectionStyle.setEnums(SelectionStyleEnum);
+
+    static const char* OnTopEnum[]= {"Disabled","Enabled","Object","Element",NULL};
+    ADD_PROPERTY(OnTopWhenSelected,((long int)0));
+    ADD_PROPERTY_TYPE(OnTopWhenSelected,((long int)0), "Base", App::Prop_None, 
+            "Enabled: Display the object on top of any other object when selected\n"
+            "Object: On top only if the whole object is selected\n"
+            "Element: On top only if some sub-element of the object is selected");
+    OnTopWhenSelected.setEnums(OnTopEnum);
+
+    sPixmap = "Feature";
+}
+
+ViewProviderDocumentObject::~ViewProviderDocumentObject()
+{
+    // Make sure that the property class does not destruct our string list
+    DisplayMode.setEnums(0);
+}
+
+void ViewProviderDocumentObject::getTaskViewContent(std::vector<Gui::TaskView::TaskContent*>& vec) const
+{
+    vec.push_back(new Gui::TaskView::TaskAppearance());
+}
+
+void ViewProviderDocumentObject::startRestoring()
+{
+    hide();
+    auto vector = getExtensionsDerivedFromType<Gui::ViewProviderExtension>();
+    for(Gui::ViewProviderExtension* ext : vector)
+        ext->extensionStartRestoring();
+}
+
+void ViewProviderDocumentObject::finishRestoring()
+{
+    auto vector = getExtensionsDerivedFromType<Gui::ViewProviderExtension>();
+    for(Gui::ViewProviderExtension* ext : vector)
+        ext->extensionFinishRestoring();
+}
+
+bool ViewProviderDocumentObject::isAttachedToDocument() const
+{
+    return (!testStatus(Detach));
+}
+
+const char* ViewProviderDocumentObject::detachFromDocument()
+{
+    // here we can return an empty string since the object
+    // name comes from the document object
+    setStatus(Detach, true);
+    return "";
+}
+
+bool ViewProviderDocumentObject::removeDynamicProperty(const char* name)
+{
+    App::Property* prop = getDynamicPropertyByName(name);
+    if(!prop || prop->testStatus(App::Property::LockDynamic))
+        return false;
+
+    // transactions of view providers are also managed in App::Document.
+    App::DocumentObject* docobject = getObject();
+    App::Document* document = docobject ? docobject->getDocument() : nullptr;
+    if (document)
+        document->addOrRemovePropertyOfObject(this, prop, false);
+
+    return ViewProvider::removeDynamicProperty(name);
+}
+
+App::Property* ViewProviderDocumentObject::addDynamicProperty(
+    const char* type, const char* name, const char* group, const char* doc,
+    short attr, bool ro, bool hidden)
+{
+    auto prop = ViewProvider::addDynamicProperty(type,name,group,doc,attr,ro,hidden);
+    if(prop) {
+        // transactions of view providers are also managed in App::Document.
+        App::DocumentObject* docobject = getObject();
+        App::Document* document = docobject ? docobject->getDocument() : nullptr;
+        if (document)
+            document->addOrRemovePropertyOfObject(this, prop, true);
+    }
+    return prop;
+}
+
+void ViewProviderDocumentObject::onBeforeChange(const App::Property* prop)
+{
+    if (isAttachedToDocument()) {
+        App::DocumentObject* obj = getObject();
+        App::Document* doc = obj ? obj->getDocument() : 0;
+        if (doc) {
+            onBeforeChangeProperty(doc, prop);
+        }
+    }
+}
+
+void ViewProviderDocumentObject::onChanged(const App::Property* prop)
+{
+    if (prop == &DisplayMode) {
+        setActiveMode();
+    }
+    else if (prop == &Visibility) {
+        // use this bit to check whether show() or hide() must be called
+        if (Visibility.testStatus(App::Property::User2) == false) {
+            Visibility.setStatus(App::Property::User2, true);
+            Visibility.getValue() ? show() : hide();
+            Visibility.setStatus(App::Property::User2, false);
+        }
+        if (!Visibility.testStatus(App::Property::User1)
+                && getObject() 
+                && getObject()->Visibility.getValue()!=Visibility.getValue())
+        {
+            getObject()->Visibility.setValue(Visibility.getValue());
+        }
+    }
+    else if (prop == &SelectionStyle) {
+        if(getRoot()->isOfType(SoFCSelectionRoot::getClassTypeId())) {
+            static_cast<SoFCSelectionRoot*>(getRoot())->selectionStyle = SelectionStyle.getValue()
+                ? SoFCSelectionRoot::Box : SoFCSelectionRoot::Full;
+        }
+    }
+
+    if (pcDocument && !pcDocument->isModified() && testStatus(Gui::ViewStatus::TouchDocument)) {
+        if (prop)
+            FC_LOG(prop->getFullName() << " changed");
+        pcDocument->setModified(true);
+    }
+
+    ViewProvider::onChanged(prop);
+}
+
+void ViewProviderDocumentObject::hide(void)
+{
+    ViewProvider::hide();
+    // use this bit to check whether 'Visibility' must be adjusted
+    if (Visibility.testStatus(App::Property::User2) == false) {
+        Visibility.setStatus(App::Property::User2, true);
+        Visibility.setValue(false);
+        Visibility.setStatus(App::Property::User2, false);
+    }
+}
+
+void ViewProviderDocumentObject::show(void)
+{
+    if(TreeWidget::isObjectShowable(getObject()))
+        ViewProvider::show();
+    else {
+        Visibility.setValue(false);
+        if(getObject())
+            getObject()->Visibility.setValue(false);
+        return;
+    }
+
+    // use this bit to check whether 'Visibility' must be adjusted
+    if (Visibility.testStatus(App::Property::User2) == false) {
+        Visibility.setStatus(App::Property::User2, true);
+        Visibility.setValue(true);
+        Visibility.setStatus(App::Property::User2, false);
+    }
+}
+
+void ViewProviderDocumentObject::updateView()
+{
+    if(!pcObject || testStatus(ViewStatus::UpdatingView))
+        return;
+
+    Base::ObjectStatusLocker<ViewStatus,ViewProviderDocumentObject> lock(ViewStatus::UpdatingView,this);
+
+    // Disable object visibility syncing
+    Base::ObjectStatusLocker<App::Property::Status,App::Property> lock2(App::Property::User1, &Visibility);
+
+    std::map<std::string, App::Property*> Map;
+    pcObject->getPropertyMap(Map);
+
+    // Hide the object temporarily to speed up the update
+    bool vis = ViewProvider::isShow();
+    if (vis) ViewProvider::hide();
+    for (std::map<std::string, App::Property*>::iterator it = Map.begin(); it != Map.end(); ++it) {
+        updateData(it->second);
+    }
+    if (vis && Visibility.getValue()) ViewProvider::show();
+}
+
+void ViewProviderDocumentObject::attach(App::DocumentObject *pcObj)
+{
+    // save Object pointer
+    pcObject = pcObj;
+
+    if(pcObj && pcObj->getNameInDocument() &&
+       Visibility.getValue()!=pcObj->Visibility.getValue())
+        pcObj->Visibility.setValue(Visibility.getValue());
+
+    // Retrieve the supported display modes of the view provider
+    aDisplayModesArray = this->getDisplayModes();
+
+    if (aDisplayModesArray.empty())
+        aDisplayModesArray.push_back("");
+
+    // We must collect the const char* of the strings and give it to PropertyEnumeration,
+    // but we are still responsible for them, i.e. the property class must not delete the literals.
+    for (std::vector<std::string>::iterator it = aDisplayModesArray.begin(); it != aDisplayModesArray.end(); ++it) {
+        aDisplayEnumsArray.push_back( it->c_str() );
+    }
+    aDisplayEnumsArray.push_back(0); // null termination
+    DisplayMode.setEnums(&(aDisplayEnumsArray[0]));
+
+    if(!isRestoring()) {
+        // set the active mode
+        const char* defmode = this->getDefaultDisplayMode();
+        if (defmode)
+            DisplayMode.setValue(defmode);
+    }
+
+    //attach the extensions
+    auto vector = getExtensionsDerivedFromType<Gui::ViewProviderExtension>();
+    for (Gui::ViewProviderExtension* ext : vector)
+        ext->extensionAttach(pcObj);
+}
+
+void ViewProviderDocumentObject::reattach(App::DocumentObject *pcObj) {
+    auto vector = getExtensionsDerivedFromType<Gui::ViewProviderExtension>();
+    for (Gui::ViewProviderExtension* ext : vector)
+        ext->extensionReattach(pcObj);
+}
+
+void ViewProviderDocumentObject::update(const App::Property* prop)
+{
+    // bypass view provider update to always allow changing visibility from
+    // document object
+    if(prop == &getObject()->Visibility) {
+        if(!isRestoring() && Visibility.getValue()!=getObject()->Visibility.getValue())
+            Visibility.setValue(!Visibility.getValue());
+    } else {
+        // Disable object visibility syncing
+        Base::ObjectStatusLocker<App::Property::Status,App::Property>
+            guard(App::Property::User1, &Visibility);
+        ViewProvider::update(prop);
+    }
+}
+
+Gui::Document* ViewProviderDocumentObject::getDocument() const
+{
+    if(!pcObject)
+        throw Base::RuntimeError("View provider detached");
+    App::Document* pAppDoc = pcObject->getDocument();
+    return Gui::Application::Instance->getDocument(pAppDoc);
+}
+
+Gui::MDIView* ViewProviderDocumentObject::getActiveView() const
+{
+    if(!pcObject)
+        throw Base::RuntimeError("View provider detached");
+    App::Document* pAppDoc = pcObject->getDocument();
+    Gui::Document* pGuiDoc = Gui::Application::Instance->getDocument(pAppDoc);
+    return pGuiDoc->getActiveView();
+}
+
+Gui::MDIView* ViewProviderDocumentObject::getEditingView() const
+{
+    if(!pcObject)
+        throw Base::RuntimeError("View provider detached");
+    App::Document* pAppDoc = pcObject->getDocument();
+    Gui::Document* pGuiDoc = Gui::Application::Instance->getDocument(pAppDoc);
+    return pGuiDoc->getEditingViewOfViewProvider(const_cast<ViewProviderDocumentObject*>(this));
+}
+
+Gui::MDIView* ViewProviderDocumentObject::getInventorView() const
+{
+    if(!pcObject)
+        throw Base::RuntimeError("View provider detached");
+    App::Document* pAppDoc = pcObject->getDocument();
+    Gui::Document* pGuiDoc = Gui::Application::Instance->getDocument(pAppDoc);
+
+    Gui::MDIView* mdi = pGuiDoc->getEditingViewOfViewProvider(const_cast<ViewProviderDocumentObject*>(this));
+    if (!mdi) {
+        mdi = pGuiDoc->getViewOfViewProvider(const_cast<ViewProviderDocumentObject*>(this));
+    }
+
+    return mdi;
+}
+
+Gui::MDIView* ViewProviderDocumentObject::getViewOfNode(SoNode* node) const
+{
+    if(!pcObject)
+        throw Base::RuntimeError("View provider detached");
+    App::Document* pAppDoc = pcObject->getDocument();
+    Gui::Document* pGuiDoc = Gui::Application::Instance->getDocument(pAppDoc);
+    return pGuiDoc->getViewOfNode(node);
+}
+
+SoNode* ViewProviderDocumentObject::findFrontRootOfType(const SoType& type) const
+{
+    if(!pcObject)
+        return 0;
+    // first get the document this object is part of and get its GUI counterpart
+    App::Document* pAppDoc = pcObject->getDocument();
+    Gui::Document* pGuiDoc = Gui::Application::Instance->getDocument(pAppDoc);
+
+    SoSearchAction searchAction;
+    searchAction.setType(type);
+    searchAction.setInterest(SoSearchAction::FIRST);
+
+    // search in all view providers for the node type
+    std::vector<App::DocumentObject*> obj = pAppDoc->getObjects();
+    for (std::vector<App::DocumentObject*>::iterator it = obj.begin(); it != obj.end(); ++it) {
+        const ViewProvider* vp = pGuiDoc->getViewProvider(*it);
+        // Ignore 'this' view provider. It could also happen that vp is 0, e.g. when
+        // several objects have been added to the App::Document before notifying the
+        // Gui::Document
+        if (!vp || vp == this)
+            continue;
+        SoSeparator* front = vp->getFrontRoot();
+        //if (front && front->getTypeId() == type)
+        //    return front;
+        if (front) {
+            searchAction.apply(front);
+            SoPath* path = searchAction.getPath();
+            if (path)
+                return path->getTail();
+        }
+    }
+
+    return 0;
+}
+
+void ViewProviderDocumentObject::setActiveMode()
+{
+    if (DisplayMode.isValid()) {
+        const char* mode = DisplayMode.getValueAsString();
+        if (mode)
+            setDisplayMode(mode);
+    }
+    if (!Visibility.getValue())
+        ViewProvider::hide();
+}
+
+bool ViewProviderDocumentObject::canDelete(App::DocumentObject* obj) const
+{
+    Q_UNUSED(obj)
+    if (getObject()->hasExtension(App::GroupExtension::getExtensionClassTypeId()))
+        return true;
+    if (getObject()->isDerivedFrom(App::Origin::getClassTypeId()))
+        return true;
+    return false;
+}
+
+PyObject* ViewProviderDocumentObject::getPyObject()
+{
+    if (!pyViewObject)
+        pyViewObject = new ViewProviderDocumentObjectPy(this);
+    pyViewObject->IncRef();
+    return pyViewObject;
+}
+
+bool ViewProviderDocumentObject::canDropObjectEx(App::DocumentObject* obj, App::DocumentObject *owner, 
+        const char *subname, const std::vector<std::string> &elements) const
+{
+    auto vector = getExtensionsDerivedFromType<Gui::ViewProviderExtension>();
+    for(Gui::ViewProviderExtension* ext : vector){
+        if(ext->extensionCanDropObjectEx(obj,owner,subname,elements))
+            return true;
+    }
+    if(obj && obj->getDocument()!=getObject()->getDocument())
+        return false;
+    return canDropObject(obj);
+}
+
+int ViewProviderDocumentObject::replaceObject(
+        App::DocumentObject *oldObj, App::DocumentObject *newObj)
+{
+    if(!oldObj || !oldObj->getNameInDocument()
+            || !newObj || !newObj->getNameInDocument())
+    {
+        FC_THROWM(Base::RuntimeError,"Invalid object");
+    }
+    
+    auto obj = getObject();
+    if(!obj || !obj->getNameInDocument())
+        FC_THROWM(Base::RuntimeError,"View provider not attached");
+
+    int res = ViewProvider::replaceObject(oldObj,newObj);
+    if(res>=0)
+        return res;
+
+    std::vector<std::pair<App::DocumentObjectT, std::unique_ptr<App::Property> > > propChanges;
+    std::vector<App::Property*> props;
+    obj->getPropertyList(props);
+    for(auto prop : props) {
+        auto linkProp = Base::freecad_dynamic_cast<App::PropertyLinkBase>(prop);
+        if(!linkProp)
+            continue;
+        std::unique_ptr<App::Property> copy(linkProp->CopyOnLinkReplace(obj, oldObj,newObj));
+        if(!copy)
+            continue;
+        propChanges.emplace_back(prop,std::move(copy));
+    }
+
+    if(propChanges.empty())
+        return 0;
+
+    // Global search for affected links
+    for(auto doc : App::GetApplication().getDocuments()) {
+        for(auto o : doc->getObjects()) {
+            if(o == obj)
+                continue;
+            std::vector<App::Property*> props;
+            o->getPropertyList(props);
+            for(auto prop : props) {
+                auto linkProp = Base::freecad_dynamic_cast<App::PropertyLinkBase>(prop);
+                if(!linkProp)
+                    continue;
+                std::unique_ptr<App::Property> copy(linkProp->CopyOnLinkReplace(obj,oldObj,newObj));
+                if(!copy)
+                    continue;
+                propChanges.emplace_back(App::DocumentObjectT(prop),std::move(copy));
+            }
+        }
+    }
+
+    for(auto &v : propChanges) {
+        auto prop = v.first.getProperty();
+        if(prop)
+            prop->Paste(*v.second.get());
+    }
+    return 1;
+}
+
+bool ViewProviderDocumentObject::showInTree() const {
+    return ShowInTree.getValue();
+}
+
+bool ViewProviderDocumentObject::getElementPicked(const SoPickedPoint *pp, std::string &subname) const
+{
+    if(!isSelectable()) return false;
+    auto vector = getExtensionsDerivedFromType<Gui::ViewProviderExtension>();
+    for(Gui::ViewProviderExtension* ext : vector)
+        if(ext->extensionGetElementPicked(pp,subname))
+            return true;
+
+    auto childRoot = getChildRoot();
+    int idx;
+    if(!childRoot || 
+       (idx=pcModeSwitch->whichChild.getValue())<0 ||
+       pcModeSwitch->getChild(idx)!=childRoot)
+    {
+        return ViewProvider::getElementPicked(pp,subname);
+    }
+
+    SoPath* path = pp->getPath();
+    idx = path->findNode(childRoot);
+    if(idx<0 || idx+1>=path->getLength())
+        return false;
+    auto vp = getDocument()->getViewProvider(path->getNode(idx+1));
+    if(!vp) return false;
+    auto obj = vp->getObject();
+    if(!obj || !obj->getNameInDocument())
+        return false;
+    std::ostringstream str;
+    str << obj->getNameInDocument() << '.';
+    if(vp->getElementPicked(pp,subname))
+        str << subname;
+    subname = str.str();
+    return true;
+}
+
+bool ViewProviderDocumentObject::getDetailPath(const char *subname, SoFullPath *path, bool append, SoDetail *&det) const
+{
+    auto len = path->getLength();
+    if(!append && len>=2)
+        len -= 2;
+    if(ViewProvider::getDetailPath(subname,path,append,det)) {
+        if(det || !subname || !*subname)
+            return true;
+    }
+
+    if(det) {
+        delete det;
+        det = 0;
+    }
+
+    const char *dot = strchr(subname,'.');
+    if(!dot) return false;
+    auto obj = getObject();
+    if(!obj || !obj->getNameInDocument()) return false;
+    auto sobj = obj->getSubObject(std::string(subname,dot-subname+1).c_str());
+    if(!sobj) return false;
+    auto vp = Application::Instance->getViewProvider(sobj);
+    if(!vp) return false;
+
+    auto childRoot = getChildRoot();
+    if(!childRoot) 
+        path->truncate(len);
+    else {
+        auto idx = pcModeSwitch->whichChild.getValue();
+        if(idx < 0 || pcModeSwitch->getChild(idx)!=childRoot)
+            return false;
+        path->append(childRoot);
+    }
+    bool ret = false;
+    if(path->getLength()) {
+        SoNode * tail = path->getTail();
+        const SoChildList * children = tail->getChildren();
+        if(children && children->find(vp->getRoot())>=0)
+            ret = vp->getDetailPath(dot+1,path,true,det);
+    }
+    return ret;
+}
+
+void ViewProviderDocumentObject::onPropertyStatusChanged(
+        const App::Property &prop, unsigned long oldStatus) 
+{
+    (void)oldStatus;
+    if(!App::Document::isAnyRestoring() && pcObject && pcObject->getDocument())
+        pcObject->getDocument()->signalChangePropertyEditor(*pcObject->getDocument(),prop);
+}
+
+ViewProviderDocumentObject *ViewProviderDocumentObject::getLinkedViewProvider(
+        std::string *subname, bool recursive) const
+{
+    (void)subname;
+    auto self = const_cast<ViewProviderDocumentObject*>(this);
+    if(!pcObject || !pcObject->getNameInDocument())
+        return self;
+    auto linked = pcObject->getLinkedObject(recursive);
+    if(!linked || linked == pcObject)
+        return self;
+    auto res = Base::freecad_dynamic_cast<ViewProviderDocumentObject>(
+            Application::Instance->getViewProvider(linked));
+    if(!res)
+        res = self;
+    return res;
+}
+
+std::string ViewProviderDocumentObject::getFullName(bool python) const {
+    if(pcObject)
+        return pcObject->getFullName(python) + ".ViewObject";
+    return std::string(python?"None":"?");
+}
+
+App::Document *ViewProviderDocumentObject::getOwnerDocument() const {
+    return pcObject?pcObject->getDocument():0;
+}