--- conflicted
+++ resolved
@@ -1,921 +1,913 @@
-/***************************************************************************
- *   Copyright (c) 2004 Jürgen Riegel <juergen.riegel@web.de>              *
- *                                                                         *
- *   This file is part of the FreeCAD CAx development system.              *
- *                                                                         *
- *   This library is free software; you can redistribute it and/or         *
- *   modify it under the terms of the GNU Library General Public           *
- *   License as published by the Free Software Foundation; either          *
- *   version 2 of the License, or (at your option) any later version.      *
- *                                                                         *
- *   This library  is distributed in the hope that it will be useful,      *
- *   but WITHOUT ANY WARRANTY; without even the implied warranty of        *
- *   MERCHANTABILITY or FITNESS FOR A PARTICULAR PURPOSE.  See the         *
- *   GNU Library General Public License for more details.                  *
- *                                                                         *
- *   You should have received a copy of the GNU Library General Public     *
- *   License along with this library; see the file COPYING.LIB. If not,    *
- *   write to the Free Software Foundation, Inc., 59 Temple Place,         *
- *   Suite 330, Boston, MA  02111-1307, USA                                *
- *                                                                         *
- ***************************************************************************/
-
-
-#include "PreCompiled.h"
-
-#ifndef _PreComp_
-# include <QByteArray>
-# include <qpixmap.h>
-# include <Inventor/actions/SoSearchAction.h>
-# include <Inventor/nodes/SoDrawStyle.h>
-# include <Inventor/nodes/SoMaterial.h>
-# include <Inventor/nodes/SoSeparator.h>
-# include <Inventor/nodes/SoSwitch.h>
-# include <Inventor/nodes/SoTransform.h>
-# include <Inventor/SoPickedPoint.h>
-# include <Inventor/SoFullPath.h>
-# include <Inventor/misc/SoChildList.h>
-# include <Inventor/details/SoDetail.h>
-#endif
-
-/// Here the FreeCAD includes sorted by Base,App,Gui......
-#include <Base/Tools.h>
-#include <Base/Console.h>
-#include <Base/Tools.h>
-#include <Base/BoundBox.h>
-#include <App/Material.h>
-#include <App/DocumentObjectGroup.h>
-#include <App/DocumentObserver.h>
-#include <App/GeoFeatureGroupExtension.h>
-#include <App/Origin.h>
-#include "Application.h"
-#include "Document.h"
-#include "Selection.h"
-#include "MainWindow.h"
-#include "MDIView.h"
-#include "View3DInventor.h"
-#include "View3DInventorViewer.h"
-#include "TaskView/TaskAppearance.h"
-#include "ViewProviderDocumentObject.h"
-#include "ViewProviderExtension.h"
-#include "SoFCUnifiedSelection.h"
-#include "SoFCSelection.h"
-#include "ViewParams.h"
-#include "Tree.h"
-#include "ViewProviderLink.h"
-#include <Gui/ViewProviderDocumentObjectPy.h>
-
-FC_LOG_LEVEL_INIT("Gui",true,true)
-
-using namespace Gui;
-
-PROPERTY_SOURCE(Gui::ViewProviderDocumentObject, Gui::ViewProvider)
-
-ViewProviderDocumentObject::ViewProviderDocumentObject()
-  : pcObject(0)
-  , pcDocument(0)
-{
-    ADD_PROPERTY(DisplayMode,((long)0));
-    ADD_PROPERTY(Visibility,(true));
-    ADD_PROPERTY(ShowInTree,(true));
-
-    ADD_PROPERTY(SelectionStyle,((long)0));
-    static const char *SelectionStyleEnum[] = {"Shape","BoundBox",0};
-    SelectionStyle.setEnums(SelectionStyleEnum);
-
-    ADD_PROPERTY(Selectable,(true));
-    Selectable.setValue(ViewParams::instance()->getEnableSelection());
-
-    static const char* OnTopEnum[]= {"Disabled","Enabled","Object","Element",NULL};
-    ADD_PROPERTY(OnTopWhenSelected,((long int)0));
-    ADD_PROPERTY_TYPE(OnTopWhenSelected,((long int)0), "Base", App::Prop_None, 
-            "Enabled: Display the object on top of any other object when selected\n"
-            "Object: On top only if the whole object is selected\n"
-            "Element: On top only if some sub-element of the object is selected");
-    OnTopWhenSelected.setEnums(OnTopEnum);
-
-    sPixmap = "Feature";
-}
-
-ViewProviderDocumentObject::~ViewProviderDocumentObject()
-{
-    // Make sure that the property class does not destruct our string list
-    DisplayMode.setEnums(0);
-}
-
-void ViewProviderDocumentObject::getTaskViewContent(std::vector<Gui::TaskView::TaskContent*>& vec) const
-{
-    vec.push_back(new Gui::TaskView::TaskAppearance());
-}
-
-void ViewProviderDocumentObject::startRestoring()
-{
-    hide();
-    callExtension(&ViewProviderExtension::extensionStartRestoring);
-}
-
-void ViewProviderDocumentObject::finishRestoring()
-{
-    callExtension(&ViewProviderExtension::extensionFinishRestoring);
-}
-
-bool ViewProviderDocumentObject::isAttachedToDocument() const
-{
-    return (!testStatus(Detach));
-}
-
-const char* ViewProviderDocumentObject::detachFromDocument()
-{
-    // here we can return an empty string since the object
-    // name comes from the document object
-    setStatus(Detach, true);
-    return "";
-}
-
-bool ViewProviderDocumentObject::removeDynamicProperty(const char* name)
-{
-    App::Property* prop = getDynamicPropertyByName(name);
-    if(!prop || prop->testStatus(App::Property::LockDynamic))
-        return false;
-
-    // transactions of view providers are also managed in App::Document.
-    App::DocumentObject* docobject = getObject();
-    App::Document* document = docobject ? docobject->getDocument() : nullptr;
-    if (document)
-        document->addOrRemovePropertyOfObject(this, prop, false);
-
-    return ViewProvider::removeDynamicProperty(name);
-}
-
-App::Property* ViewProviderDocumentObject::addDynamicProperty(
-    const char* type, const char* name, const char* group, const char* doc,
-    short attr, bool ro, bool hidden)
-{
-    auto prop = ViewProvider::addDynamicProperty(type,name,group,doc,attr,ro,hidden);
-    if(prop) {
-        // transactions of view providers are also managed in App::Document.
-        App::DocumentObject* docobject = getObject();
-        App::Document* document = docobject ? docobject->getDocument() : nullptr;
-        if (document)
-            document->addOrRemovePropertyOfObject(this, prop, true);
-    }
-    return prop;
-}
-
-void ViewProviderDocumentObject::onBeforeChange(const App::Property* prop)
-{
-    if (isAttachedToDocument()) {
-        App::DocumentObject* obj = getObject();
-        App::Document* doc = obj ? obj->getDocument() : 0;
-        if (doc) {
-            onBeforeChangeProperty(doc, prop);
-        }
-    }
-}
-
-void ViewProviderDocumentObject::onChanged(const App::Property* prop)
-{
-    if (prop == &DisplayMode) {
-        setActiveMode();
-    }
-    else if (prop == &Visibility) {
-        // use this bit to check whether show() or hide() must be called
-        if (Visibility.testStatus(App::Property::User2) == false) {
-            Visibility.setStatus(App::Property::User2, true);
-            Visibility.getValue() ? show() : hide();
-            Visibility.setStatus(App::Property::User2, false);
-        }
-        if (!Visibility.testStatus(App::Property::User1)
-                && getObject() 
-                && getObject()->Visibility.getValue()!=Visibility.getValue())
-        {
-            getObject()->Visibility.setValue(Visibility.getValue());
-        }
-    }
-    else if (prop == &SelectionStyle || prop == &Selectable) {
-        if(getRoot()->isOfType(SoFCSelectionRoot::getClassTypeId())) {
-            auto root = static_cast<SoFCSelectionRoot*>(getRoot());
-            if(Selectable.getValue()) {
-                root->selectionStyle = SelectionStyle.getValue()
-                    ? SoFCSelectionRoot::Box : SoFCSelectionRoot::Full;
-            } else
-                root->selectionStyle = SoFCSelectionRoot::Unpickable;
-        }
-        if(prop == &Selectable)
-            setSelectable(Selectable.getValue());
-    }
-
-    if (pcDocument && !pcDocument->isModified() && testStatus(Gui::ViewStatus::TouchDocument)) {
-        if (prop)
-            FC_LOG(prop->getFullName() << " changed");
-        pcDocument->setModified(true);
-    }
-
-    ViewProvider::onChanged(prop);
-}
-
-void ViewProviderDocumentObject::hide(void)
-{
-    auto obj = getObject();
-    if(obj && obj->getDocument() && obj->getNameInDocument())
-        Gui::Selection().updateSelection(
-                false, obj->getDocument()->getName(), obj->getNameInDocument(),0);
-
-    ViewProvider::hide();
-
-    // use this bit to check whether 'Visibility' must be adjusted
-    if (Visibility.getValue() && Visibility.testStatus(App::Property::User2) == false) {
-        Visibility.setStatus(App::Property::User2, true);
-        Visibility.setValue(false);
-        Visibility.setStatus(App::Property::User2, false);
-    }
-}
-
-void ViewProviderDocumentObject::setModeSwitch() {
-    if(!isShowable()) {
-        if(pcModeSwitch->whichChild.getValue()!=-1) {
-            pcModeSwitch->whichChild = -1;
-            callExtension(&ViewProviderExtension::extensionModeSwitchChange);
-        }
-        return;
-    }
-    ViewProvider::setModeSwitch();
-}
-
-void ViewProviderDocumentObject::show(void)
-{
-    ViewProvider::show();
-
-    if(ViewParams::instance()->getUpdateSelectionVisual()) {
-        auto obj = getObject();
-        if(obj && obj->getDocument() && obj->getNameInDocument())
-            Gui::Selection().updateSelection(
-                    true, obj->getDocument()->getName(), obj->getNameInDocument(),0);
-    }
-
-    // use this bit to check whether 'Visibility' must be adjusted
-    if (!Visibility.getValue() && Visibility.testStatus(App::Property::User2) == false) {
-        Visibility.setStatus(App::Property::User2, true);
-        Visibility.setValue(true);
-        Visibility.setStatus(App::Property::User2, false);
-    }
-}
-
-void ViewProviderDocumentObject::updateView()
-{
-    if(!pcObject || testStatus(ViewStatus::UpdatingView))
-        return;
-
-    Base::ObjectStatusLocker<ViewStatus,ViewProviderDocumentObject> lock(ViewStatus::UpdatingView,this);
-
-    // Disable object visibility syncing
-    Base::ObjectStatusLocker<App::Property::Status,App::Property> lock2(App::Property::User1, &Visibility);
-
-    std::map<std::string, App::Property*> Map;
-    pcObject->getPropertyMap(Map);
-
-    // Hide the object temporarily to speed up the update
-    bool vis = ViewProvider::isShow();
-    if (vis) ViewProvider::hide();
-    for (std::map<std::string, App::Property*>::iterator it = Map.begin(); it != Map.end(); ++it) {
-        updateData(it->second);
-    }
-    if (vis && Visibility.getValue()) ViewProvider::show();
-}
-
-void ViewProviderDocumentObject::attach(App::DocumentObject *pcObj)
-{
-    // save Object pointer
-    pcObject = pcObj;
-
-    pcObj->setStatus(App::ObjectStatus::ViewProviderAttached,true);
-
-    if(pcObj && pcObj->getNameInDocument() &&
-       Visibility.getValue()!=pcObj->Visibility.getValue())
-        pcObj->Visibility.setValue(Visibility.getValue());
-
-    // Retrieve the supported display modes of the view provider
-    aDisplayModesArray = this->getDisplayModes();
-
-    if (aDisplayModesArray.empty())
-        aDisplayModesArray.push_back("");
-
-    // We must collect the const char* of the strings and give it to PropertyEnumeration,
-    // but we are still responsible for them, i.e. the property class must not delete the literals.
-    for (std::vector<std::string>::iterator it = aDisplayModesArray.begin(); it != aDisplayModesArray.end(); ++it) {
-        aDisplayEnumsArray.push_back( it->c_str() );
-    }
-    aDisplayEnumsArray.push_back(0); // null termination
-    DisplayMode.setEnums(&(aDisplayEnumsArray[0]));
-
-    if(!isRestoring()) {
-        // set the active mode
-        const char* defmode = this->getDefaultDisplayMode();
-        if (defmode)
-            DisplayMode.setValue(defmode);
-    }
-
-    //attach the extensions
-    callExtension(&ViewProviderExtension::extensionAttach,pcObj);
-
-    updateChildren();
-}
-
-void ViewProviderDocumentObject::reattach(App::DocumentObject *pcObj) {
-    callExtension(&ViewProviderExtension::extensionReattach,pcObj);
-    updateChildren();
-}
-
-void ViewProviderDocumentObject::update(const App::Property* prop)
-{
-    // bypass view provider update to always allow changing visibility from
-    // document object
-    if(prop == &getObject()->Visibility) {
-        if(!isRestoring() && Visibility.getValue()!=getObject()->Visibility.getValue())
-            Visibility.setValue(!Visibility.getValue());
-    } else {
-        // Disable object visibility syncing
-        Base::ObjectStatusLocker<App::Property::Status,App::Property>
-            guard(App::Property::User1, &Visibility);
-        ViewProvider::update(prop);
-
-        updateChildren(prop->testStatus(App::Property::Output)
-                        || prop->testStatus(App::Property::PropOutput));
-    }
-}
-
-Gui::Document* ViewProviderDocumentObject::getDocument() const
-{
-    if(!pcObject)
-        throw Base::RuntimeError("View provider detached");
-    App::Document* pAppDoc = pcObject->getDocument();
-    return Gui::Application::Instance->getDocument(pAppDoc);
-}
-
-Gui::MDIView* ViewProviderDocumentObject::getActiveView() const
-{
-    if(!pcObject)
-        throw Base::RuntimeError("View provider detached");
-    App::Document* pAppDoc = pcObject->getDocument();
-    Gui::Document* pGuiDoc = Gui::Application::Instance->getDocument(pAppDoc);
-    return pGuiDoc->getActiveView();
-}
-
-Gui::MDIView* ViewProviderDocumentObject::getEditingView() const
-{
-    if(!pcObject)
-        throw Base::RuntimeError("View provider detached");
-    App::Document* pAppDoc = pcObject->getDocument();
-    Gui::Document* pGuiDoc = Gui::Application::Instance->getDocument(pAppDoc);
-    return pGuiDoc->getEditingViewOfViewProvider(const_cast<ViewProviderDocumentObject*>(this));
-}
-
-Gui::MDIView* ViewProviderDocumentObject::getInventorView() const
-{
-    if(!pcObject)
-        throw Base::RuntimeError("View provider detached");
-    App::Document* pAppDoc = pcObject->getDocument();
-    Gui::Document* pGuiDoc = Gui::Application::Instance->getDocument(pAppDoc);
-
-    Gui::MDIView* mdi = pGuiDoc->getEditingViewOfViewProvider(const_cast<ViewProviderDocumentObject*>(this));
-    if (!mdi) {
-        mdi = pGuiDoc->getViewOfViewProvider(const_cast<ViewProviderDocumentObject*>(this));
-    }
-
-    return mdi;
-}
-
-Gui::MDIView* ViewProviderDocumentObject::getViewOfNode(SoNode* node) const
-{
-    if(!pcObject)
-        throw Base::RuntimeError("View provider detached");
-    App::Document* pAppDoc = pcObject->getDocument();
-    Gui::Document* pGuiDoc = Gui::Application::Instance->getDocument(pAppDoc);
-    return pGuiDoc->getViewOfNode(node);
-}
-
-SoNode* ViewProviderDocumentObject::findFrontRootOfType(const SoType& type) const
-{
-    if(!pcObject)
-        return 0;
-    // first get the document this object is part of and get its GUI counterpart
-    App::Document* pAppDoc = pcObject->getDocument();
-    Gui::Document* pGuiDoc = Gui::Application::Instance->getDocument(pAppDoc);
-
-    SoSearchAction searchAction;
-    searchAction.setType(type);
-    searchAction.setInterest(SoSearchAction::FIRST);
-
-    // search in all view providers for the node type
-    std::vector<App::DocumentObject*> obj = pAppDoc->getObjects();
-    for (std::vector<App::DocumentObject*>::iterator it = obj.begin(); it != obj.end(); ++it) {
-        const ViewProvider* vp = pGuiDoc->getViewProvider(*it);
-        // Ignore 'this' view provider. It could also happen that vp is 0, e.g. when
-        // several objects have been added to the App::Document before notifying the
-        // Gui::Document
-        if (!vp || vp == this)
-            continue;
-        SoSeparator* front = vp->getFrontRoot();
-        //if (front && front->getTypeId() == type)
-        //    return front;
-        if (front) {
-            searchAction.apply(front);
-            SoPath* path = searchAction.getPath();
-            if (path)
-                return path->getTail();
-        }
-    }
-
-    return 0;
-}
-
-void ViewProviderDocumentObject::setActiveMode()
-{
-    if (DisplayMode.isValid()) {
-        const char* mode = DisplayMode.getValueAsString();
-        if (mode)
-            setDisplayMode(mode);
-    }
-    if (!Visibility.getValue())
-        ViewProvider::hide();
-}
-
-bool ViewProviderDocumentObject::canDelete(App::DocumentObject* obj) const
-{
-    Q_UNUSED(obj)
-    if (getObject()->hasExtension(App::GroupExtension::getExtensionClassTypeId()))
-        return true;
-    if (getObject()->isDerivedFrom(App::Origin::getClassTypeId()))
-        return true;
-    return false;
-}
-
-PyObject* ViewProviderDocumentObject::getPyObject()
-{
-    if (!pyViewObject)
-        pyViewObject = new ViewProviderDocumentObjectPy(this);
-    pyViewObject->IncRef();
-    return pyViewObject;
-}
-
-bool ViewProviderDocumentObject::canDropObjectEx(App::DocumentObject* obj, App::DocumentObject *owner, 
-        const char *subname, const std::vector<std::string> &elements) const
-{
-    if(queryExtension(&ViewProviderExtension::extensionCanDropObjectEx,obj,owner,subname,elements))
-        return true;
-    if(obj && obj->getDocument()!=getObject()->getDocument())
-        return false;
-    return canDropObject(obj);
-}
-
-int ViewProviderDocumentObject::replaceObject(
-        App::DocumentObject *oldObj, App::DocumentObject *newObj)
-{
-    if(!oldObj || !oldObj->getNameInDocument()
-            || !newObj || !newObj->getNameInDocument())
-    {
-        FC_THROWM(Base::RuntimeError,"Invalid object");
-    }
-    
-    auto obj = getObject();
-    if(!obj || !obj->getNameInDocument())
-        FC_THROWM(Base::RuntimeError,"View provider not attached");
-
-    int res = ViewProvider::replaceObject(oldObj,newObj);
-    if(res>=0)
-        return res;
-
-    std::vector<std::pair<App::DocumentObjectT, std::unique_ptr<App::Property> > > propChanges;
-    std::vector<App::Property*> props;
-    obj->getPropertyList(props);
-    for(auto prop : props) {
-        auto linkProp = Base::freecad_dynamic_cast<App::PropertyLinkBase>(prop);
-        if(!linkProp)
-            continue;
-        std::unique_ptr<App::Property> copy(linkProp->CopyOnLinkReplace(obj, oldObj,newObj));
-        if(!copy)
-            continue;
-        propChanges.emplace_back(prop,std::move(copy));
-    }
-
-    if(propChanges.empty())
-        return 0;
-
-    // Global search for affected links
-    for(auto doc : App::GetApplication().getDocuments()) {
-        for(auto o : doc->getObjects()) {
-            if(o == obj)
-                continue;
-            std::vector<App::Property*> props;
-            o->getPropertyList(props);
-            for(auto prop : props) {
-                auto linkProp = Base::freecad_dynamic_cast<App::PropertyLinkBase>(prop);
-                if(!linkProp)
-                    continue;
-                std::unique_ptr<App::Property> copy(linkProp->CopyOnLinkReplace(obj,oldObj,newObj));
-                if(!copy)
-                    continue;
-                propChanges.emplace_back(App::DocumentObjectT(prop),std::move(copy));
-            }
-        }
-    }
-
-    for(auto &v : propChanges) {
-        auto prop = v.first.getProperty();
-        if(prop)
-            prop->Paste(*v.second.get());
-    }
-    return 1;
-}
-
-bool ViewProviderDocumentObject::showInTree() const {
-    return ShowInTree.getValue();
-}
-
-bool ViewProviderDocumentObject::getElementPicked(const SoPickedPoint *pp, std::string &subname) const
-{
-    if(queryExtension(&ViewProviderExtension::extensionGetElementPicked,pp,subname))
-        return true;
-
-    SoPath* path = pp->getPath();
-    int idx = -1;
-    auto childRoot = getChildRoot();
-    if(!childRoot && ViewParams::instance()->getMapChildrenPlacement())
-        childRoot = getChildrenGroup();
-    if(childRoot) 
-        idx = path->findNode(childRoot);
-    if(idx < 0) {
-        subname = getElement(pp?pp->getDetail():0);
-        return true;
-    }
-
-    if(idx+1<path->getLength()) {
-        auto vp = getDocument()->getViewProvider(path->getNode(idx+1));
-        if(!vp) return false;
-        auto obj = vp->getObject();
-        if(!obj || !obj->getNameInDocument())
-            return false;
-        std::ostringstream str;
-        str << obj->getNameInDocument() << '.';
-        if(vp->getElementPicked(pp,subname))
-            str << subname;
-        subname = str.str();
-    }
-    return true;
-}
-
-bool ViewProviderDocumentObject::getDetailPath(
-        const char *subname, SoFullPath *path, bool append, SoDetail *&det) const
-{
-    if(pcRoot->findChild(pcModeSwitch) < 0) {
-        // this is possible in case of editing, where the switch node
-        // of the linked view object is temporarily removed from its root
-        // if(append)
-        //     pPath->append(pcRoot);
-        return false;
-    }
-
-    auto len = path->getLength();
-    if(!append && len>=2)
-        len -= 2;
-
-    if(append) {
-        path->append(pcRoot);
-        path->append(pcModeSwitch);
-    }
-    if(queryExtension(&ViewProviderExtension::extensionGetDetailPath,subname,path,det))
-        return true;
-
-    const char *dot = 0;
-    if(Data::ComplexGeoData::isMappedElement(subname) || (dot=strchr(subname,'.')) == 0) {
-        det = getDetail(subname);
-        return true;
-    }
-
-    auto obj = getObject();
-    if(!obj || !obj->getNameInDocument()) return false;
-    auto sobj = obj->getSubObject(std::string(subname,dot-subname+1).c_str());
-    if(!sobj || !sobj->getNameInDocument()) return false;
-    auto vp = Application::Instance->getViewProvider(sobj);
-    if(!vp) return false;
-
-    auto childRoot = getChildRoot();
-    if(!childRoot && ViewParams::instance()->getMapChildrenPlacement())
-        childRoot = getChildrenGroup();
-
-    for(;;) {
-        if(!childRoot) {
-            // If no child root, then this view provider does not stack children
-            // view provider under its own root, so we pop till before the root
-            // node of this view provider.
-            path->truncate(len);
-        } else {
-            // Do not account for our own visibility, we maybe called by a Link
-            // that has independent visibility. Just make sure the child root node
-            // is indeed a child of mode switch.
-            if(pcModeSwitch->findChild(childRoot)<0) {
-                childRoot = 0;
-                continue;
-            }
-            path->append(childRoot);
-        }
-        if(path->getLength()) {
-            SoNode * tail = path->getTail();
-            const SoChildList * children = tail->getChildren();
-            if(children && children->find(vp->getRoot())>=0)
-                return vp->getDetailPath(dot+1,path,true,det);
-        }
-        if(childRoot) {
-            // Can't find under child root, try again without it
-            childRoot = 0;
-        } else
-            return false;
-    }
-}
-
-void ViewProviderDocumentObject::onPropertyStatusChanged(
-        const App::Property &prop, unsigned long oldStatus) 
-{
-    (void)oldStatus;
-    if(!App::Document::isAnyRestoring() && pcObject && pcObject->getDocument())
-        pcObject->getDocument()->signalChangePropertyEditor(*pcObject->getDocument(),prop);
-}
-
-ViewProviderDocumentObject *ViewProviderDocumentObject::getLinkedViewProvider(
-        std::string *subname, bool recursive) const
-{
-    (void)subname;
-    auto self = const_cast<ViewProviderDocumentObject*>(this);
-    if(!pcObject || !pcObject->getNameInDocument())
-        return self;
-    auto linked = pcObject->getLinkedObject(recursive);
-    if(!linked || linked == pcObject)
-        return self;
-    auto res = Base::freecad_dynamic_cast<ViewProviderDocumentObject>(
-            Application::Instance->getViewProvider(linked));
-    if(!res)
-        res = self;
-    return res;
-}
-
-std::string ViewProviderDocumentObject::getFullName(bool python) const {
-    if(pcObject)
-<<<<<<< HEAD
-        return pcObject->getFullName(python) + ".ViewObject";
-    return std::string(python?"None":"?");
-}
-
-App::Document *ViewProviderDocumentObject::getOwnerDocument() const {
-    return pcObject?pcObject->getDocument():0;
-}
-
-=======
-        return pcObject->getFullName() + ".ViewObject";
-    return std::string();
-}
-
-void ViewProviderDocumentObject::setSelectable(bool selectable)
-{
-    SoSearchAction sa;
-    sa.setInterest(SoSearchAction::ALL);
-    sa.setSearchingAll(true);
-    sa.setType(Gui::SoFCSelection::getClassTypeId());
-    sa.apply(pcRoot);
-
-    SoPathList & pathList = sa.getPaths();
-
-    for (int i=0;i<pathList.getLength();i++) {
-        SoFCSelection *selNode = dynamic_cast<SoFCSelection*>(pathList[i]->getTail());
-        if (selectable) {
-            if (selNode) {
-                selNode->selectionMode = SoFCSelection::SEL_ON;
-                selNode->highlightMode = SoFCSelection::AUTO;
-            }
-        }
-        else {
-            if (selNode) {
-                selNode->selectionMode = SoFCSelection::SEL_OFF;
-                selNode->highlightMode = SoFCSelection::OFF;
-                selNode->selected = SoFCSelection::NOTSELECTED;
-            }
-        }
-    }
-}
-
-Base::BoundBox3d ViewProviderDocumentObject::_getBoundingBox(
-        const char *subname, const Base::Matrix4D *mat, bool transform,
-        const View3DInventorViewer *viewer, int depth) const 
-{
-    if(!viewer) {
-        viewer = getActiveViewer();
-        if(!viewer) {
-            FC_ERR("no view");
-            return Base::BoundBox3d();
-        }
-    }
-
-    App::DocumentObject *obj = getObject();
-    if(!subname || !subname[0] || !obj) {
-        if(obj) {
-            auto subs = obj->getSubObjects(App::DocumentObject::GS_SELECT);
-            if(subs.size()) {
-                Base::BoundBox3d box;
-                for(std::string &sub : subs) {
-                    Base::Matrix4D smat;
-                    if(mat)
-                        smat = *mat;
-                    App::DocumentObject *parent = 0;
-                    std::string childName;
-                    auto sobj = obj->resolve(sub.c_str(),&parent,&childName,0,0,&smat,transform,depth+1);
-                    if(!sobj) 
-                        continue;
-                    int vis;
-                    if(!parent || (vis=parent->isElementVisible(childName.c_str()))<0)
-                        vis = sobj->Visibility.getValue()?1:0;
-                    if(!vis)
-                        continue;
-                    auto vp = Application::Instance->getViewProvider(sobj);
-                    if(!vp)
-                        continue;
-                    auto sbox = vp->getBoundingBox(0,&smat,false,viewer,depth+1);
-                    if(sbox.IsValid())
-                        box.Add(sbox);
-                }
-                return box;
-            }
-        }
-
-        return ViewProvider::_getBoundingBox(0,mat,transform,viewer,depth);
-    }
-
-    Base::Matrix4D smat;
-    if(mat)
-        smat = *mat;
-
-    std::string _subname;
-    const char *nextsub;
-    const char *dot=0;
-    if(Data::ComplexGeoData::isMappedElement(subname)
-            || (dot=strchr(subname,'.'))==0)
-    {
-        return ViewProvider::_getBoundingBox(subname,&smat,false,viewer,depth+1);
-    }
-
-    if(ViewParams::instance()->getMapChildrenPlacement()) {
-        _subname = std::string(subname,dot+1-subname);
-        subname = _subname.c_str();
-        nextsub = dot+1;
-    } else
-        nextsub = Data::ComplexGeoData::findElementName(dot+1);
-
-    auto sobj = getObject()->getSubObject(subname,0,&smat,transform,depth);
-    auto vp = Application::Instance->getViewProvider(sobj);
-    if(!vp)
-        return Base::BoundBox3d();
-    return vp->getBoundingBox(nextsub, &smat,false,viewer,depth+1);
-}
-
-const std::vector<App::DocumentObject*> &ViewProviderDocumentObject::getCachedChildren() const {
-    return claimedChildren;
-}
-
-void ViewProviderDocumentObject::beforeDelete() {
-    ViewProvider::beforeDelete();
-
-    for(auto child : childSet) {
-        auto vpd = Base::freecad_dynamic_cast<ViewProviderDocumentObject>(
-                Application::Instance->getViewProvider(child));
-        if(vpd)
-            vpd->parentSet.erase(getObject());
-    }
-    claimedChildren.clear();
-    childSet.clear();
-    parentSet.clear();
-}
-
-const std::set<App::DocumentObject *>& ViewProviderDocumentObject::claimedBy() const {
-    return parentSet;
-}
-
-void ViewProviderDocumentObject::updateChildren(bool propagate) {
-    auto obj = getObject();
-    if(!obj || !obj->getNameInDocument())
-        return;
-
-    auto newChildren = claimChildren();
-    if(claimedChildren == newChildren)
-        return;
-
-    std::set<App::DocumentObject *> newSet;
-    bool updated = false;
-    for (auto child : newChildren) {
-        auto vpd = Base::freecad_dynamic_cast<ViewProviderDocumentObject>(
-                Application::Instance->getViewProvider(child));
-        if(!vpd || !newSet.insert(child).second)
-            continue;
-        if(!childSet.erase(child)) {
-            // this means new child detected
-            updated = true;
-            if(vpd->parentSet.insert(obj).second 
-                    && child->getDocument() == obj->getDocument()
-                    && vpd->Visibility.getValue()) 
-            {
-                // Trigger visibility check through
-                // ViewProviderDocumentObject::setModeSwitch(), which will call
-                // ViewProviderDocumentObject::isShowable().
-                vpd->show();
-            }
-        }
-    }
-
-    for (auto child : childSet) {
-        if(newSet.find(child) == newSet.end()) {
-            // this means old child removed
-            updated = true;
-            auto vpd = Base::freecad_dynamic_cast<ViewProviderDocumentObject>(
-                    Application::Instance->getViewProvider(child));
-            if(!vpd)
-                continue;
-            vpd->parentSet.erase(obj);
-            if(vpd->Visibility.getValue()) {
-                // Trigger visibility check through
-                // ViewProviderDocumentObject::setModeSwitch(), which will call
-                // ViewProviderDocumentObject::isShowable().
-                vpd->show();
-            }
-        }
-    }
-
-    if(!updated)
-        return;
-
-    childSet = std::move(newSet);
-    claimedChildren = std::move(newChildren);
-
-    if(propagate) {
-        // This is true if the children update is triggered by a property that
-        // is marked as output. It will not touch its object, and thus, its
-        // property change will not be propagated through recomputation. So we
-        // have to manually check for each links here.
-        for(auto link : App::GetApplication().getLinksTo(obj,App::GetLinkRecursive)) {
-            auto vpd = Base::freecad_dynamic_cast<ViewProviderDocumentObject>(
-                    Application::Instance->getViewProvider(link));
-            if(vpd) 
-                vpd->updateChildren(false);
-        }
-    }
-
-    //if the item is in a GeoFeatureGroup we may need to update that too, as the claim children 
-    //of the geofeaturegroup depends on what the childs claim
-    auto grp = App::GeoFeatureGroupExtension::getGroupOfObject(obj);
-    if(grp) {
-        auto vpd = Base::freecad_dynamic_cast<ViewProviderDocumentObject>(
-                Application::Instance->getViewProvider(grp));
-        if(vpd)
-            vpd->updateChildren(true);
-    }
-
-    signalChangedChildren(*this);
-    Application::Instance->signalChangedChildren(*this);
-
-    if(!getChildRoot() && !isDerivedFrom(ViewProviderLink::getClassTypeId())) {
-        if(!pcChildGroup) {
-            pcChildGroup = new SoGroup;
-            pcModeSwitch->addChild(pcChildGroup);
-        } else
-            coinRemoveAllChildren(pcChildGroup);
-        for(auto child : childSet) {
-            auto vp = Application::Instance->getViewProvider(child);
-            if(vp)
-                pcChildGroup->addChild(vp->getRoot());
-        }
-    }
-}
-
-SoGroup *ViewProviderDocumentObject::getChildrenGroup() const {
-    if(pcChildGroup)
-        return pcChildGroup;
-    return 0;
-}
-
-bool ViewProviderDocumentObject::isShowable() const {
-    auto obj = getObject();
-    if(!obj)
-        return true;
-    bool showable = true;
-    for(auto parent : parentSet) {  
-        // Calling getViewProvider() here is a more of a safty measure, to make
-        // sure the object exists.
-        if(!Application::Instance->getViewProvider(parent)
-                || parent->getDocument()!=obj->getDocument())
-            continue;
-        if(!parent->hasChildElement() 
-                && parent->getLinkedObject(false)==parent)
-            return true;
-        showable = false;
-    }
-    return showable;
-}
-
-
->>>>>>> 1e0e7593
+/***************************************************************************
+ *   Copyright (c) 2004 Jürgen Riegel <juergen.riegel@web.de>              *
+ *                                                                         *
+ *   This file is part of the FreeCAD CAx development system.              *
+ *                                                                         *
+ *   This library is free software; you can redistribute it and/or         *
+ *   modify it under the terms of the GNU Library General Public           *
+ *   License as published by the Free Software Foundation; either          *
+ *   version 2 of the License, or (at your option) any later version.      *
+ *                                                                         *
+ *   This library  is distributed in the hope that it will be useful,      *
+ *   but WITHOUT ANY WARRANTY; without even the implied warranty of        *
+ *   MERCHANTABILITY or FITNESS FOR A PARTICULAR PURPOSE.  See the         *
+ *   GNU Library General Public License for more details.                  *
+ *                                                                         *
+ *   You should have received a copy of the GNU Library General Public     *
+ *   License along with this library; see the file COPYING.LIB. If not,    *
+ *   write to the Free Software Foundation, Inc., 59 Temple Place,         *
+ *   Suite 330, Boston, MA  02111-1307, USA                                *
+ *                                                                         *
+ ***************************************************************************/
+
+
+#include "PreCompiled.h"
+
+#ifndef _PreComp_
+# include <QByteArray>
+# include <qpixmap.h>
+# include <Inventor/actions/SoSearchAction.h>
+# include <Inventor/nodes/SoDrawStyle.h>
+# include <Inventor/nodes/SoMaterial.h>
+# include <Inventor/nodes/SoSeparator.h>
+# include <Inventor/nodes/SoSwitch.h>
+# include <Inventor/nodes/SoTransform.h>
+# include <Inventor/SoPickedPoint.h>
+# include <Inventor/SoFullPath.h>
+# include <Inventor/misc/SoChildList.h>
+# include <Inventor/details/SoDetail.h>
+#endif
+
+/// Here the FreeCAD includes sorted by Base,App,Gui......
+#include <Base/Tools.h>
+#include <Base/Console.h>
+#include <Base/Tools.h>
+#include <Base/BoundBox.h>
+#include <App/Material.h>
+#include <App/DocumentObjectGroup.h>
+#include <App/DocumentObserver.h>
+#include <App/GeoFeatureGroupExtension.h>
+#include <App/Origin.h>
+#include "Application.h"
+#include "Document.h"
+#include "Selection.h"
+#include "MainWindow.h"
+#include "MDIView.h"
+#include "View3DInventor.h"
+#include "View3DInventorViewer.h"
+#include "TaskView/TaskAppearance.h"
+#include "ViewProviderDocumentObject.h"
+#include "ViewProviderExtension.h"
+#include "SoFCUnifiedSelection.h"
+#include "SoFCSelection.h"
+#include "ViewParams.h"
+#include "Tree.h"
+#include "ViewProviderLink.h"
+#include <Gui/ViewProviderDocumentObjectPy.h>
+
+FC_LOG_LEVEL_INIT("Gui",true,true)
+
+using namespace Gui;
+
+PROPERTY_SOURCE(Gui::ViewProviderDocumentObject, Gui::ViewProvider)
+
+ViewProviderDocumentObject::ViewProviderDocumentObject()
+  : pcObject(0)
+  , pcDocument(0)
+{
+    ADD_PROPERTY(DisplayMode,((long)0));
+    ADD_PROPERTY(Visibility,(true));
+    ADD_PROPERTY(ShowInTree,(true));
+
+    ADD_PROPERTY(SelectionStyle,((long)0));
+    static const char *SelectionStyleEnum[] = {"Shape","BoundBox",0};
+    SelectionStyle.setEnums(SelectionStyleEnum);
+
+    ADD_PROPERTY(Selectable,(true));
+    Selectable.setValue(ViewParams::instance()->getEnableSelection());
+
+    static const char* OnTopEnum[]= {"Disabled","Enabled","Object","Element",NULL};
+    ADD_PROPERTY(OnTopWhenSelected,((long int)0));
+    ADD_PROPERTY_TYPE(OnTopWhenSelected,((long int)0), "Base", App::Prop_None, 
+            "Enabled: Display the object on top of any other object when selected\n"
+            "Object: On top only if the whole object is selected\n"
+            "Element: On top only if some sub-element of the object is selected");
+    OnTopWhenSelected.setEnums(OnTopEnum);
+
+    sPixmap = "Feature";
+}
+
+ViewProviderDocumentObject::~ViewProviderDocumentObject()
+{
+    // Make sure that the property class does not destruct our string list
+    DisplayMode.setEnums(0);
+}
+
+void ViewProviderDocumentObject::getTaskViewContent(std::vector<Gui::TaskView::TaskContent*>& vec) const
+{
+    vec.push_back(new Gui::TaskView::TaskAppearance());
+}
+
+void ViewProviderDocumentObject::startRestoring()
+{
+    hide();
+    callExtension(&ViewProviderExtension::extensionStartRestoring);
+}
+
+void ViewProviderDocumentObject::finishRestoring()
+{
+    callExtension(&ViewProviderExtension::extensionFinishRestoring);
+}
+
+bool ViewProviderDocumentObject::isAttachedToDocument() const
+{
+    return (!testStatus(Detach));
+}
+
+const char* ViewProviderDocumentObject::detachFromDocument()
+{
+    // here we can return an empty string since the object
+    // name comes from the document object
+    setStatus(Detach, true);
+    return "";
+}
+
+bool ViewProviderDocumentObject::removeDynamicProperty(const char* name)
+{
+    App::Property* prop = getDynamicPropertyByName(name);
+    if(!prop || prop->testStatus(App::Property::LockDynamic))
+        return false;
+
+    // transactions of view providers are also managed in App::Document.
+    App::DocumentObject* docobject = getObject();
+    App::Document* document = docobject ? docobject->getDocument() : nullptr;
+    if (document)
+        document->addOrRemovePropertyOfObject(this, prop, false);
+
+    return ViewProvider::removeDynamicProperty(name);
+}
+
+App::Property* ViewProviderDocumentObject::addDynamicProperty(
+    const char* type, const char* name, const char* group, const char* doc,
+    short attr, bool ro, bool hidden)
+{
+    auto prop = ViewProvider::addDynamicProperty(type,name,group,doc,attr,ro,hidden);
+    if(prop) {
+        // transactions of view providers are also managed in App::Document.
+        App::DocumentObject* docobject = getObject();
+        App::Document* document = docobject ? docobject->getDocument() : nullptr;
+        if (document)
+            document->addOrRemovePropertyOfObject(this, prop, true);
+    }
+    return prop;
+}
+
+void ViewProviderDocumentObject::onBeforeChange(const App::Property* prop)
+{
+    if (isAttachedToDocument()) {
+        App::DocumentObject* obj = getObject();
+        App::Document* doc = obj ? obj->getDocument() : 0;
+        if (doc) {
+            onBeforeChangeProperty(doc, prop);
+        }
+    }
+}
+
+void ViewProviderDocumentObject::onChanged(const App::Property* prop)
+{
+    if (prop == &DisplayMode) {
+        setActiveMode();
+    }
+    else if (prop == &Visibility) {
+        // use this bit to check whether show() or hide() must be called
+        if (Visibility.testStatus(App::Property::User2) == false) {
+            Visibility.setStatus(App::Property::User2, true);
+            Visibility.getValue() ? show() : hide();
+            Visibility.setStatus(App::Property::User2, false);
+        }
+        if (!Visibility.testStatus(App::Property::User1)
+                && getObject() 
+                && getObject()->Visibility.getValue()!=Visibility.getValue())
+        {
+            getObject()->Visibility.setValue(Visibility.getValue());
+        }
+    }
+    else if (prop == &SelectionStyle || prop == &Selectable) {
+        if(getRoot()->isOfType(SoFCSelectionRoot::getClassTypeId())) {
+            auto root = static_cast<SoFCSelectionRoot*>(getRoot());
+            if(Selectable.getValue()) {
+                root->selectionStyle = SelectionStyle.getValue()
+                    ? SoFCSelectionRoot::Box : SoFCSelectionRoot::Full;
+            } else
+                root->selectionStyle = SoFCSelectionRoot::Unpickable;
+        }
+        if(prop == &Selectable)
+            setSelectable(Selectable.getValue());
+    }
+
+    if (pcDocument && !pcDocument->isModified() && testStatus(Gui::ViewStatus::TouchDocument)) {
+        if (prop)
+            FC_LOG(prop->getFullName() << " changed");
+        pcDocument->setModified(true);
+    }
+
+    ViewProvider::onChanged(prop);
+}
+
+void ViewProviderDocumentObject::hide(void)
+{
+    auto obj = getObject();
+    if(obj && obj->getDocument() && obj->getNameInDocument())
+        Gui::Selection().updateSelection(
+                false, obj->getDocument()->getName(), obj->getNameInDocument(),0);
+
+    ViewProvider::hide();
+
+    // use this bit to check whether 'Visibility' must be adjusted
+    if (Visibility.getValue() && Visibility.testStatus(App::Property::User2) == false) {
+        Visibility.setStatus(App::Property::User2, true);
+        Visibility.setValue(false);
+        Visibility.setStatus(App::Property::User2, false);
+    }
+}
+
+void ViewProviderDocumentObject::setModeSwitch() {
+    if(!isShowable()) {
+        if(pcModeSwitch->whichChild.getValue()!=-1) {
+            pcModeSwitch->whichChild = -1;
+            callExtension(&ViewProviderExtension::extensionModeSwitchChange);
+        }
+        return;
+    }
+    ViewProvider::setModeSwitch();
+}
+
+void ViewProviderDocumentObject::show(void)
+{
+    ViewProvider::show();
+
+    if(ViewParams::instance()->getUpdateSelectionVisual()) {
+        auto obj = getObject();
+        if(obj && obj->getDocument() && obj->getNameInDocument())
+            Gui::Selection().updateSelection(
+                    true, obj->getDocument()->getName(), obj->getNameInDocument(),0);
+    }
+
+    // use this bit to check whether 'Visibility' must be adjusted
+    if (!Visibility.getValue() && Visibility.testStatus(App::Property::User2) == false) {
+        Visibility.setStatus(App::Property::User2, true);
+        Visibility.setValue(true);
+        Visibility.setStatus(App::Property::User2, false);
+    }
+}
+
+void ViewProviderDocumentObject::updateView()
+{
+    if(!pcObject || testStatus(ViewStatus::UpdatingView))
+        return;
+
+    Base::ObjectStatusLocker<ViewStatus,ViewProviderDocumentObject> lock(ViewStatus::UpdatingView,this);
+
+    // Disable object visibility syncing
+    Base::ObjectStatusLocker<App::Property::Status,App::Property> lock2(App::Property::User1, &Visibility);
+
+    std::map<std::string, App::Property*> Map;
+    pcObject->getPropertyMap(Map);
+
+    // Hide the object temporarily to speed up the update
+    bool vis = ViewProvider::isShow();
+    if (vis) ViewProvider::hide();
+    for (std::map<std::string, App::Property*>::iterator it = Map.begin(); it != Map.end(); ++it) {
+        updateData(it->second);
+    }
+    if (vis && Visibility.getValue()) ViewProvider::show();
+}
+
+void ViewProviderDocumentObject::attach(App::DocumentObject *pcObj)
+{
+    // save Object pointer
+    pcObject = pcObj;
+
+    pcObj->setStatus(App::ObjectStatus::ViewProviderAttached,true);
+
+    if(pcObj && pcObj->getNameInDocument() &&
+       Visibility.getValue()!=pcObj->Visibility.getValue())
+        pcObj->Visibility.setValue(Visibility.getValue());
+
+    // Retrieve the supported display modes of the view provider
+    aDisplayModesArray = this->getDisplayModes();
+
+    if (aDisplayModesArray.empty())
+        aDisplayModesArray.push_back("");
+
+    // We must collect the const char* of the strings and give it to PropertyEnumeration,
+    // but we are still responsible for them, i.e. the property class must not delete the literals.
+    for (std::vector<std::string>::iterator it = aDisplayModesArray.begin(); it != aDisplayModesArray.end(); ++it) {
+        aDisplayEnumsArray.push_back( it->c_str() );
+    }
+    aDisplayEnumsArray.push_back(0); // null termination
+    DisplayMode.setEnums(&(aDisplayEnumsArray[0]));
+
+    if(!isRestoring()) {
+        // set the active mode
+        const char* defmode = this->getDefaultDisplayMode();
+        if (defmode)
+            DisplayMode.setValue(defmode);
+    }
+
+    //attach the extensions
+    callExtension(&ViewProviderExtension::extensionAttach,pcObj);
+
+    updateChildren();
+}
+
+void ViewProviderDocumentObject::reattach(App::DocumentObject *pcObj) {
+    callExtension(&ViewProviderExtension::extensionReattach,pcObj);
+    updateChildren();
+}
+
+void ViewProviderDocumentObject::update(const App::Property* prop)
+{
+    // bypass view provider update to always allow changing visibility from
+    // document object
+    if(prop == &getObject()->Visibility) {
+        if(!isRestoring() && Visibility.getValue()!=getObject()->Visibility.getValue())
+            Visibility.setValue(!Visibility.getValue());
+    } else {
+        // Disable object visibility syncing
+        Base::ObjectStatusLocker<App::Property::Status,App::Property>
+            guard(App::Property::User1, &Visibility);
+        ViewProvider::update(prop);
+
+        updateChildren(prop->testStatus(App::Property::Output)
+                        || prop->testStatus(App::Property::PropOutput));
+    }
+}
+
+Gui::Document* ViewProviderDocumentObject::getDocument() const
+{
+    if(!pcObject)
+        throw Base::RuntimeError("View provider detached");
+    App::Document* pAppDoc = pcObject->getDocument();
+    return Gui::Application::Instance->getDocument(pAppDoc);
+}
+
+Gui::MDIView* ViewProviderDocumentObject::getActiveView() const
+{
+    if(!pcObject)
+        throw Base::RuntimeError("View provider detached");
+    App::Document* pAppDoc = pcObject->getDocument();
+    Gui::Document* pGuiDoc = Gui::Application::Instance->getDocument(pAppDoc);
+    return pGuiDoc->getActiveView();
+}
+
+Gui::MDIView* ViewProviderDocumentObject::getEditingView() const
+{
+    if(!pcObject)
+        throw Base::RuntimeError("View provider detached");
+    App::Document* pAppDoc = pcObject->getDocument();
+    Gui::Document* pGuiDoc = Gui::Application::Instance->getDocument(pAppDoc);
+    return pGuiDoc->getEditingViewOfViewProvider(const_cast<ViewProviderDocumentObject*>(this));
+}
+
+Gui::MDIView* ViewProviderDocumentObject::getInventorView() const
+{
+    if(!pcObject)
+        throw Base::RuntimeError("View provider detached");
+    App::Document* pAppDoc = pcObject->getDocument();
+    Gui::Document* pGuiDoc = Gui::Application::Instance->getDocument(pAppDoc);
+
+    Gui::MDIView* mdi = pGuiDoc->getEditingViewOfViewProvider(const_cast<ViewProviderDocumentObject*>(this));
+    if (!mdi) {
+        mdi = pGuiDoc->getViewOfViewProvider(const_cast<ViewProviderDocumentObject*>(this));
+    }
+
+    return mdi;
+}
+
+Gui::MDIView* ViewProviderDocumentObject::getViewOfNode(SoNode* node) const
+{
+    if(!pcObject)
+        throw Base::RuntimeError("View provider detached");
+    App::Document* pAppDoc = pcObject->getDocument();
+    Gui::Document* pGuiDoc = Gui::Application::Instance->getDocument(pAppDoc);
+    return pGuiDoc->getViewOfNode(node);
+}
+
+SoNode* ViewProviderDocumentObject::findFrontRootOfType(const SoType& type) const
+{
+    if(!pcObject)
+        return 0;
+    // first get the document this object is part of and get its GUI counterpart
+    App::Document* pAppDoc = pcObject->getDocument();
+    Gui::Document* pGuiDoc = Gui::Application::Instance->getDocument(pAppDoc);
+
+    SoSearchAction searchAction;
+    searchAction.setType(type);
+    searchAction.setInterest(SoSearchAction::FIRST);
+
+    // search in all view providers for the node type
+    std::vector<App::DocumentObject*> obj = pAppDoc->getObjects();
+    for (std::vector<App::DocumentObject*>::iterator it = obj.begin(); it != obj.end(); ++it) {
+        const ViewProvider* vp = pGuiDoc->getViewProvider(*it);
+        // Ignore 'this' view provider. It could also happen that vp is 0, e.g. when
+        // several objects have been added to the App::Document before notifying the
+        // Gui::Document
+        if (!vp || vp == this)
+            continue;
+        SoSeparator* front = vp->getFrontRoot();
+        //if (front && front->getTypeId() == type)
+        //    return front;
+        if (front) {
+            searchAction.apply(front);
+            SoPath* path = searchAction.getPath();
+            if (path)
+                return path->getTail();
+        }
+    }
+
+    return 0;
+}
+
+void ViewProviderDocumentObject::setActiveMode()
+{
+    if (DisplayMode.isValid()) {
+        const char* mode = DisplayMode.getValueAsString();
+        if (mode)
+            setDisplayMode(mode);
+    }
+    if (!Visibility.getValue())
+        ViewProvider::hide();
+}
+
+bool ViewProviderDocumentObject::canDelete(App::DocumentObject* obj) const
+{
+    Q_UNUSED(obj)
+    if (getObject()->hasExtension(App::GroupExtension::getExtensionClassTypeId()))
+        return true;
+    if (getObject()->isDerivedFrom(App::Origin::getClassTypeId()))
+        return true;
+    return false;
+}
+
+PyObject* ViewProviderDocumentObject::getPyObject()
+{
+    if (!pyViewObject)
+        pyViewObject = new ViewProviderDocumentObjectPy(this);
+    pyViewObject->IncRef();
+    return pyViewObject;
+}
+
+bool ViewProviderDocumentObject::canDropObjectEx(App::DocumentObject* obj, App::DocumentObject *owner, 
+        const char *subname, const std::vector<std::string> &elements) const
+{
+    if(queryExtension(&ViewProviderExtension::extensionCanDropObjectEx,obj,owner,subname,elements))
+        return true;
+    if(obj && obj->getDocument()!=getObject()->getDocument())
+        return false;
+    return canDropObject(obj);
+}
+
+int ViewProviderDocumentObject::replaceObject(
+        App::DocumentObject *oldObj, App::DocumentObject *newObj)
+{
+    if(!oldObj || !oldObj->getNameInDocument()
+            || !newObj || !newObj->getNameInDocument())
+    {
+        FC_THROWM(Base::RuntimeError,"Invalid object");
+    }
+    
+    auto obj = getObject();
+    if(!obj || !obj->getNameInDocument())
+        FC_THROWM(Base::RuntimeError,"View provider not attached");
+
+    int res = ViewProvider::replaceObject(oldObj,newObj);
+    if(res>=0)
+        return res;
+
+    std::vector<std::pair<App::DocumentObjectT, std::unique_ptr<App::Property> > > propChanges;
+    std::vector<App::Property*> props;
+    obj->getPropertyList(props);
+    for(auto prop : props) {
+        auto linkProp = Base::freecad_dynamic_cast<App::PropertyLinkBase>(prop);
+        if(!linkProp)
+            continue;
+        std::unique_ptr<App::Property> copy(linkProp->CopyOnLinkReplace(obj, oldObj,newObj));
+        if(!copy)
+            continue;
+        propChanges.emplace_back(prop,std::move(copy));
+    }
+
+    if(propChanges.empty())
+        return 0;
+
+    // Global search for affected links
+    for(auto doc : App::GetApplication().getDocuments()) {
+        for(auto o : doc->getObjects()) {
+            if(o == obj)
+                continue;
+            std::vector<App::Property*> props;
+            o->getPropertyList(props);
+            for(auto prop : props) {
+                auto linkProp = Base::freecad_dynamic_cast<App::PropertyLinkBase>(prop);
+                if(!linkProp)
+                    continue;
+                std::unique_ptr<App::Property> copy(linkProp->CopyOnLinkReplace(obj,oldObj,newObj));
+                if(!copy)
+                    continue;
+                propChanges.emplace_back(App::DocumentObjectT(prop),std::move(copy));
+            }
+        }
+    }
+
+    for(auto &v : propChanges) {
+        auto prop = v.first.getProperty();
+        if(prop)
+            prop->Paste(*v.second.get());
+    }
+    return 1;
+}
+
+bool ViewProviderDocumentObject::showInTree() const {
+    return ShowInTree.getValue();
+}
+
+bool ViewProviderDocumentObject::getElementPicked(const SoPickedPoint *pp, std::string &subname) const
+{
+    if(queryExtension(&ViewProviderExtension::extensionGetElementPicked,pp,subname))
+        return true;
+
+    SoPath* path = pp->getPath();
+    int idx = -1;
+    auto childRoot = getChildRoot();
+    if(!childRoot && ViewParams::instance()->getMapChildrenPlacement())
+        childRoot = getChildrenGroup();
+    if(childRoot) 
+        idx = path->findNode(childRoot);
+    if(idx < 0) {
+        subname = getElement(pp?pp->getDetail():0);
+        return true;
+    }
+
+    if(idx+1<path->getLength()) {
+        auto vp = getDocument()->getViewProvider(path->getNode(idx+1));
+        if(!vp) return false;
+        auto obj = vp->getObject();
+        if(!obj || !obj->getNameInDocument())
+            return false;
+        std::ostringstream str;
+        str << obj->getNameInDocument() << '.';
+        if(vp->getElementPicked(pp,subname))
+            str << subname;
+        subname = str.str();
+    }
+    return true;
+}
+
+bool ViewProviderDocumentObject::getDetailPath(
+        const char *subname, SoFullPath *path, bool append, SoDetail *&det) const
+{
+    if(pcRoot->findChild(pcModeSwitch) < 0) {
+        // this is possible in case of editing, where the switch node
+        // of the linked view object is temporarily removed from its root
+        // if(append)
+        //     pPath->append(pcRoot);
+        return false;
+    }
+
+    auto len = path->getLength();
+    if(!append && len>=2)
+        len -= 2;
+
+    if(append) {
+        path->append(pcRoot);
+        path->append(pcModeSwitch);
+    }
+    if(queryExtension(&ViewProviderExtension::extensionGetDetailPath,subname,path,det))
+        return true;
+
+    const char *dot = 0;
+    if(Data::ComplexGeoData::isMappedElement(subname) || (dot=strchr(subname,'.')) == 0) {
+        det = getDetail(subname);
+        return true;
+    }
+
+    auto obj = getObject();
+    if(!obj || !obj->getNameInDocument()) return false;
+    auto sobj = obj->getSubObject(std::string(subname,dot-subname+1).c_str());
+    if(!sobj || !sobj->getNameInDocument()) return false;
+    auto vp = Application::Instance->getViewProvider(sobj);
+    if(!vp) return false;
+
+    auto childRoot = getChildRoot();
+    if(!childRoot && ViewParams::instance()->getMapChildrenPlacement())
+        childRoot = getChildrenGroup();
+
+    for(;;) {
+        if(!childRoot) {
+            // If no child root, then this view provider does not stack children
+            // view provider under its own root, so we pop till before the root
+            // node of this view provider.
+            path->truncate(len);
+        } else {
+            // Do not account for our own visibility, we maybe called by a Link
+            // that has independent visibility. Just make sure the child root node
+            // is indeed a child of mode switch.
+            if(pcModeSwitch->findChild(childRoot)<0) {
+                childRoot = 0;
+                continue;
+            }
+            path->append(childRoot);
+        }
+        if(path->getLength()) {
+            SoNode * tail = path->getTail();
+            const SoChildList * children = tail->getChildren();
+            if(children && children->find(vp->getRoot())>=0)
+                return vp->getDetailPath(dot+1,path,true,det);
+        }
+        if(childRoot) {
+            // Can't find under child root, try again without it
+            childRoot = 0;
+        } else
+            return false;
+    }
+}
+
+void ViewProviderDocumentObject::onPropertyStatusChanged(
+        const App::Property &prop, unsigned long oldStatus) 
+{
+    (void)oldStatus;
+    if(!App::Document::isAnyRestoring() && pcObject && pcObject->getDocument())
+        pcObject->getDocument()->signalChangePropertyEditor(*pcObject->getDocument(),prop);
+}
+
+ViewProviderDocumentObject *ViewProviderDocumentObject::getLinkedViewProvider(
+        std::string *subname, bool recursive) const
+{
+    (void)subname;
+    auto self = const_cast<ViewProviderDocumentObject*>(this);
+    if(!pcObject || !pcObject->getNameInDocument())
+        return self;
+    auto linked = pcObject->getLinkedObject(recursive);
+    if(!linked || linked == pcObject)
+        return self;
+    auto res = Base::freecad_dynamic_cast<ViewProviderDocumentObject>(
+            Application::Instance->getViewProvider(linked));
+    if(!res)
+        res = self;
+    return res;
+}
+
+std::string ViewProviderDocumentObject::getFullName(bool python) const {
+    if(pcObject)
+        return pcObject->getFullName(python) + ".ViewObject";
+    return std::string(python?"None":"?");
+}
+
+App::Document *ViewProviderDocumentObject::getOwnerDocument() const {
+    return pcObject?pcObject->getDocument():0;
+}
+
+void ViewProviderDocumentObject::setSelectable(bool selectable)
+{
+    SoSearchAction sa;
+    sa.setInterest(SoSearchAction::ALL);
+    sa.setSearchingAll(true);
+    sa.setType(Gui::SoFCSelection::getClassTypeId());
+    sa.apply(pcRoot);
+
+    SoPathList & pathList = sa.getPaths();
+
+    for (int i=0;i<pathList.getLength();i++) {
+        SoFCSelection *selNode = dynamic_cast<SoFCSelection*>(pathList[i]->getTail());
+        if (selectable) {
+            if (selNode) {
+                selNode->selectionMode = SoFCSelection::SEL_ON;
+                selNode->highlightMode = SoFCSelection::AUTO;
+            }
+        }
+        else {
+            if (selNode) {
+                selNode->selectionMode = SoFCSelection::SEL_OFF;
+                selNode->highlightMode = SoFCSelection::OFF;
+                selNode->selected = SoFCSelection::NOTSELECTED;
+            }
+        }
+    }
+}
+
+Base::BoundBox3d ViewProviderDocumentObject::_getBoundingBox(
+        const char *subname, const Base::Matrix4D *mat, bool transform,
+        const View3DInventorViewer *viewer, int depth) const 
+{
+    if(!viewer) {
+        viewer = getActiveViewer();
+        if(!viewer) {
+            FC_ERR("no view");
+            return Base::BoundBox3d();
+        }
+    }
+
+    App::DocumentObject *obj = getObject();
+    if(!subname || !subname[0] || !obj) {
+        if(obj) {
+            auto subs = obj->getSubObjects(App::DocumentObject::GS_SELECT);
+            if(subs.size()) {
+                Base::BoundBox3d box;
+                for(std::string &sub : subs) {
+                    Base::Matrix4D smat;
+                    if(mat)
+                        smat = *mat;
+                    App::DocumentObject *parent = 0;
+                    std::string childName;
+                    auto sobj = obj->resolve(sub.c_str(),&parent,&childName,0,0,&smat,transform,depth+1);
+                    if(!sobj) 
+                        continue;
+                    int vis;
+                    if(!parent || (vis=parent->isElementVisible(childName.c_str()))<0)
+                        vis = sobj->Visibility.getValue()?1:0;
+                    if(!vis)
+                        continue;
+                    auto vp = Application::Instance->getViewProvider(sobj);
+                    if(!vp)
+                        continue;
+                    auto sbox = vp->getBoundingBox(0,&smat,false,viewer,depth+1);
+                    if(sbox.IsValid())
+                        box.Add(sbox);
+                }
+                return box;
+            }
+        }
+
+        return ViewProvider::_getBoundingBox(0,mat,transform,viewer,depth);
+    }
+
+    Base::Matrix4D smat;
+    if(mat)
+        smat = *mat;
+
+    std::string _subname;
+    const char *nextsub;
+    const char *dot=0;
+    if(Data::ComplexGeoData::isMappedElement(subname)
+            || (dot=strchr(subname,'.'))==0)
+    {
+        return ViewProvider::_getBoundingBox(subname,&smat,false,viewer,depth+1);
+    }
+
+    if(ViewParams::instance()->getMapChildrenPlacement()) {
+        _subname = std::string(subname,dot+1-subname);
+        subname = _subname.c_str();
+        nextsub = dot+1;
+    } else
+        nextsub = Data::ComplexGeoData::findElementName(dot+1);
+
+    auto sobj = getObject()->getSubObject(subname,0,&smat,transform,depth);
+    auto vp = Application::Instance->getViewProvider(sobj);
+    if(!vp)
+        return Base::BoundBox3d();
+    return vp->getBoundingBox(nextsub, &smat,false,viewer,depth+1);
+}
+
+const std::vector<App::DocumentObject*> &ViewProviderDocumentObject::getCachedChildren() const {
+    return claimedChildren;
+}
+
+void ViewProviderDocumentObject::beforeDelete() {
+    ViewProvider::beforeDelete();
+
+    for(auto child : childSet) {
+        auto vpd = Base::freecad_dynamic_cast<ViewProviderDocumentObject>(
+                Application::Instance->getViewProvider(child));
+        if(vpd)
+            vpd->parentSet.erase(getObject());
+    }
+    claimedChildren.clear();
+    childSet.clear();
+    parentSet.clear();
+}
+
+const std::set<App::DocumentObject *>& ViewProviderDocumentObject::claimedBy() const {
+    return parentSet;
+}
+
+void ViewProviderDocumentObject::updateChildren(bool propagate) {
+    auto obj = getObject();
+    if(!obj || !obj->getNameInDocument())
+        return;
+
+    auto newChildren = claimChildren();
+    if(claimedChildren == newChildren)
+        return;
+
+    std::set<App::DocumentObject *> newSet;
+    bool updated = false;
+    for (auto child : newChildren) {
+        auto vpd = Base::freecad_dynamic_cast<ViewProviderDocumentObject>(
+                Application::Instance->getViewProvider(child));
+        if(!vpd || !newSet.insert(child).second)
+            continue;
+        if(!childSet.erase(child)) {
+            // this means new child detected
+            updated = true;
+            if(vpd->parentSet.insert(obj).second 
+                    && child->getDocument() == obj->getDocument()
+                    && vpd->Visibility.getValue()) 
+            {
+                // Trigger visibility check through
+                // ViewProviderDocumentObject::setModeSwitch(), which will call
+                // ViewProviderDocumentObject::isShowable().
+                vpd->show();
+            }
+        }
+    }
+
+    for (auto child : childSet) {
+        if(newSet.find(child) == newSet.end()) {
+            // this means old child removed
+            updated = true;
+            auto vpd = Base::freecad_dynamic_cast<ViewProviderDocumentObject>(
+                    Application::Instance->getViewProvider(child));
+            if(!vpd)
+                continue;
+            vpd->parentSet.erase(obj);
+            if(vpd->Visibility.getValue()) {
+                // Trigger visibility check through
+                // ViewProviderDocumentObject::setModeSwitch(), which will call
+                // ViewProviderDocumentObject::isShowable().
+                vpd->show();
+            }
+        }
+    }
+
+    if(!updated)
+        return;
+
+    childSet = std::move(newSet);
+    claimedChildren = std::move(newChildren);
+
+    if(propagate) {
+        // This is true if the children update is triggered by a property that
+        // is marked as output. It will not touch its object, and thus, its
+        // property change will not be propagated through recomputation. So we
+        // have to manually check for each links here.
+        for(auto link : App::GetApplication().getLinksTo(obj,App::GetLinkRecursive)) {
+            auto vpd = Base::freecad_dynamic_cast<ViewProviderDocumentObject>(
+                    Application::Instance->getViewProvider(link));
+            if(vpd) 
+                vpd->updateChildren(false);
+        }
+    }
+
+    //if the item is in a GeoFeatureGroup we may need to update that too, as the claim children 
+    //of the geofeaturegroup depends on what the childs claim
+    auto grp = App::GeoFeatureGroupExtension::getGroupOfObject(obj);
+    if(grp) {
+        auto vpd = Base::freecad_dynamic_cast<ViewProviderDocumentObject>(
+                Application::Instance->getViewProvider(grp));
+        if(vpd)
+            vpd->updateChildren(true);
+    }
+
+    signalChangedChildren(*this);
+    Application::Instance->signalChangedChildren(*this);
+
+    if(!getChildRoot() && !isDerivedFrom(ViewProviderLink::getClassTypeId())) {
+        if(!pcChildGroup) {
+            pcChildGroup = new SoGroup;
+            pcModeSwitch->addChild(pcChildGroup);
+        } else
+            coinRemoveAllChildren(pcChildGroup);
+        for(auto child : childSet) {
+            auto vp = Application::Instance->getViewProvider(child);
+            if(vp)
+                pcChildGroup->addChild(vp->getRoot());
+        }
+    }
+}
+
+SoGroup *ViewProviderDocumentObject::getChildrenGroup() const {
+    if(pcChildGroup)
+        return pcChildGroup;
+    return 0;
+}
+
+bool ViewProviderDocumentObject::isShowable() const {
+    auto obj = getObject();
+    if(!obj)
+        return true;
+    bool showable = true;
+    for(auto parent : parentSet) {  
+        // Calling getViewProvider() here is a more of a safty measure, to make
+        // sure the object exists.
+        if(!Application::Instance->getViewProvider(parent)
+                || parent->getDocument()!=obj->getDocument())
+            continue;
+        if(!parent->hasChildElement() 
+                && parent->getLinkedObject(false)==parent)
+            return true;
+        showable = false;
+    }
+    return showable;
+}
+