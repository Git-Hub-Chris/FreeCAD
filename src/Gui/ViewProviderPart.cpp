--- conflicted
+++ resolved
@@ -65,7 +65,6 @@
     ADD_PROPERTY(OverrideColorList,());
 
     sPixmap = "Geofeaturegroup.svg";
-    aPixmap = "Geoassembly.svg";
 }
 
 ViewProviderPart::~ViewProviderPart()
@@ -90,13 +89,22 @@
         if(prop == &OverrideColorList)
             applyColors();
     }
+
     inherited::onChanged(prop);
 }
 
 void ViewProviderPart::updateData(const App::Property *prop) {
     if(prop && !isRestoring() && !pcObject->isRestoring()) {
+        auto obj = Base::freecad_dynamic_cast<App::Part>(getObject());
         if(prop == getColoredElementsProperty()) 
             applyColors();
+        else if (obj && prop == &obj->Type) {
+            if (obj->Type.getStrValue() == "Assembly")
+                sPixmap = "Geofeaturegroup.svg";
+            else
+                sPixmap = "Geoassembly.svg";
+            signalChangeIcon();
+        }
     }
     inherited::updateData(prop);
 }
@@ -147,7 +155,6 @@
     return true;
 }
 
-<<<<<<< HEAD
 bool ViewProviderPart::setEdit(int ModNum)
 {
     if (ModNum == ViewProvider::Color) {
@@ -207,20 +214,6 @@
     inherited::finishRestoring();
     applyColors();
 }
-=======
-QIcon ViewProviderPart::getIcon(void) const
-{
-    // the original Part object for this ViewProviderPart
-    App::Part* part = static_cast<App::Part*>(this->getObject());
-    // the normal case for Std_Part
-    const char* pixmap = sPixmap;
-    // if it's flagged as an Assembly in its Type, it gets another icon
-    if (part->Type.getStrValue() == "Assembly") { pixmap = aPixmap; }
-    
-    return mergeGreyableOverlayIcons (Gui::BitmapFactory().pixmap(pixmap));
-}
-
->>>>>>> f58faa60
 
 // Python feature -----------------------------------------------------------------------
 
