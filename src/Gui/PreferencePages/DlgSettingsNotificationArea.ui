<?xml version="1.0" encoding="UTF-8"?>
<ui version="4.0">
 <class>Gui::Dialog::DlgSettingsNotificationArea</class>
 <widget class="QWidget" name="Gui::Dialog::DlgSettingsNotificationArea">
  <property name="geometry">
   <rect>
    <x>0</x>
    <y>0</y>
    <width>654</width>
    <height>557</height>
   </rect>
  </property>
  <property name="windowTitle">
   <string>Notification Area</string>
  </property>
  <layout class="QGridLayout" name="gridLayout_2">
   <item row="0" column="0">
    <widget class="QGroupBox" name="NotificationAreaEnabled">
     <property name="toolTip">
      <string>&lt;html&gt;&lt;head/&gt;&lt;body&gt;&lt;p&gt;If checked, show the notification area in the status bar: a button with the current notification count, which can expand the detailed notification list. Optionally, with additional pop-up notifications.&lt;/p&gt;&lt;/body&gt;&lt;/html&gt;</string>
     </property>
     <property name="title">
      <string>Enable notification area</string>
     </property>
     <property name="checkable">
      <bool>true</bool>
     </property>
     <layout class="QGridLayout" name="gridLayout">
      <item row="2" column="0">
       <widget class="QGroupBox" name="NonIntrusiveNotificationsEnabled">
        <property name="toolTip">
         <string>If checked, non-intrusive pop-up notifications will appear above the status bar, around the notification area. Pop-up notifications can be manually dismissed by clicking on them, and also automatically dismissed by specifying a maximum and minimum duration for them to be displayed.

Additionally, pop-up notifications can be disabled. In this case the user can still use the notification area as a quick-access location to view notifications, without the distracton of an additional pop-up.</string>
        </property>
<<<<<<< HEAD
        <property name="title">
         <string>Enable pop-up notifications</string>
=======
        <property name="suffix">
         <string> px</string>
        </property>
        <property name="minimum">
         <number>300</number>
        </property>
        <property name="maximum">
         <number>10000</number>
        </property>
        <property name="value">
         <number>800</number>
        </property>
        <property name="prefEntry" stdset="0">
         <cstring>NotificiationWidth</cstring>
        </property>
        <property name="prefPath" stdset="0">
         <cstring>NotificationArea</cstring>
        </property>
       </widget>
      </item>
      <item row="4" column="0">
       <widget class="Gui::PrefCheckBox" name="hideNonIntrusiveNotificationsWhenWindowDeactivated">
        <property name="toolTip">
         <string>Any open non-intrusive notifications will disappear when another window is activated</string>
>>>>>>> 7c15b3d2
        </property>
        <property name="checkable">
         <bool>true</bool>
        </property>
        <property name="checked">
         <bool>true</bool>
        </property>
        <layout class="QGridLayout" name="gridLayout_3">
         <item row="1" column="0">
          <widget class="QLabel" name="label_2">
           <property name="text">
            <string>Minimum duration:</string>
           </property>
          </widget>
         </item>
         <item row="0" column="0">
          <widget class="QLabel" name="label">
           <property name="toolTip">
            <string/>
           </property>
           <property name="text">
            <string>Maximum duration:</string>
           </property>
          </widget>
         </item>
         <item row="0" column="1">
          <widget class="Gui::PrefSpinBox" name="maxDuration">
           <property name="toolTip">
            <string>&lt;html&gt;&lt;head/&gt;&lt;body&gt;&lt;p&gt;Maximum amount of time the notification will be shown (unless mouse buttons are clicked). It also controls when user notifications will be removed if the &amp;quot;Auto-remove user notifications&amp;quot; setting is checked.&lt;/p&gt;&lt;/body&gt;&lt;/html&gt;</string>
           </property>
           <property name="suffix">
            <string> s</string>
           </property>
           <property name="minimum">
            <number>0</number>
           </property>
           <property name="maximum">
            <number>120</number>
           </property>
           <property name="value">
            <number>20</number>
           </property>
           <property name="prefEntry" stdset="0">
            <cstring>NotificationTime</cstring>
           </property>
           <property name="prefPath" stdset="0">
            <cstring>NotificationArea</cstring>
           </property>
          </widget>
         </item>
         <item row="1" column="1">
          <widget class="Gui::PrefSpinBox" name="minDuration">
           <property name="toolTip">
            <string>&lt;html&gt;&lt;head/&gt;&lt;body&gt;&lt;p&gt;Minimum amount of time the notification will be shown (unless the notification bubble is dismissed by clicking on it).&lt;/p&gt;&lt;/body&gt;&lt;/html&gt;</string>
           </property>
           <property name="suffix">
            <string> s</string>
           </property>
           <property name="value">
            <number>5</number>
           </property>
           <property name="prefEntry" stdset="0">
            <cstring>MinimumOnScreenTime</cstring>
           </property>
           <property name="prefPath" stdset="0">
            <cstring>NotificationArea</cstring>
           </property>
          </widget>
         </item>
         <item row="2" column="0">
          <widget class="QLabel" name="label_3">
           <property name="text">
            <string>Maximum concurrent notification count:</string>
           </property>
          </widget>
         </item>
         <item row="2" column="1">
          <widget class="Gui::PrefSpinBox" name="maxNotifications">
           <property name="toolTip">
            <string>Maximum number of notifications that will be simultaneously present on the notification bubble.</string>
           </property>
           <property name="value">
            <number>15</number>
           </property>
           <property name="prefEntry" stdset="0">
            <cstring>MaxOpenNotifications</cstring>
           </property>
           <property name="prefPath" stdset="0">
            <cstring>NotificationArea</cstring>
           </property>
          </widget>
         </item>
         <item row="3" column="0">
          <widget class="QLabel" name="label_width">
           <property name="text">
            <string>Notification bubble width:</string>
           </property>
          </widget>
         </item>
         <item row="3" column="1">
          <widget class="Gui::PrefSpinBox" name="notificationWidth">
           <property name="toolTip">
            <string>Width of the pop-up notification bubble in pixels.</string>
           </property>
           <property name="suffix">
            <string> px</string>
           </property>
           <property name="prefix">
            <string/>
           </property>
           <property name="minimum">
            <number>300</number>
           </property>
           <property name="maximum">
            <number>10000</number>
           </property>
           <property name="value">
            <number>800</number>
           </property>
           <property name="prefEntry" stdset="0">
            <cstring>NotificiationWidth</cstring>
           </property>
           <property name="prefPath" stdset="0">
            <cstring>NotificationArea</cstring>
           </property>
          </widget>
         </item>
         <item row="4" column="0">
          <widget class="Gui::PrefCheckBox" name="hideNonIntrusiveNotificationsWhenWindowDeactivated">
           <property name="toolTip">
            <string>Any open pop-up notifications will disappear when another window is activated.</string>
           </property>
           <property name="text">
            <string>Hide when other window is activated</string>
           </property>
           <property name="checked">
            <bool>true</bool>
           </property>
           <property name="prefEntry" stdset="0">
            <cstring>HideNonIntrusiveNotificationsWhenWindowDeactivated</cstring>
           </property>
           <property name="prefPath" stdset="0">
            <cstring>NotificationArea</cstring>
           </property>
          </widget>
         </item>
         <item row="5" column="0">
          <widget class="Gui::PrefCheckBox" name="preventNonIntrusiveNotificationsWhenWindowNotActive">
           <property name="toolTip">
            <string>Prevent pop-up notifications from appearing when the FreeCAD window is not the active window.</string>
           </property>
           <property name="text">
            <string>Do not show when window is inactive</string>
           </property>
           <property name="checked">
            <bool>true</bool>
           </property>
           <property name="prefEntry" stdset="0">
            <cstring>PreventNonIntrusiveNotificationsWhenWindowNotActive</cstring>
           </property>
           <property name="prefPath" stdset="0">
            <cstring>NotificationArea</cstring>
           </property>
          </widget>
         </item>
        </layout>
       </widget>
      </item>
      <item row="0" column="0">
       <widget class="QGroupBox" name="GroupBoxSubscriptions">
        <property name="toolTip">
         <string>Additional notification sources to show in the notification area.</string>
        </property>
        <property name="title">
         <string>Additional data sources</string>
        </property>
        <layout class="QGridLayout" name="gridLayout_1">
         <item row="0" column="0">
          <widget class="Gui::PrefCheckBox" name="developerErrorSubscriptionEnabled">
           <property name="toolTip">
            <string>Errors intended for developers will appear in the notification area.</string>
           </property>
           <property name="text">
            <string>Debug errors</string>
           </property>
           <property name="checked">
            <bool>false</bool>
           </property>
           <property name="prefEntry" stdset="0">
            <cstring>DeveloperErrorSubscriptionEnabled</cstring>
           </property>
           <property name="prefPath" stdset="0">
            <cstring>NotificationArea</cstring>
           </property>
          </widget>
         </item>
         <item row="1" column="0">
          <widget class="Gui::PrefCheckBox" name="developerWarningSubscriptionEnabled">
           <property name="toolTip">
            <string>Warnings intended for developers will appear in the notification area.</string>
           </property>
           <property name="text">
            <string>Debug warnings</string>
           </property>
           <property name="checked">
            <bool>false</bool>
           </property>
           <property name="prefEntry" stdset="0">
            <cstring>DeveloperWarningSubscriptionEnabled</cstring>
           </property>
           <property name="prefPath" stdset="0">
            <cstring>NotificationArea</cstring>
           </property>
          </widget>
         </item>
        </layout>
       </widget>
      </item>
      <item row="1" column="0">
       <widget class="QGroupBox" name="groupBox_2">
        <property name="toolTip">
         <string>Controls the amount of notifications to show in the list.</string>
        </property>
        <property name="title">
         <string>Notifications list</string>
        </property>
        <layout class="QGridLayout" name="gridLayout_4">
         <item row="0" column="1">
          <widget class="Gui::PrefSpinBox" name="maxWidgetMessages">
           <property name="toolTip">
            <string>Limits the number of notifications that will be kept in the list. If 0, there is no limit.</string>
           </property>
           <property name="maximum">
            <number>10000</number>
           </property>
           <property name="value">
            <number>1000</number>
           </property>
           <property name="prefEntry" stdset="0">
            <cstring>MaxWidgetMessages</cstring>
           </property>
           <property name="prefPath" stdset="0">
            <cstring>NotificationArea</cstring>
           </property>
          </widget>
         </item>
         <item row="0" column="0">
          <widget class="QLabel" name="label_4">
           <property name="text">
            <string>Maximum notification count:</string>
           </property>
          </widget>
         </item>
         <item row="1" column="0">
          <widget class="Gui::PrefCheckBox" name="autoRemoveUserNotifications">
           <property name="toolTip">
            <string>Removes the user notifications from the notifications list after the maximum duration for pop-up notifications has lapsed.</string>
           </property>
           <property name="text">
            <string>Auto-remove user notifications</string>
           </property>
           <property name="checked">
            <bool>true</bool>
           </property>
           <property name="prefEntry" stdset="0">
            <cstring>AutoRemoveUserNotifications</cstring>
           </property>
           <property name="prefPath" stdset="0">
            <cstring>NotificationArea</cstring>
           </property>
          </widget>
         </item>
        </layout>
       </widget>
      </item>
     </layout>
    </widget>
   </item>
   <item row="4" column="0">
    <spacer name="verticalSpacer">
     <property name="orientation">
      <enum>Qt::Vertical</enum>
     </property>
     <property name="sizeHint" stdset="0">
      <size>
       <width>20</width>
       <height>63</height>
      </size>
     </property>
    </spacer>
   </item>
  </layout>
 </widget>
 <customwidgets>
  <customwidget>
   <class>Gui::PrefCheckBox</class>
   <extends>QCheckBox</extends>
   <header>Gui/PrefWidgets.h</header>
  </customwidget>
  <customwidget>
   <class>Gui::PrefSpinBox</class>
   <extends>QSpinBox</extends>
   <header>Gui/PrefWidgets.h</header>
  </customwidget>
 </customwidgets>
 <resources/>
 <connections/>
</ui><|MERGE_RESOLUTION|>--- conflicted
+++ resolved
@@ -33,10 +33,8 @@
 
 Additionally, pop-up notifications can be disabled. In this case the user can still use the notification area as a quick-access location to view notifications, without the distracton of an additional pop-up.</string>
         </property>
-<<<<<<< HEAD
         <property name="title">
          <string>Enable pop-up notifications</string>
-=======
         <property name="suffix">
          <string> px</string>
         </property>
@@ -61,7 +59,6 @@
        <widget class="Gui::PrefCheckBox" name="hideNonIntrusiveNotificationsWhenWindowDeactivated">
         <property name="toolTip">
          <string>Any open non-intrusive notifications will disappear when another window is activated</string>
->>>>>>> 7c15b3d2
         </property>
         <property name="checkable">
          <bool>true</bool>
