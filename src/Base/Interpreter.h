--- conflicted
+++ resolved
@@ -1,382 +1,378 @@
-/***************************************************************************
- *   Copyright (c) 2002 Jürgen Riegel <juergen.riegel@web.de>              *
- *                                                                         *
- *   This file is part of the FreeCAD CAx development system.              *
- *                                                                         *
- *   This program is free software; you can redistribute it and/or modify  *
- *   it under the terms of the GNU Library General Public License (LGPL)   *
- *   as published by the Free Software Foundation; either version 2 of     *
- *   the License, or (at your option) any later version.                   *
- *   for detail see the LICENCE text file.                                 *
- *                                                                         *
- *   FreeCAD is distributed in the hope that it will be useful,            *
- *   but WITHOUT ANY WARRANTY; without even the implied warranty of        *
- *   MERCHANTABILITY or FITNESS FOR A PARTICULAR PURPOSE.  See the         *
- *   GNU Library General Public License for more details.                  *
- *                                                                         *
- *   You should have received a copy of the GNU Library General Public     *
- *   License along with FreeCAD; if not, write to the Free Software        *
- *   Foundation, Inc., 59 Temple Place, Suite 330, Boston, MA  02111-1307  *
- *   USA                                                                   *
- *                                                                         *
- ***************************************************************************/
-
-#ifndef BASE_INTERPRETER_H
-#define BASE_INTERPRETER_H
-
-#if defined (_POSIX_C_SOURCE)
-#   undef  _POSIX_C_SOURCE
-#endif // (re-)defined in pyconfig.h
-#if defined (_XOPEN_SOURCE)
-#   undef _XOPEN_SOURCE
-#endif // (re-)defined in pyconfig.h
-
-
-#include <Python.h>
-#include <CXX/Extensions.hxx>
-
-
-#ifdef FC_OS_MACOSX
-#undef toupper
-#undef tolower
-#undef isupper
-#undef islower
-#undef isspace
-#undef isalpha
-#undef isalnum
-#endif
-
-// Std. configurations
-#include <string>
-#include <map>
-
-#include "Exception.h"
-
-/** Helper macro to obtain callable from an object
- *
- * @param _pyobj: PyObject pointer
- * @param _name: the callable string name
- * @param _var: the callable variable to be assigned
- *
- *  See FeaturePythonImp::init() for example usage
- */
-#define FC_PY_GetCallable(_pyobj,_name,_var) \
-    do {\
-        _var = Py::Object();\
-        if(PyObject_HasAttrString(_pyobj, _name)) {\
-            Py::Object _obj(PyObject_GetAttrString (_pyobj, _name), true);\
-            if(_obj.isCallable())\
-                _var = _obj;\
-        }\
-    }while(0)
-
-/** Helper macro to obtain attribute from an object
- *
- * @param _pyobj: PyObject pointer
- * @param _name: the attribute string name
- * @param _var: the attribute variable to be assigned
- *
- *  See FeaturePythonImp::init() for example usage
- */
-#define FC_PY_GetObject(_pyobj,_name,_var) \
-    do {\
-        _var = Py::Object();\
-        if(PyObject_HasAttrString(_pyobj, _name))\
-            _var = Py::asObject(PyObject_GetAttrString (_pyobj, _name));\
-    }while(0)
-
-
-namespace Base {
-
-    using std::string;
-    using std::vector;
-
-
-
-class BaseExport PyException : public Exception
-{
-public:
-    /// constructor does the whole job
-    PyException(void);
-    PyException(const Py::Object &obj);
-    ~PyException() throw();
-
-    void raiseException();
-
-    /// this method determines if the original exception
-    /// can be reconstructed or not, if yes throws the reconstructed version
-    /// if not, throws a generic PyException.
-    static void ThrowException(void);
-
-    ///  this function returns the stack trace
-    const std::string &getStackTrace(void) const {return _stackTrace;}
-    const std::string &getErrorType(void) const {return _errorType;}
-    virtual PyObject *getPyExceptionType(void) const override {return _exceptionType;}
-    void ReportException (void) const override;
-    /// Sets the Python error indicator and an error message
-    virtual void setPyException() const override;
-
-protected:
-    std::string _stackTrace;
-    std::string _errorType;
-    PyObject *_exceptionType;
-};
-
-inline Py::Object pyCall(PyObject *callable, PyObject *args=0) {
-    PyObject *result = PyObject_CallObject(callable, args);
-    if(!result)
-        throw Py::Exception();
-    return Py::asObject(result);
-}
-
-inline Py::Object pyCallWithKeywords(PyObject *callable, PyObject *args, PyObject *kwds=0) {
-    PyObject *result = PyObject_Call(callable, args, kwds);
-    if(!result)
-        throw Py::Exception();
-    return Py::asObject(result);
-}
-
-/**
- * The SystemExitException is thrown if the Python-internal PyExc_SystemExit exception
- * was thrown.
- * @author Werner Mayer
- */
-class BaseExport SystemExitException : public Exception
-{
-public:
-    SystemExitException(void);
-    virtual ~SystemExitException() throw() {}
-    long getExitCode(void) const { return _exitCode;}
-
-protected:
-    long _exitCode;
-};
-
-/** If the application starts we release immediately the global interpreter lock
- * (GIL) once the Python interpreter is initialized, i.e. no thread -- including
- * the main thread doesn't hold the GIL. Thus, every thread must instantiate an
- * object of PyGILStateLocker if it needs to access protected areas in Python or
- * areas where the lock is needed. It's best to create the instance on the stack,
- * not on the heap.
- */
-class BaseExport PyGILStateLocker
-{
-public:
-    PyGILStateLocker()
-    {
-        gstate = PyGILState_Ensure();
-    }
-    ~PyGILStateLocker()
-    {
-        PyGILState_Release(gstate);
-    }
-
-private:
-    PyGILState_STATE gstate;
-};
-
-/**
- * If a thread holds the global interpreter lock (GIL) but runs a long operation
- * in C where it doesn't need to hold the GIL it can release it temporarily. Or
- * if the thread has to run code in the main thread where Python code may be
- * executed it must release the GIL to avoid a deadlock. In either case the thread
- * must hold the GIL when instantiating an object of PyGILStateRelease.
- * As PyGILStateLocker it's best to create an instance of PyGILStateRelease on the
- * stack.
- */
-class BaseExport PyGILStateRelease
-{
-public:
-    PyGILStateRelease()
-    {
-        // release the global interpreter lock
-        state = PyEval_SaveThread();
-    }
-    ~PyGILStateRelease()
-    {
-        // grab the global interpreter lock again
-        PyEval_RestoreThread(state);
-    }
-
-private:
-    PyThreadState* state;
-};
-
-
-/** The Interpreter class
- *  This class manage the python interpreter and hold a lot
- *  helper functions for handling python stuff
- */
-class BaseExport InterpreterSingleton
-{
-public:
-    InterpreterSingleton();
-    ~InterpreterSingleton();
-
-    /** @name execution methods
-     */
-    //@{
-    /// Run a statement on the python interpreter and gives back a string with the representation of the result.
-    std::string runString(const char *psCmd);
-    /// Run a statement on the python interpreter with a key for exchanging strings
-    std::string runStringWithKey(const char *psCmd, const char *key, const char *key_initial_value="");
-    /// Run a statement on the python interpreter and return back the result object.
-    Py::Object runStringObject(const char *sCmd);
-    /// Run a statement on the python interpreter and gives back a string with the representation of the result.
-    void runInteractiveString(const char *psCmd);
-    /// Run file (script) on the python interpreter
-    void runFile(const char*pxFileName, bool local);
-    /// Run a statement with arguments on the python interpreter
-    void runStringArg(const char * psCom,...);
-    /// runs a python object method with no return value and no arguments
-    void runMethodVoid(PyObject *pobject, const char *method);
-    /// runs a python object method which returns a arbitrary object
-    PyObject* runMethodObject(PyObject *pobject, const char *method);
-    /// runs a python method with arbitrary params
-    void runMethod(PyObject *pobject, const char *method,
-                   const char *resfmt=0,   void *cresult=0,
-                   const char *argfmt="()",   ...  );
-    //@}
-
-    /** @name Module handling
-     */
-    //@{
-    /* Loads a module
-     */
-    bool loadModule(const char* psModName);
-    /// Add an additional python path
-    void addPythonPath(const char* Path);
-    static void addType(PyTypeObject* Type,PyObject* Module, const char * Name);
-    //@}
-
-    /** @name Cleanup
-     */
-    //@{
-    /** Register a cleanup function to be called by finalize(). The cleanup function will be called with no
-     * arguments and should return no value. At most 32 cleanup functions can be registered. When the registration
-     * is successful 0 is returned; on failure -1 is returned. The cleanup function registered last is called
-     * first. Each cleanup function will be called at most once. Since Python's internal finalization will have
-     * completed before the cleanup function, no Python APIs should be called by \a func.
-     */
-    int cleanup(void (*func)(void));
-    /** This calls the registered cleanup functions. @see cleanup() for more details. */
-    void finalize();
-    /// This shuts down the application.
-    void systemExit();
-    //@}
-
-    /** @name startup and singletons
-     */
-    //@{
-    /// init the interpreter and returns the module search path
-    const char* init(int argc,char *argv[]);
-    int  runCommandLine(const char *prompt);
-    void replaceStdOutput();
-    static InterpreterSingleton &Instance(void);
-    static void Destruct(void);
-    //@}
-
-    /** @name external wrapper libs
-     *  here we can access external dynamically loaded wrapper libs
-     *  done e.g. by SWIG or SIP
-     */
-    //@{
-    /// generate a SWIG object
-    PyObject* createSWIGPointerObj(const char* Modole, const char* TypeName, void* Pointer, int own);
-    bool convertSWIGPointerObj(const char* Module, const char* TypeName, PyObject* obj, void** ptr, int flags);
-    void cleanupSWIG(const char* TypeName);
-    void dumpSWIG();
-    //@}
-
-    /** @name methods for debugging facility
-     */
-    //@{
-    /// sets the file name which should be debugged
-    void dbgObserveFile(const char* sFileName="");
-    /// sets a break point to a special line number in the current file
-    void dbgSetBreakPoint(unsigned int uiLineNumber);
-    /// unsets a break point to a special line number in the current file
-    void dbgUnsetBreakPoint(unsigned int uiLineNumber);
-    /// One step further
-    void dbgStep(void);
-    //@}
-
-
-    /** @name static helper functions
-     */
-    //@{
-    /// replaces all char with escapes for usage in python console
-    static const std::string strToPython(const char* Str);
-    static const std::string strToPython(const std::string &Str){return strToPython(Str.c_str());}
-    //@}
-
-    PyObject *getValue(const char *key, const char *result_var);
-
-    bool getVariable(const char *key, Py::Object &pyobj);
-    void addVariable(const char *key, Py::Object value);
-    void removeVariable(const char *key);
-    void removeVariables(const std::vector<std::string> &keys);
-
-protected:
-    // singleton
-    static InterpreterSingleton *_pcSingelton;
-
-private:
-    std::string _cDebugFileName;
-    PyThreadState* _global;
-};
-
-
-/** Access to the InterpreterSingleton object
- *  This method is used to gain access to the one and only instance of
- *  the InterpreterSingleton class.
- */
-inline InterpreterSingleton &Interpreter(void)
-{
-    return InterpreterSingleton::Instance();
-}
-
-<<<<<<< HEAD
-/** Python variable manager for interpreter
- *
- *  This class is a helper to inject global python variables into interpreter.
- *  The variables will be auto freed in the destructor. This class is meant to
- *  be used on stack.
- */
-class BaseExport PythonVariables {
-public:
-    /** Constructor
-     *
-     * @param pfx: optional prefix of the variable
-     */
-    PythonVariables(const char *pfx="__pyfc_tmp")
-        :prefix(pfx)
-    {}
-
-    /** Destructor
-     *
-     * All variable added will be removed from interpreter here
-     */
-    ~PythonVariables();
-
-    /** Add a global variable to interpreter
-     *
-     * @param obj: the value assigned to the variable
-     *
-     * @return Return the variable name, which are constructed by the given
-     * prefix and a monotonically increasing index.
-     */
-    const std::string &add(Py::Object obj);
-private:
-    std::string prefix;
-    std::vector<std::string> names;
-    Base::PyGILStateLocker lock;
-};
-
-
-} //namespace Base 
-=======
-} //namespace Base
->>>>>>> d5f6c096
-
-#endif // BASE_INTERPRETER_H
+/***************************************************************************
+ *   Copyright (c) 2002 Jürgen Riegel <juergen.riegel@web.de>              *
+ *                                                                         *
+ *   This file is part of the FreeCAD CAx development system.              *
+ *                                                                         *
+ *   This program is free software; you can redistribute it and/or modify  *
+ *   it under the terms of the GNU Library General Public License (LGPL)   *
+ *   as published by the Free Software Foundation; either version 2 of     *
+ *   the License, or (at your option) any later version.                   *
+ *   for detail see the LICENCE text file.                                 *
+ *                                                                         *
+ *   FreeCAD is distributed in the hope that it will be useful,            *
+ *   but WITHOUT ANY WARRANTY; without even the implied warranty of        *
+ *   MERCHANTABILITY or FITNESS FOR A PARTICULAR PURPOSE.  See the         *
+ *   GNU Library General Public License for more details.                  *
+ *                                                                         *
+ *   You should have received a copy of the GNU Library General Public     *
+ *   License along with FreeCAD; if not, write to the Free Software        *
+ *   Foundation, Inc., 59 Temple Place, Suite 330, Boston, MA  02111-1307  *
+ *   USA                                                                   *
+ *                                                                         *
+ ***************************************************************************/
+
+#ifndef BASE_INTERPRETER_H
+#define BASE_INTERPRETER_H
+
+#if defined (_POSIX_C_SOURCE)
+#   undef  _POSIX_C_SOURCE
+#endif // (re-)defined in pyconfig.h
+#if defined (_XOPEN_SOURCE)
+#   undef _XOPEN_SOURCE
+#endif // (re-)defined in pyconfig.h
+
+
+#include <Python.h>
+#include <CXX/Extensions.hxx>
+
+
+#ifdef FC_OS_MACOSX
+#undef toupper
+#undef tolower
+#undef isupper
+#undef islower
+#undef isspace
+#undef isalpha
+#undef isalnum
+#endif
+
+// Std. configurations
+#include <string>
+#include <map>
+
+#include "Exception.h"
+
+/** Helper macro to obtain callable from an object
+ *
+ * @param _pyobj: PyObject pointer
+ * @param _name: the callable string name
+ * @param _var: the callable variable to be assigned
+ *
+ *  See FeaturePythonImp::init() for example usage
+ */
+#define FC_PY_GetCallable(_pyobj,_name,_var) \
+    do {\
+        _var = Py::Object();\
+        if(PyObject_HasAttrString(_pyobj, _name)) {\
+            Py::Object _obj(PyObject_GetAttrString (_pyobj, _name), true);\
+            if(_obj.isCallable())\
+                _var = _obj;\
+        }\
+    }while(0)
+
+/** Helper macro to obtain attribute from an object
+ *
+ * @param _pyobj: PyObject pointer
+ * @param _name: the attribute string name
+ * @param _var: the attribute variable to be assigned
+ *
+ *  See FeaturePythonImp::init() for example usage
+ */
+#define FC_PY_GetObject(_pyobj,_name,_var) \
+    do {\
+        _var = Py::Object();\
+        if(PyObject_HasAttrString(_pyobj, _name))\
+            _var = Py::asObject(PyObject_GetAttrString (_pyobj, _name));\
+    }while(0)
+
+
+namespace Base {
+
+    using std::string;
+    using std::vector;
+
+
+
+class BaseExport PyException : public Exception
+{
+public:
+    /// constructor does the whole job
+    PyException(void);
+    PyException(const Py::Object &obj);
+    ~PyException() throw();
+
+    void raiseException();
+
+    /// this method determines if the original exception
+    /// can be reconstructed or not, if yes throws the reconstructed version
+    /// if not, throws a generic PyException.
+    static void ThrowException(void);
+
+    ///  this function returns the stack trace
+    const std::string &getStackTrace(void) const {return _stackTrace;}
+    const std::string &getErrorType(void) const {return _errorType;}
+    virtual PyObject *getPyExceptionType(void) const override {return _exceptionType;}
+    void ReportException (void) const override;
+    /// Sets the Python error indicator and an error message
+    virtual void setPyException() const override;
+
+protected:
+    std::string _stackTrace;
+    std::string _errorType;
+    PyObject *_exceptionType;
+};
+
+inline Py::Object pyCall(PyObject *callable, PyObject *args=0) {
+    PyObject *result = PyObject_CallObject(callable, args);
+    if(!result)
+        throw Py::Exception();
+    return Py::asObject(result);
+}
+
+inline Py::Object pyCallWithKeywords(PyObject *callable, PyObject *args, PyObject *kwds=0) {
+    PyObject *result = PyObject_Call(callable, args, kwds);
+    if(!result)
+        throw Py::Exception();
+    return Py::asObject(result);
+}
+
+/**
+ * The SystemExitException is thrown if the Python-internal PyExc_SystemExit exception
+ * was thrown.
+ * @author Werner Mayer
+ */
+class BaseExport SystemExitException : public Exception
+{
+public:
+    SystemExitException(void);
+    virtual ~SystemExitException() throw() {}
+    long getExitCode(void) const { return _exitCode;}
+
+protected:
+    long _exitCode;
+};
+
+/** If the application starts we release immediately the global interpreter lock
+ * (GIL) once the Python interpreter is initialized, i.e. no thread -- including
+ * the main thread doesn't hold the GIL. Thus, every thread must instantiate an
+ * object of PyGILStateLocker if it needs to access protected areas in Python or
+ * areas where the lock is needed. It's best to create the instance on the stack,
+ * not on the heap.
+ */
+class BaseExport PyGILStateLocker
+{
+public:
+    PyGILStateLocker()
+    {
+        gstate = PyGILState_Ensure();
+    }
+    ~PyGILStateLocker()
+    {
+        PyGILState_Release(gstate);
+    }
+
+private:
+    PyGILState_STATE gstate;
+};
+
+/**
+ * If a thread holds the global interpreter lock (GIL) but runs a long operation
+ * in C where it doesn't need to hold the GIL it can release it temporarily. Or
+ * if the thread has to run code in the main thread where Python code may be
+ * executed it must release the GIL to avoid a deadlock. In either case the thread
+ * must hold the GIL when instantiating an object of PyGILStateRelease.
+ * As PyGILStateLocker it's best to create an instance of PyGILStateRelease on the
+ * stack.
+ */
+class BaseExport PyGILStateRelease
+{
+public:
+    PyGILStateRelease()
+    {
+        // release the global interpreter lock
+        state = PyEval_SaveThread();
+    }
+    ~PyGILStateRelease()
+    {
+        // grab the global interpreter lock again
+        PyEval_RestoreThread(state);
+    }
+
+private:
+    PyThreadState* state;
+};
+
+
+/** The Interpreter class
+ *  This class manage the python interpreter and hold a lot
+ *  helper functions for handling python stuff
+ */
+class BaseExport InterpreterSingleton
+{
+public:
+    InterpreterSingleton();
+    ~InterpreterSingleton();
+
+    /** @name execution methods
+     */
+    //@{
+    /// Run a statement on the python interpreter and gives back a string with the representation of the result.
+    std::string runString(const char *psCmd);
+    /// Run a statement on the python interpreter with a key for exchanging strings
+    std::string runStringWithKey(const char *psCmd, const char *key, const char *key_initial_value="");
+    /// Run a statement on the python interpreter and return back the result object.
+    Py::Object runStringObject(const char *sCmd);
+    /// Run a statement on the python interpreter and gives back a string with the representation of the result.
+    void runInteractiveString(const char *psCmd);
+    /// Run file (script) on the python interpreter
+    void runFile(const char*pxFileName, bool local);
+    /// Run a statement with arguments on the python interpreter
+    void runStringArg(const char * psCom,...);
+    /// runs a python object method with no return value and no arguments
+    void runMethodVoid(PyObject *pobject, const char *method);
+    /// runs a python object method which returns a arbitrary object
+    PyObject* runMethodObject(PyObject *pobject, const char *method);
+    /// runs a python method with arbitrary params
+    void runMethod(PyObject *pobject, const char *method,
+                   const char *resfmt=0,   void *cresult=0,
+                   const char *argfmt="()",   ...  );
+    //@}
+
+    /** @name Module handling
+     */
+    //@{
+    /* Loads a module
+     */
+    bool loadModule(const char* psModName);
+    /// Add an additional python path
+    void addPythonPath(const char* Path);
+    static void addType(PyTypeObject* Type,PyObject* Module, const char * Name);
+    //@}
+
+    /** @name Cleanup
+     */
+    //@{
+    /** Register a cleanup function to be called by finalize(). The cleanup function will be called with no
+     * arguments and should return no value. At most 32 cleanup functions can be registered. When the registration
+     * is successful 0 is returned; on failure -1 is returned. The cleanup function registered last is called
+     * first. Each cleanup function will be called at most once. Since Python's internal finalization will have
+     * completed before the cleanup function, no Python APIs should be called by \a func.
+     */
+    int cleanup(void (*func)(void));
+    /** This calls the registered cleanup functions. @see cleanup() for more details. */
+    void finalize();
+    /// This shuts down the application.
+    void systemExit();
+    //@}
+
+    /** @name startup and singletons
+     */
+    //@{
+    /// init the interpreter and returns the module search path
+    const char* init(int argc,char *argv[]);
+    int  runCommandLine(const char *prompt);
+    void replaceStdOutput();
+    static InterpreterSingleton &Instance(void);
+    static void Destruct(void);
+    //@}
+
+    /** @name external wrapper libs
+     *  here we can access external dynamically loaded wrapper libs
+     *  done e.g. by SWIG or SIP
+     */
+    //@{
+    /// generate a SWIG object
+    PyObject* createSWIGPointerObj(const char* Modole, const char* TypeName, void* Pointer, int own);
+    bool convertSWIGPointerObj(const char* Module, const char* TypeName, PyObject* obj, void** ptr, int flags);
+    void cleanupSWIG(const char* TypeName);
+    void dumpSWIG();
+    //@}
+
+    /** @name methods for debugging facility
+     */
+    //@{
+    /// sets the file name which should be debugged
+    void dbgObserveFile(const char* sFileName="");
+    /// sets a break point to a special line number in the current file
+    void dbgSetBreakPoint(unsigned int uiLineNumber);
+    /// unsets a break point to a special line number in the current file
+    void dbgUnsetBreakPoint(unsigned int uiLineNumber);
+    /// One step further
+    void dbgStep(void);
+    //@}
+
+
+    /** @name static helper functions
+     */
+    //@{
+    /// replaces all char with escapes for usage in python console
+    static const std::string strToPython(const char* Str);
+    static const std::string strToPython(const std::string &Str){return strToPython(Str.c_str());}
+    //@}
+
+    PyObject *getValue(const char *key, const char *result_var);
+
+    bool getVariable(const char *key, Py::Object &pyobj);
+    void addVariable(const char *key, Py::Object value);
+    void removeVariable(const char *key);
+    void removeVariables(const std::vector<std::string> &keys);
+
+protected:
+    // singleton
+    static InterpreterSingleton *_pcSingelton;
+
+private:
+    std::string _cDebugFileName;
+    PyThreadState* _global;
+};
+
+
+/** Access to the InterpreterSingleton object
+ *  This method is used to gain access to the one and only instance of
+ *  the InterpreterSingleton class.
+ */
+inline InterpreterSingleton &Interpreter(void)
+{
+    return InterpreterSingleton::Instance();
+}
+
+/** Python variable manager for interpreter
+ *
+ *  This class is a helper to inject global python variables into interpreter.
+ *  The variables will be auto freed in the destructor. This class is meant to
+ *  be used on stack.
+ */
+class BaseExport PythonVariables {
+public:
+    /** Constructor
+     *
+     * @param pfx: optional prefix of the variable
+     */
+    PythonVariables(const char *pfx="__pyfc_tmp")
+        :prefix(pfx)
+    {}
+
+    /** Destructor
+     *
+     * All variable added will be removed from interpreter here
+     */
+    ~PythonVariables();
+
+    /** Add a global variable to interpreter
+     *
+     * @param obj: the value assigned to the variable
+     *
+     * @return Return the variable name, which are constructed by the given
+     * prefix and a monotonically increasing index.
+     */
+    const std::string &add(Py::Object obj);
+private:
+    std::string prefix;
+    std::vector<std::string> names;
+    Base::PyGILStateLocker lock;
+};
+
+
+} //namespace Base
+
+#endif // BASE_INTERPRETER_H