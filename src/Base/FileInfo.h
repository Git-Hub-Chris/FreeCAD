--- conflicted
+++ resolved
@@ -1,158 +1,152 @@
-/***************************************************************************
- *   Copyright (c) 2005 Jürgen Riegel <juergen.riegel@web.de>              *
- *                                                                         *
- *   This file is part of the FreeCAD CAx development system.              *
- *                                                                         *
- *   This program is free software; you can redistribute it and/or modify  *
- *   it under the terms of the GNU Library General Public License (LGPL)   *
- *   as published by the Free Software Foundation; either version 2 of     *
- *   the License, or (at your option) any later version.                   *
- *   for detail see the LICENCE text file.                                 *
- *                                                                         *
- *   FreeCAD is distributed in the hope that it will be useful,            *
- *   but WITHOUT ANY WARRANTY; without even the implied warranty of        * 
- *   MERCHANTABILITY or FITNESS FOR A PARTICULAR PURPOSE.  See the         *
- *   GNU Library General Public License for more details.                  *
- *                                                                         *
- *   You should have received a copy of the GNU Library General Public     *
- *   License along with FreeCAD; if not, write to the Free Software        * 
- *   Foundation, Inc., 59 Temple Place, Suite 330, Boston, MA  02111-1307  *
- *   USA                                                                   *
- *                                                                         *
- ***************************************************************************/
-
-
-#ifndef BASE_FILEINFO_H
-#define BASE_FILEINFO_H
-
-#include <string>
-#include <vector>
-#include <Base/TimeInfo.h>
-
-
-namespace Base
-{
-
-/** File name unification
-  * This class handles everything related to file names
-  * the file names are internal generally UTF-8 encoded on
-  * all platforms.
-  */
-class BaseExport FileInfo
-{
-public:
-    enum Permissions {
-        WriteOnly = 0x01,
-        ReadOnly = 0x02,
-        ReadWrite = 0x03,
-    };
-
-<<<<<<< HEAD
-    /// Constrction
-    FileInfo (const char* _FileName="", bool autoDelete=false);
-    FileInfo (const std::string &_FileName, bool autoDelete=false);
-    /// Destruction
-    ~FileInfo(); 
-=======
-    /// Construction
-    FileInfo (const char* _FileName="");
-    FileInfo (const std::string &_FileName);
->>>>>>> c0753806
-    /// Set a new file name
-    void setFile(const char* name);
-    /// Set a new file name
-    void setFile(const std::string &name){setFile(name.c_str());}
-
-
-    /** @name extraction of information */
-    //@{
-    /// Returns the file name, including the path (which may be absolute or relative).
-    const std::string &filePath () const;
-    /// Returns the dir path name (which may be absolute or relative).
-    std::string dirPath () const;
-    /// Returns the name of the file, excluding the path, including the extension.
-    std::string fileName () const;
-    /// Returns the name of the file, excluding the path and the extension.
-    std::string fileNamePure () const;
-    /// Convert the path name into a UCS-2 encoded wide string format.
-    std::wstring toStdWString() const;
-    /** Returns the extension of the file.
-     * The extension consists of all characters in the file after (but not including)
-     * the last '.' character.
-     *@code
-     *  FileInfo fi( "/tmp/archive.tar.gz" );
-     *  ext = fi.extension();   // ext = "gz"
-     *@endcode
-     */
-    std::string extension () const;
-    /** Returns the complete extension of the file.
-     * The complete extension consists of all characters in the file after (but not including)
-     * the first '.' character.
-     *@code
-     *  FileInfo fi( "/tmp/archive.tar.gz" );
-     *  ext = fi.completeExtension();   // ext = "tar.gz"
-     *@endcode
-     */
-    std::string completeExtension () const;
-    /// Checks for a special extension, NOT case sensetive
-    bool hasExtension (const char* Ext) const;
-    //@}
-
-    /** @name methods to test the status of the file or dir */
-    //@{
-    /// Does the file exist?
-    bool exists () const;
-    /// Checks if the file exist and is readable
-    bool isReadable () const;
-    /// Checks if the file exist and is writable
-    bool isWritable () const;
-    /// Tries to set the file permission
-    bool setPermissions (Permissions);
-    /// Checks if it is a file (not a directory)
-    bool isFile () const;
-    /// Checks if it is a directory (not a file)
-    bool isDir () const;
-    /// The size of the file 
-    unsigned int size () const;
-    /// Returns the time when the file was last modified.
-    TimeInfo lastModified() const;
-    /// Returns the time when the file was last read (accessed).
-    TimeInfo lastRead() const;
-    //@}
-
-    /** @name Directory management*/
-    //@{
-    /// Creates a directory. Returns true if successful; otherwise returns false.
-    bool createDirectory( void ) const;
-    /// Get a list of the directory content
-    std::vector<Base::FileInfo> getDirectoryContent(void) const;
-    /// Delete an empty directory 
-    bool deleteDirectory(void) const;
-    /// Delete a directory and all its content.
-    bool deleteDirectoryRecursive(void) const;
-    //@}
-
-    /// Delete the file
-    bool deleteFile(void) const;
-    /// Rename the file
-    bool renameFile(const char* NewName);
-    /// Rename the file
-    bool copyTo(const char* NewName) const;
-
-    /** @name Tools */
-    //@{
-    /// Get a unique File Name in the given or (if 0) in the temp path
-    static std::string getTempFileName(const char* FileName=0, const char* path=0);
-    /// Get the path to the dir which is considered to temp files
-    static const std::string &getTempPath(void);
-    //@}
-
-protected:
-    std::string FileName;
-    bool AutoDelete;
-};
-
-} //namespace Base
-
-
-#endif // BASE_FILEINFO_H
+/***************************************************************************
+ *   Copyright (c) 2005 Jürgen Riegel <juergen.riegel@web.de>              *
+ *                                                                         *
+ *   This file is part of the FreeCAD CAx development system.              *
+ *                                                                         *
+ *   This program is free software; you can redistribute it and/or modify  *
+ *   it under the terms of the GNU Library General Public License (LGPL)   *
+ *   as published by the Free Software Foundation; either version 2 of     *
+ *   the License, or (at your option) any later version.                   *
+ *   for detail see the LICENCE text file.                                 *
+ *                                                                         *
+ *   FreeCAD is distributed in the hope that it will be useful,            *
+ *   but WITHOUT ANY WARRANTY; without even the implied warranty of        * 
+ *   MERCHANTABILITY or FITNESS FOR A PARTICULAR PURPOSE.  See the         *
+ *   GNU Library General Public License for more details.                  *
+ *                                                                         *
+ *   You should have received a copy of the GNU Library General Public     *
+ *   License along with FreeCAD; if not, write to the Free Software        * 
+ *   Foundation, Inc., 59 Temple Place, Suite 330, Boston, MA  02111-1307  *
+ *   USA                                                                   *
+ *                                                                         *
+ ***************************************************************************/
+
+
+#ifndef BASE_FILEINFO_H
+#define BASE_FILEINFO_H
+
+#include <string>
+#include <vector>
+#include <Base/TimeInfo.h>
+
+
+namespace Base
+{
+
+/** File name unification
+  * This class handles everything related to file names
+  * the file names are internal generally UTF-8 encoded on
+  * all platforms.
+  */
+class BaseExport FileInfo
+{
+public:
+    enum Permissions {
+        WriteOnly = 0x01,
+        ReadOnly = 0x02,
+        ReadWrite = 0x03,
+    };
+
+    /// Constrction
+    FileInfo (const char* _FileName="", bool autoDelete=false);
+    FileInfo (const std::string &_FileName, bool autoDelete=false);
+    /// Destruction
+    ~FileInfo(); 
+    /// Set a new file name
+    void setFile(const char* name);
+    /// Set a new file name
+    void setFile(const std::string &name){setFile(name.c_str());}
+
+
+    /** @name extraction of information */
+    //@{
+    /// Returns the file name, including the path (which may be absolute or relative).
+    const std::string &filePath () const;
+    /// Returns the dir path name (which may be absolute or relative).
+    std::string dirPath () const;
+    /// Returns the name of the file, excluding the path, including the extension.
+    std::string fileName () const;
+    /// Returns the name of the file, excluding the path and the extension.
+    std::string fileNamePure () const;
+    /// Convert the path name into a UCS-2 encoded wide string format.
+    std::wstring toStdWString() const;
+    /** Returns the extension of the file.
+     * The extension consists of all characters in the file after (but not including)
+     * the last '.' character.
+     *@code
+     *  FileInfo fi( "/tmp/archive.tar.gz" );
+     *  ext = fi.extension();   // ext = "gz"
+     *@endcode
+     */
+    std::string extension () const;
+    /** Returns the complete extension of the file.
+     * The complete extension consists of all characters in the file after (but not including)
+     * the first '.' character.
+     *@code
+     *  FileInfo fi( "/tmp/archive.tar.gz" );
+     *  ext = fi.completeExtension();   // ext = "tar.gz"
+     *@endcode
+     */
+    std::string completeExtension () const;
+    /// Checks for a special extension, NOT case sensetive
+    bool hasExtension (const char* Ext) const;
+    //@}
+
+    /** @name methods to test the status of the file or dir */
+    //@{
+    /// Does the file exist?
+    bool exists () const;
+    /// Checks if the file exist and is readable
+    bool isReadable () const;
+    /// Checks if the file exist and is writable
+    bool isWritable () const;
+    /// Tries to set the file permission
+    bool setPermissions (Permissions);
+    /// Checks if it is a file (not a directory)
+    bool isFile () const;
+    /// Checks if it is a directory (not a file)
+    bool isDir () const;
+    /// The size of the file 
+    unsigned int size () const;
+    /// Returns the time when the file was last modified.
+    TimeInfo lastModified() const;
+    /// Returns the time when the file was last read (accessed).
+    TimeInfo lastRead() const;
+    //@}
+
+    /** @name Directory management*/
+    //@{
+    /// Creates a directory. Returns true if successful; otherwise returns false.
+    bool createDirectory( void ) const;
+    /// Get a list of the directory content
+    std::vector<Base::FileInfo> getDirectoryContent(void) const;
+    /// Delete an empty directory 
+    bool deleteDirectory(void) const;
+    /// Delete a directory and all its content.
+    bool deleteDirectoryRecursive(void) const;
+    //@}
+
+    /// Delete the file
+    bool deleteFile(void) const;
+    /// Rename the file
+    bool renameFile(const char* NewName);
+    /// Rename the file
+    bool copyTo(const char* NewName) const;
+
+    /** @name Tools */
+    //@{
+    /// Get a unique File Name in the given or (if 0) in the temp path
+    static std::string getTempFileName(const char* FileName=0, const char* path=0);
+    /// Get the path to the dir which is considered to temp files
+    static const std::string &getTempPath(void);
+    //@}
+
+protected:
+    std::string FileName;
+    bool AutoDelete;
+};
+
+} //namespace Base
+
+
+#endif // BASE_FILEINFO_H