/***************************************************************************
 *   Copyright (c) 2013 Werner Mayer <wmayer[at]users.sourceforge.net>     *
 *                                                                         *
 *   This file is part of the FreeCAD CAx development system.              *
 *                                                                         *
 *   This library is free software; you can redistribute it and/or         *
 *   modify it under the terms of the GNU Library General Public           *
 *   License as published by the Free Software Foundation; either          *
 *   version 2 of the License, or (at your option) any later version.      *
 *                                                                         *
 *   This library  is distributed in the hope that it will be useful,      *
 *   but WITHOUT ANY WARRANTY; without even the implied warranty of        *
 *   MERCHANTABILITY or FITNESS FOR A PARTICULAR PURPOSE.  See the         *
 *   GNU Library General Public License for more details.                  *
 *                                                                         *
 *   You should have received a copy of the GNU Library General Public     *
 *   License along with this library; see the file COPYING.LIB. If not,    *
 *   write to the Free Software Foundation, Inc., 59 Temple Place,         *
 *   Suite 330, Boston, MA  02111-1307, USA                                *
 *                                                                         *
 ***************************************************************************/


#ifndef IMPORT_IMPORTOCAF_H
#define IMPORT_IMPORTOCAF_H

#include <TDocStd_Document.hxx>
#include <XCAFDoc_ColorTool.hxx>
#include <XCAFDoc_ShapeTool.hxx>
#include <Quantity_Color.hxx>
#include <TopoDS_Shape.hxx>
#include <TDF_LabelMapHasher.hxx>
#include <climits>
#include <string>
#include <set>
#include <map>
#include <unordered_map>
#include <vector>
#include <App/Material.h>
#include <App/Part.h>
#include <Mod/Part/App/FeatureCompound.h>


class TDF_Label;
class TopLoc_Location;

namespace App {
class Document;
class DocumentObject;
}
namespace Part {
class Feature;
}

namespace Import {

class ImportExport ImportOCAF
{
public:
    ImportOCAF(Handle(TDocStd_Document) h, App::Document* d, const std::string& name);
    virtual ~ImportOCAF();
    void loadShapes();
    void setMerge(bool);

private:
    void loadShapes(const TDF_Label& label, const TopLoc_Location&, const std::string& partname, const std::string& assembly, bool isRef, std::vector<App::DocumentObject*> &);
    void createShape(const TDF_Label& label, const TopLoc_Location&, const std::string&, std::vector<App::DocumentObject*> &, bool);
    void createShape(const TopoDS_Shape& label, const TopLoc_Location&, const std::string&, std::vector<App::DocumentObject*> &);
    virtual void applyColors(Part::Feature*, const std::vector<App::Color>&){}

private:
    Handle(TDocStd_Document) pDoc;
    App::Document* doc;
    Handle(XCAFDoc_ShapeTool) aShapeTool;
    Handle(XCAFDoc_ColorTool) aColorTool;
    bool merge;
    std::string default_name;
    std::set<int> myRefShapes;
    static const int HashUpper = INT_MAX;
};

class ImportExport ImportOCAFCmd : public ImportOCAF
{
public:
    ImportOCAFCmd(Handle(TDocStd_Document) h, App::Document* d, const std::string& name);
    std::map<Part::Feature*, std::vector<App::Color> > getPartColorsMap() const {
        return partColors;
    }

private:
    void applyColors(Part::Feature* part, const std::vector<App::Color>& colors);

<<<<<<< HEAD
=======
private:
    std::map<Part::Feature*, std::vector<App::Color> > partColors;
};

>>>>>>> 73df4e6f
class ImportXCAF
{
public:
    ImportXCAF(Handle(TDocStd_Document) h, App::Document* d, const std::string& name);
    virtual ~ImportXCAF();
    void loadShapes();

private:
    void createShape(const TopoDS_Shape& shape, bool perface=false, bool setname=false) const;
    void loadShapes(const TDF_Label& label);
    virtual void applyColors(Part::Feature*, const std::vector<App::Color>&){}

private:
    Handle(TDocStd_Document) hdoc;
    App::Document* doc;
    Handle(XCAFDoc_ShapeTool) aShapeTool;
    Handle(XCAFDoc_ColorTool) hColors;
    std::string default_name;
    std::map<Standard_Integer, TopoDS_Shape> mySolids;
    std::map<Standard_Integer, TopoDS_Shape> myShells;
    std::map<Standard_Integer, TopoDS_Shape> myCompds;
    std::map<Standard_Integer, TopoDS_Shape> myShapes;
    std::map<Standard_Integer, Quantity_Color> myColorMap;
    std::map<Standard_Integer, std::string> myNameMap;
};

}

#endif //IMPORT_IMPORTOCAF_H<|MERGE_RESOLUTION|>--- conflicted
+++ resolved
@@ -90,13 +90,10 @@
 private:
     void applyColors(Part::Feature* part, const std::vector<App::Color>& colors);
 
-<<<<<<< HEAD
-=======
 private:
     std::map<Part::Feature*, std::vector<App::Color> > partColors;
 };
 
->>>>>>> 73df4e6f
 class ImportXCAF
 {
 public:
