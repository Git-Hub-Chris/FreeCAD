--- conflicted
+++ resolved
@@ -131,11 +131,7 @@
     if (shape.IsNull())
       break;
     shapes.push_back(shape);
-<<<<<<< HEAD
-    sels[i].selections.push_back(DimSelections::DimSelection());
-=======
     sels[i].selections.emplace_back();
->>>>>>> c0753806
     auto &sel = sels[i].selections[0];
     ++i;
     sel.documentName = it->DocName;
@@ -845,15 +841,9 @@
            sels.back().selections.back().shapeType!=DimSelections::Vertex ||
            sels.back().selections.size()==1) 
         {
-<<<<<<< HEAD
-            sels.push_back(PartGui::DimSelections());
-        }
-        sels.back().selections.push_back(DimSelections::DimSelection());
-=======
             sels.emplace_back();
         }
         sels.back().selections.emplace_back();
->>>>>>> c0753806
         auto &sel = sels.back().selections.back();
         sel.documentName = it->DocName;
         sel.objectName = it->FeatName;
@@ -890,13 +880,8 @@
       continue;
     }
 
-<<<<<<< HEAD
-    sels.push_back(PartGui::DimSelections());
-    sels.back().selections.push_back(DimSelections::DimSelection());
-=======
     sels.emplace_back();
     sels.back().selections.emplace_back();
->>>>>>> c0753806
     auto &sel = sels.back().selections.back();
     sel.documentName = it->DocName;
     sel.objectName = it->FeatName;
