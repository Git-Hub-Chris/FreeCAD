/***************************************************************************
 *   Copyright (c) 2011 Werner Mayer <wmayer[at]users.sourceforge.net>     *
 *                                                                         *
 *   This file is part of the FreeCAD CAx development system.              *
 *                                                                         *
 *   This library is free software; you can redistribute it and/or         *
 *   modify it under the terms of the GNU Library General Public           *
 *   License as published by the Free Software Foundation; either          *
 *   version 2 of the License, or (at your option) any later version.      *
 *                                                                         *
 *   This library  is distributed in the hope that it will be useful,      *
 *   but WITHOUT ANY WARRANTY; without even the implied warranty of        *
 *   MERCHANTABILITY or FITNESS FOR A PARTICULAR PURPOSE.  See the         *
 *   GNU Library General Public License for more details.                  *
 *                                                                         *
 *   You should have received a copy of the GNU Library General Public     *
 *   License along with this library; see the file COPYING.LIB. If not,    *
 *   write to the Free Software Foundation, Inc., 59 Temple Place,         *
 *   Suite 330, Boston, MA  02111-1307, USA                                *
 *                                                                         *
 ***************************************************************************/

#include "PreCompiled.h"

#ifndef FC_OS_WIN32
#define GL_GLEXT_PROTOTYPES
#endif

#ifndef _PreComp_
#include <float.h>
#include <algorithm>
#include <map>
#include <Inventor/SoPickedPoint.h>
#include <Inventor/SoPrimitiveVertex.h>
#include <Inventor/actions/SoCallbackAction.h>
#include <Inventor/actions/SoGetBoundingBoxAction.h>
#include <Inventor/actions/SoGetPrimitiveCountAction.h>
#include <Inventor/actions/SoGLRenderAction.h>
#include <Inventor/actions/SoPickAction.h>
#include <Inventor/actions/SoWriteAction.h>
#include <Inventor/bundles/SoMaterialBundle.h>
#include <Inventor/bundles/SoTextureCoordinateBundle.h>
#include <Inventor/elements/SoLazyElement.h>
#include <Inventor/elements/SoOverrideElement.h>
#include <Inventor/elements/SoCoordinateElement.h>
#include <Inventor/elements/SoGLCoordinateElement.h>
#include <Inventor/elements/SoGLCacheContextElement.h>
#include <Inventor/elements/SoGLVBOElement.h>
#include <Inventor/elements/SoLineWidthElement.h>
#include <Inventor/elements/SoPointSizeElement.h>
#include <Inventor/errors/SoDebugError.h>
#include <Inventor/errors/SoReadError.h>
#include <Inventor/details/SoFaceDetail.h>
#include <Inventor/details/SoLineDetail.h>
#include <Inventor/misc/SoState.h>
#include <Inventor/misc/SoContextHandler.h>
#endif

#include "SoBrepFaceSet.h"
#include <Gui/SoFCUnifiedSelection.h>
#include <Gui/SoFCSelectionAction.h>
#include <Gui/SoFCInteractiveElement.h>

#ifdef FC_OS_WIN32
#include <windows.h>
#include <GL/gl.h>
#include <GL/glext.h>
#else
#ifdef FC_OS_MACOSX
#include <OpenGL/gl.h>
#include <OpenGL/glext.h>
#else
#include <GL/gl.h>
#include <GL/glext.h>
#endif
#endif

// Should come after glext.h to avoid warnings
#include <Inventor/C/glue/gl.h>


using namespace PartGui;


SO_NODE_SOURCE(SoBrepFaceSet);

#define PRIVATE(p) ((p)->pimpl)

class SoBrepFaceSet::VBO {
public:
    struct Buffer {
        uint32_t myvbo[2];
    };

    static SbBool vboAvailable;
    SbBool updateVbo;
    SbBool vboLoaded;
    uint32_t indice_array;
    std::map<uint32_t, Buffer> vbomap;

    VBO()
    {
        SoContextHandler::addContextDestructionCallback(context_destruction_cb, this);

        //SoBase::staticDataLock();
        static bool init = false;
        if (!init) {
            std::string ext = (const char*)(glGetString(GL_EXTENSIONS));
            vboAvailable = (ext.find("GL_ARB_vertex_buffer_object") != std::string::npos);
            init = true;
        }
        //SoBase::staticDataUnlock();

        updateVbo = false;
        vboLoaded = false;
        indice_array = 0;
    }
    ~VBO()
    {
        SoContextHandler::removeContextDestructionCallback(context_destruction_cb, this);

        // schedule delete for all allocated GL resources
        std::map<uint32_t, Buffer>::iterator it;
        for (it = vbomap.begin(); it != vbomap.end(); ++it) {
            void * ptr0 = (void*) ((uintptr_t) it->second.myvbo[0]);
            SoGLCacheContextElement::scheduleDeleteCallback(it->first, VBO::vbo_delete, ptr0);
            void * ptr1 = (void*) ((uintptr_t) it->second.myvbo[1]);
            SoGLCacheContextElement::scheduleDeleteCallback(it->first, VBO::vbo_delete, ptr1);
        }
    }

    static void context_destruction_cb(uint32_t context, void * userdata)
    {
        Buffer buffer;
        VBO * self = static_cast<VBO*>(userdata);

        std::map<uint32_t, Buffer>::iterator it = self->vbomap.find(context);
        if (it != self->vbomap.end()) {
#ifdef FC_OS_WIN32
            const cc_glglue * glue = cc_glglue_instance((int) context);
            PFNGLDELETEBUFFERSARBPROC glDeleteBuffersARB = (PFNGLDELETEBUFFERSARBPROC)cc_glglue_getprocaddress(glue, "glDeleteBuffersARB");
#endif
            //cc_glglue_glDeleteBuffers(glue, buffer.size(), buffer.data());
            buffer = it->second;
            glDeleteBuffersARB(2, buffer.myvbo);
            self->vbomap.erase(it);
        }
    }

    static void vbo_delete(void * closure, uint32_t contextid)
    {
        const cc_glglue * glue = cc_glglue_instance((int) contextid);
        GLuint id = (GLuint) ((uintptr_t) closure);
        cc_glglue_glDeleteBuffers(glue, 1, &id);
    }
};

SbBool SoBrepFaceSet::VBO::vboAvailable = false;

void SoBrepFaceSet::initClass()
{
    SO_NODE_INIT_CLASS(SoBrepFaceSet, SoIndexedFaceSet, "IndexedFaceSet");
}

SoBrepFaceSet::SoBrepFaceSet()
{
    SO_NODE_CONSTRUCTOR(SoBrepFaceSet);
    SO_NODE_ADD_FIELD(partIndex, (-1));
    SO_NODE_ADD_FIELD(highlightIndex, (-1));
    SO_NODE_ADD_FIELD(selectionIndex, (-1));
    selectionIndex.setNum(0);

    pimpl.reset(new VBO);
}

SoBrepFaceSet::~SoBrepFaceSet()
{
}

void SoBrepFaceSet::doAction(SoAction* action)
{
    if (action->getTypeId() == Gui::SoHighlightElementAction::getClassTypeId()) {
        Gui::SoHighlightElementAction* hlaction = static_cast<Gui::SoHighlightElementAction*>(action);
        if (!hlaction->isHighlighted()) {
            this->highlightIndex = -1;
            return;
        }

        const SoDetail* detail = hlaction->getElement();
        if (detail) {
            if (detail->isOfType(SoFaceDetail::getClassTypeId())) {
                int index = static_cast<const SoFaceDetail*>(detail)->getPartIndex();
                this->highlightIndex.setValue(index);
                this->highlightColor = hlaction->getColor();
            }
            else {
                this->highlightIndex = -1;
                return;
            }
        }
    }
    else if (action->getTypeId() == Gui::SoSelectionElementAction::getClassTypeId()) {
        Gui::SoSelectionElementAction* selaction = static_cast<Gui::SoSelectionElementAction*>(action);
        this->selectionColor = selaction->getColor();
        if (selaction->getType() == Gui::SoSelectionElementAction::All) {
	    puts("Color edited");
            int num = this->partIndex.getNum();
            this->selectionIndex.setNum(num);
            int32_t* v = this->selectionIndex.startEditing();
            for (int i=0; i<num;i++)
                v[i] = i;
            this->selectionIndex.finishEditing();
<<<<<<< HEAD
	    this->updateVbo=true;
=======
            PRIVATE(this)->updateVbo = true;
>>>>>>> 45bf8ed9
            return;
        }
        else if (selaction->getType() == Gui::SoSelectionElementAction::None) {
            this->selectionIndex.setNum(0);
<<<<<<< HEAD
	    this->updateVbo=true;
=======
            PRIVATE(this)->updateVbo = true;
>>>>>>> 45bf8ed9
            return;
        }

        const SoDetail* detail = selaction->getElement();
        if (detail) {
            if (!detail->isOfType(SoFaceDetail::getClassTypeId())) {
                return;
            }

            int index = static_cast<const SoFaceDetail*>(detail)->getPartIndex();
            switch (selaction->getType()) {
            case Gui::SoSelectionElementAction::Append:
                {
                    if (this->selectionIndex.find(index) < 0) {
                        int start = this->selectionIndex.getNum();
                        this->selectionIndex.set1Value(start, index);
                    }
                }
                break;
            case Gui::SoSelectionElementAction::Remove:
                {
                    int start = this->selectionIndex.find(index);
                    if (start >= 0)
                        this->selectionIndex.deleteValues(start,1);
                }
                break;
            default:
                break;
            }
        }
    }
    else if (action->getTypeId() == Gui::SoVRMLAction::getClassTypeId()) {
        // update the materialIndex field to match with the number of triangles if needed
        SoState * state = action->getState();
        Binding mbind = this->findMaterialBinding(state);
        if (mbind == PER_PART) {
            const SoLazyElement* mat = SoLazyElement::getInstance(state);
            int numColor = 1;
            int numParts = partIndex.getNum();
            if (mat) {
                numColor = mat->getNumDiffuse();
                if (numColor == numParts) {
                    int count = 0;
                    const int32_t * indices = this->partIndex.getValues(0);
                    for (int i=0; i<numParts; i++) {
                        count += indices[i];
                    }
                    this->materialIndex.setNum(count);
                    int32_t * matind = this->materialIndex.startEditing();
                    int32_t k = 0;
                    for (int i=0; i<numParts; i++) {
                        for (int j=0; j<indices[i]; j++) {
                            matind[k++] = i;
                        }
                    }
                    this->materialIndex.finishEditing();
                }
            }
        }
    }
    // The recommended way to set 'updateVbo' is to reimplement the method 'notify'
    // but the base class made this method private so that we can't override it.
    // So, the alternative way is to write a custom SoAction class.
    else if (action->getTypeId() == Gui::SoUpdateVBOAction::getClassTypeId()) {
        PRIVATE(this)->updateVbo = true;
    }

    inherited::doAction(action);
}

#ifdef RENDER_GLARRAYS
void SoBrepFaceSet::GLRender(SoGLRenderAction *action)
{
    SoState * state = action->getState();

    SoMaterialBundle mb(action);
    Binding mbind = this->findMaterialBinding(state);

    SoTextureCoordinateBundle tb(action, true, false);
    SbBool doTextures = tb.needCoordinates();

    int32_t hl_idx = this->highlightIndex.getValue();
    int32_t num_selected = this->selectionIndex.getNum();

    if (this->coordIndex.getNum() < 3)
        return;
    if (num_selected > 0)
        renderSelection(action);
    if (hl_idx >= 0)
        renderHighlight(action);

    // When setting transparency shouldGLRender() handles the rendering and returns false.
    // Therefore generatePrimitives() needs to be re-implemented to handle the materials
    // correctly.
    if (!this->shouldGLRender(action))
        return;

#ifdef RENDER_GLARRAYS
    if (!doTextures && index_array.size() && hl_idx < 0 && num_selected <= 0) {
        if (mbind == 0) {
            mb.sendFirst(); // only one material -> apply it!
            renderSimpleArray();
            return;
        }
        else if (mbind == 1) {
            renderColoredArray(&mb);
            return;
        }
    }
#endif

    Binding nbind = this->findNormalBinding(state);

    const SoCoordinateElement * coords;
    const SbVec3f * normals;
    const int32_t * cindices;
    int numindices;
    const int32_t * nindices;
    const int32_t * tindices;
    const int32_t * mindices;
    const int32_t * pindices;
    int numparts;
    SbBool normalCacheUsed;

    SbBool sendNormals = !mb.isColorOnly() || tb.isFunction();

    this->getVertexData(state, coords, normals, cindices,
                        nindices, tindices, mindices, numindices,
                        sendNormals, normalCacheUsed);

    mb.sendFirst(); // make sure we have the correct material

    // just in case someone forgot
    if (!mindices) mindices = cindices;
    if (!nindices) nindices = cindices;
    pindices = this->partIndex.getValues(0);
    numparts = this->partIndex.getNum();

    renderShape(state, vboAvailable, static_cast<const SoGLCoordinateElement*>(coords), cindices, numindices,
        pindices, numparts, normals, nindices, &mb, mindices, &tb, tindices, nbind, mbind, doTextures?1:0);

    // Disable caching for this node
    SoGLCacheContextElement::shouldAutoCache(state, SoGLCacheContextElement::DONT_AUTO_CACHE);

    // Workaround for #0000433
//#if !defined(FC_OS_WIN32)
    if (hl_idx >= 0)
        renderHighlight(action);
    if (num_selected > 0)
        renderSelection(action);
//#endif
    
    if(normalCacheUsed)
        this->readUnlockNormalCache();
}

//****************************************************************************
// renderSimpleArray: normal and coord from vertex_array;
// no texture, color, highlight or selection but highet possible speed;
// all vertices written in one go!
//
void SoBrepFaceSet::renderSimpleArray()
{
    int cnt = index_array.size();
    if (cnt == 0) return;

    glEnableClientState(GL_NORMAL_ARRAY);
    glEnableClientState(GL_VERTEX_ARRAY);

#if 0
    glInterleavedArrays(GL_N3F_V3F, 0, vertex_array.data());
    glDrawElements(GL_TRIANGLES, cnt, GL_UNSIGNED_INT, index_array.data());
#else
    glInterleavedArrays(GL_N3F_V3F, 0, &(vertex_array[0]));
    glDrawElements(GL_TRIANGLES, cnt, GL_UNSIGNED_INT, &(index_array[0]));
#endif

    glDisableClientState(GL_VERTEX_ARRAY);
    glDisableClientState(GL_NORMAL_ARRAY);
}

//****************************************************************************
// renderColoredArray: normal and coord from vertex_array;
// no texture, highlight or selection but color / material array.
// needs to iterate over parts (i.e. geometry faces)
//
void SoBrepFaceSet::renderColoredArray(SoMaterialBundle *const materials)
{
    int num_parts = partIndex.getNum();
    int cnt = index_array.size();
    if (cnt == 0) return;

    glEnableClientState(GL_NORMAL_ARRAY);
    glEnableClientState(GL_VERTEX_ARRAY);

#if 0
    glInterleavedArrays(GL_N3F_V3F, 0, vertex_array.data());
    const int32_t* ptr = index_array.data();
#else
    glInterleavedArrays(GL_N3F_V3F, 0, &(vertex_array[0]));
    const int32_t* ptr = &(index_array[0]);
#endif

    for (int part_id = 0; part_id < num_parts; part_id++) {
        int tris = partIndex[part_id];

        if (tris > 0) {
            materials->send(part_id, true);
            glDrawElements(GL_TRIANGLES, 3 * tris, GL_UNSIGNED_INT, ptr);
            ptr += 3 * tris;
        }
    }

    glDisableClientState(GL_VERTEX_ARRAY);
    glDisableClientState(GL_NORMAL_ARRAY);
}
#else
void SoBrepFaceSet::GLRender(SoGLRenderAction *action)
{
    if (this->coordIndex.getNum() < 3)
        return;
    if (this->selectionIndex.getNum() > 0)
        renderSelection(action);
    if (this->highlightIndex.getValue() >= 0)
        renderHighlight(action);
    // When setting transparency shouldGLRender() handles the rendering and returns false.
    // Therefore generatePrimitives() needs to be re-implemented to handle the materials
    // correctly.
    if (!this->shouldGLRender(action))
        return;

    SoState * state = action->getState();

    Binding mbind = this->findMaterialBinding(state);
    Binding nbind = this->findNormalBinding(state);

    const SoCoordinateElement * coords;
    const SbVec3f * normals;
    const int32_t * cindices;
    int numindices;
    const int32_t * nindices;
    const int32_t * tindices;
    const int32_t * mindices;
    const int32_t * pindices;
    int numparts;
    SbBool doTextures;
    SbBool normalCacheUsed;

    SoMaterialBundle mb(action);

    SoTextureCoordinateBundle tb(action, true, false);
    doTextures = tb.needCoordinates();
    SbBool sendNormals = !mb.isColorOnly() || tb.isFunction();

    this->getVertexData(state, coords, normals, cindices,
                        nindices, tindices, mindices, numindices,
                        sendNormals, normalCacheUsed);

    mb.sendFirst(); // make sure we have the correct material

    // just in case someone forgot
    if (!mindices) mindices = cindices;
    if (!nindices) nindices = cindices;
    pindices = this->partIndex.getValues(0);
    numparts = this->partIndex.getNum();
    SbBool hasVBO = PRIVATE(this)->vboAvailable;
    if (hasVBO) {
        // get the VBO status of the viewer
        Gui::SoGLVBOActivatedElement::get(state, hasVBO);
        //
        //if (SoGLVBOElement::shouldCreateVBO(state, numindices)) {
        //    this->startVertexArray(action, coords, normals, false, false);
        //}
    }
    renderShape(action, hasVBO, static_cast<const SoGLCoordinateElement*>(coords), cindices, numindices,
        pindices, numparts, normals, nindices, &mb, mindices, &tb, tindices, nbind, mbind, doTextures?1:0);

    // Disable caching for this node
    SoGLCacheContextElement::shouldAutoCache(state, SoGLCacheContextElement::DONT_AUTO_CACHE);

    if (normalCacheUsed)
        this->readUnlockNormalCache();
        
    // Workaround for #0000433
//#if !defined(FC_OS_WIN32)
    if (this->highlightIndex.getValue() >= 0)
        renderHighlight(action);
    if (this->selectionIndex.getNum() > 0)
        renderSelection(action);
//#endif
}
#endif

void SoBrepFaceSet::GLRenderBelowPath(SoGLRenderAction * action)
{
    inherited::GLRenderBelowPath(action);
}

  // this macro actually makes the code below more readable  :-)
#define DO_VERTEX(idx) \
  if (mbind == PER_VERTEX) {                  \
    pointDetail.setMaterialIndex(matnr);      \
    vertex.setMaterialIndex(matnr++);         \
  }                                           \
  else if (mbind == PER_VERTEX_INDEXED) {     \
    pointDetail.setMaterialIndex(*mindices); \
    vertex.setMaterialIndex(*mindices++); \
  }                                         \
  if (nbind == PER_VERTEX) {                \
    pointDetail.setNormalIndex(normnr);     \
    currnormal = &normals[normnr++];        \
    vertex.setNormal(*currnormal);          \
  }                                         \
  else if (nbind == PER_VERTEX_INDEXED) {   \
    pointDetail.setNormalIndex(*nindices);  \
    currnormal = &normals[*nindices++];     \
    vertex.setNormal(*currnormal);          \
  }                                        \
  if (tb.isFunction()) {                 \
    vertex.setTextureCoords(tb.get(coords->get3(idx), *currnormal)); \
    if (tb.needIndices()) pointDetail.setTextureCoordIndex(tindices ? *tindices++ : texidx++); \
  }                                         \
  else if (tbind != NONE) {                      \
    pointDetail.setTextureCoordIndex(tindices ? *tindices : texidx); \
    vertex.setTextureCoords(tb.get(tindices ? *tindices++ : texidx++)); \
  }                                         \
  vertex.setPoint(coords->get3(idx));        \
  pointDetail.setCoordinateIndex(idx);      \
  this->shapeVertex(&vertex);

void SoBrepFaceSet::generatePrimitives(SoAction * action)
{
    //TODO
#if 0
    inherited::generatePrimitives(action);
#else
    //This is highly experimental!!!

    if (this->coordIndex.getNum() < 3) return;
    SoState * state = action->getState();

    if (this->vertexProperty.getValue()) {
        state->push();
        this->vertexProperty.getValue()->doAction(action);
    }

    Binding mbind = this->findMaterialBinding(state);
    Binding nbind = this->findNormalBinding(state);

    const SoCoordinateElement * coords;
    const SbVec3f * normals;
    const int32_t * cindices;
    int numindices;
    const int32_t * nindices;
    const int32_t * tindices;
    const int32_t * mindices;
    SbBool doTextures;
    SbBool sendNormals;
    SbBool normalCacheUsed;

    sendNormals = true; // always generate normals

    this->getVertexData(state, coords, normals, cindices,
                        nindices, tindices, mindices, numindices,
                        sendNormals, normalCacheUsed);

    SoTextureCoordinateBundle tb(action, false, false);
    doTextures = tb.needCoordinates();

    if (!sendNormals) nbind = OVERALL;
    else if (normalCacheUsed && nbind == PER_VERTEX) {
        nbind = PER_VERTEX_INDEXED;
    }
    else if (normalCacheUsed && nbind == PER_FACE_INDEXED) {
        nbind = PER_FACE;
    }

    if (this->getNodeType() == SoNode::VRML1) {
        // For VRML1, PER_VERTEX means per vertex in shape, not PER_VERTEX
        // on the state.
        if (mbind == PER_VERTEX) {
            mbind = PER_VERTEX_INDEXED;
            mindices = cindices;
        }
        if (nbind == PER_VERTEX) {
            nbind = PER_VERTEX_INDEXED;
            nindices = cindices;
        }
    }

    Binding tbind = NONE;
    if (doTextures) {
        if (tb.isFunction() && !tb.needIndices()) {
            tbind = NONE;
            tindices = NULL;
        }
        // FIXME: just call inherited::areTexCoordsIndexed() instead of
        // the if-check? 20020110 mortene.
        else if (SoTextureCoordinateBindingElement::get(state) ==
                 SoTextureCoordinateBindingElement::PER_VERTEX) {
            tbind = PER_VERTEX;
            tindices = NULL;
        }
        else {
            tbind = PER_VERTEX_INDEXED;
            if (tindices == NULL) tindices = cindices;
        }
    }

    if (nbind == PER_VERTEX_INDEXED && nindices == NULL) {
        nindices = cindices;
    }
    if (mbind == PER_VERTEX_INDEXED && mindices == NULL) {
        mindices = cindices;
    }

    int texidx = 0;
    TriangleShape mode = POLYGON;
    TriangleShape newmode;
    const int32_t *viptr = cindices;
    const int32_t *viendptr = viptr + numindices;
    const int32_t *piptr = this->partIndex.getValues(0);
    int num_partindices = this->partIndex.getNum();
    const int32_t *piendptr = piptr + num_partindices;
    int32_t v1, v2, v3, v4, v5 = 0, pi; // v5 init unnecessary, but kills a compiler warning.

    SoPrimitiveVertex vertex;
    SoPointDetail pointDetail;
    SoFaceDetail faceDetail;

    vertex.setDetail(&pointDetail);

    SbVec3f dummynormal(0,0,1);
    const SbVec3f *currnormal = &dummynormal;
    if (normals) currnormal = normals;
    vertex.setNormal(*currnormal);

    int matnr = 0;
    int normnr = 0;
    int trinr = 0;
    pi = piptr < piendptr ? *piptr++ : -1;
    while (pi == 0) {
        // It may happen that a part has no triangles
        pi = piptr < piendptr ? *piptr++ : -1;
        if (mbind == PER_PART)
            matnr++;
        else if (mbind == PER_PART_INDEXED)
            mindices++;
    }

    while (viptr + 2 < viendptr) {
        v1 = *viptr++;
        v2 = *viptr++;
        v3 = *viptr++;
        if (v1 < 0 || v2 < 0 || v3 < 0) {
            break;
        }
        v4 = viptr < viendptr ? *viptr++ : -1;
        if (v4  < 0) newmode = TRIANGLES;
        else {
            v5 = viptr < viendptr ? *viptr++ : -1;
            if (v5 < 0) newmode = QUADS;
            else newmode = POLYGON;
        }
        if (newmode != mode) {
            if (mode != POLYGON) this->endShape();
            mode = newmode;
            this->beginShape(action, mode, &faceDetail);
        }
        else if (mode == POLYGON) this->beginShape(action, POLYGON, &faceDetail);

        // vertex 1 can't use DO_VERTEX
        if (mbind == PER_PART) {
            if (trinr == 0) {
                pointDetail.setMaterialIndex(matnr);
                vertex.setMaterialIndex(matnr++);
            }
        }
        else if (mbind == PER_PART_INDEXED) {
            if (trinr == 0) {
                pointDetail.setMaterialIndex(*mindices);
                vertex.setMaterialIndex(*mindices++);
            }
        }
        else if (mbind == PER_VERTEX || mbind == PER_FACE) {
            pointDetail.setMaterialIndex(matnr);
            vertex.setMaterialIndex(matnr++);
        }
        else if (mbind == PER_VERTEX_INDEXED || mbind == PER_FACE_INDEXED) {
            pointDetail.setMaterialIndex(*mindices);
            vertex.setMaterialIndex(*mindices++);
        }
        if (nbind == PER_VERTEX || nbind == PER_FACE) {
            pointDetail.setNormalIndex(normnr);
            currnormal = &normals[normnr++];
            vertex.setNormal(*currnormal);
        }
        else if (nbind == PER_FACE_INDEXED || nbind == PER_VERTEX_INDEXED) {
            pointDetail.setNormalIndex(*nindices);
            currnormal = &normals[*nindices++];
            vertex.setNormal(*currnormal);
        }

        if (tb.isFunction()) {
            vertex.setTextureCoords(tb.get(coords->get3(v1), *currnormal));
            if (tb.needIndices()) pointDetail.setTextureCoordIndex(tindices ? *tindices++ : texidx++); 
        }
        else if (tbind != NONE) {
            pointDetail.setTextureCoordIndex(tindices ? *tindices : texidx);
            vertex.setTextureCoords(tb.get(tindices ? *tindices++ : texidx++));
        }
        pointDetail.setCoordinateIndex(v1);
        vertex.setPoint(coords->get3(v1));
        this->shapeVertex(&vertex);

        DO_VERTEX(v2);
        DO_VERTEX(v3);

        if (mode != TRIANGLES) {
            DO_VERTEX(v4);
            if (mode == POLYGON) {
                DO_VERTEX(v5);
                v1 = viptr < viendptr ? *viptr++ : -1;
                while (v1 >= 0) {
                    DO_VERTEX(v1);
                    v1 = viptr < viendptr ? *viptr++ : -1;
                }
                this->endShape();
            }
        }
        faceDetail.incFaceIndex();
        if (mbind == PER_VERTEX_INDEXED) {
            mindices++;
        }
        if (nbind == PER_VERTEX_INDEXED) {
            nindices++;
        }
        if (tindices) tindices++;

        trinr++;
        if (pi == trinr) {
            pi = piptr < piendptr ? *piptr++ : -1;
            while (pi == 0) {
                // It may happen that a part has no triangles
                pi = piptr < piendptr ? *piptr++ : -1;
                if (mbind == PER_PART)
                    matnr++;
                else if (mbind == PER_PART_INDEXED)
                    mindices++;
            }
            trinr = 0;
        }
    }
    if (mode != POLYGON) this->endShape();

    if (normalCacheUsed) {
        this->readUnlockNormalCache();
    }

    if (this->vertexProperty.getValue()) {
        state->pop();
    }
#endif
}

#undef DO_VERTEX

void SoBrepFaceSet::renderHighlight(SoGLRenderAction *action)
{
    SoState * state = action->getState();
    state->push();

    SoLazyElement::setEmissive(state, &this->highlightColor);
    SoOverrideElement::setEmissiveColorOverride(state, this, true);
#if 0 // disables shading effect
    // sendNormals will be false
    SoLazyElement::setDiffuse(state, this,1, &this->highlightColor,&this->colorpacker);
    SoOverrideElement::setDiffuseColorOverride(state, this, true);
    SoLazyElement::setLightModel(state, SoLazyElement::BASE_COLOR);
#endif

    Binding mbind = this->findMaterialBinding(state);
    Binding nbind = this->findNormalBinding(state);

    const SoCoordinateElement * coords;
    const SbVec3f * normals;
    const int32_t * cindices;
    int numindices;
    const int32_t * nindices;
    const int32_t * tindices;
    const int32_t * mindices;
    const int32_t * pindices;
    SbBool doTextures;
    SbBool normalCacheUsed;

    SoMaterialBundle mb(action);
    SoTextureCoordinateBundle tb(action, true, false);
    doTextures = tb.needCoordinates();
    SbBool sendNormals = !mb.isColorOnly() || tb.isFunction();

    this->getVertexData(state, coords, normals, cindices,
                        nindices, tindices, mindices, numindices,
                        sendNormals, normalCacheUsed);

    mb.sendFirst(); // make sure we have the correct material

    int32_t id = this->highlightIndex.getValue();
    if (id >= this->partIndex.getNum()) {
        SoDebugError::postWarning("SoBrepFaceSet::renderHighlight", "highlightIndex out of range");
    }
    else {
        // just in case someone forgot
        if (!mindices) mindices = cindices;
        if (!nindices) nindices = cindices;
        pindices = this->partIndex.getValues(0);

        // coords
        int length = (int)pindices[id]*4;
        int start=0;
        for (int i=0;i<id;i++)
            start+=(int)pindices[i];
        start *= 4;

        // normals
        if (nbind == PER_VERTEX_INDEXED)
            nindices = &(nindices[start]);
        else if (nbind == PER_VERTEX)
            normals = &(normals[start]);
        else 
            nbind = OVERALL;

        // materials
        mbind = OVERALL;
        doTextures = false;

        renderShape(action, false, static_cast<const SoGLCoordinateElement*>(coords), &(cindices[start]), length,
            &(pindices[id]), 1, normals, nindices, &mb, mindices, &tb, tindices, nbind, mbind, doTextures?1:0);
    }
    state->pop();
    
    if (normalCacheUsed)
        this->readUnlockNormalCache();
}

void SoBrepFaceSet::renderSelection(SoGLRenderAction *action)
{
    int numSelected =  this->selectionIndex.getNum();
    const int32_t* selected = this->selectionIndex.getValues(0);
    if (numSelected == 0) return;

    SoState * state = action->getState();
    state->push();

    SoLazyElement::setEmissive(state, &this->selectionColor);
    SoOverrideElement::setEmissiveColorOverride(state, this, true);
#if 0 // disables shading effect
    SoLazyElement::setDiffuse(state, this,1, &this->selectionColor,&this->colorpacker);
    SoOverrideElement::setDiffuseColorOverride(state, this, true);
    SoLazyElement::setLightModel(state, SoLazyElement::BASE_COLOR);
#endif

    Binding mbind = this->findMaterialBinding(state);
    Binding nbind = this->findNormalBinding(state);

    const SoCoordinateElement * coords;
    const SbVec3f * normals;
    const int32_t * cindices;
    int numindices;
    const int32_t * nindices;
    const int32_t * tindices;
    const int32_t * mindices;
    const int32_t * pindices;
    SbBool doTextures;
    SbBool normalCacheUsed;

    SoMaterialBundle mb(action);
    SoTextureCoordinateBundle tb(action, true, false);
    doTextures = tb.needCoordinates();
    SbBool sendNormals = !mb.isColorOnly() || tb.isFunction();

    this->getVertexData(state, coords, normals, cindices,
                        nindices, tindices, mindices, numindices,
                        sendNormals, normalCacheUsed);

    mb.sendFirst(); // make sure we have the correct material

    // just in case someone forgot
    if (!mindices) mindices = cindices;
    if (!nindices) nindices = cindices;
    pindices = this->partIndex.getValues(0);

    // materials
    mbind = OVERALL;
    doTextures = false;

    for (int i=0; i<numSelected; i++) {
        int id = selected[i];
        if (id >= this->partIndex.getNum()) {
            SoDebugError::postWarning("SoBrepFaceSet::renderSelection", "selectionIndex out of range");
            break;
        }

        // coords
        int length = (int)pindices[id]*4;
        int start=0;
        for (int j=0;j<id;j++)
            start+=(int)pindices[j];
        start *= 4;

        // normals
        const SbVec3f * normals_s = normals;
        const int32_t * nindices_s = nindices;
        if (nbind == PER_VERTEX_INDEXED)
            nindices_s = &(nindices[start]);
        else if (nbind == PER_VERTEX)
            normals_s = &(normals[start]);
        else 
            nbind = OVERALL;

        renderShape(action, false, static_cast<const SoGLCoordinateElement*>(coords), &(cindices[start]), length,
            &(pindices[id]), 1, normals_s, nindices_s, &mb, mindices, &tb, tindices, nbind, mbind, doTextures?1:0);
    }
    state->pop();
    
    if (normalCacheUsed)
        this->readUnlockNormalCache();
}

void SoBrepFaceSet::renderShape(SoGLRenderAction * action,
                                SbBool hasVBO,
                                const SoGLCoordinateElement * const vertexlist,
                                const int32_t *vertexindices,
                                int num_indices,
                                const int32_t *partindices,
                                int num_partindices,
                                const SbVec3f *normals,
                                const int32_t *normalindices,
                                SoMaterialBundle *const materials,
                                const int32_t *matindices,
                                SoTextureCoordinateBundle * const texcoords,
                                const int32_t *texindices,
                                const int nbind,
                                const int mbind,
                                const int texture)
{
    int texidx = 0;

    const SbVec3f * coords3d = NULL;
    SbVec3f * cur_coords3d = NULL;
    SbColor  mycolor1,mycolor2,mycolor3;
    coords3d = vertexlist->getArrayPtr3();
    cur_coords3d = ( SbVec3f *)coords3d;

    const int32_t *viptr = vertexindices;
    const int32_t *viendptr = viptr + num_indices;
    const int32_t *piptr = partindices;
    const int32_t *piendptr = piptr + num_partindices;
    int32_t v1, v2, v3, v4, pi;
    SbVec3f dummynormal(0,0,1);
    int numverts = vertexlist->getNum();

    const SbVec3f *currnormal = &dummynormal;
    if (normals) currnormal = normals;

    int matnr = 0;
    int trinr = 0;

    // Can we use vertex buffer objects?
    if (hasVBO) {
        float * vertex_array = NULL;
        GLuint * index_array = NULL;
        SbVec3f *mynormal1,*mynormal2,*mynormal3;
        int indice=0;
        uint32_t RGBA,R,G,B,A;
        float Rf,Gf,Bf,Af;

        VBO::Buffer buf;
        uint32_t contextId = action->getCacheContext();
        std::map<uint32_t, VBO::Buffer>::iterator it = PRIVATE(this)->vbomap.find(contextId);
        if (it == PRIVATE(this)->vbomap.end()) {
#ifdef FC_OS_WIN32
            const cc_glglue * glue = cc_glglue_instance(action->getCacheContext());
            PFNGLGENBUFFERSPROC glGenBuffersARB = (PFNGLGENBUFFERSPROC)cc_glglue_getprocaddress(glue, "glGenBuffersARB");
#endif
            glGenBuffersARB(2, buf.myvbo);
            PRIVATE(this)->vbomap[contextId] = buf;
        }
        else {
            buf = it->second;
        }

        // vbo loaded is defining if we must pre-load data into the VBO. When the variable is set to 0
        // it means that the VBO has not been initialized
        // updateVbo is tracking the need to update the content of the VBO which act as a buffer within
        // the graphic card
        // TODO FINISHING THE COLOR SUPPORT !

        if (!PRIVATE(this)->vboLoaded || PRIVATE(this)->updateVbo) {
#ifdef FC_OS_WIN32
            const cc_glglue * glue = cc_glglue_instance(action->getCacheContext());
#endif
            if (PRIVATE(this)->updateVbo && PRIVATE(this)->vboLoaded) {
                // TODO
                // We must remember the buffer size ... If it has to be extended we must
                // take care of that
#ifdef FC_OS_WIN32
                PFNGLBINDBUFFERARBPROC glBindBufferARB = (PFNGLBINDBUFFERARBPROC) cc_glglue_getprocaddress(glue, "glBindBufferARB");
                PFNGLMAPBUFFERARBPROC glMapBufferARB = (PFNGLMAPBUFFERARBPROC) cc_glglue_getprocaddress(glue, "glMapBufferARB");
#endif
                glBindBufferARB(GL_ARRAY_BUFFER_ARB, buf.myvbo[0]);
                glBindBufferARB(GL_ELEMENT_ARRAY_BUFFER_ARB, buf.myvbo[1]);

                vertex_array=(float*)glMapBufferARB(GL_ARRAY_BUFFER_ARB, GL_WRITE_ONLY_ARB);
                index_array=(GLuint *)glMapBufferARB(GL_ELEMENT_ARRAY_BUFFER_ARB, GL_WRITE_ONLY_ARB);
                PRIVATE(this)->indice_array=0;
            }
            else {
                // We are allocating local buffer to transfer initial VBO content
                vertex_array = ( float * ) malloc ( sizeof(float) * num_indices *10 );
                index_array = ( GLuint *) malloc ( sizeof(GLuint) * num_indices *3 );
            }

            // Get the initial colors
            SoState * state = action->getState();
            mycolor1=SoLazyElement::getDiffuse(state,0);
            mycolor2=SoLazyElement::getDiffuse(state,0);
            mycolor3=SoLazyElement::getDiffuse(state,0);

            pi = piptr < piendptr ? *piptr++ : -1;
            while (pi == 0) {
               // It may happen that a part has no triangles
               pi = piptr < piendptr ? *piptr++ : -1;
               if (mbind == PER_PART)
                   matnr++;
               else if (mbind == PER_PART_INDEXED)
                   matindices++;
            }

            while (viptr + 2 < viendptr) {
                v1 = *viptr++;
                v2 = *viptr++;
                v3 = *viptr++;
                // This test is for robustness upon buggy data sets
                if (v1 < 0 || v2 < 0 || v3 < 0 ||
                        v1 >= numverts || v2 >= numverts || v3 >= numverts) {
                    break;
                }
                v4 = viptr < viendptr ? *viptr++ : -1;
                (void)v4;

                if (mbind == PER_PART) {
                    if (trinr == 0) {
                        materials->send(matnr++, true);
                        mycolor1=SoLazyElement::getDiffuse(state,matnr-1);
                        mycolor2=mycolor1;
                        mycolor3=mycolor1;
                    }
                }
                else if (mbind == PER_PART_INDEXED) {
                    if (trinr == 0)
                        materials->send(*matindices++, true);
                }
                else if (mbind == PER_VERTEX || mbind == PER_FACE) {
                    materials->send(matnr++, true);
                }
                else if (mbind == PER_VERTEX_INDEXED || mbind == PER_FACE_INDEXED) {
                    materials->send(*matindices++, true);
                }

                if (normals) {
                    if (nbind == PER_VERTEX || nbind == PER_FACE) {
                        currnormal = normals++;
                        mynormal1=(SbVec3f *)currnormal;
                    }
                    else if (nbind == PER_VERTEX_INDEXED || nbind == PER_FACE_INDEXED) {
                        currnormal = &normals[*normalindices++];
                        mynormal1 =(SbVec3f *) currnormal;
                    }
                }
                if (mbind == PER_VERTEX)
                    materials->send(matnr++, true);
                else if (mbind == PER_VERTEX_INDEXED)
                    materials->send(*matindices++, true);

                if (normals) {
                    if (nbind == PER_VERTEX) {
                        currnormal = normals++;
                        mynormal2 = (SbVec3f *)currnormal;
                    }
                    else if (nbind == PER_VERTEX_INDEXED) {
                         currnormal = &normals[*normalindices++];
                        mynormal2 = (SbVec3f *)currnormal;
                     }
                 }

                if (mbind == PER_VERTEX)
                    materials->send(matnr++, true);
                else if (mbind == PER_VERTEX_INDEXED)
                    materials->send(*matindices++, true);
                if (normals) {
                    if (nbind == PER_VERTEX) {
                        currnormal = normals++;
                        mynormal3 =(SbVec3f *)currnormal;
                    }
                    else if (nbind == PER_VERTEX_INDEXED) {
                        currnormal = &normals[*normalindices++];
                        mynormal3 = (SbVec3f *)currnormal;
                    }
                }
                if (nbind == PER_VERTEX_INDEXED)
                    normalindices++;

                /* We building the Vertex dataset there and push it to a VBO */
                /* The Vertex array shall contain per element vertex_coordinates[3],
                normal_coordinates[3], color_value[3] (RGBA format) */

                index_array[PRIVATE(this)->indice_array] =   PRIVATE(this)->indice_array;
                index_array[PRIVATE(this)->indice_array+1] = PRIVATE(this)->indice_array + 1;
                index_array[PRIVATE(this)->indice_array+2] = PRIVATE(this)->indice_array + 2;
                PRIVATE(this)->indice_array += 3;
 

                ((SbVec3f *)(cur_coords3d+v1 ))->getValue(vertex_array[indice+0],
                                                          vertex_array[indice+1],
                                                          vertex_array[indice+2]);

                ((SbVec3f *)(mynormal1))->getValue(vertex_array[indice+3],
                                                   vertex_array[indice+4],
                                                   vertex_array[indice+5]);

                /* We decode the Vertex1 color */
                RGBA = mycolor1.getPackedValue();
                R = ( RGBA & 0xFF000000 ) >> 24 ;
                G = ( RGBA & 0xFF0000 ) >> 16;
                B = ( RGBA & 0xFF00 ) >> 8;
                A = ( RGBA & 0xFF );

                Rf = (((float )R) / 255.0);
                Gf = (((float )G) / 255.0);
                Bf = (((float )B) / 255.0);
                Af = (((float )A) / 255.0);

                vertex_array[indice+6] = Rf;
                vertex_array[indice+7] = Gf;
                vertex_array[indice+8] = Bf;
                vertex_array[indice+9] = Af;
                indice+=10;

                ((SbVec3f *)(cur_coords3d+v2))->getValue(vertex_array[indice+0],
                                                         vertex_array[indice+1],
                                                         vertex_array[indice+2]);
                ((SbVec3f *)(mynormal2))->getValue(vertex_array[indice+3],
                                                   vertex_array[indice+4],
                                                   vertex_array[indice+5]);

                RGBA = mycolor2.getPackedValue();
                R = ( RGBA & 0xFF000000 ) >> 24 ;
                G = ( RGBA & 0xFF0000 ) >> 16;
                B = ( RGBA & 0xFF00 ) >> 8;
                A = ( RGBA & 0xFF );

                Rf = (((float )R) / 255.0);
                Gf = (((float )G) / 255.0);
                Bf = (((float )B) / 255.0);
                Af = (((float )A) / 255.0);

                vertex_array[indice+6] = Rf;
                vertex_array[indice+7] = Gf;
                vertex_array[indice+8] = Bf;
                vertex_array[indice+9] = Af;
                indice+=10;

                ((SbVec3f *)(cur_coords3d+v3))->getValue(vertex_array[indice+0],
                                                         vertex_array[indice+1],
                                                         vertex_array[indice+2]);
                ((SbVec3f *)(mynormal3))->getValue(vertex_array[indice+3],
                                                   vertex_array[indice+4],
                                                   vertex_array[indice+5]);

                RGBA = mycolor3.getPackedValue();
                R = ( RGBA & 0xFF000000 ) >> 24 ;
                G = ( RGBA & 0xFF0000 ) >> 16;
                B = ( RGBA & 0xFF00 ) >> 8;
                A = ( RGBA & 0xFF );

                Rf = (((float )R) / 255.0);
                Gf = (((float )G) / 255.0);
                Bf = (((float )B) / 255.0);
                Af = (((float )A) / 255.0);

                vertex_array[indice+6] = Rf;
                vertex_array[indice+7] = Gf;
                vertex_array[indice+8] = Bf;
                vertex_array[indice+9] = Af;
                indice+=10;

                /* ============================================================ */
                trinr++;
                if (pi == trinr) {
                    pi = piptr < piendptr ? *piptr++ : -1;
                    while (pi == 0) {
                        // It may happen that a part has no triangles
                        pi = piptr < piendptr ? *piptr++ : -1;
                        if (mbind == PER_PART)
                            matnr++;
                        else if (mbind == PER_PART_INDEXED)
                        matindices++;
                    }
                    trinr = 0;
                }
            }

            if (!PRIVATE(this)->updateVbo || !PRIVATE(this)->vboLoaded) {
                // Push the content to the VBO
#ifdef FC_OS_WIN32
                PFNGLBINDBUFFERARBPROC glBindBufferARB = (PFNGLBINDBUFFERARBPROC)cc_glglue_getprocaddress(glue, "glBindBufferARB");
                PFNGLBUFFERDATAARBPROC glBufferDataARB = (PFNGLBUFFERDATAARBPROC)cc_glglue_getprocaddress(glue, "glBufferDataARB");
#endif

                glBindBufferARB(GL_ARRAY_BUFFER_ARB, buf.myvbo[0]);
                glBufferDataARB(GL_ARRAY_BUFFER_ARB, sizeof(float) * indice , vertex_array, GL_DYNAMIC_DRAW_ARB);

                glBindBufferARB(GL_ELEMENT_ARRAY_BUFFER_ARB, buf.myvbo[1]);
                glBufferDataARB(GL_ELEMENT_ARRAY_BUFFER_ARB, sizeof(GLuint) * PRIVATE(this)->indice_array , &index_array[0], GL_DYNAMIC_DRAW_ARB);

                glBindBufferARB(GL_ARRAY_BUFFER_ARB, 0);
                glBindBufferARB(GL_ELEMENT_ARRAY_BUFFER_ARB, 0);

                PRIVATE(this)->vboLoaded = true;
                PRIVATE(this)->updateVbo = false;
                free(vertex_array);
                free(index_array);
            }
            else {
#ifdef FC_OS_WIN32
                PFNGLUNMAPBUFFERARBPROC glUnmapBufferARB = (PFNGLUNMAPBUFFERARBPROC)cc_glglue_getprocaddress(glue, "glUnmapBufferARB");
#endif
                glUnmapBufferARB(GL_ARRAY_BUFFER_ARB);
                glUnmapBufferARB(GL_ELEMENT_ARRAY_BUFFER_ARB);
                PRIVATE(this)->updateVbo = false;
            }
        }

        // This is the VBO rendering code
#ifdef FC_OS_WIN32
        const cc_glglue * glue = cc_glglue_instance(action->getCacheContext());
        PFNGLBINDBUFFERARBPROC glBindBufferARB = (PFNGLBINDBUFFERARBPROC)cc_glglue_getprocaddress(glue, "glBindBufferARB");
#endif

        glBindBufferARB(GL_ARRAY_BUFFER_ARB, buf.myvbo[0]);
        glBindBufferARB(GL_ELEMENT_ARRAY_BUFFER_ARB, buf.myvbo[1]);
        glEnableClientState(GL_VERTEX_ARRAY);
        glEnableClientState(GL_NORMAL_ARRAY);
        glEnableClientState(GL_COLOR_ARRAY);

        glVertexPointer(3,GL_FLOAT,10*sizeof(GLfloat),0);
        glNormalPointer(GL_FLOAT,10*sizeof(GLfloat),(GLvoid *)(3*sizeof(GLfloat)));
        glColorPointer(4,GL_FLOAT,10*sizeof(GLfloat),(GLvoid *)(6*sizeof(GLfloat)));

        glDrawElements(GL_TRIANGLES, PRIVATE(this)->indice_array, GL_UNSIGNED_INT, (void *)0);

        glDisableClientState(GL_COLOR_ARRAY);
        glDisableClientState(GL_NORMAL_ARRAY);
        glDisableClientState(GL_VERTEX_ARRAY);
        glBindBufferARB(GL_ARRAY_BUFFER_ARB, 0);
        glBindBufferARB(GL_ELEMENT_ARRAY_BUFFER_ARB, 0);
        // The data is within the VBO we can clear it at application level
        return;
    }

    // Legacy code without VBO support
    pi = piptr < piendptr ? *piptr++ : -1;
    while (pi == 0) {
        // It may happen that a part has no triangles
        pi = piptr < piendptr ? *piptr++ : -1;
        if (mbind == PER_PART)
            matnr++;
        else if (mbind == PER_PART_INDEXED)
            matindices++;
    }

    glBegin(GL_TRIANGLES); 
    while (viptr + 2 < viendptr) {
                v1 = *viptr++;
                v2 = *viptr++;
                v3 = *viptr++;
        if (v1 < 0 || v2 < 0 || v3 < 0 ||
            v1 >= numverts || v2 >= numverts || v3 >= numverts) {
            break;
        }
        v4 = viptr < viendptr ? *viptr++ : -1;
        (void)v4;
        /* vertex 1 *********************************************************/
        if (mbind == PER_PART) {
            if (trinr == 0)
                materials->send(matnr++, true);
        }
        else if (mbind == PER_PART_INDEXED) {
            if (trinr == 0)
                materials->send(*matindices++, true);
        }
        else if (mbind == PER_VERTEX || mbind == PER_FACE) {
            materials->send(matnr++, true);
        }
        else if (mbind == PER_VERTEX_INDEXED || mbind == PER_FACE_INDEXED) {
            materials->send(*matindices++, true);
        }

        if (normals) {
            if (nbind == PER_VERTEX || nbind == PER_FACE) {
                currnormal = normals++;
                glNormal3fv((const GLfloat*)currnormal);
            }
            else if (nbind == PER_VERTEX_INDEXED || nbind == PER_FACE_INDEXED) {
                currnormal = &normals[*normalindices++];
                glNormal3fv((const GLfloat*)currnormal);
            }
        }

        if (texture) {
            texcoords->send(texindices ? *texindices++ : texidx++,
                        vertexlist->get3(v1),
                        *currnormal);
        }
        glVertex3fv((const GLfloat*) (coords3d + v1));

        /* vertex 2 *********************************************************/
        if (mbind == PER_VERTEX)
            materials->send(matnr++, true);
        else if (mbind == PER_VERTEX_INDEXED)
            materials->send(*matindices++, true);

        if (normals) {
            if (nbind == PER_VERTEX) {
                currnormal = normals++;
                glNormal3fv((const GLfloat*)currnormal);
            }
            else if (nbind == PER_VERTEX_INDEXED) {
                currnormal = &normals[*normalindices++];
                glNormal3fv((const GLfloat*)currnormal);
            }
        }

        if (texture) {
            texcoords->send(texindices ? *texindices++ : texidx++,
                            vertexlist->get3(v2),
                            *currnormal);
        }

        glVertex3fv((const GLfloat*) (coords3d + v2));

        /* vertex 3 *********************************************************/
        if (mbind == PER_VERTEX)
            materials->send(matnr++, true);
        else if (mbind == PER_VERTEX_INDEXED)
            materials->send(*matindices++, true);

        if (normals) {
            if (nbind == PER_VERTEX) {
                currnormal = normals++;
                glNormal3fv((const GLfloat*)currnormal);
            }
            else if (nbind == PER_VERTEX_INDEXED) {
                currnormal = &normals[*normalindices++];
                glNormal3fv((const GLfloat*)currnormal);
            }
        }

        if (texture) {
            texcoords->send(texindices ? *texindices++ : texidx++,
                            vertexlist->get3(v3),
                            *currnormal);
        }

        glVertex3fv((const GLfloat*) (coords3d + v3));

        if (mbind == PER_VERTEX_INDEXED)
            matindices++;

        if (nbind == PER_VERTEX_INDEXED)
            normalindices++;

        if (texture && texindices) {
            texindices++;
        }

        trinr++;
        if (pi == trinr) {
            pi = piptr < piendptr ? *piptr++ : -1;
            while (pi == 0) {
                // It may happen that a part has no triangles
                pi = piptr < piendptr ? *piptr++ : -1;
                if (mbind == PER_PART)
                    matnr++;
                else if (mbind == PER_PART_INDEXED)
                    matindices++;
            }
            trinr = 0;
        }
    }
    glEnd();
}

SoDetail * SoBrepFaceSet::createTriangleDetail(SoRayPickAction * action,
                                               const SoPrimitiveVertex * v1,
                                               const SoPrimitiveVertex * v2,
                                               const SoPrimitiveVertex * v3,
                                               SoPickedPoint * pp)
{
    SoDetail* detail = inherited::createTriangleDetail(action, v1, v2, v3, pp);
    const int32_t * indices = this->partIndex.getValues(0);
    int num = this->partIndex.getNum();
    if (indices) {
        SoFaceDetail* face_detail = static_cast<SoFaceDetail*>(detail);
        int index = face_detail->getFaceIndex();
        int count = 0;
        for (int i=0; i<num; i++) {
            count += indices[i];
            if (index < count) {
                face_detail->setPartIndex(i);
                break;
            }
        }
    }
    return detail;
}

SoBrepFaceSet::Binding
SoBrepFaceSet::findMaterialBinding(SoState * const state) const
{
    Binding binding = OVERALL;
    SoMaterialBindingElement::Binding matbind =
        SoMaterialBindingElement::get(state);

    switch (matbind) {
    case SoMaterialBindingElement::OVERALL:
        binding = OVERALL;
        break;
    case SoMaterialBindingElement::PER_VERTEX:
        binding = PER_VERTEX;
        break;
    case SoMaterialBindingElement::PER_VERTEX_INDEXED:
        binding = PER_VERTEX_INDEXED;
        break;
    case SoMaterialBindingElement::PER_PART:
        binding = PER_PART;
        break;
    case SoMaterialBindingElement::PER_FACE:
        binding = PER_FACE;
        break;
    case SoMaterialBindingElement::PER_PART_INDEXED:
        binding = PER_PART_INDEXED;
        break;
    case SoMaterialBindingElement::PER_FACE_INDEXED:
        binding = PER_FACE_INDEXED;
        break;
    default:
        break;
    }
    return binding;
}

SoBrepFaceSet::Binding
SoBrepFaceSet::findNormalBinding(SoState * const state) const
{
    Binding binding = PER_VERTEX_INDEXED;
    SoNormalBindingElement::Binding normbind =
        (SoNormalBindingElement::Binding) SoNormalBindingElement::get(state);

    switch (normbind) {
    case SoNormalBindingElement::OVERALL:
        binding = OVERALL;
        break;
    case SoNormalBindingElement::PER_VERTEX:
        binding = PER_VERTEX;
        break;
    case SoNormalBindingElement::PER_VERTEX_INDEXED:
        binding = PER_VERTEX_INDEXED;
        break;
    case SoNormalBindingElement::PER_PART:
        binding = PER_PART;
        break;
    case SoNormalBindingElement::PER_FACE:
        binding = PER_FACE;
        break;
    case SoNormalBindingElement::PER_PART_INDEXED:
        binding = PER_PART_INDEXED;
        break;
    case SoNormalBindingElement::PER_FACE_INDEXED:
        binding = PER_FACE_INDEXED;
        break;
    default:
        break;
    }
    return binding;
}

#undef PRIVATE<|MERGE_RESOLUTION|>--- conflicted
+++ resolved
@@ -23,7 +23,7 @@
 #include "PreCompiled.h"
 
 #ifndef FC_OS_WIN32
-#define GL_GLEXT_PROTOTYPES
+#define GL_GLEXT_PROTOTYPES 1
 #endif
 
 #ifndef _PreComp_
@@ -210,20 +210,12 @@
             for (int i=0; i<num;i++)
                 v[i] = i;
             this->selectionIndex.finishEditing();
-<<<<<<< HEAD
-	    this->updateVbo=true;
-=======
             PRIVATE(this)->updateVbo = true;
->>>>>>> 45bf8ed9
             return;
         }
         else if (selaction->getType() == Gui::SoSelectionElementAction::None) {
             this->selectionIndex.setNum(0);
-<<<<<<< HEAD
-	    this->updateVbo=true;
-=======
             PRIVATE(this)->updateVbo = true;
->>>>>>> 45bf8ed9
             return;
         }
 
