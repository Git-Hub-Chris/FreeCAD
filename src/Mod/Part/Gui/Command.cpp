/***************************************************************************
 *   Copyright (c) 2002 Jürgen Riegel <juergen.riegel@web.de>              *
 *                                                                         *
 *   This file is part of the FreeCAD CAx development system.              *
 *                                                                         *
 *   This library is free software; you can redistribute it and/or         *
 *   modify it under the terms of the GNU Library General Public           *
 *   License as published by the Free Software Foundation; either          *
 *   version 2 of the License, or (at your option) any later version.      *
 *                                                                         *
 *   This library  is distributed in the hope that it will be useful,      *
 *   but WITHOUT ANY WARRANTY; without even the implied warranty of        *
 *   MERCHANTABILITY or FITNESS FOR A PARTICULAR PURPOSE.  See the         *
 *   GNU Library General Public License for more details.                  *
 *                                                                         *
 *   You should have received a copy of the GNU Library General Public     *
 *   License along with this library; see the file COPYING.LIB. If not,    *
 *   write to the Free Software Foundation, Inc., 59 Temple Place,         *
 *   Suite 330, Boston, MA  02111-1307, USA                                *
 *                                                                         *
 ***************************************************************************/


#include "PreCompiled.h"
#ifndef _PreComp_
# include <sstream>
# include <Python.h>
# include <QString>
# include <QDir>
# include <QFileInfo>
# include <QLineEdit>
# include <QPointer>
# include <Standard_math.hxx>
# include <TopoDS_Shape.hxx>
# include <TopExp_Explorer.hxx>
# include <Inventor/events/SoMouseButtonEvent.h>
# include <Standard_Version.hxx>
# include <TopoDS_TCompound.hxx>
#endif

#include <Base/Console.h>
#include <Base/Exception.h>
#include <Base/Tools.h>
#include <App/Document.h>
#include <App/DocumentObjectGroup.h>
#include <App/DocumentObserver.h>
#include <Gui/Action.h>
#include <Gui/Application.h>
#include <Gui/BitmapFactory.h>
#include <Gui/Command.h>
#include <Gui/Control.h>
#include <Gui/Document.h>
#include <Gui/FileDialog.h>
#include <Gui/MainWindow.h>
#include <Gui/Selection.h>
#include <Gui/View3DInventor.h>
#include <Gui/View3DInventorViewer.h>
#include <Gui/WaitCursor.h>

#include "../App/PartFeature.h"
#include <Mod/Part/App/Part2DObject.h>
#include "DlgPartImportStepImp.h"
#include "DlgBooleanOperation.h"
#include "DlgExtrusion.h"
#include "DlgRevolution.h"
#include "DlgFilletEdges.h"
#include "DlgPrimitives.h"
#include "DlgProjectionOnSurface.h"
#include "CrossSections.h"
#include "Mirroring.h"
#include "ViewProvider.h"
#include "TaskShapeBuilder.h"
#include "TaskLoft.h"
#include "TaskSweep.h"
#include "TaskDimension.h"
#include "TaskCheckGeometry.h"
#include "BoxSelection.h"


//++++++++++++++++++++++++++++++++++++++++++++++++++++++++++++++++++++++++++++++++++++++++++++++++++++++++++++++

//===========================================================================
// Part_PickCurveNet
//===========================================================================
DEF_STD_CMD(CmdPartPickCurveNet)

CmdPartPickCurveNet::CmdPartPickCurveNet()
  :Command("Part_PickCurveNet")
{
    sAppModule    = "Part";
    sGroup        = QT_TR_NOOP("Part");
    sMenuText     = QT_TR_NOOP("Pick curve network");
    sToolTipText  = QT_TR_NOOP("Pick a curve network");
    sWhatsThis    = "Part_PickCurveNet";
    sStatusTip    = sToolTipText;
    sPixmap       = "Test1";
}

void CmdPartPickCurveNet::activated(int iMsg)
{
    Q_UNUSED(iMsg);
}

//===========================================================================
// Part_NewDoc
//===========================================================================
DEF_STD_CMD(CmdPartNewDoc)

CmdPartNewDoc::CmdPartNewDoc()
  :Command("Part_NewDoc")
{
    sAppModule    = "Part";
    sGroup        = "Part";
    sMenuText     = "New document";
    sToolTipText  = "Create an empty part document";
    sWhatsThis    = "Part_NewDoc";
    sStatusTip    = sToolTipText;
    sPixmap       = "New";
}

void CmdPartNewDoc::activated(int iMsg)
{
    Q_UNUSED(iMsg);
    doCommand(Doc,"d = App.New()");
    updateActive();
}

//===========================================================================
// Part_Box2
//===========================================================================
DEF_STD_CMD_A(CmdPartBox2)

CmdPartBox2::CmdPartBox2()
  :Command("Part_Box2")
{
    sAppModule    = "Part";
    sGroup        = QT_TR_NOOP("Part");
    sMenuText     = QT_TR_NOOP("Box fix 1");
    sToolTipText  = QT_TR_NOOP("Create a box solid without dialog");
    sWhatsThis    = "Part_Box2";
    sStatusTip    = sToolTipText;
    sPixmap       = "Part_Box";
}

void CmdPartBox2::activated(int iMsg)
{
    Q_UNUSED(iMsg);
    openCommand("Part Box Create");
    doCommand(Doc,"from FreeCAD import Base");
    doCommand(Doc,"import Part");
    doCommand(Doc,"__fb__ = App.ActiveDocument.addObject(\"Part::Box\",\"PartBox\")");
    doCommand(Doc,"__fb__.Location = Base.Vector(0.0,0.0,0.0)");
    doCommand(Doc,"__fb__.Length = 100.0");
    doCommand(Doc,"__fb__.Width = 100.0");
    doCommand(Doc,"__fb__.Height = 100.0");
    doCommand(Doc,"del __fb__");
    commitCommand();
    updateActive();
}

bool CmdPartBox2::isActive(void)
{
    if (getActiveGuiDocument())
        return true;
    else
        return false;
}

//===========================================================================
// Part_Box3
//===========================================================================
DEF_STD_CMD_A(CmdPartBox3)

CmdPartBox3::CmdPartBox3()
  :Command("Part_Box3")
{
    sAppModule    = "Part";
    sGroup        = QT_TR_NOOP("Part");
    sMenuText     = QT_TR_NOOP("Box fix 2");
    sToolTipText  = QT_TR_NOOP("Create a box solid without dialog");
    sWhatsThis    = "Part_Box3";
    sStatusTip    = sToolTipText;
    sPixmap       = "Part_Box";
}

void CmdPartBox3::activated(int iMsg)
{
    Q_UNUSED(iMsg);
    openCommand("Part Box Create");
    doCommand(Doc,"from FreeCAD import Base");
    doCommand(Doc,"import Part");
    doCommand(Doc,"__fb__ = App.ActiveDocument.addObject(\"Part::Box\",\"PartBox\")");
    doCommand(Doc,"__fb__.Location = Base.Vector(50.0,50.0,50.0)");
    doCommand(Doc,"__fb__.Length = 100.0");
    doCommand(Doc,"__fb__.Width = 100.0");
    doCommand(Doc,"__fb__.Height = 100.0");
    doCommand(Doc,"del __fb__");
    commitCommand();
    updateActive();
}

bool CmdPartBox3::isActive(void)
{
    if (getActiveGuiDocument())
        return true;
    else
        return false;
}

//===========================================================================
// Part_Primitives
//===========================================================================
DEF_STD_CMD_A(CmdPartPrimitives)

CmdPartPrimitives::CmdPartPrimitives()
  :Command("Part_Primitives")
{
    sAppModule    = "Part";
    sGroup        = QT_TR_NOOP("Part");
    sMenuText     = QT_TR_NOOP("Create primitives...");
    sToolTipText  = QT_TR_NOOP("Creation of parametrized geometric primitives");
    sWhatsThis    = "Part_Primitives";
    sStatusTip    = sToolTipText;
    sPixmap       = "Part_CreatePrimitives";
}

void CmdPartPrimitives::activated(int iMsg)
{
    Q_UNUSED(iMsg);
    PartGui::TaskPrimitives* dlg = new PartGui::TaskPrimitives();
    Gui::Control().showDialog(dlg);
}

bool CmdPartPrimitives::isActive(void)
{
    return (hasActiveDocument() && !Gui::Control().activeDialog());
}

namespace PartGui {
bool checkForSolids(const TopoDS_Shape& shape)
{
    TopExp_Explorer xp;
    xp.Init(shape, TopAbs_FACE, TopAbs_SHELL);
    if (xp.More()) {
        return false;
    }
    xp.Init(shape, TopAbs_WIRE, TopAbs_FACE);
    if (xp.More()) {
        return false;
    }
    xp.Init(shape, TopAbs_EDGE, TopAbs_WIRE);
    if (xp.More()) {
        return false;
    }
    xp.Init(shape, TopAbs_VERTEX, TopAbs_EDGE);
    if (xp.More()) {
        return false;
    }

    return true;
}
}

//===========================================================================
// Part_Cut
//===========================================================================
DEF_STD_CMD_A(CmdPartCut)

CmdPartCut::CmdPartCut()
  :Command("Part_Cut")
{
    sAppModule    = "Part";
    sGroup        = QT_TR_NOOP("Part");
    sMenuText     = QT_TR_NOOP("Cut");
    sToolTipText  = QT_TR_NOOP("Make a cut of two shapes");
    sWhatsThis    = "Part_Cut";
    sStatusTip    = sToolTipText;
    sPixmap       = "Part_Cut";
}

void CmdPartCut::activated(int iMsg)
{
    Q_UNUSED(iMsg);
    std::vector<Gui::SelectionObject> Sel = 
        getSelection().getSelectionEx(0, App::DocumentObject::getClassTypeId(),3);
    if (Sel.size() != 2) {
        QMessageBox::warning(Gui::getMainWindow(), QObject::tr("Wrong selection"),
            QObject::tr("Select two shapes please."));
        return;
    }

    bool askUser = false;
    for (std::vector<Gui::SelectionObject>::iterator it = Sel.begin(); it != Sel.end(); ++it) {
        App::DocumentObject* obj = it->getObject();
        const TopoDS_Shape& shape = Part::Feature::getShape(obj);
        if (!PartGui::checkForSolids(shape) && !askUser) {
            int ret = QMessageBox::warning(Gui::getMainWindow(), QObject::tr("Non-solids selected"),
                QObject::tr("The use of non-solids for boolean operations may lead to unexpected results.\n"
                            "Do you want to continue?"), QMessageBox::Yes, QMessageBox::No);
            if (ret == QMessageBox::No)
                return;
            askUser = true;
        }
    }

    std::string FeatName = getUniqueObjectName("Cut");

    openCommand("Part Cut");
    doCommand(Doc,"App.activeDocument().addObject(\"Part::Cut\",\"%s\")",FeatName.c_str());
    doCommand(Doc,"App.activeDocument().%s.Base = App.activeDocument().%s",FeatName.c_str(),Sel[0].getFeatName());
    doCommand(Doc,"App.activeDocument().%s.Tool = App.activeDocument().%s",FeatName.c_str(),Sel[1].getFeatName());

    // hide the input objects and remove them from the parent group
    App::DocumentObjectGroup* targetGroup = 0;
    for (std::vector<Gui::SelectionObject>::iterator it = Sel.begin(); it != Sel.end(); ++it) {
        doCommand(Gui,"Gui.activeDocument().%s.Visibility=False",it->getFeatName());
        App::DocumentObjectGroup* group = it->getObject()->getGroup();
        if (group) {
            targetGroup = group;
            doCommand(Doc, "App.activeDocument().%s.removeObject(App.activeDocument().%s)",
                group->getNameInDocument(), it->getFeatName());
        }
    }

    if (targetGroup) {
        doCommand(Doc, "App.activeDocument().%s.addObject(App.activeDocument().%s)",
            targetGroup->getNameInDocument(), FeatName.c_str());
    }

    copyVisual(FeatName.c_str(), "ShapeColor", Sel[0].getFeatName());
    copyVisual(FeatName.c_str(), "DisplayMode", Sel[0].getFeatName());
    updateActive();
    commitCommand();
}

bool CmdPartCut::isActive(void)
{
    return getSelection().countObjectsOfType(
            App::DocumentObject::getClassTypeId(),0,3)==2;
}

//===========================================================================
// Part_Common
//===========================================================================
DEF_STD_CMD_A(CmdPartCommon)

CmdPartCommon::CmdPartCommon()
  :Command("Part_Common")
{
    sAppModule    = "Part";
    sGroup        = QT_TR_NOOP("Part");
    sMenuText     = QT_TR_NOOP("Intersection");
    sToolTipText  = QT_TR_NOOP("Make an intersection of two shapes");
    sWhatsThis    = "Part_Common";
    sStatusTip    = sToolTipText;
    sPixmap       = "Part_Common";
}

void CmdPartCommon::activated(int iMsg)
{
    Q_UNUSED(iMsg);
    std::vector<Gui::SelectionObject> Sel = 
        getSelection().getSelectionEx(0, App::DocumentObject::getClassTypeId(), 3);

    //test if selected object is a compound, and if it is, look how many children it has...
    std::size_t numShapes = 0;
    if (Sel.size() == 1){
        numShapes = 1; //to be updated later in code, if
        Gui::SelectionObject selobj = Sel[0];
        TopoDS_Shape sh = Part::Feature::getShape(selobj.getObject());
        if (sh.ShapeType() == TopAbs_COMPOUND) {
            numShapes = 0;
            TopoDS_Iterator it(sh);
            for (; it.More(); it.Next()) {
                ++numShapes;
            }
        }
    } else {
        numShapes = Sel.size();
    }
    if (numShapes < 2) {
        QMessageBox::warning(Gui::getMainWindow(), QObject::tr("Wrong selection"),
            QObject::tr("Select two shapes or more, please. Or, select one compound containing two or more shapes to compute common between."));
        return;
    }

    bool askUser = false;
    std::string FeatName = getUniqueObjectName("Common");
    std::stringstream str;
    std::vector<Gui::SelectionObject> partObjects;

    str << "App.activeDocument()." << FeatName << ".Shapes = [";
    for (std::vector<Gui::SelectionObject>::iterator it = Sel.begin(); it != Sel.end(); ++it) {
        App::DocumentObject* obj = it->getObject();
        const TopoDS_Shape& shape = Part::Feature::getShape(obj);
        if (!PartGui::checkForSolids(shape) && !askUser) {
            int ret = QMessageBox::warning(Gui::getMainWindow(), QObject::tr("Non-solids selected"),
                QObject::tr("The use of non-solids for boolean operations may lead to unexpected results.\n"
                            "Do you want to continue?"), QMessageBox::Yes, QMessageBox::No);
            if (ret == QMessageBox::No)
                return;
            askUser = true;
        }
        str << "App.activeDocument()." << it->getFeatName() << ",";
        partObjects.push_back(*it);
    }
    str << "]";

    openCommand("Common");
    doCommand(Doc,"App.activeDocument().addObject(\"Part::MultiCommon\",\"%s\")",FeatName.c_str());
    runCommand(Doc,str.str().c_str());

    // hide the input objects and remove them from the parent group
    App::DocumentObjectGroup* targetGroup = 0;
    for (std::vector<Gui::SelectionObject>::iterator it = partObjects.begin(); it != partObjects.end(); ++it) {
        doCommand(Gui,"Gui.activeDocument().%s.Visibility=False",it->getFeatName());
        App::DocumentObjectGroup* group = it->getObject()->getGroup();
        if (group) {
            targetGroup = group;
            doCommand(Doc, "App.activeDocument().%s.removeObject(App.activeDocument().%s)",
                group->getNameInDocument(), it->getFeatName());
        }
    }

    if (targetGroup) {
        doCommand(Doc, "App.activeDocument().%s.addObject(App.activeDocument().%s)",
            targetGroup->getNameInDocument(), FeatName.c_str());
    }

    copyVisual(FeatName.c_str(), "ShapeColor", partObjects.front().getFeatName());
    copyVisual(FeatName.c_str(), "DisplayMode", partObjects.front().getFeatName());
    updateActive();
    commitCommand();
}

bool CmdPartCommon::isActive(void)
{
    return getSelection().countObjectsOfType(
            App::DocumentObject::getClassTypeId(),0,3)>=1;
}

//===========================================================================
// Part_Fuse
//===========================================================================
DEF_STD_CMD_A(CmdPartFuse)

CmdPartFuse::CmdPartFuse()
  :Command("Part_Fuse")
{
    sAppModule    = "Part";
    sGroup        = QT_TR_NOOP("Part");
    sMenuText     = QT_TR_NOOP("Union");
    sToolTipText  = QT_TR_NOOP("Make a union of several shapes");
    sWhatsThis    = "Part_Fuse";
    sStatusTip    = sToolTipText;
    sPixmap       = "Part_Fuse";
}

void CmdPartFuse::activated(int iMsg)
{
    Q_UNUSED(iMsg);
    std::vector<Gui::SelectionObject> Sel = 
        getSelection().getSelectionEx(0, App::DocumentObject::getClassTypeId(),3);

    //test if selected object is a compound, and if it is, look how many children it has...
    std::size_t numShapes = 0;
    if (Sel.size() == 1){
        numShapes = 1; //to be updated later in code
        Gui::SelectionObject selobj = Sel[0];
        TopoDS_Shape sh = Part::Feature::getShape(selobj.getObject());
        if (sh.ShapeType() == TopAbs_COMPOUND) {
            numShapes = 0;
            TopoDS_Iterator it(sh);
            for (; it.More(); it.Next()) {
                ++numShapes;
            }
        }
    } else {
        numShapes = Sel.size();
    }
    if (numShapes < 2) {
        QMessageBox::warning(Gui::getMainWindow(), QObject::tr("Wrong selection"),
            QObject::tr("Select two shapes or more, please. Or, select one compound containing two or more shapes to be fused."));
        return;
    }

    bool askUser = false;
    std::string FeatName = getUniqueObjectName("Fusion");
    std::stringstream str;
    std::vector<Gui::SelectionObject> partObjects;

    str << "App.activeDocument()." << FeatName << ".Shapes = [";
    for (std::vector<Gui::SelectionObject>::iterator it = Sel.begin(); it != Sel.end(); ++it) {
        App::DocumentObject* obj = it->getObject();
        const TopoDS_Shape& shape = Part::Feature::getShape(obj);
        if (!PartGui::checkForSolids(shape) && !askUser) {
            int ret = QMessageBox::warning(Gui::getMainWindow(), QObject::tr("Non-solids selected"),
                QObject::tr("The use of non-solids for boolean operations may lead to unexpected results.\n"
                            "Do you want to continue?"), QMessageBox::Yes, QMessageBox::No);
            if (ret == QMessageBox::No)
                return;
            askUser = true;
        }
        str << "App.activeDocument()." << it->getFeatName() << ",";
        partObjects.push_back(*it);
    }
    str << "]";

    openCommand("Fusion");
    doCommand(Doc,"App.activeDocument().addObject(\"Part::MultiFuse\",\"%s\")",FeatName.c_str());
    runCommand(Doc,str.str().c_str());

    // hide the input objects and remove them from the parent group
    App::DocumentObjectGroup* targetGroup = 0;
    for (std::vector<Gui::SelectionObject>::iterator it = partObjects.begin(); it != partObjects.end(); ++it) {
        doCommand(Gui,"Gui.activeDocument().%s.Visibility=False",it->getFeatName());
        App::DocumentObjectGroup* group = it->getObject()->getGroup();
        if (group) {
            targetGroup = group;
            doCommand(Doc, "App.activeDocument().%s.removeObject(App.activeDocument().%s)",
                group->getNameInDocument(), it->getFeatName());
        }
    }

    if (targetGroup) {
        doCommand(Doc, "App.activeDocument().%s.addObject(App.activeDocument().%s)",
            targetGroup->getNameInDocument(), FeatName.c_str());
    }

    copyVisual(FeatName.c_str(), "ShapeColor", partObjects.front().getFeatName());
    copyVisual(FeatName.c_str(), "DisplayMode", partObjects.front().getFeatName());
    updateActive();
    commitCommand();
}

bool CmdPartFuse::isActive(void)
{
    return getSelection().countObjectsOfType(
            App::DocumentObject::getClassTypeId(),0,3)>=1;
}

//===========================================================================
// Part_CompJoinFeatures (dropdown toolbar button for Connect, Embed and Cutout)
//===========================================================================

DEF_STD_CMD_ACL(CmdPartCompJoinFeatures)

CmdPartCompJoinFeatures::CmdPartCompJoinFeatures()
  : Command("Part_CompJoinFeatures")
{
    sAppModule      = "Part";
    sGroup          = QT_TR_NOOP("Part");
    sMenuText       = QT_TR_NOOP("Join objects...");
    sToolTipText    = QT_TR_NOOP("Join walled objects");
    sWhatsThis      = "Part_CompJoinFeatures";
    sStatusTip      = sToolTipText;
}

void CmdPartCompJoinFeatures::activated(int iMsg)
{
    Gui::CommandManager &rcCmdMgr = Gui::Application::Instance->commandManager();
    if (iMsg==0)
        rcCmdMgr.runCommandByName("Part_JoinConnect");
    else if (iMsg==1)
        rcCmdMgr.runCommandByName("Part_JoinEmbed");
    else if (iMsg==2)
        rcCmdMgr.runCommandByName("Part_JoinCutout");
    else
        return;

    // Since the default icon is reset when enabling/disabling the command we have
    // to explicitly set the icon of the used command.
    Gui::ActionGroup* pcAction = qobject_cast<Gui::ActionGroup*>(_pcAction);
    QList<QAction*> a = pcAction->actions();

    assert(iMsg < a.size());
    pcAction->setIcon(a[iMsg]->icon());
}

Gui::Action * CmdPartCompJoinFeatures::createAction(void)
{
    Gui::ActionGroup* pcAction = new Gui::ActionGroup(this, Gui::getMainWindow());
    pcAction->setDropDownMenu(true);
    applyCommandData(this->className(), pcAction);

    QAction* cmd0 = pcAction->addAction(QString());
    cmd0->setIcon(Gui::BitmapFactory().iconFromTheme("Part_JoinConnect"));
    QAction* cmd1 = pcAction->addAction(QString());
    cmd1->setIcon(Gui::BitmapFactory().iconFromTheme("Part_JoinEmbed"));
    QAction* cmd2 = pcAction->addAction(QString());
    cmd2->setIcon(Gui::BitmapFactory().iconFromTheme("Part_JoinCutout"));

    _pcAction = pcAction;
    languageChange();

    pcAction->setIcon(cmd0->icon());
    int defaultId = 0;
    pcAction->setProperty("defaultAction", QVariant(defaultId));

    return pcAction;
}

void CmdPartCompJoinFeatures::languageChange()
{
    Command::languageChange();

    if (!_pcAction)
        return;

    Gui::CommandManager &rcCmdMgr = Gui::Application::Instance->commandManager();

    Gui::ActionGroup* pcAction = qobject_cast<Gui::ActionGroup*>(_pcAction);
    QList<QAction*> a = pcAction->actions();

    Gui::Command* joinConnect = rcCmdMgr.getCommandByName("Part_JoinConnect");
    if (joinConnect) {
        QAction* cmd0 = a[0];
        cmd0->setText(QApplication::translate("Part_JoinFeatures", joinConnect->getMenuText()));
        cmd0->setToolTip(QApplication::translate("Part_JoinFeatures", joinConnect->getToolTipText()));
        cmd0->setStatusTip(QApplication::translate("Part_JoinFeatures", joinConnect->getStatusTip()));
    }

    Gui::Command* joinEmbed = rcCmdMgr.getCommandByName("Part_JoinEmbed");
    if (joinEmbed) {
        QAction* cmd1 = a[1];
        cmd1->setText(QApplication::translate("Part_JoinFeatures", joinEmbed->getMenuText()));
        cmd1->setToolTip(QApplication::translate("Part_JoinFeatures", joinEmbed->getToolTipText()));
        cmd1->setStatusTip(QApplication::translate("Part_JoinFeatures", joinEmbed->getStatusTip()));
    }

    Gui::Command* joinCutout = rcCmdMgr.getCommandByName("Part_JoinCutout");
    if (joinCutout) {
        QAction* cmd2 = a[2];
        cmd2->setText(QApplication::translate("Part_JoinFeatures", joinCutout->getMenuText()));
        cmd2->setToolTip(QApplication::translate("Part_JoinFeatures", joinCutout->getToolTipText()));
        cmd2->setStatusTip(QApplication::translate("Part_JoinFeatures", joinCutout->getStatusTip()));
    }
}

bool CmdPartCompJoinFeatures::isActive(void)
{
    if (getActiveGuiDocument())
        return true;
    else
        return false;
}

//===========================================================================
// Part_CompSplitFeatures (dropdown toolbar button for BooleanFragments, Slice)
//===========================================================================

DEF_STD_CMD_ACL(CmdPartCompSplitFeatures)

CmdPartCompSplitFeatures::CmdPartCompSplitFeatures()
  : Command("Part_CompSplitFeatures")
{
    sAppModule      = "Part";
    sGroup          = QT_TR_NOOP("Part");
    sMenuText       = QT_TR_NOOP("Split objects...");
    sToolTipText    = QT_TR_NOOP("Shape splitting tools. Compsolid creation tools. OCC 6.9.0 or later is required.");
    sWhatsThis      = "Part_CompSplitFeatures";
    sStatusTip      = sToolTipText;
}

void CmdPartCompSplitFeatures::activated(int iMsg)
{
    Gui::CommandManager &rcCmdMgr = Gui::Application::Instance->commandManager();
    if (iMsg==0)
        rcCmdMgr.runCommandByName("Part_BooleanFragments");
    else if (iMsg==1)
        rcCmdMgr.runCommandByName("Part_SliceApart");
    else if (iMsg==2)
        rcCmdMgr.runCommandByName("Part_Slice");
    else if (iMsg==3)
        rcCmdMgr.runCommandByName("Part_XOR");
    else
        return;

    // Since the default icon is reset when enabling/disabling the command we have
    // to explicitly set the icon of the used command.
    Gui::ActionGroup* pcAction = qobject_cast<Gui::ActionGroup*>(_pcAction);
    QList<QAction*> a = pcAction->actions();

    assert(iMsg < a.size());
    pcAction->setIcon(a[iMsg]->icon());
}

Gui::Action * CmdPartCompSplitFeatures::createAction(void)
{
    Gui::ActionGroup* pcAction = new Gui::ActionGroup(this, Gui::getMainWindow());
    pcAction->setDropDownMenu(true);
    applyCommandData(this->className(), pcAction);

    QAction* cmd0 = pcAction->addAction(QString());
    cmd0->setIcon(Gui::BitmapFactory().iconFromTheme("Part_BooleanFragments"));
    QAction* cmd1 = pcAction->addAction(QString());
    cmd1->setIcon(Gui::BitmapFactory().iconFromTheme("Part_SliceApart"));
    QAction* cmd2 = pcAction->addAction(QString());
    cmd2->setIcon(Gui::BitmapFactory().iconFromTheme("Part_Slice"));
    QAction* cmd3 = pcAction->addAction(QString());
    cmd3->setIcon(Gui::BitmapFactory().iconFromTheme("Part_XOR"));

    _pcAction = pcAction;
    languageChange();

    pcAction->setIcon(cmd0->icon());
    int defaultId = 0;
    pcAction->setProperty("defaultAction", QVariant(defaultId));

    return pcAction;
}

void CmdPartCompSplitFeatures::languageChange()
{
    Command::languageChange();

    if (!_pcAction)
        return;

    Gui::CommandManager &rcCmdMgr = Gui::Application::Instance->commandManager();

    Gui::ActionGroup* pcAction = qobject_cast<Gui::ActionGroup*>(_pcAction);
    QList<QAction*> a = pcAction->actions();

    Gui::Command* splitBoolFragments = rcCmdMgr.getCommandByName("Part_BooleanFragments");
    if (splitBoolFragments) {
        QAction* cmd0 = a[0];
        cmd0->setText(QApplication::translate("Part_SplitFeatures", splitBoolFragments->getMenuText()));
        cmd0->setToolTip(QApplication::translate("Part_SplitFeatures", splitBoolFragments->getToolTipText()));
        cmd0->setStatusTip(QApplication::translate("Part_SplitFeatures", splitBoolFragments->getStatusTip()));
    }

    Gui::Command* splitSliceApart = rcCmdMgr.getCommandByName("Part_SliceApart");
    if (splitSliceApart) {
        QAction* cmd1 = a[1];
        cmd1->setText(QApplication::translate("Part_SplitFeatures", splitSliceApart->getMenuText()));
        cmd1->setToolTip(QApplication::translate("Part_SplitFeatures", splitSliceApart->getToolTipText()));
        cmd1->setStatusTip(QApplication::translate("Part_SplitFeatures", splitSliceApart->getStatusTip()));
    }

    Gui::Command* splitSlice = rcCmdMgr.getCommandByName("Part_Slice");
    if (splitSlice) {
        QAction* cmd1 = a[2];
        cmd1->setText(QApplication::translate("Part_SplitFeatures", splitSlice->getMenuText()));
        cmd1->setToolTip(QApplication::translate("Part_SplitFeatures", splitSlice->getToolTipText()));
        cmd1->setStatusTip(QApplication::translate("Part_SplitFeatures", splitSlice->getStatusTip()));
    }

    Gui::Command* splitXOR = rcCmdMgr.getCommandByName("Part_XOR");
    if (splitXOR) {
        QAction* cmd2 = a[3];
        cmd2->setText(QApplication::translate("Part_SplitFeatures", splitXOR->getMenuText()));
        cmd2->setToolTip(QApplication::translate("Part_SplitFeatures", splitXOR->getToolTipText()));
        cmd2->setStatusTip(QApplication::translate("Part_SplitFeatures", splitXOR->getStatusTip()));
    }
}

bool CmdPartCompSplitFeatures::isActive(void)
{
    if (getActiveGuiDocument())
#if OCC_VERSION_HEX < 0x060900
        return false;
#else
        return true;
#endif
    else
        return false;
}

//===========================================================================
// Part_CompCompoundTools (dropdown toolbar button for BooleanFragments, Slice)
//===========================================================================

DEF_STD_CMD_ACL(CmdPartCompCompoundTools)

CmdPartCompCompoundTools::CmdPartCompCompoundTools()
  : Command("Part_CompCompoundTools")
{
    sAppModule      = "Part";
    sGroup          = QT_TR_NOOP("Part");
    sMenuText       = QT_TR_NOOP("Compound tools");
    sToolTipText    = QT_TR_NOOP("Compound tools: working with lists of shapes.");
    sWhatsThis      = "Part_CompCompoundTools";
    sStatusTip      = sToolTipText;
}

void CmdPartCompCompoundTools::activated(int iMsg)
{
    Gui::CommandManager &rcCmdMgr = Gui::Application::Instance->commandManager();
    if (iMsg==0)
        rcCmdMgr.runCommandByName("Part_Compound");
    else if (iMsg==1)
        rcCmdMgr.runCommandByName("Part_ExplodeCompound");
    else if (iMsg==2)
        rcCmdMgr.runCommandByName("Part_CompoundFilter");
    else
        return;

    // Since the default icon is reset when enabling/disabling the command we have
    // to explicitly set the icon of the used command.
    Gui::ActionGroup* pcAction = qobject_cast<Gui::ActionGroup*>(_pcAction);
    QList<QAction*> a = pcAction->actions();

    assert(iMsg < a.size());
    pcAction->setIcon(a[iMsg]->icon());
}

Gui::Action * CmdPartCompCompoundTools::createAction(void)
{
    Gui::ActionGroup* pcAction = new Gui::ActionGroup(this, Gui::getMainWindow());
    pcAction->setDropDownMenu(true);
    applyCommandData(this->className(), pcAction);

    QAction* cmd0 = pcAction->addAction(QString());
    cmd0->setIcon(Gui::BitmapFactory().iconFromTheme("Part_Compound"));
    QAction* cmd1 = pcAction->addAction(QString());
    cmd1->setIcon(Gui::BitmapFactory().iconFromTheme("Part_ExplodeCompound"));
    QAction* cmd2 = pcAction->addAction(QString());
    cmd2->setIcon(Gui::BitmapFactory().iconFromTheme("Part_CompoundFilter"));

    _pcAction = pcAction;
    languageChange();

    pcAction->setIcon(cmd0->icon());
    int defaultId = 0;
    pcAction->setProperty("defaultAction", QVariant(defaultId));

    return pcAction;
}

void CmdPartCompCompoundTools::languageChange()
{
    Command::languageChange();

    if (!_pcAction)
        return;

    Gui::CommandManager &rcCmdMgr = Gui::Application::Instance->commandManager();

    Gui::ActionGroup* pcAction = qobject_cast<Gui::ActionGroup*>(_pcAction);
    QList<QAction*> a = pcAction->actions();

    Gui::Command* cmdCompound = rcCmdMgr.getCommandByName("Part_Compound");
    if (cmdCompound) {
        QAction* cmd0 = a[0];
        cmd0->setText(QApplication::translate("CmdPartCompound", cmdCompound->getMenuText()));
        cmd0->setToolTip(QApplication::translate("CmdPartCompound", cmdCompound->getToolTipText()));
        cmd0->setStatusTip(QApplication::translate("CmdPartCompound", cmdCompound->getStatusTip()));
    }

    Gui::Command* cmdExplode = rcCmdMgr.getCommandByName("Part_ExplodeCompound");
    if (cmdExplode) {
        QAction* cmd1 = a[1];
        cmd1->setText(QApplication::translate("Part_CompoundTools", cmdExplode->getMenuText()));
        cmd1->setToolTip(QApplication::translate("Part_CompoundTools", cmdExplode->getToolTipText()));
        cmd1->setStatusTip(QApplication::translate("Part_CompoundTools", cmdExplode->getStatusTip()));
    }

    Gui::Command* cmdCompoundFilter = rcCmdMgr.getCommandByName("Part_CompoundFilter");
    if (cmdCompoundFilter) {
        QAction* cmd2 = a[2];
        cmd2->setText(QApplication::translate("Part_CompoundTools", cmdCompoundFilter->getMenuText()));
        cmd2->setToolTip(QApplication::translate("Part_CompoundTools", cmdCompoundFilter->getToolTipText()));
        cmd2->setStatusTip(QApplication::translate("Part_CompoundTools", cmdCompoundFilter->getStatusTip()));
    }
}

bool CmdPartCompCompoundTools::isActive(void)
{
    if (getActiveGuiDocument())
        return true;
    else
        return false;
}



//===========================================================================
// Part_Compound
//===========================================================================
DEF_STD_CMD_A(CmdPartCompound)

CmdPartCompound::CmdPartCompound()
  :Command("Part_Compound")
{
    sAppModule    = "Part";
    sGroup        = QT_TR_NOOP("Part");
    sMenuText     = QT_TR_NOOP("Make compound");
    sToolTipText  = QT_TR_NOOP("Make a compound of several shapes");
    sWhatsThis    = "Part_Compound";
    sStatusTip    = sToolTipText;
    sPixmap       = "Part_Compound";
}

void CmdPartCompound::activated(int iMsg)
{
    Q_UNUSED(iMsg);
    unsigned int n = getSelection().countObjectsOfType(
            App::DocumentObject::getClassTypeId(),0,3);
    if (n < 1) {
        QMessageBox::warning(Gui::getMainWindow(), QObject::tr("Wrong selection"),
            QObject::tr("Select one shape or more, please."));
        return;
    }

    std::string FeatName = getUniqueObjectName("Compound");

    std::vector<Gui::SelectionSingleton::SelObj> Sel = getSelection().getSelection();
    std::stringstream str;

    // avoid duplicates without changing the order
    std::set<std::string> tempSelNames;
    str << "App.activeDocument()." << FeatName << ".Links = [";
    for (std::vector<Gui::SelectionSingleton::SelObj>::iterator it = Sel.begin(); it != Sel.end(); ++it) {
        auto pos = tempSelNames.insert(it->FeatName);
        if (pos.second) {
            str << "App.activeDocument()." << it->FeatName << ",";
        }
    }
    str << "]";

    openCommand("Compound");
    doCommand(Doc,"App.activeDocument().addObject(\"Part::Compound\",\"%s\")",FeatName.c_str());
    runCommand(Doc,str.str().c_str());
    updateActive();
    commitCommand();
}

bool CmdPartCompound::isActive(void)
{
    return getSelection().countObjectsOfType(
            App::DocumentObject::getClassTypeId(),0,3)>=1;
}

//===========================================================================
// Part_Section
//===========================================================================
DEF_STD_CMD_A(CmdPartSection)

CmdPartSection::CmdPartSection()
  :Command("Part_Section")
{
    sAppModule    = "Part";
    sGroup        = QT_TR_NOOP("Part");
    sMenuText     = QT_TR_NOOP("Section");
    sToolTipText  = QT_TR_NOOP("Make a section of two shapes");
    sWhatsThis    = "Part_Section";
    sStatusTip    = sToolTipText;
    sPixmap       = "Part_Section";
}

void CmdPartSection::activated(int iMsg)
{
    Q_UNUSED(iMsg);
    std::vector<Gui::SelectionObject> Sel = 
        getSelection().getSelectionEx(0, App::DocumentObject::getClassTypeId(),3);
    if (Sel.size() != 2) {
        QMessageBox::warning(Gui::getMainWindow(), QObject::tr("Wrong selection"),
            QObject::tr("Select two shapes please."));
        return;
    }

    std::string FeatName = getUniqueObjectName("Section");
    std::string BaseName  = Sel[0].getFeatName();
    std::string ToolName  = Sel[1].getFeatName();

    openCommand("Section");
    doCommand(Doc,"App.activeDocument().addObject(\"Part::Section\",\"%s\")",FeatName.c_str());
    doCommand(Doc,"App.activeDocument().%s.Base = App.activeDocument().%s",FeatName.c_str(),BaseName.c_str());
    doCommand(Doc,"App.activeDocument().%s.Tool = App.activeDocument().%s",FeatName.c_str(),ToolName.c_str());
    doCommand(Gui,"Gui.activeDocument().hide('%s')",BaseName.c_str());
    doCommand(Gui,"Gui.activeDocument().hide('%s')",ToolName.c_str());
    doCommand(Gui,"Gui.activeDocument().%s.LineColor = Gui.activeDocument().%s.ShapeColor", FeatName.c_str(),BaseName.c_str());
    updateActive();
    commitCommand();
}

bool CmdPartSection::isActive(void)
{
    return getSelection().countObjectsOfType(App::DocumentObject::getClassTypeId(),0,3)==2;
}

//===========================================================================
// CmdPartImport
//===========================================================================
DEF_STD_CMD_A(CmdPartImport)

CmdPartImport::CmdPartImport()
  :Command("Part_Import")
{
    sAppModule    = "Part";
    sGroup        = QT_TR_NOOP("Part");
    sMenuText     = QT_TR_NOOP("Import CAD...");
    sToolTipText  = QT_TR_NOOP("Imports a CAD file");
    sWhatsThis    = "Part_Import";
    sStatusTip    = sToolTipText;
    sPixmap       = "Part_Import";
}

void CmdPartImport::activated(int iMsg)
{
    Q_UNUSED(iMsg);
    QStringList filter;
    filter << QString::fromLatin1("STEP (*.stp *.step)");
    filter << QString::fromLatin1("STEP with colors (*.stp *.step)");
    filter << QString::fromLatin1("IGES (*.igs *.iges)");
    filter << QString::fromLatin1("IGES with colors (*.igs *.iges)");
    filter << QString::fromLatin1("BREP (*.brp *.brep)");

    QString select;
    QString fn = Gui::FileDialog::getOpenFileName(Gui::getMainWindow(), QString(), QString(), filter.join(QLatin1String(";;")), &select);
    if (!fn.isEmpty()) {
        Gui::WaitCursor wc;
        App::Document* pDoc = getDocument();
        if (!pDoc) return; // no document

        fn = Base::Tools::escapeEncodeFilename(fn);
        openCommand("Import Part");
        if (select == filter[1] ||
            select == filter[3]) {
            doCommand(Doc, "import ImportGui");
            doCommand(Doc, "ImportGui.insert(\"%s\",\"%s\")", (const char*)fn.toUtf8(), pDoc->getName());
        }
        else {
            doCommand(Doc, "import Part");
            doCommand(Doc, "Part.insert(\"%s\",\"%s\")", (const char*)fn.toUtf8(), pDoc->getName());
        }
        commitCommand();

        std::list<Gui::MDIView*> views = getActiveGuiDocument()->getMDIViewsOfType(Gui::View3DInventor::getClassTypeId());
        for (std::list<Gui::MDIView*>::iterator it = views.begin(); it != views.end(); ++it) {
            (*it)->viewAll();
        }
    }
}

bool CmdPartImport::isActive(void)
{
    if (getActiveGuiDocument())
        return true;
    else
        return false;
}

//===========================================================================
// CmdPartExport
//===========================================================================
DEF_STD_CMD_A(CmdPartExport)

CmdPartExport::CmdPartExport()
  : Command("Part_Export")
{
    sAppModule    = "Part";
    sGroup        = QT_TR_NOOP("Part");
    sMenuText     = QT_TR_NOOP("Export CAD...");
    sToolTipText  = QT_TR_NOOP("Exports to a CAD file");
    sWhatsThis    = "Part_Export";
    sStatusTip    = sToolTipText;
    sPixmap       = "Part_Export";
}

void CmdPartExport::activated(int iMsg)
{
    Q_UNUSED(iMsg);
    QStringList filter;
    filter << QString::fromLatin1("STEP (*.stp *.step)");
    filter << QString::fromLatin1("STEP with colors (*.stp *.step)");
    filter << QString::fromLatin1("IGES (*.igs *.iges)");
    filter << QString::fromLatin1("IGES with colors (*.igs *.iges)");
    filter << QString::fromLatin1("BREP (*.brp *.brep)");

    QString select;
    QString fn = Gui::FileDialog::getSaveFileName(Gui::getMainWindow(), QString(), QString(), filter.join(QLatin1String(";;")), &select);
    if (!fn.isEmpty()) {
        App::Document* pDoc = getDocument();
        if (!pDoc) return; // no document
        if (select == filter[1] ||
            select == filter[3]) {
            Gui::Application::Instance->exportTo((const char*)fn.toUtf8(),pDoc->getName(),"ImportGui");
        }
        else {
            Gui::Application::Instance->exportTo((const char*)fn.toUtf8(),pDoc->getName(),"Part");
        }
    }
}

bool CmdPartExport::isActive(void)
{
    return Gui::Selection().countObjectsOfType(App::DocumentObject::getClassTypeId(),0,3) > 0;
}

//===========================================================================
// PartImportCurveNet
//===========================================================================
DEF_STD_CMD_A(CmdPartImportCurveNet)

CmdPartImportCurveNet::CmdPartImportCurveNet()
  :Command("Part_ImportCurveNet")
{
    sAppModule  = "Part";
    sGroup      = QT_TR_NOOP("Part");
    sMenuText   = QT_TR_NOOP("Import curve network...");
    sToolTipText= QT_TR_NOOP("Import a curve network");
    sWhatsThis  = "Part_ImportCurveNet";
    sStatusTip  = sToolTipText;
    sPixmap     = "Part_Box";
}

void CmdPartImportCurveNet::activated(int iMsg)
{
    Q_UNUSED(iMsg);
    QStringList filter;
    filter << QString::fromLatin1("%1 (*.stp *.step *.igs *.iges *.brp *.brep)")
                 .arg(QObject::tr("All CAD Files"));
    filter << QString::fromLatin1("STEP (*.stp *.step)");
    filter << QString::fromLatin1("IGES (*.igs *.iges)");
    filter << QString::fromLatin1("BREP (*.brp *.brep)");
    filter << QString::fromLatin1("%1 (*.*)")
                 .arg(QObject::tr("All Files"));

    QString fn = Gui::FileDialog::getOpenFileName(Gui::getMainWindow(), QString(), QString(), filter.join(QLatin1String(";;")));
    if (!fn.isEmpty()) {
        QFileInfo fi; fi.setFile(fn);
        openCommand("Part Import Curve Net");
        doCommand(Doc,"f = App.activeDocument().addObject(\"Part::CurveNet\",\"%s\")", (const char*)fi.baseName().toLatin1());
        doCommand(Doc,"f.FileName = \"%s\"",(const char*)fn.toLatin1());
        commitCommand();
        updateActive();
    }
}

bool CmdPartImportCurveNet::isActive(void)
{
    if (getActiveGuiDocument())
        return true;
    else
        return false;
}

//===========================================================================
// Part_MakeSolid
//===========================================================================
DEF_STD_CMD_A(CmdPartMakeSolid)

CmdPartMakeSolid::CmdPartMakeSolid()
  :Command("Part_MakeSolid")
{
    sAppModule    = "Part";
    sGroup        = QT_TR_NOOP("Part");
    sMenuText     = QT_TR_NOOP("Convert to solid");
    sToolTipText  = QT_TR_NOOP("Create solid from a shell or compound");
    sWhatsThis    = "Part_MakeSolid";
    sStatusTip    = sToolTipText;
}

void CmdPartMakeSolid::activated(int iMsg)
{
    Q_UNUSED(iMsg);
    std::vector<App::DocumentObject*> objs = Gui::Selection().getObjectsOfType
        (App::DocumentObject::getClassTypeId(),0,3);
    runCommand(Doc, "import Part");
    for (std::vector<App::DocumentObject*>::iterator it = objs.begin(); it != objs.end(); ++it) {
        const TopoDS_Shape& shape = Part::Feature::getShape(*it);
        if (!shape.IsNull()) {
            TopAbs_ShapeEnum type = shape.ShapeType();
            QString str;
            if (type == TopAbs_SOLID) {
                Base::Console().Message("%s is ignored because it is already a solid.\n",
                    (*it)->Label.getValue());
            }
            else if (type == TopAbs_COMPOUND || type == TopAbs_COMPSOLID) {
                str = QString::fromLatin1(
                    "__s__=App.ActiveDocument.%1.Shape.Faces\n"
                    "__s__=Part.Solid(Part.Shell(__s__))\n"
                    "__o__=App.ActiveDocument.addObject(\"Part::Feature\",\"%1_solid\")\n"
                    "__o__.Label=\"%2 (Solid)\"\n"
                    "__o__.Shape=__s__\n"
                    "del __s__, __o__"
                    )
                    .arg(QLatin1String((*it)->getNameInDocument()))
                    .arg(QLatin1String((*it)->Label.getValue()));
            }
            else if (type == TopAbs_SHELL) {
                str = QString::fromLatin1(
                    "__s__=App.ActiveDocument.%1.Shape\n"
                    "__s__=Part.Solid(__s__)\n"
                    "__o__=App.ActiveDocument.addObject(\"Part::Feature\",\"%1_solid\")\n"
                    "__o__.Label=\"%2 (Solid)\"\n"
                    "__o__.Shape=__s__\n"
                    "del __s__, __o__"
                    )
                    .arg(QLatin1String((*it)->getNameInDocument()))
                    .arg(QLatin1String((*it)->Label.getValue()));
            }
            else {
                Base::Console().Message("%s is ignored because it is neither a shell nor a compound.\n",
                    (*it)->Label.getValue());
            }

            try {
                if (!str.isEmpty())
                    runCommand(Doc, str.toLatin1());
            }
            catch (const Base::Exception& e) {
                Base::Console().Error("Cannot convert %s because %s.\n",
                    (*it)->Label.getValue(), e.what());
            }
        }
    }
}

bool CmdPartMakeSolid::isActive(void)
{
    return Gui::Selection().countObjectsOfType
        (App::DocumentObject::getClassTypeId(),0,3) > 0;
}

//===========================================================================
// Part_ReverseShape
//===========================================================================
DEF_STD_CMD_A(CmdPartReverseShape)

CmdPartReverseShape::CmdPartReverseShape()
  :Command("Part_ReverseShape")
{
    sAppModule    = "Part";
    sGroup        = QT_TR_NOOP("Part");
    sMenuText     = QT_TR_NOOP("Reverse shapes");
    sToolTipText  = QT_TR_NOOP("Reverse orientation of shapes");
    sWhatsThis    = "Part_ReverseShape";
    sStatusTip    = sToolTipText;
}

void CmdPartReverseShape::activated(int iMsg)
{
    Q_UNUSED(iMsg);
    std::vector<App::DocumentObject*> objs = Gui::Selection().getObjectsOfType
        (Part::Feature::getClassTypeId());
    runCommand(Doc, "import Part");
    for (std::vector<App::DocumentObject*>::iterator it = objs.begin(); it != objs.end(); ++it) {
        const TopoDS_Shape& shape = Part::Feature::getShape(*it);
        if (!shape.IsNull()) {
            QString str = QString::fromLatin1(
                "__s__=App.ActiveDocument.%1.Shape.copy()\n"
                "__s__.reverse()\n"
                "__o__=App.ActiveDocument.addObject(\"Part::Feature\",\"%1_rev\")\n"
                "__o__.Label=\"%2 (Rev)\"\n"
                "__o__.Shape=__s__\n"
                "del __s__, __o__"
                )
                .arg(QLatin1String((*it)->getNameInDocument()))
                .arg(QLatin1String((*it)->Label.getValue()));

            try {
                if (!str.isEmpty())
                    runCommand(Doc, str.toLatin1());
            }
            catch (const Base::Exception& e) {
                Base::Console().Error("Cannot convert %s because %s.\n",
                    (*it)->Label.getValue(), e.what());
            }
        }
    }
}

bool CmdPartReverseShape::isActive(void)
{
    return Gui::Selection().countObjectsOfType
        (Part::Feature::getClassTypeId()) > 0;
}

//===========================================================================
// Part_Boolean
//===========================================================================
DEF_STD_CMD_A(CmdPartBoolean)

CmdPartBoolean::CmdPartBoolean()
  :Command("Part_Boolean")
{
    sAppModule    = "Part";
    sGroup        = QT_TR_NOOP("Part");
    sMenuText     = QT_TR_NOOP("Boolean...");
    sToolTipText  = QT_TR_NOOP("Run a boolean operation with two shapes selected");
    sWhatsThis    = "Part_Boolean";
    sStatusTip    = sToolTipText;
    sPixmap       = "Part_Booleans";
}

void CmdPartBoolean::activated(int iMsg)
{
    Q_UNUSED(iMsg);
    Gui::TaskView::TaskDialog* dlg = Gui::Control().activeDialog();
    if (!dlg)
        dlg = new PartGui::TaskBooleanOperation();
    Gui::Control().showDialog(dlg);
}

bool CmdPartBoolean::isActive(void)
{
    return (hasActiveDocument() && !Gui::Control().activeDialog());
}

//===========================================================================
// Part_Extrude
//===========================================================================
DEF_STD_CMD_A(CmdPartExtrude)

CmdPartExtrude::CmdPartExtrude()
  :Command("Part_Extrude")
{
    sAppModule    = "Part";
    sGroup        = QT_TR_NOOP("Part");
    sMenuText     = QT_TR_NOOP("Extrude...");
    sToolTipText  = QT_TR_NOOP("Extrude a selected sketch");
    sWhatsThis    = "Part_Extrude";
    sStatusTip    = sToolTipText;
    sPixmap       = "Part_Extrude";
}

void CmdPartExtrude::activated(int iMsg)
{
    Q_UNUSED(iMsg);
    Gui::Control().showDialog(new PartGui::TaskExtrusion());
}

bool CmdPartExtrude::isActive(void)
{
    return (hasActiveDocument() && !Gui::Control().activeDialog());
}

//===========================================================================
// Part_MakeFace
//===========================================================================
DEF_STD_CMD_A(CmdPartMakeFace)

CmdPartMakeFace::CmdPartMakeFace()
  : Command("Part_MakeFace")
{
    sAppModule    = "Part";
    sGroup        = QT_TR_NOOP("Part");
    sMenuText     = QT_TR_NOOP("Make face from wires");
    sToolTipText  = QT_TR_NOOP("Make face from set of wires (e.g. from a sketch)");
    sWhatsThis    = "Part_MakeFace";
    sStatusTip    = sToolTipText;
}

void CmdPartMakeFace::activated(int iMsg)
{
    Q_UNUSED(iMsg);
    auto sketches = Gui::Selection().getObjectsOfType(App::DocumentObject::getClassTypeId(),0,3);
    openCommand("Make face");

    try {
        App::DocumentT doc(sketches.front()->getDocument());
        std::stringstream str;
        str << doc.getDocumentPython()
            << ".addObject(\"Part::Face\", \"Face\").Sources = (";
        for (auto &obj : sketches) {
            str << App::DocumentObjectT(obj).getObjectPython() << ", ";
        }

        str << ")";

        runCommand(Doc,str.str().c_str());
        commitCommand();
        updateActive();
    }
    catch (...) {
        abortCommand();
        throw;
    }
}

bool CmdPartMakeFace::isActive(void)
{
    return (Gui::Selection().countObjectsOfType(App::DocumentObject::getClassTypeId(),0,3) > 0 &&
            !Gui::Control().activeDialog());
}

//===========================================================================
// Part_Revolve
//===========================================================================
DEF_STD_CMD_A(CmdPartRevolve)

CmdPartRevolve::CmdPartRevolve()
  :Command("Part_Revolve")
{
    sAppModule    = "Part";
    sGroup        = QT_TR_NOOP("Part");
    sMenuText     = QT_TR_NOOP("Revolve...");
    sToolTipText  = QT_TR_NOOP("Revolve a selected shape");
    sWhatsThis    = "Part_Revolve";
    sStatusTip    = sToolTipText;
    sPixmap       = "Part_Revolve";
}

void CmdPartRevolve::activated(int iMsg)
{
    Q_UNUSED(iMsg);
    Gui::Control().showDialog(new PartGui::TaskRevolution());
}

bool CmdPartRevolve::isActive(void)
{
    return (hasActiveDocument() && !Gui::Control().activeDialog());
}

//===========================================================================
// Part_Fillet
//===========================================================================
DEF_STD_CMD_A(CmdPartFillet)

CmdPartFillet::CmdPartFillet()
  :Command("Part_Fillet")
{
    sAppModule    = "Part";
    sGroup        = QT_TR_NOOP("Part");
    sMenuText     = QT_TR_NOOP("Fillet...");
    sToolTipText  = QT_TR_NOOP("Fillet the selected edges of a shape");
    sWhatsThis    = "Part_Fillet";
    sStatusTip    = sToolTipText;
    sPixmap       = "Part_Fillet";
}

void CmdPartFillet::activated(int iMsg)
{
    Q_UNUSED(iMsg);
    Gui::Control().showDialog(new PartGui::TaskFilletEdges(0));
}

bool CmdPartFillet::isActive(void)
{
    return (hasActiveDocument() && !Gui::Control().activeDialog());
}

//===========================================================================
// Part_Chamfer
//===========================================================================
DEF_STD_CMD_A(CmdPartChamfer)

CmdPartChamfer::CmdPartChamfer()
  :Command("Part_Chamfer")
{
    sAppModule    = "Part";
    sGroup        = QT_TR_NOOP("Part");
    sMenuText     = QT_TR_NOOP("Chamfer...");
    sToolTipText  = QT_TR_NOOP("Chamfer the selected edges of a shape");
    sWhatsThis    = "Part_Chamfer";
    sStatusTip    = sToolTipText;
    sPixmap       = "Part_Chamfer";
}

void CmdPartChamfer::activated(int iMsg)
{
    Q_UNUSED(iMsg);
    Gui::Control().showDialog(new PartGui::TaskChamferEdges(0));
}

bool CmdPartChamfer::isActive(void)
{
    return (hasActiveDocument() && !Gui::Control().activeDialog());
}

//===========================================================================
// Part_Mirror
//===========================================================================
DEF_STD_CMD_A(CmdPartMirror)

CmdPartMirror::CmdPartMirror()
  :Command("Part_Mirror")
{
    sAppModule    = "Part";
    sGroup        = QT_TR_NOOP("Part");
    sMenuText     = QT_TR_NOOP("Mirroring...");
    sToolTipText  = QT_TR_NOOP("Mirroring a selected shape");
    sWhatsThis    = "Part_Mirror";
    sStatusTip    = sToolTipText;
    sPixmap       = "Part_Mirror";
}

void CmdPartMirror::activated(int iMsg)
{
    Q_UNUSED(iMsg);
    Gui::Control().showDialog(new PartGui::TaskMirroring());
}

bool CmdPartMirror::isActive(void)
{
    return (hasActiveDocument() && !Gui::Control().activeDialog());
}

//===========================================================================
// Part_CrossSections
//===========================================================================
DEF_STD_CMD_A(CmdPartCrossSections)

CmdPartCrossSections::CmdPartCrossSections()
  :Command("Part_CrossSections")
{
    sAppModule    = "Part";
    sGroup        = QT_TR_NOOP("Part");
    sMenuText     = QT_TR_NOOP("Cross-sections...");
    sToolTipText  = QT_TR_NOOP("Cross-sections");
    sWhatsThis    = "Part_CrossSections";
    sStatusTip    = sToolTipText;
    sPixmap       = "Part_CrossSections";
}

void CmdPartCrossSections::activated(int iMsg)
{
    Q_UNUSED(iMsg);
    Gui::TaskView::TaskDialog* dlg = Gui::Control().activeDialog();
    if (!dlg) {
        std::vector<App::DocumentObject*> obj = Gui::Selection().getObjectsOfType
            (Part::Feature::getClassTypeId());
        Base::BoundBox3d bbox;
        for (std::vector<App::DocumentObject*>::iterator it = obj.begin(); it != obj.end(); ++it) {
            bbox.Add(static_cast<Part::Feature*>(*it)->Shape.getBoundingBox());
        }
        dlg = new PartGui::TaskCrossSections(bbox);
    }
    Gui::Control().showDialog(dlg);
}

bool CmdPartCrossSections::isActive(void)
{
    return (Gui::Selection().countObjectsOfType(Part::Feature::getClassTypeId()) > 0 &&
            !Gui::Control().activeDialog());
}

//===========================================================================
// Part_Builder
//===========================================================================

DEF_STD_CMD_A(CmdPartBuilder)

CmdPartBuilder::CmdPartBuilder()
  :Command("Part_Builder")
{
    sAppModule    = "Part";
    sGroup        = QT_TR_NOOP("Part");
    sMenuText     = QT_TR_NOOP("Shape builder...");
    sToolTipText  = QT_TR_NOOP("Advanced utility to create shapes");
    sWhatsThis    = "Part_Builder";
    sStatusTip    = sToolTipText;
    sPixmap       = "Part_Shapebuilder";
}

void CmdPartBuilder::activated(int iMsg)
{
    Q_UNUSED(iMsg);
    Gui::Control().showDialog(new PartGui::TaskShapeBuilder());
}

bool CmdPartBuilder::isActive(void)
{
    return (hasActiveDocument() && !Gui::Control().activeDialog());
}

//===========================================================================
// Part_Loft
//===========================================================================

DEF_STD_CMD_A(CmdPartLoft)

CmdPartLoft::CmdPartLoft()
  : Command("Part_Loft")
{
    sAppModule    = "Part";
    sGroup        = QT_TR_NOOP("Part");
    sMenuText     = QT_TR_NOOP("Loft...");
    sToolTipText  = QT_TR_NOOP("Utility to loft");
    sWhatsThis    = "Part_Loft";
    sStatusTip    = sToolTipText;
    sPixmap       = "Part_Loft";
}

void CmdPartLoft::activated(int iMsg)
{
    Q_UNUSED(iMsg);
    Gui::Control().showDialog(new PartGui::TaskLoft());
}

bool CmdPartLoft::isActive(void)
{
    return (hasActiveDocument() && !Gui::Control().activeDialog());
}

//===========================================================================
// Part_Sweep
//===========================================================================

DEF_STD_CMD_A(CmdPartSweep)

CmdPartSweep::CmdPartSweep()
  : Command("Part_Sweep")
{
    sAppModule    = "Part";
    sGroup        = QT_TR_NOOP("Part");
    sMenuText     = QT_TR_NOOP("Sweep...");
    sToolTipText  = QT_TR_NOOP("Utility to sweep");
    sWhatsThis    = "Part_Sweep";
    sStatusTip    = sToolTipText;
    sPixmap       = "Part_Sweep";
}

void CmdPartSweep::activated(int iMsg)
{
    Q_UNUSED(iMsg);
    Gui::Control().showDialog(new PartGui::TaskSweep());
}

bool CmdPartSweep::isActive(void)
{
    return (hasActiveDocument() && !Gui::Control().activeDialog());
}

//===========================================================================
// Part_Offset
//===========================================================================

DEF_STD_CMD_A(CmdPartOffset)

CmdPartOffset::CmdPartOffset()
  : Command("Part_Offset")
{
    sAppModule    = "Part";
    sGroup        = QT_TR_NOOP("Part");
    sMenuText     = QT_TR_NOOP("3D Offset...");
    sToolTipText  = QT_TR_NOOP("Utility to offset in 3D");
    sWhatsThis    = "Part_Offset";
    sStatusTip    = sToolTipText;
    sPixmap       = "Part_Offset";
}

void CmdPartOffset::activated(int iMsg)
{
    Q_UNUSED(iMsg);
    App::DocumentObject* shape = getSelection().getObjectsOfType(Part::Feature::getClassTypeId()).front();
    std::string offset = getUniqueObjectName("Offset");

    openCommand("Make Offset");
    doCommand(Doc,"App.ActiveDocument.addObject(\"Part::Offset\",\"%s\")",offset.c_str());
    doCommand(Doc,"App.ActiveDocument.%s.Source = App.ActiveDocument.%s" ,offset.c_str(), shape->getNameInDocument());
    doCommand(Doc,"App.ActiveDocument.%s.Value = 1.0",offset.c_str());
    updateActive();
    //if (isActiveObjectValid())
    //    doCommand(Gui,"Gui.ActiveDocument.hide(\"%s\")",shape->getNameInDocument());
    doCommand(Gui,"Gui.ActiveDocument.setEdit('%s')",offset.c_str());

    //commitCommand();
    adjustCameraPosition();

    copyVisual(offset.c_str(), "ShapeColor", shape->getNameInDocument());
    copyVisual(offset.c_str(), "LineColor" , shape->getNameInDocument());
    copyVisual(offset.c_str(), "PointColor", shape->getNameInDocument());
}

bool CmdPartOffset::isActive(void)
{
    Base::Type partid = Base::Type::fromName("Part::Feature");
    bool objectsSelected = Gui::Selection().countObjectsOfType(partid,0,3) == 1;
    return (objectsSelected && !Gui::Control().activeDialog());
}


//===========================================================================
// Part_Offset2D
//===========================================================================

DEF_STD_CMD_A(CmdPartOffset2D)

CmdPartOffset2D::CmdPartOffset2D()
  : Command("Part_Offset2D")
{
    sAppModule    = "Part";
    sGroup        = QT_TR_NOOP("Part");
    sMenuText     = QT_TR_NOOP("2D Offset...");
    sToolTipText  = QT_TR_NOOP("Utility to offset planar shapes");
    sWhatsThis    = "Part_Offset2D";
    sStatusTip    = sToolTipText;
    sPixmap       = "Part_Offset2D";
}

void CmdPartOffset2D::activated(int iMsg)
{
    Q_UNUSED(iMsg);
    App::DocumentObject* shape = getSelection().getObjectsOfType(Part::Feature::getClassTypeId(),0,3).front();
    std::string offset = getUniqueObjectName("Offset2D");

    openCommand("Make 2D Offset");
    doCommand(Doc,"App.ActiveDocument.addObject(\"Part::Offset2D\",\"%s\")",offset.c_str());
    doCommand(Doc,"App.ActiveDocument.%s.Source = App.ActiveDocument.%s" ,offset.c_str(), shape->getNameInDocument());
    doCommand(Doc,"App.ActiveDocument.%s.Value = 1.0",offset.c_str());
    updateActive();
    //if (isActiveObjectValid())
    //    doCommand(Gui,"Gui.ActiveDocument.hide(\"%s\")",shape->getNameInDocument());
    doCommand(Gui,"Gui.ActiveDocument.setEdit('%s')",offset.c_str());

    //commitCommand();
    adjustCameraPosition();

    copyVisual(offset.c_str(), "ShapeColor", shape->getNameInDocument());
    copyVisual(offset.c_str(), "LineColor" , shape->getNameInDocument());
    copyVisual(offset.c_str(), "PointColor", shape->getNameInDocument());
}

bool CmdPartOffset2D::isActive(void)
{
    Base::Type partid = Base::Type::fromName("Part::Feature");
    bool objectsSelected = Gui::Selection().countObjectsOfType(partid,0,3) == 1;
    return (objectsSelected && !Gui::Control().activeDialog());
}

//===========================================================================
// Part_CompOffset (dropdown toolbar button for Offset features)
//===========================================================================

DEF_STD_CMD_ACL(CmdPartCompOffset)

CmdPartCompOffset::CmdPartCompOffset()
  : Command("Part_CompOffset")
{
    sAppModule      = "Part";
    sGroup          = QT_TR_NOOP("Part");
    sMenuText       = QT_TR_NOOP("Offset:");
    sToolTipText    = QT_TR_NOOP("Tools to offset shapes (construct parallel shapes)");
    sWhatsThis      = "Part_CompOffset";
    sStatusTip      = sToolTipText;
}

void CmdPartCompOffset::activated(int iMsg)
{
    Gui::CommandManager &rcCmdMgr = Gui::Application::Instance->commandManager();
    if (iMsg==0)
        rcCmdMgr.runCommandByName("Part_Offset");
    else if (iMsg==1)
        rcCmdMgr.runCommandByName("Part_Offset2D");
    else
        return;

    // Since the default icon is reset when enabling/disabling the command we have
    // to explicitly set the icon of the used command.
    Gui::ActionGroup* pcAction = qobject_cast<Gui::ActionGroup*>(_pcAction);
    QList<QAction*> a = pcAction->actions();

    assert(iMsg < a.size());
    pcAction->setIcon(a[iMsg]->icon());
}

Gui::Action * CmdPartCompOffset::createAction(void)
{
    Gui::ActionGroup* pcAction = new Gui::ActionGroup(this, Gui::getMainWindow());
    pcAction->setDropDownMenu(true);
    applyCommandData(this->className(), pcAction);

    QAction* cmd0 = pcAction->addAction(QString());
    cmd0->setIcon(Gui::BitmapFactory().iconFromTheme("Part_Offset"));
    QAction* cmd1 = pcAction->addAction(QString());
    cmd1->setIcon(Gui::BitmapFactory().iconFromTheme("Part_Offset2D"));

    _pcAction = pcAction;
    languageChange();

    pcAction->setIcon(cmd0->icon());
    int defaultId = 0;
    pcAction->setProperty("defaultAction", QVariant(defaultId));

    return pcAction;
}

void CmdPartCompOffset::languageChange()
{
    Command::languageChange();

    if (!_pcAction)
        return;

    Gui::CommandManager &rcCmdMgr = Gui::Application::Instance->commandManager();

    Gui::ActionGroup* pcAction = qobject_cast<Gui::ActionGroup*>(_pcAction);
    QList<QAction*> a = pcAction->actions();

    Gui::Command* cmdOffset = rcCmdMgr.getCommandByName("Part_Offset");
    if (cmdOffset) {
        QAction* cmd0 = a[0];
        cmd0->setText(QApplication::translate("Part_Offset", cmdOffset->getMenuText()));
        cmd0->setToolTip(QApplication::translate("Part_Offset", cmdOffset->getToolTipText()));
        cmd0->setStatusTip(QApplication::translate("Part_Offset", cmdOffset->getStatusTip()));
    }

    Gui::Command* cmdOffset2D = rcCmdMgr.getCommandByName("Part_Offset2D");
    if (cmdOffset2D) {
        QAction* cmd1 = a[1];
        cmd1->setText(QApplication::translate("Part_Offset", cmdOffset2D->getMenuText()));
        cmd1->setToolTip(QApplication::translate("Part_Offset", cmdOffset2D->getToolTipText()));
        cmd1->setStatusTip(QApplication::translate("Part_Offset", cmdOffset2D->getStatusTip()));
    }
}

bool CmdPartCompOffset::isActive(void)
{
    Base::Type partid = Base::Type::fromName("Part::Feature");
    bool objectsSelected = Gui::Selection().countObjectsOfType(partid,0,3) == 1;
    return (objectsSelected && !Gui::Control().activeDialog());
}

//===========================================================================
// Part_Thickness
//===========================================================================

DEF_STD_CMD_A(CmdPartThickness)

CmdPartThickness::CmdPartThickness()
  : Command("Part_Thickness")
{
    sAppModule    = "Part";
    sGroup        = QT_TR_NOOP("Part");
    sMenuText     = QT_TR_NOOP("Thickness...");
    sToolTipText  = QT_TR_NOOP("Utility to apply a thickness");
    sWhatsThis    = "Part_Thickness";
    sStatusTip    = sToolTipText;
    sPixmap       = "Part_Thickness";
}

void CmdPartThickness::activated(int iMsg)
{
    Q_UNUSED(iMsg);
    Gui::SelectionFilter faceFilter  ("SELECT Part::Feature SUBELEMENT Face COUNT 1..");
    if (!faceFilter.match()) {
        QMessageBox::warning(Gui::getMainWindow(),
            QApplication::translate("CmdPartThickness", "Wrong selection"),
            QApplication::translate("CmdPartThickness", "Selected one or more faces of a shape"));
        return;
    }

    // get the selected object
    const std::vector<Gui::SelectionObject>& result = faceFilter.Result[0];
    std::string selection = result.front().getAsPropertyLinkSubString();

    const Part::Feature* shape = static_cast<const Part::Feature*>(result.front().getObject());
    if (shape->Shape.getValue().IsNull())
        return;
    int countSolids = 0;
    TopExp_Explorer xp;
    xp.Init(shape->Shape.getValue(),TopAbs_SOLID);
    for (;xp.More(); xp.Next()) {
        countSolids++;
    }
    if (countSolids != 1) {
        QMessageBox::warning(Gui::getMainWindow(),
            QApplication::translate("CmdPartThickness", "Wrong selection"),
            QApplication::translate("CmdPartThickness", "Selected shape is not a solid"));
        return;
    }

    std::string thick = getUniqueObjectName("Thickness");

    openCommand("Make Thickness");
    doCommand(Doc,"App.ActiveDocument.addObject(\"Part::Thickness\",\"%s\")",thick.c_str());
    doCommand(Doc,"App.ActiveDocument.%s.Faces = %s" ,thick.c_str(), selection.c_str());
    doCommand(Doc,"App.ActiveDocument.%s.Value = 1.0",thick.c_str());
    updateActive();
    if (isActiveObjectValid())
        doCommand(Gui,"Gui.ActiveDocument.hide(\"%s\")",shape->getNameInDocument());
    doCommand(Gui,"Gui.ActiveDocument.setEdit('%s')",thick.c_str());

    //commitCommand();
    adjustCameraPosition();

    copyVisual(thick.c_str(), "ShapeColor", shape->getNameInDocument());
    copyVisual(thick.c_str(), "LineColor" , shape->getNameInDocument());
    copyVisual(thick.c_str(), "PointColor", shape->getNameInDocument());
}

bool CmdPartThickness::isActive(void)
{
    Base::Type partid = Base::Type::fromName("Part::Feature");
    bool objectsSelected = Gui::Selection().countObjectsOfType(partid) > 0;
    return (objectsSelected && !Gui::Control().activeDialog());
}

//===========================================================================
// Part_ShapeInfo
//===========================================================================

DEF_STD_CMD_A(CmdShapeInfo)

CmdShapeInfo::CmdShapeInfo()
  :Command("Part_ShapeInfo")
{
    sAppModule    = "Part";
    sGroup        = "Part";
    sMenuText     = "Shape info...";
    sToolTipText  = "Info about shape";
    sWhatsThis    = "Part_ShapeInfo";
    sStatusTip    = sToolTipText;
    sPixmap       = "Part_ShapeInfo";
}

void CmdShapeInfo::activated(int iMsg)
{
    Q_UNUSED(iMsg);
#if 0
    static const char * const part_pipette[]={
        "32 32 17 1",
        "# c #000000",
        "j c #080808",
        "b c #101010",
        "f c #1c1c1c",
        "g c #4c4c4c",
        "c c #777777",
        "a c #848484",
        "i c #9c9c9c",
        "l c #b9b9b9",
        "e c #cacaca",
        "n c #d6d6d6",
        "k c #dedede",
        "d c #e7e7e7",
        "m c #efefef",
        "h c #f7f7f7",
        "w c #ffffff",
        ". c None",
        "................................",
        ".....................#####......",
        "...................#######......",
        "...................#########....",
        "..................##########....",
        "..................##########....",
        "..................##########....",
        ".................###########....",
        "...............#############....",
        ".............###############....",
        ".............#############......",
        ".............#############......",
        "...............ab######.........",
        "..............cdef#####.........",
        ".............ghdacf####.........",
        "............#ehiacj####.........",
        "............awiaaf####..........",
        "...........iheacf##.............",
        "..........#kdaag##..............",
        ".........gedaacb#...............",
        ".........lwiac##................",
        ".......#amlaaf##................",
        ".......cheaag#..................",
        "......#ndaag##..................",
        ".....#imaacb#...................",
        ".....iwlacf#....................",
        "....#nlaag##....................",
        "....feaagj#.....................",
        "....caag##......................",
        "....ffbj##......................",
        "................................",
        "................................"};

    Gui::Document* doc = Gui::Application::Instance->activeDocument();
    Gui::View3DInventor* view = static_cast<Gui::View3DInventor*>(doc->getActiveView());
#endif
    //if (view) {
    //    Gui::View3DInventorViewer* viewer = view->getViewer();
    //    viewer->setEditing(true);
    //    viewer->getWidget()->setCursor(QCursor(QPixmap(part_pipette),4,29));
    //    viewer->addEventCallback(SoMouseButtonEvent::getClassTypeId(), PartGui::ViewProviderPart::shapeInfoCallback);
    // }
}

bool CmdShapeInfo::isActive(void)
{
    App::Document* doc = App::GetApplication().getActiveDocument();
    if (!doc || doc->countObjectsOfType(Part::Feature::getClassTypeId()) == 0)
        return false;

    Gui::MDIView* view = Gui::getMainWindow()->activeWindow();
    if (view && view->isDerivedFrom(Gui::View3DInventor::getClassTypeId())) {
        Gui::View3DInventorViewer* viewer = static_cast<Gui::View3DInventor*>(view)->getViewer();
        return !viewer->isEditing();
    }

    return false;
}

//===========================================================================
// Part_RuledSurface
//===========================================================================

DEF_STD_CMD_A(CmdPartRuledSurface)

CmdPartRuledSurface::CmdPartRuledSurface()
  : Command("Part_RuledSurface")
{
    sAppModule      = "Part";
    sGroup          = QT_TR_NOOP("Part");
    sMenuText       = QT_TR_NOOP("Create ruled surface");
    sToolTipText    = QT_TR_NOOP("Create a ruled surface from either two Edges or two wires");
    sWhatsThis      = "Part_RuledSurface";
    sStatusTip      = sToolTipText;
    sPixmap         = "Part_RuledSurface";
}

void CmdPartRuledSurface::activated(int iMsg)
{
    Q_UNUSED(iMsg);
    bool ok = false;
    TopoDS_Shape curve1, curve2;
    std::string link1, link2, obj1, obj2;
    Gui::SelectionFilter edgeFilter  ("SELECT Part::Feature SUBELEMENT Edge COUNT 1..2");
    Gui::SelectionFilter wireFilter  ("SELECT Part::Feature SUBELEMENT Wire COUNT 1..2");
    Gui::SelectionFilter partFilter  ("SELECT Part::Feature COUNT 2");
    bool matchEdge = edgeFilter.match();
    bool matchWire = wireFilter.match();
    if (matchEdge || matchWire) {
        // get the selected object
        const std::vector<Gui::SelectionObject>& result = matchEdge
            ? edgeFilter.Result[0] : wireFilter.Result[0];
        // two edges from one object
        if (result.size() == 1) {
            const Part::Feature* part = static_cast<const Part::Feature*>(result[0].getObject());
            const std::vector<std::string>& edges = result[0].getSubNames();
            if (edges.size() != 2) {
                ok = false;
            }
            else {
                ok = true;
                // get the selected sub-shapes
                const Part::TopoShape& shape = part->Shape.getValue();
                curve1 = shape.getSubShape(edges[0].c_str());
                curve2 = shape.getSubShape(edges[1].c_str());
                obj1 = result[0].getObject()->getNameInDocument();
                link1 = edges[0];
                obj2 = result[0].getObject()->getNameInDocument();
                link2 = edges[1];
            }
        }
        // two objects and one edge per object
        else if (result.size() == 2) {
            const Part::Feature* part1 = static_cast<const Part::Feature*>(result[0].getObject());
            const std::vector<std::string>& edges1 = result[0].getSubNames();
            const Part::Feature* part2 = static_cast<const Part::Feature*>(result[1].getObject());
            const std::vector<std::string>& edges2 = result[1].getSubNames();
            if (edges1.size() != 1 || edges2.size() != 1) {
                ok = false;
            }
            else {
                ok = true;
                const Part::TopoShape& shape1 = part1->Shape.getValue();
                curve1 = shape1.getSubShape(edges1[0].c_str());
                const Part::TopoShape& shape2 = part2->Shape.getValue();
                curve2 = shape2.getSubShape(edges2[0].c_str());
                obj1 = result[0].getObject()->getNameInDocument();
                link1 = edges1[0];
                obj2 = result[1].getObject()->getNameInDocument();
                link2 = edges2[0];
            }
        }
    }
    else if (partFilter.match()) {
        const std::vector<Gui::SelectionObject>& result = partFilter.Result[0];
        const Part::Feature* part1 = static_cast<const Part::Feature*>(result[0].getObject());
        const Part::Feature* part2 = static_cast<const Part::Feature*>(result[1].getObject());
        const Part::TopoShape& shape1 = part1->Shape.getValue();
        curve1 = shape1.getShape();
        const Part::TopoShape& shape2 = part2->Shape.getValue();
        curve2 = shape2.getShape();
        obj1 = part1->getNameInDocument();
        obj2 = part2->getNameInDocument();

        if (!curve1.IsNull() && !curve2.IsNull()) {
            if (curve1.ShapeType() == TopAbs_EDGE &&
                curve2.ShapeType() == TopAbs_EDGE)
                ok = true;
            if (curve1.ShapeType() == TopAbs_WIRE &&
                curve2.ShapeType() == TopAbs_WIRE)
                ok = true;
        }
    }

    if (!ok) {
        QMessageBox::warning(Gui::getMainWindow(), QObject::tr("Wrong selection"),
            QObject::tr("You have to select either two edges or two wires."));
        return;
    }

    openCommand("Create ruled surface");
    doCommand(Doc, "FreeCAD.ActiveDocument.addObject('Part::RuledSurface', 'Ruled Surface')");
    doCommand(Doc, "FreeCAD.ActiveDocument.ActiveObject.Curve1=(FreeCAD.ActiveDocument.%s,['%s'])"
                 ,obj1.c_str(), link1.c_str());
    doCommand(Doc, "FreeCAD.ActiveDocument.ActiveObject.Curve2=(FreeCAD.ActiveDocument.%s,['%s'])"
                 ,obj2.c_str(), link2.c_str());
    commitCommand();
    updateActive();
}

bool CmdPartRuledSurface::isActive(void)
{
    return getActiveGuiDocument();
}

//===========================================================================
// Part_CheckGeometry
//===========================================================================

DEF_STD_CMD_A(CmdCheckGeometry)

CmdCheckGeometry::CmdCheckGeometry()
  : Command("Part_CheckGeometry")
{
    sAppModule    = "Part";
    sGroup        = QT_TR_NOOP("Part");
    sMenuText     = QT_TR_NOOP("Check Geometry");
    sToolTipText  = QT_TR_NOOP("Analyzes Geometry For Errors");
    sWhatsThis    = "Part_CheckGeometry";
    sStatusTip    = sToolTipText;
    sPixmap       = "Part_CheckGeometry";
}

void CmdCheckGeometry::activated(int iMsg)
{
    Q_UNUSED(iMsg);
    Gui::TaskView::TaskDialog* dlg = Gui::Control().activeDialog();
    if (!dlg)
        dlg = new PartGui::TaskCheckGeometryDialog();
    Gui::Control().showDialog(dlg);
}

bool CmdCheckGeometry::isActive(void)
{
    Base::Type partid = Base::Type::fromName("Part::Feature");
    bool objectsSelected = Gui::Selection().countObjectsOfType(partid) > 0;
    return (hasActiveDocument() && !Gui::Control().activeDialog() && objectsSelected);
}

//===========================================================================
// Part_ColorPerFace
//===========================================================================

DEF_STD_CMD_A(CmdColorPerFace)

CmdColorPerFace::CmdColorPerFace()
  : Command("Part_ColorPerFace")
{
    sAppModule    = "Part";
    sGroup        = QT_TR_NOOP("Part");
    sMenuText     = QT_TR_NOOP("Color per face");
    sToolTipText  = QT_TR_NOOP("Set color per face");
    sStatusTip    = sToolTipText;
    sWhatsThis    = "Part_ColorPerFace";
}

void CmdColorPerFace::activated(int iMsg)
{
    Q_UNUSED(iMsg);
    if (getActiveGuiDocument()->getInEdit())
        getActiveGuiDocument()->resetEdit();
    std::vector<App::DocumentObject*> sel = Gui::Selection().getObjectsOfType(Part::Feature::getClassTypeId());
    Gui::ViewProvider* vp = Gui::Application::Instance->getViewProvider(sel.front());
    // FIXME: Need a way to force 'Color' edit mode
    // #0000477: Proper interface for edit modes of view provider
    if (vp)
        getActiveGuiDocument()->setEdit(vp, Gui::ViewProvider::Color);
}

bool CmdColorPerFace::isActive(void)
{
    Base::Type partid = Base::Type::fromName("Part::Feature");
    bool objectSelected = Gui::Selection().countObjectsOfType(partid) == 1;
    return (hasActiveDocument() && !Gui::Control().activeDialog() && objectSelected);
}

//===========================================================================
// Part_Measure_Linear
//===========================================================================

DEF_STD_CMD_A(CmdMeasureLinear)

CmdMeasureLinear::CmdMeasureLinear()
  : Command("Part_Measure_Linear")
{
    sAppModule    = "Part";
    sGroup        = QT_TR_NOOP("Part");
    sMenuText     = QT_TR_NOOP("Measure Linear");
    sToolTipText  = QT_TR_NOOP("Measure Linear");
    sWhatsThis    = "Part_Measure_Linear";
    sStatusTip    = sToolTipText;
    sPixmap       = "Part_Measure_Linear";
}

void CmdMeasureLinear::activated(int iMsg)
{
  Q_UNUSED(iMsg);
  PartGui::goDimensionLinearRoot();
}

bool CmdMeasureLinear::isActive(void)
{
  return hasActiveDocument();
}

//===========================================================================
// Part_Measure_Angular
//===========================================================================

DEF_STD_CMD_A(CmdMeasureAngular)

CmdMeasureAngular::CmdMeasureAngular()
  : Command("Part_Measure_Angular")
{
    sAppModule    = "Part";
    sGroup        = QT_TR_NOOP("Part");
    sMenuText     = QT_TR_NOOP("Measure Angular");
    sToolTipText  = QT_TR_NOOP("Measure Angular");
    sWhatsThis    = "Part_Measure_Angular";
    sStatusTip    = sToolTipText;
    sPixmap       = "Part_Measure_Angular";
}

void CmdMeasureAngular::activated(int iMsg)
{
  Q_UNUSED(iMsg);
  PartGui::goDimensionAngularRoot();
}

bool CmdMeasureAngular::isActive(void)
{
  return hasActiveDocument();
}

//===========================================================================
// Part_Measure_Refresh
//===========================================================================

<<<<<<< HEAD
DEF_STD_CMD_A(CmdMeasureRefresh);
=======
DEF_STD_CMD_A(CmdMeasureRefresh)
>>>>>>> c0753806

CmdMeasureRefresh::CmdMeasureRefresh()
  : Command("Part_Measure_Refresh")
{
    sAppModule    = "Part";
    sGroup        = QT_TR_NOOP("Part");
    sMenuText     = QT_TR_NOOP("Refresh");
    sToolTipText  = QT_TR_NOOP("Refresh");
    sWhatsThis    = "Part_Measure_Refresh";
    sStatusTip    = sToolTipText;
    sPixmap       = "Part_Measure_Refresh";
}

void CmdMeasureRefresh::activated(int iMsg)
{
  Q_UNUSED(iMsg);
  PartGui::refreshDimensions();
}

bool CmdMeasureRefresh::isActive(void)
{
  return hasActiveDocument();
}

//===========================================================================
// Part_Measure_Clear_All
//===========================================================================

DEF_STD_CMD_A(CmdMeasureClearAll)

CmdMeasureClearAll::CmdMeasureClearAll()
  : Command("Part_Measure_Clear_All")
{
    sAppModule    = "Part";
    sGroup        = QT_TR_NOOP("Part");
    sMenuText     = QT_TR_NOOP("Clear All");
    sToolTipText  = QT_TR_NOOP("Clear All");
    sWhatsThis    = "Part_Measure_Clear_All";
    sStatusTip    = sToolTipText;
    sPixmap       = "Part_Measure_Clear_All";
}

void CmdMeasureClearAll::activated(int iMsg)
{
  Q_UNUSED(iMsg);
  PartGui::eraseAllDimensions();
}

bool CmdMeasureClearAll::isActive(void)
{
  return hasActiveDocument();
}

//===========================================================================
// Part_Measure_Toggle_All
//===========================================================================

DEF_STD_CMD_A(CmdMeasureToggleAll)

CmdMeasureToggleAll::CmdMeasureToggleAll()
  : Command("Part_Measure_Toggle_All")
{
    sAppModule    = "Part";
    sGroup        = QT_TR_NOOP("Part");
    sMenuText     = QT_TR_NOOP("Toggle All");
    sToolTipText  = QT_TR_NOOP("Toggle All");
    sWhatsThis    = "Part_Measure_Toggle_All";
    sStatusTip    = sToolTipText;
    sPixmap       = "Part_Measure_Toggle_All";
}

void CmdMeasureToggleAll::activated(int iMsg)
{
  Q_UNUSED(iMsg);
  ParameterGrp::handle group = App::GetApplication().GetUserParameter().
    GetGroup("BaseApp")->GetGroup("Preferences")->GetGroup("View");
  bool visibility = group->GetBool("DimensionsVisible", true);
  if (visibility)
    group->SetBool("DimensionsVisible", false);
  else
    group->SetBool("DimensionsVisible", true);
}

bool CmdMeasureToggleAll::isActive(void)
{
  return hasActiveDocument();
}

//===========================================================================
// Part_Measure_Toggle_3d
//===========================================================================

DEF_STD_CMD_A(CmdMeasureToggle3d)

CmdMeasureToggle3d::CmdMeasureToggle3d()
  : Command("Part_Measure_Toggle_3d")
{
    sAppModule    = "Part";
    sGroup        = QT_TR_NOOP("Part");
    sMenuText     = QT_TR_NOOP("Toggle 3d");
    sToolTipText  = QT_TR_NOOP("Toggle 3d");
    sWhatsThis    = "Part_Measure_Toggle_3d";
    sStatusTip    = sToolTipText;
    sPixmap       = "Part_Measure_Toggle_3d";
}

void CmdMeasureToggle3d::activated(int iMsg)
{
  Q_UNUSED(iMsg);
  PartGui::toggle3d();
}

bool CmdMeasureToggle3d::isActive(void)
{
  return hasActiveDocument();
}

//===========================================================================
// Part_Measure_Toggle_Delta
//===========================================================================

DEF_STD_CMD_A(CmdMeasureToggleDelta)

CmdMeasureToggleDelta::CmdMeasureToggleDelta()
  : Command("Part_Measure_Toggle_Delta")
{
    sAppModule    = "Part";
    sGroup        = QT_TR_NOOP("Part");
    sMenuText     = QT_TR_NOOP("Toggle Delta");
    sToolTipText  = QT_TR_NOOP("Toggle Delta");
    sWhatsThis    = "Part_Measure_Toggle_Delta";
    sStatusTip    = sToolTipText;
    sPixmap       = "Part_Measure_Toggle_Delta";
}

void CmdMeasureToggleDelta::activated(int iMsg)
{
  Q_UNUSED(iMsg);
  PartGui::toggleDelta();
}

bool CmdMeasureToggleDelta::isActive(void)
{
  return hasActiveDocument();
}

//===========================================================================
// Part_BoxSelection
//===========================================================================

DEF_STD_CMD_A(CmdBoxSelection)

CmdBoxSelection::CmdBoxSelection()
  : Command("Part_BoxSelection")
{
    sAppModule    = "Part";
    sGroup        = QT_TR_NOOP("Part");
    sMenuText     = QT_TR_NOOP("Box selection");
    sToolTipText  = QT_TR_NOOP("Box selection");
    sWhatsThis    = "Part_BoxSelection";
    sStatusTip    = QT_TR_NOOP("Box selection");
    sPixmap       = "Part_BoxSelection";
}

void CmdBoxSelection::activated(int iMsg)
{
    Q_UNUSED(iMsg);
    PartGui::BoxSelection* sel = new PartGui::BoxSelection();
    sel->start();
}

bool CmdBoxSelection::isActive(void)
{
    return hasActiveDocument();
}

//===========================================================================
// Part_projectionOnSurface
//===========================================================================
DEF_STD_CMD_A(CmdPartProjectionOnSurface)

CmdPartProjectionOnSurface::CmdPartProjectionOnSurface()
  :Command("Part_projectionOnSurface")
{
  sAppModule = "Part";
  sGroup = QT_TR_NOOP("Part");
  sMenuText = QT_TR_NOOP("Create projection on surface...");
  sToolTipText = QT_TR_NOOP("Create projection on surface...");
  sWhatsThis = "Part_projectionOnSurface";
  sStatusTip = sToolTipText;
  sPixmap = "Part_ProjectionOnSurface";
}

void CmdPartProjectionOnSurface::activated(int iMsg)
{
  Q_UNUSED(iMsg);
  PartGui::TaskProjectionOnSurface* dlg = new PartGui::TaskProjectionOnSurface();
  Gui::Control().showDialog(dlg);
}

bool CmdPartProjectionOnSurface::isActive(void)
{
  return (hasActiveDocument() && !Gui::Control().activeDialog());
}

void CreatePartCommands(void)
{
    Gui::CommandManager &rcCmdMgr = Gui::Application::Instance->commandManager();

    rcCmdMgr.addCommand(new CmdPartMakeSolid());
    rcCmdMgr.addCommand(new CmdPartReverseShape());
    rcCmdMgr.addCommand(new CmdPartBoolean());
    rcCmdMgr.addCommand(new CmdPartExtrude());
    rcCmdMgr.addCommand(new CmdPartMakeFace());
    rcCmdMgr.addCommand(new CmdPartMirror());
    rcCmdMgr.addCommand(new CmdPartRevolve());
    rcCmdMgr.addCommand(new CmdPartCrossSections());
    rcCmdMgr.addCommand(new CmdPartFillet());
    rcCmdMgr.addCommand(new CmdPartChamfer());
    rcCmdMgr.addCommand(new CmdPartCommon());
    rcCmdMgr.addCommand(new CmdPartCut());
    rcCmdMgr.addCommand(new CmdPartFuse());
    rcCmdMgr.addCommand(new CmdPartCompJoinFeatures());
    rcCmdMgr.addCommand(new CmdPartCompSplitFeatures());
    rcCmdMgr.addCommand(new CmdPartCompCompoundTools());
    rcCmdMgr.addCommand(new CmdPartCompound());
    rcCmdMgr.addCommand(new CmdPartSection());
    //rcCmdMgr.addCommand(new CmdPartBox2());
    //rcCmdMgr.addCommand(new CmdPartBox3());
    rcCmdMgr.addCommand(new CmdPartPrimitives());

    rcCmdMgr.addCommand(new CmdPartImport());
    rcCmdMgr.addCommand(new CmdPartExport());
    rcCmdMgr.addCommand(new CmdPartImportCurveNet());
    rcCmdMgr.addCommand(new CmdPartPickCurveNet());
    rcCmdMgr.addCommand(new CmdShapeInfo());
    rcCmdMgr.addCommand(new CmdPartRuledSurface());
    rcCmdMgr.addCommand(new CmdPartBuilder());
    rcCmdMgr.addCommand(new CmdPartLoft());
    rcCmdMgr.addCommand(new CmdPartSweep());
    rcCmdMgr.addCommand(new CmdPartOffset());
    rcCmdMgr.addCommand(new CmdPartOffset2D());
    rcCmdMgr.addCommand(new CmdPartCompOffset());
    rcCmdMgr.addCommand(new CmdPartThickness());
    rcCmdMgr.addCommand(new CmdCheckGeometry());
    rcCmdMgr.addCommand(new CmdColorPerFace());
    rcCmdMgr.addCommand(new CmdMeasureLinear());
    rcCmdMgr.addCommand(new CmdMeasureAngular());
    rcCmdMgr.addCommand(new CmdMeasureRefresh());
    rcCmdMgr.addCommand(new CmdMeasureClearAll());
    rcCmdMgr.addCommand(new CmdMeasureToggleAll());
    rcCmdMgr.addCommand(new CmdMeasureToggle3d());
    rcCmdMgr.addCommand(new CmdMeasureToggleDelta());
    rcCmdMgr.addCommand(new CmdBoxSelection());
    rcCmdMgr.addCommand(new CmdPartProjectionOnSurface());
}
<|MERGE_RESOLUTION|>--- conflicted
+++ resolved
@@ -1,2492 +1,2488 @@
-/***************************************************************************
- *   Copyright (c) 2002 Jürgen Riegel <juergen.riegel@web.de>              *
- *                                                                         *
- *   This file is part of the FreeCAD CAx development system.              *
- *                                                                         *
- *   This library is free software; you can redistribute it and/or         *
- *   modify it under the terms of the GNU Library General Public           *
- *   License as published by the Free Software Foundation; either          *
- *   version 2 of the License, or (at your option) any later version.      *
- *                                                                         *
- *   This library  is distributed in the hope that it will be useful,      *
- *   but WITHOUT ANY WARRANTY; without even the implied warranty of        *
- *   MERCHANTABILITY or FITNESS FOR A PARTICULAR PURPOSE.  See the         *
- *   GNU Library General Public License for more details.                  *
- *                                                                         *
- *   You should have received a copy of the GNU Library General Public     *
- *   License along with this library; see the file COPYING.LIB. If not,    *
- *   write to the Free Software Foundation, Inc., 59 Temple Place,         *
- *   Suite 330, Boston, MA  02111-1307, USA                                *
- *                                                                         *
- ***************************************************************************/
-
-
-#include "PreCompiled.h"
-#ifndef _PreComp_
-# include <sstream>
-# include <Python.h>
-# include <QString>
-# include <QDir>
-# include <QFileInfo>
-# include <QLineEdit>
-# include <QPointer>
-# include <Standard_math.hxx>
-# include <TopoDS_Shape.hxx>
-# include <TopExp_Explorer.hxx>
-# include <Inventor/events/SoMouseButtonEvent.h>
-# include <Standard_Version.hxx>
-# include <TopoDS_TCompound.hxx>
-#endif
-
-#include <Base/Console.h>
-#include <Base/Exception.h>
-#include <Base/Tools.h>
-#include <App/Document.h>
-#include <App/DocumentObjectGroup.h>
-#include <App/DocumentObserver.h>
-#include <Gui/Action.h>
-#include <Gui/Application.h>
-#include <Gui/BitmapFactory.h>
-#include <Gui/Command.h>
-#include <Gui/Control.h>
-#include <Gui/Document.h>
-#include <Gui/FileDialog.h>
-#include <Gui/MainWindow.h>
-#include <Gui/Selection.h>
-#include <Gui/View3DInventor.h>
-#include <Gui/View3DInventorViewer.h>
-#include <Gui/WaitCursor.h>
-
-#include "../App/PartFeature.h"
-#include <Mod/Part/App/Part2DObject.h>
-#include "DlgPartImportStepImp.h"
-#include "DlgBooleanOperation.h"
-#include "DlgExtrusion.h"
-#include "DlgRevolution.h"
-#include "DlgFilletEdges.h"
-#include "DlgPrimitives.h"
-#include "DlgProjectionOnSurface.h"
-#include "CrossSections.h"
-#include "Mirroring.h"
-#include "ViewProvider.h"
-#include "TaskShapeBuilder.h"
-#include "TaskLoft.h"
-#include "TaskSweep.h"
-#include "TaskDimension.h"
-#include "TaskCheckGeometry.h"
-#include "BoxSelection.h"
-
-
-//++++++++++++++++++++++++++++++++++++++++++++++++++++++++++++++++++++++++++++++++++++++++++++++++++++++++++++++
-
-//===========================================================================
-// Part_PickCurveNet
-//===========================================================================
-DEF_STD_CMD(CmdPartPickCurveNet)
-
-CmdPartPickCurveNet::CmdPartPickCurveNet()
-  :Command("Part_PickCurveNet")
-{
-    sAppModule    = "Part";
-    sGroup        = QT_TR_NOOP("Part");
-    sMenuText     = QT_TR_NOOP("Pick curve network");
-    sToolTipText  = QT_TR_NOOP("Pick a curve network");
-    sWhatsThis    = "Part_PickCurveNet";
-    sStatusTip    = sToolTipText;
-    sPixmap       = "Test1";
-}
-
-void CmdPartPickCurveNet::activated(int iMsg)
-{
-    Q_UNUSED(iMsg);
-}
-
-//===========================================================================
-// Part_NewDoc
-//===========================================================================
-DEF_STD_CMD(CmdPartNewDoc)
-
-CmdPartNewDoc::CmdPartNewDoc()
-  :Command("Part_NewDoc")
-{
-    sAppModule    = "Part";
-    sGroup        = "Part";
-    sMenuText     = "New document";
-    sToolTipText  = "Create an empty part document";
-    sWhatsThis    = "Part_NewDoc";
-    sStatusTip    = sToolTipText;
-    sPixmap       = "New";
-}
-
-void CmdPartNewDoc::activated(int iMsg)
-{
-    Q_UNUSED(iMsg);
-    doCommand(Doc,"d = App.New()");
-    updateActive();
-}
-
-//===========================================================================
-// Part_Box2
-//===========================================================================
-DEF_STD_CMD_A(CmdPartBox2)
-
-CmdPartBox2::CmdPartBox2()
-  :Command("Part_Box2")
-{
-    sAppModule    = "Part";
-    sGroup        = QT_TR_NOOP("Part");
-    sMenuText     = QT_TR_NOOP("Box fix 1");
-    sToolTipText  = QT_TR_NOOP("Create a box solid without dialog");
-    sWhatsThis    = "Part_Box2";
-    sStatusTip    = sToolTipText;
-    sPixmap       = "Part_Box";
-}
-
-void CmdPartBox2::activated(int iMsg)
-{
-    Q_UNUSED(iMsg);
-    openCommand("Part Box Create");
-    doCommand(Doc,"from FreeCAD import Base");
-    doCommand(Doc,"import Part");
-    doCommand(Doc,"__fb__ = App.ActiveDocument.addObject(\"Part::Box\",\"PartBox\")");
-    doCommand(Doc,"__fb__.Location = Base.Vector(0.0,0.0,0.0)");
-    doCommand(Doc,"__fb__.Length = 100.0");
-    doCommand(Doc,"__fb__.Width = 100.0");
-    doCommand(Doc,"__fb__.Height = 100.0");
-    doCommand(Doc,"del __fb__");
-    commitCommand();
-    updateActive();
-}
-
-bool CmdPartBox2::isActive(void)
-{
-    if (getActiveGuiDocument())
-        return true;
-    else
-        return false;
-}
-
-//===========================================================================
-// Part_Box3
-//===========================================================================
-DEF_STD_CMD_A(CmdPartBox3)
-
-CmdPartBox3::CmdPartBox3()
-  :Command("Part_Box3")
-{
-    sAppModule    = "Part";
-    sGroup        = QT_TR_NOOP("Part");
-    sMenuText     = QT_TR_NOOP("Box fix 2");
-    sToolTipText  = QT_TR_NOOP("Create a box solid without dialog");
-    sWhatsThis    = "Part_Box3";
-    sStatusTip    = sToolTipText;
-    sPixmap       = "Part_Box";
-}
-
-void CmdPartBox3::activated(int iMsg)
-{
-    Q_UNUSED(iMsg);
-    openCommand("Part Box Create");
-    doCommand(Doc,"from FreeCAD import Base");
-    doCommand(Doc,"import Part");
-    doCommand(Doc,"__fb__ = App.ActiveDocument.addObject(\"Part::Box\",\"PartBox\")");
-    doCommand(Doc,"__fb__.Location = Base.Vector(50.0,50.0,50.0)");
-    doCommand(Doc,"__fb__.Length = 100.0");
-    doCommand(Doc,"__fb__.Width = 100.0");
-    doCommand(Doc,"__fb__.Height = 100.0");
-    doCommand(Doc,"del __fb__");
-    commitCommand();
-    updateActive();
-}
-
-bool CmdPartBox3::isActive(void)
-{
-    if (getActiveGuiDocument())
-        return true;
-    else
-        return false;
-}
-
-//===========================================================================
-// Part_Primitives
-//===========================================================================
-DEF_STD_CMD_A(CmdPartPrimitives)
-
-CmdPartPrimitives::CmdPartPrimitives()
-  :Command("Part_Primitives")
-{
-    sAppModule    = "Part";
-    sGroup        = QT_TR_NOOP("Part");
-    sMenuText     = QT_TR_NOOP("Create primitives...");
-    sToolTipText  = QT_TR_NOOP("Creation of parametrized geometric primitives");
-    sWhatsThis    = "Part_Primitives";
-    sStatusTip    = sToolTipText;
-    sPixmap       = "Part_CreatePrimitives";
-}
-
-void CmdPartPrimitives::activated(int iMsg)
-{
-    Q_UNUSED(iMsg);
-    PartGui::TaskPrimitives* dlg = new PartGui::TaskPrimitives();
-    Gui::Control().showDialog(dlg);
-}
-
-bool CmdPartPrimitives::isActive(void)
-{
-    return (hasActiveDocument() && !Gui::Control().activeDialog());
-}
-
-namespace PartGui {
-bool checkForSolids(const TopoDS_Shape& shape)
-{
-    TopExp_Explorer xp;
-    xp.Init(shape, TopAbs_FACE, TopAbs_SHELL);
-    if (xp.More()) {
-        return false;
-    }
-    xp.Init(shape, TopAbs_WIRE, TopAbs_FACE);
-    if (xp.More()) {
-        return false;
-    }
-    xp.Init(shape, TopAbs_EDGE, TopAbs_WIRE);
-    if (xp.More()) {
-        return false;
-    }
-    xp.Init(shape, TopAbs_VERTEX, TopAbs_EDGE);
-    if (xp.More()) {
-        return false;
-    }
-
-    return true;
-}
-}
-
-//===========================================================================
-// Part_Cut
-//===========================================================================
-DEF_STD_CMD_A(CmdPartCut)
-
-CmdPartCut::CmdPartCut()
-  :Command("Part_Cut")
-{
-    sAppModule    = "Part";
-    sGroup        = QT_TR_NOOP("Part");
-    sMenuText     = QT_TR_NOOP("Cut");
-    sToolTipText  = QT_TR_NOOP("Make a cut of two shapes");
-    sWhatsThis    = "Part_Cut";
-    sStatusTip    = sToolTipText;
-    sPixmap       = "Part_Cut";
-}
-
-void CmdPartCut::activated(int iMsg)
-{
-    Q_UNUSED(iMsg);
-    std::vector<Gui::SelectionObject> Sel = 
-        getSelection().getSelectionEx(0, App::DocumentObject::getClassTypeId(),3);
-    if (Sel.size() != 2) {
-        QMessageBox::warning(Gui::getMainWindow(), QObject::tr("Wrong selection"),
-            QObject::tr("Select two shapes please."));
-        return;
-    }
-
-    bool askUser = false;
-    for (std::vector<Gui::SelectionObject>::iterator it = Sel.begin(); it != Sel.end(); ++it) {
-        App::DocumentObject* obj = it->getObject();
-        const TopoDS_Shape& shape = Part::Feature::getShape(obj);
-        if (!PartGui::checkForSolids(shape) && !askUser) {
-            int ret = QMessageBox::warning(Gui::getMainWindow(), QObject::tr("Non-solids selected"),
-                QObject::tr("The use of non-solids for boolean operations may lead to unexpected results.\n"
-                            "Do you want to continue?"), QMessageBox::Yes, QMessageBox::No);
-            if (ret == QMessageBox::No)
-                return;
-            askUser = true;
-        }
-    }
-
-    std::string FeatName = getUniqueObjectName("Cut");
-
-    openCommand("Part Cut");
-    doCommand(Doc,"App.activeDocument().addObject(\"Part::Cut\",\"%s\")",FeatName.c_str());
-    doCommand(Doc,"App.activeDocument().%s.Base = App.activeDocument().%s",FeatName.c_str(),Sel[0].getFeatName());
-    doCommand(Doc,"App.activeDocument().%s.Tool = App.activeDocument().%s",FeatName.c_str(),Sel[1].getFeatName());
-
-    // hide the input objects and remove them from the parent group
-    App::DocumentObjectGroup* targetGroup = 0;
-    for (std::vector<Gui::SelectionObject>::iterator it = Sel.begin(); it != Sel.end(); ++it) {
-        doCommand(Gui,"Gui.activeDocument().%s.Visibility=False",it->getFeatName());
-        App::DocumentObjectGroup* group = it->getObject()->getGroup();
-        if (group) {
-            targetGroup = group;
-            doCommand(Doc, "App.activeDocument().%s.removeObject(App.activeDocument().%s)",
-                group->getNameInDocument(), it->getFeatName());
-        }
-    }
-
-    if (targetGroup) {
-        doCommand(Doc, "App.activeDocument().%s.addObject(App.activeDocument().%s)",
-            targetGroup->getNameInDocument(), FeatName.c_str());
-    }
-
-    copyVisual(FeatName.c_str(), "ShapeColor", Sel[0].getFeatName());
-    copyVisual(FeatName.c_str(), "DisplayMode", Sel[0].getFeatName());
-    updateActive();
-    commitCommand();
-}
-
-bool CmdPartCut::isActive(void)
-{
-    return getSelection().countObjectsOfType(
-            App::DocumentObject::getClassTypeId(),0,3)==2;
-}
-
-//===========================================================================
-// Part_Common
-//===========================================================================
-DEF_STD_CMD_A(CmdPartCommon)
-
-CmdPartCommon::CmdPartCommon()
-  :Command("Part_Common")
-{
-    sAppModule    = "Part";
-    sGroup        = QT_TR_NOOP("Part");
-    sMenuText     = QT_TR_NOOP("Intersection");
-    sToolTipText  = QT_TR_NOOP("Make an intersection of two shapes");
-    sWhatsThis    = "Part_Common";
-    sStatusTip    = sToolTipText;
-    sPixmap       = "Part_Common";
-}
-
-void CmdPartCommon::activated(int iMsg)
-{
-    Q_UNUSED(iMsg);
-    std::vector<Gui::SelectionObject> Sel = 
-        getSelection().getSelectionEx(0, App::DocumentObject::getClassTypeId(), 3);
-
-    //test if selected object is a compound, and if it is, look how many children it has...
-    std::size_t numShapes = 0;
-    if (Sel.size() == 1){
-        numShapes = 1; //to be updated later in code, if
-        Gui::SelectionObject selobj = Sel[0];
-        TopoDS_Shape sh = Part::Feature::getShape(selobj.getObject());
-        if (sh.ShapeType() == TopAbs_COMPOUND) {
-            numShapes = 0;
-            TopoDS_Iterator it(sh);
-            for (; it.More(); it.Next()) {
-                ++numShapes;
-            }
-        }
-    } else {
-        numShapes = Sel.size();
-    }
-    if (numShapes < 2) {
-        QMessageBox::warning(Gui::getMainWindow(), QObject::tr("Wrong selection"),
-            QObject::tr("Select two shapes or more, please. Or, select one compound containing two or more shapes to compute common between."));
-        return;
-    }
-
-    bool askUser = false;
-    std::string FeatName = getUniqueObjectName("Common");
-    std::stringstream str;
-    std::vector<Gui::SelectionObject> partObjects;
-
-    str << "App.activeDocument()." << FeatName << ".Shapes = [";
-    for (std::vector<Gui::SelectionObject>::iterator it = Sel.begin(); it != Sel.end(); ++it) {
-        App::DocumentObject* obj = it->getObject();
-        const TopoDS_Shape& shape = Part::Feature::getShape(obj);
-        if (!PartGui::checkForSolids(shape) && !askUser) {
-            int ret = QMessageBox::warning(Gui::getMainWindow(), QObject::tr("Non-solids selected"),
-                QObject::tr("The use of non-solids for boolean operations may lead to unexpected results.\n"
-                            "Do you want to continue?"), QMessageBox::Yes, QMessageBox::No);
-            if (ret == QMessageBox::No)
-                return;
-            askUser = true;
-        }
-        str << "App.activeDocument()." << it->getFeatName() << ",";
-        partObjects.push_back(*it);
-    }
-    str << "]";
-
-    openCommand("Common");
-    doCommand(Doc,"App.activeDocument().addObject(\"Part::MultiCommon\",\"%s\")",FeatName.c_str());
-    runCommand(Doc,str.str().c_str());
-
-    // hide the input objects and remove them from the parent group
-    App::DocumentObjectGroup* targetGroup = 0;
-    for (std::vector<Gui::SelectionObject>::iterator it = partObjects.begin(); it != partObjects.end(); ++it) {
-        doCommand(Gui,"Gui.activeDocument().%s.Visibility=False",it->getFeatName());
-        App::DocumentObjectGroup* group = it->getObject()->getGroup();
-        if (group) {
-            targetGroup = group;
-            doCommand(Doc, "App.activeDocument().%s.removeObject(App.activeDocument().%s)",
-                group->getNameInDocument(), it->getFeatName());
-        }
-    }
-
-    if (targetGroup) {
-        doCommand(Doc, "App.activeDocument().%s.addObject(App.activeDocument().%s)",
-            targetGroup->getNameInDocument(), FeatName.c_str());
-    }
-
-    copyVisual(FeatName.c_str(), "ShapeColor", partObjects.front().getFeatName());
-    copyVisual(FeatName.c_str(), "DisplayMode", partObjects.front().getFeatName());
-    updateActive();
-    commitCommand();
-}
-
-bool CmdPartCommon::isActive(void)
-{
-    return getSelection().countObjectsOfType(
-            App::DocumentObject::getClassTypeId(),0,3)>=1;
-}
-
-//===========================================================================
-// Part_Fuse
-//===========================================================================
-DEF_STD_CMD_A(CmdPartFuse)
-
-CmdPartFuse::CmdPartFuse()
-  :Command("Part_Fuse")
-{
-    sAppModule    = "Part";
-    sGroup        = QT_TR_NOOP("Part");
-    sMenuText     = QT_TR_NOOP("Union");
-    sToolTipText  = QT_TR_NOOP("Make a union of several shapes");
-    sWhatsThis    = "Part_Fuse";
-    sStatusTip    = sToolTipText;
-    sPixmap       = "Part_Fuse";
-}
-
-void CmdPartFuse::activated(int iMsg)
-{
-    Q_UNUSED(iMsg);
-    std::vector<Gui::SelectionObject> Sel = 
-        getSelection().getSelectionEx(0, App::DocumentObject::getClassTypeId(),3);
-
-    //test if selected object is a compound, and if it is, look how many children it has...
-    std::size_t numShapes = 0;
-    if (Sel.size() == 1){
-        numShapes = 1; //to be updated later in code
-        Gui::SelectionObject selobj = Sel[0];
-        TopoDS_Shape sh = Part::Feature::getShape(selobj.getObject());
-        if (sh.ShapeType() == TopAbs_COMPOUND) {
-            numShapes = 0;
-            TopoDS_Iterator it(sh);
-            for (; it.More(); it.Next()) {
-                ++numShapes;
-            }
-        }
-    } else {
-        numShapes = Sel.size();
-    }
-    if (numShapes < 2) {
-        QMessageBox::warning(Gui::getMainWindow(), QObject::tr("Wrong selection"),
-            QObject::tr("Select two shapes or more, please. Or, select one compound containing two or more shapes to be fused."));
-        return;
-    }
-
-    bool askUser = false;
-    std::string FeatName = getUniqueObjectName("Fusion");
-    std::stringstream str;
-    std::vector<Gui::SelectionObject> partObjects;
-
-    str << "App.activeDocument()." << FeatName << ".Shapes = [";
-    for (std::vector<Gui::SelectionObject>::iterator it = Sel.begin(); it != Sel.end(); ++it) {
-        App::DocumentObject* obj = it->getObject();
-        const TopoDS_Shape& shape = Part::Feature::getShape(obj);
-        if (!PartGui::checkForSolids(shape) && !askUser) {
-            int ret = QMessageBox::warning(Gui::getMainWindow(), QObject::tr("Non-solids selected"),
-                QObject::tr("The use of non-solids for boolean operations may lead to unexpected results.\n"
-                            "Do you want to continue?"), QMessageBox::Yes, QMessageBox::No);
-            if (ret == QMessageBox::No)
-                return;
-            askUser = true;
-        }
-        str << "App.activeDocument()." << it->getFeatName() << ",";
-        partObjects.push_back(*it);
-    }
-    str << "]";
-
-    openCommand("Fusion");
-    doCommand(Doc,"App.activeDocument().addObject(\"Part::MultiFuse\",\"%s\")",FeatName.c_str());
-    runCommand(Doc,str.str().c_str());
-
-    // hide the input objects and remove them from the parent group
-    App::DocumentObjectGroup* targetGroup = 0;
-    for (std::vector<Gui::SelectionObject>::iterator it = partObjects.begin(); it != partObjects.end(); ++it) {
-        doCommand(Gui,"Gui.activeDocument().%s.Visibility=False",it->getFeatName());
-        App::DocumentObjectGroup* group = it->getObject()->getGroup();
-        if (group) {
-            targetGroup = group;
-            doCommand(Doc, "App.activeDocument().%s.removeObject(App.activeDocument().%s)",
-                group->getNameInDocument(), it->getFeatName());
-        }
-    }
-
-    if (targetGroup) {
-        doCommand(Doc, "App.activeDocument().%s.addObject(App.activeDocument().%s)",
-            targetGroup->getNameInDocument(), FeatName.c_str());
-    }
-
-    copyVisual(FeatName.c_str(), "ShapeColor", partObjects.front().getFeatName());
-    copyVisual(FeatName.c_str(), "DisplayMode", partObjects.front().getFeatName());
-    updateActive();
-    commitCommand();
-}
-
-bool CmdPartFuse::isActive(void)
-{
-    return getSelection().countObjectsOfType(
-            App::DocumentObject::getClassTypeId(),0,3)>=1;
-}
-
-//===========================================================================
-// Part_CompJoinFeatures (dropdown toolbar button for Connect, Embed and Cutout)
-//===========================================================================
-
-DEF_STD_CMD_ACL(CmdPartCompJoinFeatures)
-
-CmdPartCompJoinFeatures::CmdPartCompJoinFeatures()
-  : Command("Part_CompJoinFeatures")
-{
-    sAppModule      = "Part";
-    sGroup          = QT_TR_NOOP("Part");
-    sMenuText       = QT_TR_NOOP("Join objects...");
-    sToolTipText    = QT_TR_NOOP("Join walled objects");
-    sWhatsThis      = "Part_CompJoinFeatures";
-    sStatusTip      = sToolTipText;
-}
-
-void CmdPartCompJoinFeatures::activated(int iMsg)
-{
-    Gui::CommandManager &rcCmdMgr = Gui::Application::Instance->commandManager();
-    if (iMsg==0)
-        rcCmdMgr.runCommandByName("Part_JoinConnect");
-    else if (iMsg==1)
-        rcCmdMgr.runCommandByName("Part_JoinEmbed");
-    else if (iMsg==2)
-        rcCmdMgr.runCommandByName("Part_JoinCutout");
-    else
-        return;
-
-    // Since the default icon is reset when enabling/disabling the command we have
-    // to explicitly set the icon of the used command.
-    Gui::ActionGroup* pcAction = qobject_cast<Gui::ActionGroup*>(_pcAction);
-    QList<QAction*> a = pcAction->actions();
-
-    assert(iMsg < a.size());
-    pcAction->setIcon(a[iMsg]->icon());
-}
-
-Gui::Action * CmdPartCompJoinFeatures::createAction(void)
-{
-    Gui::ActionGroup* pcAction = new Gui::ActionGroup(this, Gui::getMainWindow());
-    pcAction->setDropDownMenu(true);
-    applyCommandData(this->className(), pcAction);
-
-    QAction* cmd0 = pcAction->addAction(QString());
-    cmd0->setIcon(Gui::BitmapFactory().iconFromTheme("Part_JoinConnect"));
-    QAction* cmd1 = pcAction->addAction(QString());
-    cmd1->setIcon(Gui::BitmapFactory().iconFromTheme("Part_JoinEmbed"));
-    QAction* cmd2 = pcAction->addAction(QString());
-    cmd2->setIcon(Gui::BitmapFactory().iconFromTheme("Part_JoinCutout"));
-
-    _pcAction = pcAction;
-    languageChange();
-
-    pcAction->setIcon(cmd0->icon());
-    int defaultId = 0;
-    pcAction->setProperty("defaultAction", QVariant(defaultId));
-
-    return pcAction;
-}
-
-void CmdPartCompJoinFeatures::languageChange()
-{
-    Command::languageChange();
-
-    if (!_pcAction)
-        return;
-
-    Gui::CommandManager &rcCmdMgr = Gui::Application::Instance->commandManager();
-
-    Gui::ActionGroup* pcAction = qobject_cast<Gui::ActionGroup*>(_pcAction);
-    QList<QAction*> a = pcAction->actions();
-
-    Gui::Command* joinConnect = rcCmdMgr.getCommandByName("Part_JoinConnect");
-    if (joinConnect) {
-        QAction* cmd0 = a[0];
-        cmd0->setText(QApplication::translate("Part_JoinFeatures", joinConnect->getMenuText()));
-        cmd0->setToolTip(QApplication::translate("Part_JoinFeatures", joinConnect->getToolTipText()));
-        cmd0->setStatusTip(QApplication::translate("Part_JoinFeatures", joinConnect->getStatusTip()));
-    }
-
-    Gui::Command* joinEmbed = rcCmdMgr.getCommandByName("Part_JoinEmbed");
-    if (joinEmbed) {
-        QAction* cmd1 = a[1];
-        cmd1->setText(QApplication::translate("Part_JoinFeatures", joinEmbed->getMenuText()));
-        cmd1->setToolTip(QApplication::translate("Part_JoinFeatures", joinEmbed->getToolTipText()));
-        cmd1->setStatusTip(QApplication::translate("Part_JoinFeatures", joinEmbed->getStatusTip()));
-    }
-
-    Gui::Command* joinCutout = rcCmdMgr.getCommandByName("Part_JoinCutout");
-    if (joinCutout) {
-        QAction* cmd2 = a[2];
-        cmd2->setText(QApplication::translate("Part_JoinFeatures", joinCutout->getMenuText()));
-        cmd2->setToolTip(QApplication::translate("Part_JoinFeatures", joinCutout->getToolTipText()));
-        cmd2->setStatusTip(QApplication::translate("Part_JoinFeatures", joinCutout->getStatusTip()));
-    }
-}
-
-bool CmdPartCompJoinFeatures::isActive(void)
-{
-    if (getActiveGuiDocument())
-        return true;
-    else
-        return false;
-}
-
-//===========================================================================
-// Part_CompSplitFeatures (dropdown toolbar button for BooleanFragments, Slice)
-//===========================================================================
-
-DEF_STD_CMD_ACL(CmdPartCompSplitFeatures)
-
-CmdPartCompSplitFeatures::CmdPartCompSplitFeatures()
-  : Command("Part_CompSplitFeatures")
-{
-    sAppModule      = "Part";
-    sGroup          = QT_TR_NOOP("Part");
-    sMenuText       = QT_TR_NOOP("Split objects...");
-    sToolTipText    = QT_TR_NOOP("Shape splitting tools. Compsolid creation tools. OCC 6.9.0 or later is required.");
-    sWhatsThis      = "Part_CompSplitFeatures";
-    sStatusTip      = sToolTipText;
-}
-
-void CmdPartCompSplitFeatures::activated(int iMsg)
-{
-    Gui::CommandManager &rcCmdMgr = Gui::Application::Instance->commandManager();
-    if (iMsg==0)
-        rcCmdMgr.runCommandByName("Part_BooleanFragments");
-    else if (iMsg==1)
-        rcCmdMgr.runCommandByName("Part_SliceApart");
-    else if (iMsg==2)
-        rcCmdMgr.runCommandByName("Part_Slice");
-    else if (iMsg==3)
-        rcCmdMgr.runCommandByName("Part_XOR");
-    else
-        return;
-
-    // Since the default icon is reset when enabling/disabling the command we have
-    // to explicitly set the icon of the used command.
-    Gui::ActionGroup* pcAction = qobject_cast<Gui::ActionGroup*>(_pcAction);
-    QList<QAction*> a = pcAction->actions();
-
-    assert(iMsg < a.size());
-    pcAction->setIcon(a[iMsg]->icon());
-}
-
-Gui::Action * CmdPartCompSplitFeatures::createAction(void)
-{
-    Gui::ActionGroup* pcAction = new Gui::ActionGroup(this, Gui::getMainWindow());
-    pcAction->setDropDownMenu(true);
-    applyCommandData(this->className(), pcAction);
-
-    QAction* cmd0 = pcAction->addAction(QString());
-    cmd0->setIcon(Gui::BitmapFactory().iconFromTheme("Part_BooleanFragments"));
-    QAction* cmd1 = pcAction->addAction(QString());
-    cmd1->setIcon(Gui::BitmapFactory().iconFromTheme("Part_SliceApart"));
-    QAction* cmd2 = pcAction->addAction(QString());
-    cmd2->setIcon(Gui::BitmapFactory().iconFromTheme("Part_Slice"));
-    QAction* cmd3 = pcAction->addAction(QString());
-    cmd3->setIcon(Gui::BitmapFactory().iconFromTheme("Part_XOR"));
-
-    _pcAction = pcAction;
-    languageChange();
-
-    pcAction->setIcon(cmd0->icon());
-    int defaultId = 0;
-    pcAction->setProperty("defaultAction", QVariant(defaultId));
-
-    return pcAction;
-}
-
-void CmdPartCompSplitFeatures::languageChange()
-{
-    Command::languageChange();
-
-    if (!_pcAction)
-        return;
-
-    Gui::CommandManager &rcCmdMgr = Gui::Application::Instance->commandManager();
-
-    Gui::ActionGroup* pcAction = qobject_cast<Gui::ActionGroup*>(_pcAction);
-    QList<QAction*> a = pcAction->actions();
-
-    Gui::Command* splitBoolFragments = rcCmdMgr.getCommandByName("Part_BooleanFragments");
-    if (splitBoolFragments) {
-        QAction* cmd0 = a[0];
-        cmd0->setText(QApplication::translate("Part_SplitFeatures", splitBoolFragments->getMenuText()));
-        cmd0->setToolTip(QApplication::translate("Part_SplitFeatures", splitBoolFragments->getToolTipText()));
-        cmd0->setStatusTip(QApplication::translate("Part_SplitFeatures", splitBoolFragments->getStatusTip()));
-    }
-
-    Gui::Command* splitSliceApart = rcCmdMgr.getCommandByName("Part_SliceApart");
-    if (splitSliceApart) {
-        QAction* cmd1 = a[1];
-        cmd1->setText(QApplication::translate("Part_SplitFeatures", splitSliceApart->getMenuText()));
-        cmd1->setToolTip(QApplication::translate("Part_SplitFeatures", splitSliceApart->getToolTipText()));
-        cmd1->setStatusTip(QApplication::translate("Part_SplitFeatures", splitSliceApart->getStatusTip()));
-    }
-
-    Gui::Command* splitSlice = rcCmdMgr.getCommandByName("Part_Slice");
-    if (splitSlice) {
-        QAction* cmd1 = a[2];
-        cmd1->setText(QApplication::translate("Part_SplitFeatures", splitSlice->getMenuText()));
-        cmd1->setToolTip(QApplication::translate("Part_SplitFeatures", splitSlice->getToolTipText()));
-        cmd1->setStatusTip(QApplication::translate("Part_SplitFeatures", splitSlice->getStatusTip()));
-    }
-
-    Gui::Command* splitXOR = rcCmdMgr.getCommandByName("Part_XOR");
-    if (splitXOR) {
-        QAction* cmd2 = a[3];
-        cmd2->setText(QApplication::translate("Part_SplitFeatures", splitXOR->getMenuText()));
-        cmd2->setToolTip(QApplication::translate("Part_SplitFeatures", splitXOR->getToolTipText()));
-        cmd2->setStatusTip(QApplication::translate("Part_SplitFeatures", splitXOR->getStatusTip()));
-    }
-}
-
-bool CmdPartCompSplitFeatures::isActive(void)
-{
-    if (getActiveGuiDocument())
-#if OCC_VERSION_HEX < 0x060900
-        return false;
-#else
-        return true;
-#endif
-    else
-        return false;
-}
-
-//===========================================================================
-// Part_CompCompoundTools (dropdown toolbar button for BooleanFragments, Slice)
-//===========================================================================
-
-DEF_STD_CMD_ACL(CmdPartCompCompoundTools)
-
-CmdPartCompCompoundTools::CmdPartCompCompoundTools()
-  : Command("Part_CompCompoundTools")
-{
-    sAppModule      = "Part";
-    sGroup          = QT_TR_NOOP("Part");
-    sMenuText       = QT_TR_NOOP("Compound tools");
-    sToolTipText    = QT_TR_NOOP("Compound tools: working with lists of shapes.");
-    sWhatsThis      = "Part_CompCompoundTools";
-    sStatusTip      = sToolTipText;
-}
-
-void CmdPartCompCompoundTools::activated(int iMsg)
-{
-    Gui::CommandManager &rcCmdMgr = Gui::Application::Instance->commandManager();
-    if (iMsg==0)
-        rcCmdMgr.runCommandByName("Part_Compound");
-    else if (iMsg==1)
-        rcCmdMgr.runCommandByName("Part_ExplodeCompound");
-    else if (iMsg==2)
-        rcCmdMgr.runCommandByName("Part_CompoundFilter");
-    else
-        return;
-
-    // Since the default icon is reset when enabling/disabling the command we have
-    // to explicitly set the icon of the used command.
-    Gui::ActionGroup* pcAction = qobject_cast<Gui::ActionGroup*>(_pcAction);
-    QList<QAction*> a = pcAction->actions();
-
-    assert(iMsg < a.size());
-    pcAction->setIcon(a[iMsg]->icon());
-}
-
-Gui::Action * CmdPartCompCompoundTools::createAction(void)
-{
-    Gui::ActionGroup* pcAction = new Gui::ActionGroup(this, Gui::getMainWindow());
-    pcAction->setDropDownMenu(true);
-    applyCommandData(this->className(), pcAction);
-
-    QAction* cmd0 = pcAction->addAction(QString());
-    cmd0->setIcon(Gui::BitmapFactory().iconFromTheme("Part_Compound"));
-    QAction* cmd1 = pcAction->addAction(QString());
-    cmd1->setIcon(Gui::BitmapFactory().iconFromTheme("Part_ExplodeCompound"));
-    QAction* cmd2 = pcAction->addAction(QString());
-    cmd2->setIcon(Gui::BitmapFactory().iconFromTheme("Part_CompoundFilter"));
-
-    _pcAction = pcAction;
-    languageChange();
-
-    pcAction->setIcon(cmd0->icon());
-    int defaultId = 0;
-    pcAction->setProperty("defaultAction", QVariant(defaultId));
-
-    return pcAction;
-}
-
-void CmdPartCompCompoundTools::languageChange()
-{
-    Command::languageChange();
-
-    if (!_pcAction)
-        return;
-
-    Gui::CommandManager &rcCmdMgr = Gui::Application::Instance->commandManager();
-
-    Gui::ActionGroup* pcAction = qobject_cast<Gui::ActionGroup*>(_pcAction);
-    QList<QAction*> a = pcAction->actions();
-
-    Gui::Command* cmdCompound = rcCmdMgr.getCommandByName("Part_Compound");
-    if (cmdCompound) {
-        QAction* cmd0 = a[0];
-        cmd0->setText(QApplication::translate("CmdPartCompound", cmdCompound->getMenuText()));
-        cmd0->setToolTip(QApplication::translate("CmdPartCompound", cmdCompound->getToolTipText()));
-        cmd0->setStatusTip(QApplication::translate("CmdPartCompound", cmdCompound->getStatusTip()));
-    }
-
-    Gui::Command* cmdExplode = rcCmdMgr.getCommandByName("Part_ExplodeCompound");
-    if (cmdExplode) {
-        QAction* cmd1 = a[1];
-        cmd1->setText(QApplication::translate("Part_CompoundTools", cmdExplode->getMenuText()));
-        cmd1->setToolTip(QApplication::translate("Part_CompoundTools", cmdExplode->getToolTipText()));
-        cmd1->setStatusTip(QApplication::translate("Part_CompoundTools", cmdExplode->getStatusTip()));
-    }
-
-    Gui::Command* cmdCompoundFilter = rcCmdMgr.getCommandByName("Part_CompoundFilter");
-    if (cmdCompoundFilter) {
-        QAction* cmd2 = a[2];
-        cmd2->setText(QApplication::translate("Part_CompoundTools", cmdCompoundFilter->getMenuText()));
-        cmd2->setToolTip(QApplication::translate("Part_CompoundTools", cmdCompoundFilter->getToolTipText()));
-        cmd2->setStatusTip(QApplication::translate("Part_CompoundTools", cmdCompoundFilter->getStatusTip()));
-    }
-}
-
-bool CmdPartCompCompoundTools::isActive(void)
-{
-    if (getActiveGuiDocument())
-        return true;
-    else
-        return false;
-}
-
-
-
-//===========================================================================
-// Part_Compound
-//===========================================================================
-DEF_STD_CMD_A(CmdPartCompound)
-
-CmdPartCompound::CmdPartCompound()
-  :Command("Part_Compound")
-{
-    sAppModule    = "Part";
-    sGroup        = QT_TR_NOOP("Part");
-    sMenuText     = QT_TR_NOOP("Make compound");
-    sToolTipText  = QT_TR_NOOP("Make a compound of several shapes");
-    sWhatsThis    = "Part_Compound";
-    sStatusTip    = sToolTipText;
-    sPixmap       = "Part_Compound";
-}
-
-void CmdPartCompound::activated(int iMsg)
-{
-    Q_UNUSED(iMsg);
-    unsigned int n = getSelection().countObjectsOfType(
-            App::DocumentObject::getClassTypeId(),0,3);
-    if (n < 1) {
-        QMessageBox::warning(Gui::getMainWindow(), QObject::tr("Wrong selection"),
-            QObject::tr("Select one shape or more, please."));
-        return;
-    }
-
-    std::string FeatName = getUniqueObjectName("Compound");
-
-    std::vector<Gui::SelectionSingleton::SelObj> Sel = getSelection().getSelection();
-    std::stringstream str;
-
-    // avoid duplicates without changing the order
-    std::set<std::string> tempSelNames;
-    str << "App.activeDocument()." << FeatName << ".Links = [";
-    for (std::vector<Gui::SelectionSingleton::SelObj>::iterator it = Sel.begin(); it != Sel.end(); ++it) {
-        auto pos = tempSelNames.insert(it->FeatName);
-        if (pos.second) {
-            str << "App.activeDocument()." << it->FeatName << ",";
-        }
-    }
-    str << "]";
-
-    openCommand("Compound");
-    doCommand(Doc,"App.activeDocument().addObject(\"Part::Compound\",\"%s\")",FeatName.c_str());
-    runCommand(Doc,str.str().c_str());
-    updateActive();
-    commitCommand();
-}
-
-bool CmdPartCompound::isActive(void)
-{
-    return getSelection().countObjectsOfType(
-            App::DocumentObject::getClassTypeId(),0,3)>=1;
-}
-
-//===========================================================================
-// Part_Section
-//===========================================================================
-DEF_STD_CMD_A(CmdPartSection)
-
-CmdPartSection::CmdPartSection()
-  :Command("Part_Section")
-{
-    sAppModule    = "Part";
-    sGroup        = QT_TR_NOOP("Part");
-    sMenuText     = QT_TR_NOOP("Section");
-    sToolTipText  = QT_TR_NOOP("Make a section of two shapes");
-    sWhatsThis    = "Part_Section";
-    sStatusTip    = sToolTipText;
-    sPixmap       = "Part_Section";
-}
-
-void CmdPartSection::activated(int iMsg)
-{
-    Q_UNUSED(iMsg);
-    std::vector<Gui::SelectionObject> Sel = 
-        getSelection().getSelectionEx(0, App::DocumentObject::getClassTypeId(),3);
-    if (Sel.size() != 2) {
-        QMessageBox::warning(Gui::getMainWindow(), QObject::tr("Wrong selection"),
-            QObject::tr("Select two shapes please."));
-        return;
-    }
-
-    std::string FeatName = getUniqueObjectName("Section");
-    std::string BaseName  = Sel[0].getFeatName();
-    std::string ToolName  = Sel[1].getFeatName();
-
-    openCommand("Section");
-    doCommand(Doc,"App.activeDocument().addObject(\"Part::Section\",\"%s\")",FeatName.c_str());
-    doCommand(Doc,"App.activeDocument().%s.Base = App.activeDocument().%s",FeatName.c_str(),BaseName.c_str());
-    doCommand(Doc,"App.activeDocument().%s.Tool = App.activeDocument().%s",FeatName.c_str(),ToolName.c_str());
-    doCommand(Gui,"Gui.activeDocument().hide('%s')",BaseName.c_str());
-    doCommand(Gui,"Gui.activeDocument().hide('%s')",ToolName.c_str());
-    doCommand(Gui,"Gui.activeDocument().%s.LineColor = Gui.activeDocument().%s.ShapeColor", FeatName.c_str(),BaseName.c_str());
-    updateActive();
-    commitCommand();
-}
-
-bool CmdPartSection::isActive(void)
-{
-    return getSelection().countObjectsOfType(App::DocumentObject::getClassTypeId(),0,3)==2;
-}
-
-//===========================================================================
-// CmdPartImport
-//===========================================================================
-DEF_STD_CMD_A(CmdPartImport)
-
-CmdPartImport::CmdPartImport()
-  :Command("Part_Import")
-{
-    sAppModule    = "Part";
-    sGroup        = QT_TR_NOOP("Part");
-    sMenuText     = QT_TR_NOOP("Import CAD...");
-    sToolTipText  = QT_TR_NOOP("Imports a CAD file");
-    sWhatsThis    = "Part_Import";
-    sStatusTip    = sToolTipText;
-    sPixmap       = "Part_Import";
-}
-
-void CmdPartImport::activated(int iMsg)
-{
-    Q_UNUSED(iMsg);
-    QStringList filter;
-    filter << QString::fromLatin1("STEP (*.stp *.step)");
-    filter << QString::fromLatin1("STEP with colors (*.stp *.step)");
-    filter << QString::fromLatin1("IGES (*.igs *.iges)");
-    filter << QString::fromLatin1("IGES with colors (*.igs *.iges)");
-    filter << QString::fromLatin1("BREP (*.brp *.brep)");
-
-    QString select;
-    QString fn = Gui::FileDialog::getOpenFileName(Gui::getMainWindow(), QString(), QString(), filter.join(QLatin1String(";;")), &select);
-    if (!fn.isEmpty()) {
-        Gui::WaitCursor wc;
-        App::Document* pDoc = getDocument();
-        if (!pDoc) return; // no document
-
-        fn = Base::Tools::escapeEncodeFilename(fn);
-        openCommand("Import Part");
-        if (select == filter[1] ||
-            select == filter[3]) {
-            doCommand(Doc, "import ImportGui");
-            doCommand(Doc, "ImportGui.insert(\"%s\",\"%s\")", (const char*)fn.toUtf8(), pDoc->getName());
-        }
-        else {
-            doCommand(Doc, "import Part");
-            doCommand(Doc, "Part.insert(\"%s\",\"%s\")", (const char*)fn.toUtf8(), pDoc->getName());
-        }
-        commitCommand();
-
-        std::list<Gui::MDIView*> views = getActiveGuiDocument()->getMDIViewsOfType(Gui::View3DInventor::getClassTypeId());
-        for (std::list<Gui::MDIView*>::iterator it = views.begin(); it != views.end(); ++it) {
-            (*it)->viewAll();
-        }
-    }
-}
-
-bool CmdPartImport::isActive(void)
-{
-    if (getActiveGuiDocument())
-        return true;
-    else
-        return false;
-}
-
-//===========================================================================
-// CmdPartExport
-//===========================================================================
-DEF_STD_CMD_A(CmdPartExport)
-
-CmdPartExport::CmdPartExport()
-  : Command("Part_Export")
-{
-    sAppModule    = "Part";
-    sGroup        = QT_TR_NOOP("Part");
-    sMenuText     = QT_TR_NOOP("Export CAD...");
-    sToolTipText  = QT_TR_NOOP("Exports to a CAD file");
-    sWhatsThis    = "Part_Export";
-    sStatusTip    = sToolTipText;
-    sPixmap       = "Part_Export";
-}
-
-void CmdPartExport::activated(int iMsg)
-{
-    Q_UNUSED(iMsg);
-    QStringList filter;
-    filter << QString::fromLatin1("STEP (*.stp *.step)");
-    filter << QString::fromLatin1("STEP with colors (*.stp *.step)");
-    filter << QString::fromLatin1("IGES (*.igs *.iges)");
-    filter << QString::fromLatin1("IGES with colors (*.igs *.iges)");
-    filter << QString::fromLatin1("BREP (*.brp *.brep)");
-
-    QString select;
-    QString fn = Gui::FileDialog::getSaveFileName(Gui::getMainWindow(), QString(), QString(), filter.join(QLatin1String(";;")), &select);
-    if (!fn.isEmpty()) {
-        App::Document* pDoc = getDocument();
-        if (!pDoc) return; // no document
-        if (select == filter[1] ||
-            select == filter[3]) {
-            Gui::Application::Instance->exportTo((const char*)fn.toUtf8(),pDoc->getName(),"ImportGui");
-        }
-        else {
-            Gui::Application::Instance->exportTo((const char*)fn.toUtf8(),pDoc->getName(),"Part");
-        }
-    }
-}
-
-bool CmdPartExport::isActive(void)
-{
-    return Gui::Selection().countObjectsOfType(App::DocumentObject::getClassTypeId(),0,3) > 0;
-}
-
-//===========================================================================
-// PartImportCurveNet
-//===========================================================================
-DEF_STD_CMD_A(CmdPartImportCurveNet)
-
-CmdPartImportCurveNet::CmdPartImportCurveNet()
-  :Command("Part_ImportCurveNet")
-{
-    sAppModule  = "Part";
-    sGroup      = QT_TR_NOOP("Part");
-    sMenuText   = QT_TR_NOOP("Import curve network...");
-    sToolTipText= QT_TR_NOOP("Import a curve network");
-    sWhatsThis  = "Part_ImportCurveNet";
-    sStatusTip  = sToolTipText;
-    sPixmap     = "Part_Box";
-}
-
-void CmdPartImportCurveNet::activated(int iMsg)
-{
-    Q_UNUSED(iMsg);
-    QStringList filter;
-    filter << QString::fromLatin1("%1 (*.stp *.step *.igs *.iges *.brp *.brep)")
-                 .arg(QObject::tr("All CAD Files"));
-    filter << QString::fromLatin1("STEP (*.stp *.step)");
-    filter << QString::fromLatin1("IGES (*.igs *.iges)");
-    filter << QString::fromLatin1("BREP (*.brp *.brep)");
-    filter << QString::fromLatin1("%1 (*.*)")
-                 .arg(QObject::tr("All Files"));
-
-    QString fn = Gui::FileDialog::getOpenFileName(Gui::getMainWindow(), QString(), QString(), filter.join(QLatin1String(";;")));
-    if (!fn.isEmpty()) {
-        QFileInfo fi; fi.setFile(fn);
-        openCommand("Part Import Curve Net");
-        doCommand(Doc,"f = App.activeDocument().addObject(\"Part::CurveNet\",\"%s\")", (const char*)fi.baseName().toLatin1());
-        doCommand(Doc,"f.FileName = \"%s\"",(const char*)fn.toLatin1());
-        commitCommand();
-        updateActive();
-    }
-}
-
-bool CmdPartImportCurveNet::isActive(void)
-{
-    if (getActiveGuiDocument())
-        return true;
-    else
-        return false;
-}
-
-//===========================================================================
-// Part_MakeSolid
-//===========================================================================
-DEF_STD_CMD_A(CmdPartMakeSolid)
-
-CmdPartMakeSolid::CmdPartMakeSolid()
-  :Command("Part_MakeSolid")
-{
-    sAppModule    = "Part";
-    sGroup        = QT_TR_NOOP("Part");
-    sMenuText     = QT_TR_NOOP("Convert to solid");
-    sToolTipText  = QT_TR_NOOP("Create solid from a shell or compound");
-    sWhatsThis    = "Part_MakeSolid";
-    sStatusTip    = sToolTipText;
-}
-
-void CmdPartMakeSolid::activated(int iMsg)
-{
-    Q_UNUSED(iMsg);
-    std::vector<App::DocumentObject*> objs = Gui::Selection().getObjectsOfType
-        (App::DocumentObject::getClassTypeId(),0,3);
-    runCommand(Doc, "import Part");
-    for (std::vector<App::DocumentObject*>::iterator it = objs.begin(); it != objs.end(); ++it) {
-        const TopoDS_Shape& shape = Part::Feature::getShape(*it);
-        if (!shape.IsNull()) {
-            TopAbs_ShapeEnum type = shape.ShapeType();
-            QString str;
-            if (type == TopAbs_SOLID) {
-                Base::Console().Message("%s is ignored because it is already a solid.\n",
-                    (*it)->Label.getValue());
-            }
-            else if (type == TopAbs_COMPOUND || type == TopAbs_COMPSOLID) {
-                str = QString::fromLatin1(
-                    "__s__=App.ActiveDocument.%1.Shape.Faces\n"
-                    "__s__=Part.Solid(Part.Shell(__s__))\n"
-                    "__o__=App.ActiveDocument.addObject(\"Part::Feature\",\"%1_solid\")\n"
-                    "__o__.Label=\"%2 (Solid)\"\n"
-                    "__o__.Shape=__s__\n"
-                    "del __s__, __o__"
-                    )
-                    .arg(QLatin1String((*it)->getNameInDocument()))
-                    .arg(QLatin1String((*it)->Label.getValue()));
-            }
-            else if (type == TopAbs_SHELL) {
-                str = QString::fromLatin1(
-                    "__s__=App.ActiveDocument.%1.Shape\n"
-                    "__s__=Part.Solid(__s__)\n"
-                    "__o__=App.ActiveDocument.addObject(\"Part::Feature\",\"%1_solid\")\n"
-                    "__o__.Label=\"%2 (Solid)\"\n"
-                    "__o__.Shape=__s__\n"
-                    "del __s__, __o__"
-                    )
-                    .arg(QLatin1String((*it)->getNameInDocument()))
-                    .arg(QLatin1String((*it)->Label.getValue()));
-            }
-            else {
-                Base::Console().Message("%s is ignored because it is neither a shell nor a compound.\n",
-                    (*it)->Label.getValue());
-            }
-
-            try {
-                if (!str.isEmpty())
-                    runCommand(Doc, str.toLatin1());
-            }
-            catch (const Base::Exception& e) {
-                Base::Console().Error("Cannot convert %s because %s.\n",
-                    (*it)->Label.getValue(), e.what());
-            }
-        }
-    }
-}
-
-bool CmdPartMakeSolid::isActive(void)
-{
-    return Gui::Selection().countObjectsOfType
-        (App::DocumentObject::getClassTypeId(),0,3) > 0;
-}
-
-//===========================================================================
-// Part_ReverseShape
-//===========================================================================
-DEF_STD_CMD_A(CmdPartReverseShape)
-
-CmdPartReverseShape::CmdPartReverseShape()
-  :Command("Part_ReverseShape")
-{
-    sAppModule    = "Part";
-    sGroup        = QT_TR_NOOP("Part");
-    sMenuText     = QT_TR_NOOP("Reverse shapes");
-    sToolTipText  = QT_TR_NOOP("Reverse orientation of shapes");
-    sWhatsThis    = "Part_ReverseShape";
-    sStatusTip    = sToolTipText;
-}
-
-void CmdPartReverseShape::activated(int iMsg)
-{
-    Q_UNUSED(iMsg);
-    std::vector<App::DocumentObject*> objs = Gui::Selection().getObjectsOfType
-        (Part::Feature::getClassTypeId());
-    runCommand(Doc, "import Part");
-    for (std::vector<App::DocumentObject*>::iterator it = objs.begin(); it != objs.end(); ++it) {
-        const TopoDS_Shape& shape = Part::Feature::getShape(*it);
-        if (!shape.IsNull()) {
-            QString str = QString::fromLatin1(
-                "__s__=App.ActiveDocument.%1.Shape.copy()\n"
-                "__s__.reverse()\n"
-                "__o__=App.ActiveDocument.addObject(\"Part::Feature\",\"%1_rev\")\n"
-                "__o__.Label=\"%2 (Rev)\"\n"
-                "__o__.Shape=__s__\n"
-                "del __s__, __o__"
-                )
-                .arg(QLatin1String((*it)->getNameInDocument()))
-                .arg(QLatin1String((*it)->Label.getValue()));
-
-            try {
-                if (!str.isEmpty())
-                    runCommand(Doc, str.toLatin1());
-            }
-            catch (const Base::Exception& e) {
-                Base::Console().Error("Cannot convert %s because %s.\n",
-                    (*it)->Label.getValue(), e.what());
-            }
-        }
-    }
-}
-
-bool CmdPartReverseShape::isActive(void)
-{
-    return Gui::Selection().countObjectsOfType
-        (Part::Feature::getClassTypeId()) > 0;
-}
-
-//===========================================================================
-// Part_Boolean
-//===========================================================================
-DEF_STD_CMD_A(CmdPartBoolean)
-
-CmdPartBoolean::CmdPartBoolean()
-  :Command("Part_Boolean")
-{
-    sAppModule    = "Part";
-    sGroup        = QT_TR_NOOP("Part");
-    sMenuText     = QT_TR_NOOP("Boolean...");
-    sToolTipText  = QT_TR_NOOP("Run a boolean operation with two shapes selected");
-    sWhatsThis    = "Part_Boolean";
-    sStatusTip    = sToolTipText;
-    sPixmap       = "Part_Booleans";
-}
-
-void CmdPartBoolean::activated(int iMsg)
-{
-    Q_UNUSED(iMsg);
-    Gui::TaskView::TaskDialog* dlg = Gui::Control().activeDialog();
-    if (!dlg)
-        dlg = new PartGui::TaskBooleanOperation();
-    Gui::Control().showDialog(dlg);
-}
-
-bool CmdPartBoolean::isActive(void)
-{
-    return (hasActiveDocument() && !Gui::Control().activeDialog());
-}
-
-//===========================================================================
-// Part_Extrude
-//===========================================================================
-DEF_STD_CMD_A(CmdPartExtrude)
-
-CmdPartExtrude::CmdPartExtrude()
-  :Command("Part_Extrude")
-{
-    sAppModule    = "Part";
-    sGroup        = QT_TR_NOOP("Part");
-    sMenuText     = QT_TR_NOOP("Extrude...");
-    sToolTipText  = QT_TR_NOOP("Extrude a selected sketch");
-    sWhatsThis    = "Part_Extrude";
-    sStatusTip    = sToolTipText;
-    sPixmap       = "Part_Extrude";
-}
-
-void CmdPartExtrude::activated(int iMsg)
-{
-    Q_UNUSED(iMsg);
-    Gui::Control().showDialog(new PartGui::TaskExtrusion());
-}
-
-bool CmdPartExtrude::isActive(void)
-{
-    return (hasActiveDocument() && !Gui::Control().activeDialog());
-}
-
-//===========================================================================
-// Part_MakeFace
-//===========================================================================
-DEF_STD_CMD_A(CmdPartMakeFace)
-
-CmdPartMakeFace::CmdPartMakeFace()
-  : Command("Part_MakeFace")
-{
-    sAppModule    = "Part";
-    sGroup        = QT_TR_NOOP("Part");
-    sMenuText     = QT_TR_NOOP("Make face from wires");
-    sToolTipText  = QT_TR_NOOP("Make face from set of wires (e.g. from a sketch)");
-    sWhatsThis    = "Part_MakeFace";
-    sStatusTip    = sToolTipText;
-}
-
-void CmdPartMakeFace::activated(int iMsg)
-{
-    Q_UNUSED(iMsg);
-    auto sketches = Gui::Selection().getObjectsOfType(App::DocumentObject::getClassTypeId(),0,3);
-    openCommand("Make face");
-
-    try {
-        App::DocumentT doc(sketches.front()->getDocument());
-        std::stringstream str;
-        str << doc.getDocumentPython()
-            << ".addObject(\"Part::Face\", \"Face\").Sources = (";
-        for (auto &obj : sketches) {
-            str << App::DocumentObjectT(obj).getObjectPython() << ", ";
-        }
-
-        str << ")";
-
-        runCommand(Doc,str.str().c_str());
-        commitCommand();
-        updateActive();
-    }
-    catch (...) {
-        abortCommand();
-        throw;
-    }
-}
-
-bool CmdPartMakeFace::isActive(void)
-{
-    return (Gui::Selection().countObjectsOfType(App::DocumentObject::getClassTypeId(),0,3) > 0 &&
-            !Gui::Control().activeDialog());
-}
-
-//===========================================================================
-// Part_Revolve
-//===========================================================================
-DEF_STD_CMD_A(CmdPartRevolve)
-
-CmdPartRevolve::CmdPartRevolve()
-  :Command("Part_Revolve")
-{
-    sAppModule    = "Part";
-    sGroup        = QT_TR_NOOP("Part");
-    sMenuText     = QT_TR_NOOP("Revolve...");
-    sToolTipText  = QT_TR_NOOP("Revolve a selected shape");
-    sWhatsThis    = "Part_Revolve";
-    sStatusTip    = sToolTipText;
-    sPixmap       = "Part_Revolve";
-}
-
-void CmdPartRevolve::activated(int iMsg)
-{
-    Q_UNUSED(iMsg);
-    Gui::Control().showDialog(new PartGui::TaskRevolution());
-}
-
-bool CmdPartRevolve::isActive(void)
-{
-    return (hasActiveDocument() && !Gui::Control().activeDialog());
-}
-
-//===========================================================================
-// Part_Fillet
-//===========================================================================
-DEF_STD_CMD_A(CmdPartFillet)
-
-CmdPartFillet::CmdPartFillet()
-  :Command("Part_Fillet")
-{
-    sAppModule    = "Part";
-    sGroup        = QT_TR_NOOP("Part");
-    sMenuText     = QT_TR_NOOP("Fillet...");
-    sToolTipText  = QT_TR_NOOP("Fillet the selected edges of a shape");
-    sWhatsThis    = "Part_Fillet";
-    sStatusTip    = sToolTipText;
-    sPixmap       = "Part_Fillet";
-}
-
-void CmdPartFillet::activated(int iMsg)
-{
-    Q_UNUSED(iMsg);
-    Gui::Control().showDialog(new PartGui::TaskFilletEdges(0));
-}
-
-bool CmdPartFillet::isActive(void)
-{
-    return (hasActiveDocument() && !Gui::Control().activeDialog());
-}
-
-//===========================================================================
-// Part_Chamfer
-//===========================================================================
-DEF_STD_CMD_A(CmdPartChamfer)
-
-CmdPartChamfer::CmdPartChamfer()
-  :Command("Part_Chamfer")
-{
-    sAppModule    = "Part";
-    sGroup        = QT_TR_NOOP("Part");
-    sMenuText     = QT_TR_NOOP("Chamfer...");
-    sToolTipText  = QT_TR_NOOP("Chamfer the selected edges of a shape");
-    sWhatsThis    = "Part_Chamfer";
-    sStatusTip    = sToolTipText;
-    sPixmap       = "Part_Chamfer";
-}
-
-void CmdPartChamfer::activated(int iMsg)
-{
-    Q_UNUSED(iMsg);
-    Gui::Control().showDialog(new PartGui::TaskChamferEdges(0));
-}
-
-bool CmdPartChamfer::isActive(void)
-{
-    return (hasActiveDocument() && !Gui::Control().activeDialog());
-}
-
-//===========================================================================
-// Part_Mirror
-//===========================================================================
-DEF_STD_CMD_A(CmdPartMirror)
-
-CmdPartMirror::CmdPartMirror()
-  :Command("Part_Mirror")
-{
-    sAppModule    = "Part";
-    sGroup        = QT_TR_NOOP("Part");
-    sMenuText     = QT_TR_NOOP("Mirroring...");
-    sToolTipText  = QT_TR_NOOP("Mirroring a selected shape");
-    sWhatsThis    = "Part_Mirror";
-    sStatusTip    = sToolTipText;
-    sPixmap       = "Part_Mirror";
-}
-
-void CmdPartMirror::activated(int iMsg)
-{
-    Q_UNUSED(iMsg);
-    Gui::Control().showDialog(new PartGui::TaskMirroring());
-}
-
-bool CmdPartMirror::isActive(void)
-{
-    return (hasActiveDocument() && !Gui::Control().activeDialog());
-}
-
-//===========================================================================
-// Part_CrossSections
-//===========================================================================
-DEF_STD_CMD_A(CmdPartCrossSections)
-
-CmdPartCrossSections::CmdPartCrossSections()
-  :Command("Part_CrossSections")
-{
-    sAppModule    = "Part";
-    sGroup        = QT_TR_NOOP("Part");
-    sMenuText     = QT_TR_NOOP("Cross-sections...");
-    sToolTipText  = QT_TR_NOOP("Cross-sections");
-    sWhatsThis    = "Part_CrossSections";
-    sStatusTip    = sToolTipText;
-    sPixmap       = "Part_CrossSections";
-}
-
-void CmdPartCrossSections::activated(int iMsg)
-{
-    Q_UNUSED(iMsg);
-    Gui::TaskView::TaskDialog* dlg = Gui::Control().activeDialog();
-    if (!dlg) {
-        std::vector<App::DocumentObject*> obj = Gui::Selection().getObjectsOfType
-            (Part::Feature::getClassTypeId());
-        Base::BoundBox3d bbox;
-        for (std::vector<App::DocumentObject*>::iterator it = obj.begin(); it != obj.end(); ++it) {
-            bbox.Add(static_cast<Part::Feature*>(*it)->Shape.getBoundingBox());
-        }
-        dlg = new PartGui::TaskCrossSections(bbox);
-    }
-    Gui::Control().showDialog(dlg);
-}
-
-bool CmdPartCrossSections::isActive(void)
-{
-    return (Gui::Selection().countObjectsOfType(Part::Feature::getClassTypeId()) > 0 &&
-            !Gui::Control().activeDialog());
-}
-
-//===========================================================================
-// Part_Builder
-//===========================================================================
-
-DEF_STD_CMD_A(CmdPartBuilder)
-
-CmdPartBuilder::CmdPartBuilder()
-  :Command("Part_Builder")
-{
-    sAppModule    = "Part";
-    sGroup        = QT_TR_NOOP("Part");
-    sMenuText     = QT_TR_NOOP("Shape builder...");
-    sToolTipText  = QT_TR_NOOP("Advanced utility to create shapes");
-    sWhatsThis    = "Part_Builder";
-    sStatusTip    = sToolTipText;
-    sPixmap       = "Part_Shapebuilder";
-}
-
-void CmdPartBuilder::activated(int iMsg)
-{
-    Q_UNUSED(iMsg);
-    Gui::Control().showDialog(new PartGui::TaskShapeBuilder());
-}
-
-bool CmdPartBuilder::isActive(void)
-{
-    return (hasActiveDocument() && !Gui::Control().activeDialog());
-}
-
-//===========================================================================
-// Part_Loft
-//===========================================================================
-
-DEF_STD_CMD_A(CmdPartLoft)
-
-CmdPartLoft::CmdPartLoft()
-  : Command("Part_Loft")
-{
-    sAppModule    = "Part";
-    sGroup        = QT_TR_NOOP("Part");
-    sMenuText     = QT_TR_NOOP("Loft...");
-    sToolTipText  = QT_TR_NOOP("Utility to loft");
-    sWhatsThis    = "Part_Loft";
-    sStatusTip    = sToolTipText;
-    sPixmap       = "Part_Loft";
-}
-
-void CmdPartLoft::activated(int iMsg)
-{
-    Q_UNUSED(iMsg);
-    Gui::Control().showDialog(new PartGui::TaskLoft());
-}
-
-bool CmdPartLoft::isActive(void)
-{
-    return (hasActiveDocument() && !Gui::Control().activeDialog());
-}
-
-//===========================================================================
-// Part_Sweep
-//===========================================================================
-
-DEF_STD_CMD_A(CmdPartSweep)
-
-CmdPartSweep::CmdPartSweep()
-  : Command("Part_Sweep")
-{
-    sAppModule    = "Part";
-    sGroup        = QT_TR_NOOP("Part");
-    sMenuText     = QT_TR_NOOP("Sweep...");
-    sToolTipText  = QT_TR_NOOP("Utility to sweep");
-    sWhatsThis    = "Part_Sweep";
-    sStatusTip    = sToolTipText;
-    sPixmap       = "Part_Sweep";
-}
-
-void CmdPartSweep::activated(int iMsg)
-{
-    Q_UNUSED(iMsg);
-    Gui::Control().showDialog(new PartGui::TaskSweep());
-}
-
-bool CmdPartSweep::isActive(void)
-{
-    return (hasActiveDocument() && !Gui::Control().activeDialog());
-}
-
-//===========================================================================
-// Part_Offset
-//===========================================================================
-
-DEF_STD_CMD_A(CmdPartOffset)
-
-CmdPartOffset::CmdPartOffset()
-  : Command("Part_Offset")
-{
-    sAppModule    = "Part";
-    sGroup        = QT_TR_NOOP("Part");
-    sMenuText     = QT_TR_NOOP("3D Offset...");
-    sToolTipText  = QT_TR_NOOP("Utility to offset in 3D");
-    sWhatsThis    = "Part_Offset";
-    sStatusTip    = sToolTipText;
-    sPixmap       = "Part_Offset";
-}
-
-void CmdPartOffset::activated(int iMsg)
-{
-    Q_UNUSED(iMsg);
-    App::DocumentObject* shape = getSelection().getObjectsOfType(Part::Feature::getClassTypeId()).front();
-    std::string offset = getUniqueObjectName("Offset");
-
-    openCommand("Make Offset");
-    doCommand(Doc,"App.ActiveDocument.addObject(\"Part::Offset\",\"%s\")",offset.c_str());
-    doCommand(Doc,"App.ActiveDocument.%s.Source = App.ActiveDocument.%s" ,offset.c_str(), shape->getNameInDocument());
-    doCommand(Doc,"App.ActiveDocument.%s.Value = 1.0",offset.c_str());
-    updateActive();
-    //if (isActiveObjectValid())
-    //    doCommand(Gui,"Gui.ActiveDocument.hide(\"%s\")",shape->getNameInDocument());
-    doCommand(Gui,"Gui.ActiveDocument.setEdit('%s')",offset.c_str());
-
-    //commitCommand();
-    adjustCameraPosition();
-
-    copyVisual(offset.c_str(), "ShapeColor", shape->getNameInDocument());
-    copyVisual(offset.c_str(), "LineColor" , shape->getNameInDocument());
-    copyVisual(offset.c_str(), "PointColor", shape->getNameInDocument());
-}
-
-bool CmdPartOffset::isActive(void)
-{
-    Base::Type partid = Base::Type::fromName("Part::Feature");
-    bool objectsSelected = Gui::Selection().countObjectsOfType(partid,0,3) == 1;
-    return (objectsSelected && !Gui::Control().activeDialog());
-}
-
-
-//===========================================================================
-// Part_Offset2D
-//===========================================================================
-
-DEF_STD_CMD_A(CmdPartOffset2D)
-
-CmdPartOffset2D::CmdPartOffset2D()
-  : Command("Part_Offset2D")
-{
-    sAppModule    = "Part";
-    sGroup        = QT_TR_NOOP("Part");
-    sMenuText     = QT_TR_NOOP("2D Offset...");
-    sToolTipText  = QT_TR_NOOP("Utility to offset planar shapes");
-    sWhatsThis    = "Part_Offset2D";
-    sStatusTip    = sToolTipText;
-    sPixmap       = "Part_Offset2D";
-}
-
-void CmdPartOffset2D::activated(int iMsg)
-{
-    Q_UNUSED(iMsg);
-    App::DocumentObject* shape = getSelection().getObjectsOfType(Part::Feature::getClassTypeId(),0,3).front();
-    std::string offset = getUniqueObjectName("Offset2D");
-
-    openCommand("Make 2D Offset");
-    doCommand(Doc,"App.ActiveDocument.addObject(\"Part::Offset2D\",\"%s\")",offset.c_str());
-    doCommand(Doc,"App.ActiveDocument.%s.Source = App.ActiveDocument.%s" ,offset.c_str(), shape->getNameInDocument());
-    doCommand(Doc,"App.ActiveDocument.%s.Value = 1.0",offset.c_str());
-    updateActive();
-    //if (isActiveObjectValid())
-    //    doCommand(Gui,"Gui.ActiveDocument.hide(\"%s\")",shape->getNameInDocument());
-    doCommand(Gui,"Gui.ActiveDocument.setEdit('%s')",offset.c_str());
-
-    //commitCommand();
-    adjustCameraPosition();
-
-    copyVisual(offset.c_str(), "ShapeColor", shape->getNameInDocument());
-    copyVisual(offset.c_str(), "LineColor" , shape->getNameInDocument());
-    copyVisual(offset.c_str(), "PointColor", shape->getNameInDocument());
-}
-
-bool CmdPartOffset2D::isActive(void)
-{
-    Base::Type partid = Base::Type::fromName("Part::Feature");
-    bool objectsSelected = Gui::Selection().countObjectsOfType(partid,0,3) == 1;
-    return (objectsSelected && !Gui::Control().activeDialog());
-}
-
-//===========================================================================
-// Part_CompOffset (dropdown toolbar button for Offset features)
-//===========================================================================
-
-DEF_STD_CMD_ACL(CmdPartCompOffset)
-
-CmdPartCompOffset::CmdPartCompOffset()
-  : Command("Part_CompOffset")
-{
-    sAppModule      = "Part";
-    sGroup          = QT_TR_NOOP("Part");
-    sMenuText       = QT_TR_NOOP("Offset:");
-    sToolTipText    = QT_TR_NOOP("Tools to offset shapes (construct parallel shapes)");
-    sWhatsThis      = "Part_CompOffset";
-    sStatusTip      = sToolTipText;
-}
-
-void CmdPartCompOffset::activated(int iMsg)
-{
-    Gui::CommandManager &rcCmdMgr = Gui::Application::Instance->commandManager();
-    if (iMsg==0)
-        rcCmdMgr.runCommandByName("Part_Offset");
-    else if (iMsg==1)
-        rcCmdMgr.runCommandByName("Part_Offset2D");
-    else
-        return;
-
-    // Since the default icon is reset when enabling/disabling the command we have
-    // to explicitly set the icon of the used command.
-    Gui::ActionGroup* pcAction = qobject_cast<Gui::ActionGroup*>(_pcAction);
-    QList<QAction*> a = pcAction->actions();
-
-    assert(iMsg < a.size());
-    pcAction->setIcon(a[iMsg]->icon());
-}
-
-Gui::Action * CmdPartCompOffset::createAction(void)
-{
-    Gui::ActionGroup* pcAction = new Gui::ActionGroup(this, Gui::getMainWindow());
-    pcAction->setDropDownMenu(true);
-    applyCommandData(this->className(), pcAction);
-
-    QAction* cmd0 = pcAction->addAction(QString());
-    cmd0->setIcon(Gui::BitmapFactory().iconFromTheme("Part_Offset"));
-    QAction* cmd1 = pcAction->addAction(QString());
-    cmd1->setIcon(Gui::BitmapFactory().iconFromTheme("Part_Offset2D"));
-
-    _pcAction = pcAction;
-    languageChange();
-
-    pcAction->setIcon(cmd0->icon());
-    int defaultId = 0;
-    pcAction->setProperty("defaultAction", QVariant(defaultId));
-
-    return pcAction;
-}
-
-void CmdPartCompOffset::languageChange()
-{
-    Command::languageChange();
-
-    if (!_pcAction)
-        return;
-
-    Gui::CommandManager &rcCmdMgr = Gui::Application::Instance->commandManager();
-
-    Gui::ActionGroup* pcAction = qobject_cast<Gui::ActionGroup*>(_pcAction);
-    QList<QAction*> a = pcAction->actions();
-
-    Gui::Command* cmdOffset = rcCmdMgr.getCommandByName("Part_Offset");
-    if (cmdOffset) {
-        QAction* cmd0 = a[0];
-        cmd0->setText(QApplication::translate("Part_Offset", cmdOffset->getMenuText()));
-        cmd0->setToolTip(QApplication::translate("Part_Offset", cmdOffset->getToolTipText()));
-        cmd0->setStatusTip(QApplication::translate("Part_Offset", cmdOffset->getStatusTip()));
-    }
-
-    Gui::Command* cmdOffset2D = rcCmdMgr.getCommandByName("Part_Offset2D");
-    if (cmdOffset2D) {
-        QAction* cmd1 = a[1];
-        cmd1->setText(QApplication::translate("Part_Offset", cmdOffset2D->getMenuText()));
-        cmd1->setToolTip(QApplication::translate("Part_Offset", cmdOffset2D->getToolTipText()));
-        cmd1->setStatusTip(QApplication::translate("Part_Offset", cmdOffset2D->getStatusTip()));
-    }
-}
-
-bool CmdPartCompOffset::isActive(void)
-{
-    Base::Type partid = Base::Type::fromName("Part::Feature");
-    bool objectsSelected = Gui::Selection().countObjectsOfType(partid,0,3) == 1;
-    return (objectsSelected && !Gui::Control().activeDialog());
-}
-
-//===========================================================================
-// Part_Thickness
-//===========================================================================
-
-DEF_STD_CMD_A(CmdPartThickness)
-
-CmdPartThickness::CmdPartThickness()
-  : Command("Part_Thickness")
-{
-    sAppModule    = "Part";
-    sGroup        = QT_TR_NOOP("Part");
-    sMenuText     = QT_TR_NOOP("Thickness...");
-    sToolTipText  = QT_TR_NOOP("Utility to apply a thickness");
-    sWhatsThis    = "Part_Thickness";
-    sStatusTip    = sToolTipText;
-    sPixmap       = "Part_Thickness";
-}
-
-void CmdPartThickness::activated(int iMsg)
-{
-    Q_UNUSED(iMsg);
-    Gui::SelectionFilter faceFilter  ("SELECT Part::Feature SUBELEMENT Face COUNT 1..");
-    if (!faceFilter.match()) {
-        QMessageBox::warning(Gui::getMainWindow(),
-            QApplication::translate("CmdPartThickness", "Wrong selection"),
-            QApplication::translate("CmdPartThickness", "Selected one or more faces of a shape"));
-        return;
-    }
-
-    // get the selected object
-    const std::vector<Gui::SelectionObject>& result = faceFilter.Result[0];
-    std::string selection = result.front().getAsPropertyLinkSubString();
-
-    const Part::Feature* shape = static_cast<const Part::Feature*>(result.front().getObject());
-    if (shape->Shape.getValue().IsNull())
-        return;
-    int countSolids = 0;
-    TopExp_Explorer xp;
-    xp.Init(shape->Shape.getValue(),TopAbs_SOLID);
-    for (;xp.More(); xp.Next()) {
-        countSolids++;
-    }
-    if (countSolids != 1) {
-        QMessageBox::warning(Gui::getMainWindow(),
-            QApplication::translate("CmdPartThickness", "Wrong selection"),
-            QApplication::translate("CmdPartThickness", "Selected shape is not a solid"));
-        return;
-    }
-
-    std::string thick = getUniqueObjectName("Thickness");
-
-    openCommand("Make Thickness");
-    doCommand(Doc,"App.ActiveDocument.addObject(\"Part::Thickness\",\"%s\")",thick.c_str());
-    doCommand(Doc,"App.ActiveDocument.%s.Faces = %s" ,thick.c_str(), selection.c_str());
-    doCommand(Doc,"App.ActiveDocument.%s.Value = 1.0",thick.c_str());
-    updateActive();
-    if (isActiveObjectValid())
-        doCommand(Gui,"Gui.ActiveDocument.hide(\"%s\")",shape->getNameInDocument());
-    doCommand(Gui,"Gui.ActiveDocument.setEdit('%s')",thick.c_str());
-
-    //commitCommand();
-    adjustCameraPosition();
-
-    copyVisual(thick.c_str(), "ShapeColor", shape->getNameInDocument());
-    copyVisual(thick.c_str(), "LineColor" , shape->getNameInDocument());
-    copyVisual(thick.c_str(), "PointColor", shape->getNameInDocument());
-}
-
-bool CmdPartThickness::isActive(void)
-{
-    Base::Type partid = Base::Type::fromName("Part::Feature");
-    bool objectsSelected = Gui::Selection().countObjectsOfType(partid) > 0;
-    return (objectsSelected && !Gui::Control().activeDialog());
-}
-
-//===========================================================================
-// Part_ShapeInfo
-//===========================================================================
-
-DEF_STD_CMD_A(CmdShapeInfo)
-
-CmdShapeInfo::CmdShapeInfo()
-  :Command("Part_ShapeInfo")
-{
-    sAppModule    = "Part";
-    sGroup        = "Part";
-    sMenuText     = "Shape info...";
-    sToolTipText  = "Info about shape";
-    sWhatsThis    = "Part_ShapeInfo";
-    sStatusTip    = sToolTipText;
-    sPixmap       = "Part_ShapeInfo";
-}
-
-void CmdShapeInfo::activated(int iMsg)
-{
-    Q_UNUSED(iMsg);
-#if 0
-    static const char * const part_pipette[]={
-        "32 32 17 1",
-        "# c #000000",
-        "j c #080808",
-        "b c #101010",
-        "f c #1c1c1c",
-        "g c #4c4c4c",
-        "c c #777777",
-        "a c #848484",
-        "i c #9c9c9c",
-        "l c #b9b9b9",
-        "e c #cacaca",
-        "n c #d6d6d6",
-        "k c #dedede",
-        "d c #e7e7e7",
-        "m c #efefef",
-        "h c #f7f7f7",
-        "w c #ffffff",
-        ". c None",
-        "................................",
-        ".....................#####......",
-        "...................#######......",
-        "...................#########....",
-        "..................##########....",
-        "..................##########....",
-        "..................##########....",
-        ".................###########....",
-        "...............#############....",
-        ".............###############....",
-        ".............#############......",
-        ".............#############......",
-        "...............ab######.........",
-        "..............cdef#####.........",
-        ".............ghdacf####.........",
-        "............#ehiacj####.........",
-        "............awiaaf####..........",
-        "...........iheacf##.............",
-        "..........#kdaag##..............",
-        ".........gedaacb#...............",
-        ".........lwiac##................",
-        ".......#amlaaf##................",
-        ".......cheaag#..................",
-        "......#ndaag##..................",
-        ".....#imaacb#...................",
-        ".....iwlacf#....................",
-        "....#nlaag##....................",
-        "....feaagj#.....................",
-        "....caag##......................",
-        "....ffbj##......................",
-        "................................",
-        "................................"};
-
-    Gui::Document* doc = Gui::Application::Instance->activeDocument();
-    Gui::View3DInventor* view = static_cast<Gui::View3DInventor*>(doc->getActiveView());
-#endif
-    //if (view) {
-    //    Gui::View3DInventorViewer* viewer = view->getViewer();
-    //    viewer->setEditing(true);
-    //    viewer->getWidget()->setCursor(QCursor(QPixmap(part_pipette),4,29));
-    //    viewer->addEventCallback(SoMouseButtonEvent::getClassTypeId(), PartGui::ViewProviderPart::shapeInfoCallback);
-    // }
-}
-
-bool CmdShapeInfo::isActive(void)
-{
-    App::Document* doc = App::GetApplication().getActiveDocument();
-    if (!doc || doc->countObjectsOfType(Part::Feature::getClassTypeId()) == 0)
-        return false;
-
-    Gui::MDIView* view = Gui::getMainWindow()->activeWindow();
-    if (view && view->isDerivedFrom(Gui::View3DInventor::getClassTypeId())) {
-        Gui::View3DInventorViewer* viewer = static_cast<Gui::View3DInventor*>(view)->getViewer();
-        return !viewer->isEditing();
-    }
-
-    return false;
-}
-
-//===========================================================================
-// Part_RuledSurface
-//===========================================================================
-
-DEF_STD_CMD_A(CmdPartRuledSurface)
-
-CmdPartRuledSurface::CmdPartRuledSurface()
-  : Command("Part_RuledSurface")
-{
-    sAppModule      = "Part";
-    sGroup          = QT_TR_NOOP("Part");
-    sMenuText       = QT_TR_NOOP("Create ruled surface");
-    sToolTipText    = QT_TR_NOOP("Create a ruled surface from either two Edges or two wires");
-    sWhatsThis      = "Part_RuledSurface";
-    sStatusTip      = sToolTipText;
-    sPixmap         = "Part_RuledSurface";
-}
-
-void CmdPartRuledSurface::activated(int iMsg)
-{
-    Q_UNUSED(iMsg);
-    bool ok = false;
-    TopoDS_Shape curve1, curve2;
-    std::string link1, link2, obj1, obj2;
-    Gui::SelectionFilter edgeFilter  ("SELECT Part::Feature SUBELEMENT Edge COUNT 1..2");
-    Gui::SelectionFilter wireFilter  ("SELECT Part::Feature SUBELEMENT Wire COUNT 1..2");
-    Gui::SelectionFilter partFilter  ("SELECT Part::Feature COUNT 2");
-    bool matchEdge = edgeFilter.match();
-    bool matchWire = wireFilter.match();
-    if (matchEdge || matchWire) {
-        // get the selected object
-        const std::vector<Gui::SelectionObject>& result = matchEdge
-            ? edgeFilter.Result[0] : wireFilter.Result[0];
-        // two edges from one object
-        if (result.size() == 1) {
-            const Part::Feature* part = static_cast<const Part::Feature*>(result[0].getObject());
-            const std::vector<std::string>& edges = result[0].getSubNames();
-            if (edges.size() != 2) {
-                ok = false;
-            }
-            else {
-                ok = true;
-                // get the selected sub-shapes
-                const Part::TopoShape& shape = part->Shape.getValue();
-                curve1 = shape.getSubShape(edges[0].c_str());
-                curve2 = shape.getSubShape(edges[1].c_str());
-                obj1 = result[0].getObject()->getNameInDocument();
-                link1 = edges[0];
-                obj2 = result[0].getObject()->getNameInDocument();
-                link2 = edges[1];
-            }
-        }
-        // two objects and one edge per object
-        else if (result.size() == 2) {
-            const Part::Feature* part1 = static_cast<const Part::Feature*>(result[0].getObject());
-            const std::vector<std::string>& edges1 = result[0].getSubNames();
-            const Part::Feature* part2 = static_cast<const Part::Feature*>(result[1].getObject());
-            const std::vector<std::string>& edges2 = result[1].getSubNames();
-            if (edges1.size() != 1 || edges2.size() != 1) {
-                ok = false;
-            }
-            else {
-                ok = true;
-                const Part::TopoShape& shape1 = part1->Shape.getValue();
-                curve1 = shape1.getSubShape(edges1[0].c_str());
-                const Part::TopoShape& shape2 = part2->Shape.getValue();
-                curve2 = shape2.getSubShape(edges2[0].c_str());
-                obj1 = result[0].getObject()->getNameInDocument();
-                link1 = edges1[0];
-                obj2 = result[1].getObject()->getNameInDocument();
-                link2 = edges2[0];
-            }
-        }
-    }
-    else if (partFilter.match()) {
-        const std::vector<Gui::SelectionObject>& result = partFilter.Result[0];
-        const Part::Feature* part1 = static_cast<const Part::Feature*>(result[0].getObject());
-        const Part::Feature* part2 = static_cast<const Part::Feature*>(result[1].getObject());
-        const Part::TopoShape& shape1 = part1->Shape.getValue();
-        curve1 = shape1.getShape();
-        const Part::TopoShape& shape2 = part2->Shape.getValue();
-        curve2 = shape2.getShape();
-        obj1 = part1->getNameInDocument();
-        obj2 = part2->getNameInDocument();
-
-        if (!curve1.IsNull() && !curve2.IsNull()) {
-            if (curve1.ShapeType() == TopAbs_EDGE &&
-                curve2.ShapeType() == TopAbs_EDGE)
-                ok = true;
-            if (curve1.ShapeType() == TopAbs_WIRE &&
-                curve2.ShapeType() == TopAbs_WIRE)
-                ok = true;
-        }
-    }
-
-    if (!ok) {
-        QMessageBox::warning(Gui::getMainWindow(), QObject::tr("Wrong selection"),
-            QObject::tr("You have to select either two edges or two wires."));
-        return;
-    }
-
-    openCommand("Create ruled surface");
-    doCommand(Doc, "FreeCAD.ActiveDocument.addObject('Part::RuledSurface', 'Ruled Surface')");
-    doCommand(Doc, "FreeCAD.ActiveDocument.ActiveObject.Curve1=(FreeCAD.ActiveDocument.%s,['%s'])"
-                 ,obj1.c_str(), link1.c_str());
-    doCommand(Doc, "FreeCAD.ActiveDocument.ActiveObject.Curve2=(FreeCAD.ActiveDocument.%s,['%s'])"
-                 ,obj2.c_str(), link2.c_str());
-    commitCommand();
-    updateActive();
-}
-
-bool CmdPartRuledSurface::isActive(void)
-{
-    return getActiveGuiDocument();
-}
-
-//===========================================================================
-// Part_CheckGeometry
-//===========================================================================
-
-DEF_STD_CMD_A(CmdCheckGeometry)
-
-CmdCheckGeometry::CmdCheckGeometry()
-  : Command("Part_CheckGeometry")
-{
-    sAppModule    = "Part";
-    sGroup        = QT_TR_NOOP("Part");
-    sMenuText     = QT_TR_NOOP("Check Geometry");
-    sToolTipText  = QT_TR_NOOP("Analyzes Geometry For Errors");
-    sWhatsThis    = "Part_CheckGeometry";
-    sStatusTip    = sToolTipText;
-    sPixmap       = "Part_CheckGeometry";
-}
-
-void CmdCheckGeometry::activated(int iMsg)
-{
-    Q_UNUSED(iMsg);
-    Gui::TaskView::TaskDialog* dlg = Gui::Control().activeDialog();
-    if (!dlg)
-        dlg = new PartGui::TaskCheckGeometryDialog();
-    Gui::Control().showDialog(dlg);
-}
-
-bool CmdCheckGeometry::isActive(void)
-{
-    Base::Type partid = Base::Type::fromName("Part::Feature");
-    bool objectsSelected = Gui::Selection().countObjectsOfType(partid) > 0;
-    return (hasActiveDocument() && !Gui::Control().activeDialog() && objectsSelected);
-}
-
-//===========================================================================
-// Part_ColorPerFace
-//===========================================================================
-
-DEF_STD_CMD_A(CmdColorPerFace)
-
-CmdColorPerFace::CmdColorPerFace()
-  : Command("Part_ColorPerFace")
-{
-    sAppModule    = "Part";
-    sGroup        = QT_TR_NOOP("Part");
-    sMenuText     = QT_TR_NOOP("Color per face");
-    sToolTipText  = QT_TR_NOOP("Set color per face");
-    sStatusTip    = sToolTipText;
-    sWhatsThis    = "Part_ColorPerFace";
-}
-
-void CmdColorPerFace::activated(int iMsg)
-{
-    Q_UNUSED(iMsg);
-    if (getActiveGuiDocument()->getInEdit())
-        getActiveGuiDocument()->resetEdit();
-    std::vector<App::DocumentObject*> sel = Gui::Selection().getObjectsOfType(Part::Feature::getClassTypeId());
-    Gui::ViewProvider* vp = Gui::Application::Instance->getViewProvider(sel.front());
-    // FIXME: Need a way to force 'Color' edit mode
-    // #0000477: Proper interface for edit modes of view provider
-    if (vp)
-        getActiveGuiDocument()->setEdit(vp, Gui::ViewProvider::Color);
-}
-
-bool CmdColorPerFace::isActive(void)
-{
-    Base::Type partid = Base::Type::fromName("Part::Feature");
-    bool objectSelected = Gui::Selection().countObjectsOfType(partid) == 1;
-    return (hasActiveDocument() && !Gui::Control().activeDialog() && objectSelected);
-}
-
-//===========================================================================
-// Part_Measure_Linear
-//===========================================================================
-
-DEF_STD_CMD_A(CmdMeasureLinear)
-
-CmdMeasureLinear::CmdMeasureLinear()
-  : Command("Part_Measure_Linear")
-{
-    sAppModule    = "Part";
-    sGroup        = QT_TR_NOOP("Part");
-    sMenuText     = QT_TR_NOOP("Measure Linear");
-    sToolTipText  = QT_TR_NOOP("Measure Linear");
-    sWhatsThis    = "Part_Measure_Linear";
-    sStatusTip    = sToolTipText;
-    sPixmap       = "Part_Measure_Linear";
-}
-
-void CmdMeasureLinear::activated(int iMsg)
-{
-  Q_UNUSED(iMsg);
-  PartGui::goDimensionLinearRoot();
-}
-
-bool CmdMeasureLinear::isActive(void)
-{
-  return hasActiveDocument();
-}
-
-//===========================================================================
-// Part_Measure_Angular
-//===========================================================================
-
-DEF_STD_CMD_A(CmdMeasureAngular)
-
-CmdMeasureAngular::CmdMeasureAngular()
-  : Command("Part_Measure_Angular")
-{
-    sAppModule    = "Part";
-    sGroup        = QT_TR_NOOP("Part");
-    sMenuText     = QT_TR_NOOP("Measure Angular");
-    sToolTipText  = QT_TR_NOOP("Measure Angular");
-    sWhatsThis    = "Part_Measure_Angular";
-    sStatusTip    = sToolTipText;
-    sPixmap       = "Part_Measure_Angular";
-}
-
-void CmdMeasureAngular::activated(int iMsg)
-{
-  Q_UNUSED(iMsg);
-  PartGui::goDimensionAngularRoot();
-}
-
-bool CmdMeasureAngular::isActive(void)
-{
-  return hasActiveDocument();
-}
-
-//===========================================================================
-// Part_Measure_Refresh
-//===========================================================================
-
-<<<<<<< HEAD
-DEF_STD_CMD_A(CmdMeasureRefresh);
-=======
-DEF_STD_CMD_A(CmdMeasureRefresh)
->>>>>>> c0753806
-
-CmdMeasureRefresh::CmdMeasureRefresh()
-  : Command("Part_Measure_Refresh")
-{
-    sAppModule    = "Part";
-    sGroup        = QT_TR_NOOP("Part");
-    sMenuText     = QT_TR_NOOP("Refresh");
-    sToolTipText  = QT_TR_NOOP("Refresh");
-    sWhatsThis    = "Part_Measure_Refresh";
-    sStatusTip    = sToolTipText;
-    sPixmap       = "Part_Measure_Refresh";
-}
-
-void CmdMeasureRefresh::activated(int iMsg)
-{
-  Q_UNUSED(iMsg);
-  PartGui::refreshDimensions();
-}
-
-bool CmdMeasureRefresh::isActive(void)
-{
-  return hasActiveDocument();
-}
-
-//===========================================================================
-// Part_Measure_Clear_All
-//===========================================================================
-
-DEF_STD_CMD_A(CmdMeasureClearAll)
-
-CmdMeasureClearAll::CmdMeasureClearAll()
-  : Command("Part_Measure_Clear_All")
-{
-    sAppModule    = "Part";
-    sGroup        = QT_TR_NOOP("Part");
-    sMenuText     = QT_TR_NOOP("Clear All");
-    sToolTipText  = QT_TR_NOOP("Clear All");
-    sWhatsThis    = "Part_Measure_Clear_All";
-    sStatusTip    = sToolTipText;
-    sPixmap       = "Part_Measure_Clear_All";
-}
-
-void CmdMeasureClearAll::activated(int iMsg)
-{
-  Q_UNUSED(iMsg);
-  PartGui::eraseAllDimensions();
-}
-
-bool CmdMeasureClearAll::isActive(void)
-{
-  return hasActiveDocument();
-}
-
-//===========================================================================
-// Part_Measure_Toggle_All
-//===========================================================================
-
-DEF_STD_CMD_A(CmdMeasureToggleAll)
-
-CmdMeasureToggleAll::CmdMeasureToggleAll()
-  : Command("Part_Measure_Toggle_All")
-{
-    sAppModule    = "Part";
-    sGroup        = QT_TR_NOOP("Part");
-    sMenuText     = QT_TR_NOOP("Toggle All");
-    sToolTipText  = QT_TR_NOOP("Toggle All");
-    sWhatsThis    = "Part_Measure_Toggle_All";
-    sStatusTip    = sToolTipText;
-    sPixmap       = "Part_Measure_Toggle_All";
-}
-
-void CmdMeasureToggleAll::activated(int iMsg)
-{
-  Q_UNUSED(iMsg);
-  ParameterGrp::handle group = App::GetApplication().GetUserParameter().
-    GetGroup("BaseApp")->GetGroup("Preferences")->GetGroup("View");
-  bool visibility = group->GetBool("DimensionsVisible", true);
-  if (visibility)
-    group->SetBool("DimensionsVisible", false);
-  else
-    group->SetBool("DimensionsVisible", true);
-}
-
-bool CmdMeasureToggleAll::isActive(void)
-{
-  return hasActiveDocument();
-}
-
-//===========================================================================
-// Part_Measure_Toggle_3d
-//===========================================================================
-
-DEF_STD_CMD_A(CmdMeasureToggle3d)
-
-CmdMeasureToggle3d::CmdMeasureToggle3d()
-  : Command("Part_Measure_Toggle_3d")
-{
-    sAppModule    = "Part";
-    sGroup        = QT_TR_NOOP("Part");
-    sMenuText     = QT_TR_NOOP("Toggle 3d");
-    sToolTipText  = QT_TR_NOOP("Toggle 3d");
-    sWhatsThis    = "Part_Measure_Toggle_3d";
-    sStatusTip    = sToolTipText;
-    sPixmap       = "Part_Measure_Toggle_3d";
-}
-
-void CmdMeasureToggle3d::activated(int iMsg)
-{
-  Q_UNUSED(iMsg);
-  PartGui::toggle3d();
-}
-
-bool CmdMeasureToggle3d::isActive(void)
-{
-  return hasActiveDocument();
-}
-
-//===========================================================================
-// Part_Measure_Toggle_Delta
-//===========================================================================
-
-DEF_STD_CMD_A(CmdMeasureToggleDelta)
-
-CmdMeasureToggleDelta::CmdMeasureToggleDelta()
-  : Command("Part_Measure_Toggle_Delta")
-{
-    sAppModule    = "Part";
-    sGroup        = QT_TR_NOOP("Part");
-    sMenuText     = QT_TR_NOOP("Toggle Delta");
-    sToolTipText  = QT_TR_NOOP("Toggle Delta");
-    sWhatsThis    = "Part_Measure_Toggle_Delta";
-    sStatusTip    = sToolTipText;
-    sPixmap       = "Part_Measure_Toggle_Delta";
-}
-
-void CmdMeasureToggleDelta::activated(int iMsg)
-{
-  Q_UNUSED(iMsg);
-  PartGui::toggleDelta();
-}
-
-bool CmdMeasureToggleDelta::isActive(void)
-{
-  return hasActiveDocument();
-}
-
-//===========================================================================
-// Part_BoxSelection
-//===========================================================================
-
-DEF_STD_CMD_A(CmdBoxSelection)
-
-CmdBoxSelection::CmdBoxSelection()
-  : Command("Part_BoxSelection")
-{
-    sAppModule    = "Part";
-    sGroup        = QT_TR_NOOP("Part");
-    sMenuText     = QT_TR_NOOP("Box selection");
-    sToolTipText  = QT_TR_NOOP("Box selection");
-    sWhatsThis    = "Part_BoxSelection";
-    sStatusTip    = QT_TR_NOOP("Box selection");
-    sPixmap       = "Part_BoxSelection";
-}
-
-void CmdBoxSelection::activated(int iMsg)
-{
-    Q_UNUSED(iMsg);
-    PartGui::BoxSelection* sel = new PartGui::BoxSelection();
-    sel->start();
-}
-
-bool CmdBoxSelection::isActive(void)
-{
-    return hasActiveDocument();
-}
-
-//===========================================================================
-// Part_projectionOnSurface
-//===========================================================================
-DEF_STD_CMD_A(CmdPartProjectionOnSurface)
-
-CmdPartProjectionOnSurface::CmdPartProjectionOnSurface()
-  :Command("Part_projectionOnSurface")
-{
-  sAppModule = "Part";
-  sGroup = QT_TR_NOOP("Part");
-  sMenuText = QT_TR_NOOP("Create projection on surface...");
-  sToolTipText = QT_TR_NOOP("Create projection on surface...");
-  sWhatsThis = "Part_projectionOnSurface";
-  sStatusTip = sToolTipText;
-  sPixmap = "Part_ProjectionOnSurface";
-}
-
-void CmdPartProjectionOnSurface::activated(int iMsg)
-{
-  Q_UNUSED(iMsg);
-  PartGui::TaskProjectionOnSurface* dlg = new PartGui::TaskProjectionOnSurface();
-  Gui::Control().showDialog(dlg);
-}
-
-bool CmdPartProjectionOnSurface::isActive(void)
-{
-  return (hasActiveDocument() && !Gui::Control().activeDialog());
-}
-
-void CreatePartCommands(void)
-{
-    Gui::CommandManager &rcCmdMgr = Gui::Application::Instance->commandManager();
-
-    rcCmdMgr.addCommand(new CmdPartMakeSolid());
-    rcCmdMgr.addCommand(new CmdPartReverseShape());
-    rcCmdMgr.addCommand(new CmdPartBoolean());
-    rcCmdMgr.addCommand(new CmdPartExtrude());
-    rcCmdMgr.addCommand(new CmdPartMakeFace());
-    rcCmdMgr.addCommand(new CmdPartMirror());
-    rcCmdMgr.addCommand(new CmdPartRevolve());
-    rcCmdMgr.addCommand(new CmdPartCrossSections());
-    rcCmdMgr.addCommand(new CmdPartFillet());
-    rcCmdMgr.addCommand(new CmdPartChamfer());
-    rcCmdMgr.addCommand(new CmdPartCommon());
-    rcCmdMgr.addCommand(new CmdPartCut());
-    rcCmdMgr.addCommand(new CmdPartFuse());
-    rcCmdMgr.addCommand(new CmdPartCompJoinFeatures());
-    rcCmdMgr.addCommand(new CmdPartCompSplitFeatures());
-    rcCmdMgr.addCommand(new CmdPartCompCompoundTools());
-    rcCmdMgr.addCommand(new CmdPartCompound());
-    rcCmdMgr.addCommand(new CmdPartSection());
-    //rcCmdMgr.addCommand(new CmdPartBox2());
-    //rcCmdMgr.addCommand(new CmdPartBox3());
-    rcCmdMgr.addCommand(new CmdPartPrimitives());
-
-    rcCmdMgr.addCommand(new CmdPartImport());
-    rcCmdMgr.addCommand(new CmdPartExport());
-    rcCmdMgr.addCommand(new CmdPartImportCurveNet());
-    rcCmdMgr.addCommand(new CmdPartPickCurveNet());
-    rcCmdMgr.addCommand(new CmdShapeInfo());
-    rcCmdMgr.addCommand(new CmdPartRuledSurface());
-    rcCmdMgr.addCommand(new CmdPartBuilder());
-    rcCmdMgr.addCommand(new CmdPartLoft());
-    rcCmdMgr.addCommand(new CmdPartSweep());
-    rcCmdMgr.addCommand(new CmdPartOffset());
-    rcCmdMgr.addCommand(new CmdPartOffset2D());
-    rcCmdMgr.addCommand(new CmdPartCompOffset());
-    rcCmdMgr.addCommand(new CmdPartThickness());
-    rcCmdMgr.addCommand(new CmdCheckGeometry());
-    rcCmdMgr.addCommand(new CmdColorPerFace());
-    rcCmdMgr.addCommand(new CmdMeasureLinear());
-    rcCmdMgr.addCommand(new CmdMeasureAngular());
-    rcCmdMgr.addCommand(new CmdMeasureRefresh());
-    rcCmdMgr.addCommand(new CmdMeasureClearAll());
-    rcCmdMgr.addCommand(new CmdMeasureToggleAll());
-    rcCmdMgr.addCommand(new CmdMeasureToggle3d());
-    rcCmdMgr.addCommand(new CmdMeasureToggleDelta());
-    rcCmdMgr.addCommand(new CmdBoxSelection());
-    rcCmdMgr.addCommand(new CmdPartProjectionOnSurface());
-}
+/***************************************************************************
+ *   Copyright (c) 2002 Jürgen Riegel <juergen.riegel@web.de>              *
+ *                                                                         *
+ *   This file is part of the FreeCAD CAx development system.              *
+ *                                                                         *
+ *   This library is free software; you can redistribute it and/or         *
+ *   modify it under the terms of the GNU Library General Public           *
+ *   License as published by the Free Software Foundation; either          *
+ *   version 2 of the License, or (at your option) any later version.      *
+ *                                                                         *
+ *   This library  is distributed in the hope that it will be useful,      *
+ *   but WITHOUT ANY WARRANTY; without even the implied warranty of        *
+ *   MERCHANTABILITY or FITNESS FOR A PARTICULAR PURPOSE.  See the         *
+ *   GNU Library General Public License for more details.                  *
+ *                                                                         *
+ *   You should have received a copy of the GNU Library General Public     *
+ *   License along with this library; see the file COPYING.LIB. If not,    *
+ *   write to the Free Software Foundation, Inc., 59 Temple Place,         *
+ *   Suite 330, Boston, MA  02111-1307, USA                                *
+ *                                                                         *
+ ***************************************************************************/
+
+
+#include "PreCompiled.h"
+#ifndef _PreComp_
+# include <sstream>
+# include <Python.h>
+# include <QString>
+# include <QDir>
+# include <QFileInfo>
+# include <QLineEdit>
+# include <QPointer>
+# include <Standard_math.hxx>
+# include <TopoDS_Shape.hxx>
+# include <TopExp_Explorer.hxx>
+# include <Inventor/events/SoMouseButtonEvent.h>
+# include <Standard_Version.hxx>
+# include <TopoDS_TCompound.hxx>
+#endif
+
+#include <Base/Console.h>
+#include <Base/Exception.h>
+#include <Base/Tools.h>
+#include <App/Document.h>
+#include <App/DocumentObjectGroup.h>
+#include <App/DocumentObserver.h>
+#include <Gui/Action.h>
+#include <Gui/Application.h>
+#include <Gui/BitmapFactory.h>
+#include <Gui/Command.h>
+#include <Gui/Control.h>
+#include <Gui/Document.h>
+#include <Gui/FileDialog.h>
+#include <Gui/MainWindow.h>
+#include <Gui/Selection.h>
+#include <Gui/View3DInventor.h>
+#include <Gui/View3DInventorViewer.h>
+#include <Gui/WaitCursor.h>
+
+#include "../App/PartFeature.h"
+#include <Mod/Part/App/Part2DObject.h>
+#include "DlgPartImportStepImp.h"
+#include "DlgBooleanOperation.h"
+#include "DlgExtrusion.h"
+#include "DlgRevolution.h"
+#include "DlgFilletEdges.h"
+#include "DlgPrimitives.h"
+#include "DlgProjectionOnSurface.h"
+#include "CrossSections.h"
+#include "Mirroring.h"
+#include "ViewProvider.h"
+#include "TaskShapeBuilder.h"
+#include "TaskLoft.h"
+#include "TaskSweep.h"
+#include "TaskDimension.h"
+#include "TaskCheckGeometry.h"
+#include "BoxSelection.h"
+
+
+//++++++++++++++++++++++++++++++++++++++++++++++++++++++++++++++++++++++++++++++++++++++++++++++++++++++++++++++
+
+//===========================================================================
+// Part_PickCurveNet
+//===========================================================================
+DEF_STD_CMD(CmdPartPickCurveNet)
+
+CmdPartPickCurveNet::CmdPartPickCurveNet()
+  :Command("Part_PickCurveNet")
+{
+    sAppModule    = "Part";
+    sGroup        = QT_TR_NOOP("Part");
+    sMenuText     = QT_TR_NOOP("Pick curve network");
+    sToolTipText  = QT_TR_NOOP("Pick a curve network");
+    sWhatsThis    = "Part_PickCurveNet";
+    sStatusTip    = sToolTipText;
+    sPixmap       = "Test1";
+}
+
+void CmdPartPickCurveNet::activated(int iMsg)
+{
+    Q_UNUSED(iMsg);
+}
+
+//===========================================================================
+// Part_NewDoc
+//===========================================================================
+DEF_STD_CMD(CmdPartNewDoc)
+
+CmdPartNewDoc::CmdPartNewDoc()
+  :Command("Part_NewDoc")
+{
+    sAppModule    = "Part";
+    sGroup        = "Part";
+    sMenuText     = "New document";
+    sToolTipText  = "Create an empty part document";
+    sWhatsThis    = "Part_NewDoc";
+    sStatusTip    = sToolTipText;
+    sPixmap       = "New";
+}
+
+void CmdPartNewDoc::activated(int iMsg)
+{
+    Q_UNUSED(iMsg);
+    doCommand(Doc,"d = App.New()");
+    updateActive();
+}
+
+//===========================================================================
+// Part_Box2
+//===========================================================================
+DEF_STD_CMD_A(CmdPartBox2)
+
+CmdPartBox2::CmdPartBox2()
+  :Command("Part_Box2")
+{
+    sAppModule    = "Part";
+    sGroup        = QT_TR_NOOP("Part");
+    sMenuText     = QT_TR_NOOP("Box fix 1");
+    sToolTipText  = QT_TR_NOOP("Create a box solid without dialog");
+    sWhatsThis    = "Part_Box2";
+    sStatusTip    = sToolTipText;
+    sPixmap       = "Part_Box";
+}
+
+void CmdPartBox2::activated(int iMsg)
+{
+    Q_UNUSED(iMsg);
+    openCommand("Part Box Create");
+    doCommand(Doc,"from FreeCAD import Base");
+    doCommand(Doc,"import Part");
+    doCommand(Doc,"__fb__ = App.ActiveDocument.addObject(\"Part::Box\",\"PartBox\")");
+    doCommand(Doc,"__fb__.Location = Base.Vector(0.0,0.0,0.0)");
+    doCommand(Doc,"__fb__.Length = 100.0");
+    doCommand(Doc,"__fb__.Width = 100.0");
+    doCommand(Doc,"__fb__.Height = 100.0");
+    doCommand(Doc,"del __fb__");
+    commitCommand();
+    updateActive();
+}
+
+bool CmdPartBox2::isActive(void)
+{
+    if (getActiveGuiDocument())
+        return true;
+    else
+        return false;
+}
+
+//===========================================================================
+// Part_Box3
+//===========================================================================
+DEF_STD_CMD_A(CmdPartBox3)
+
+CmdPartBox3::CmdPartBox3()
+  :Command("Part_Box3")
+{
+    sAppModule    = "Part";
+    sGroup        = QT_TR_NOOP("Part");
+    sMenuText     = QT_TR_NOOP("Box fix 2");
+    sToolTipText  = QT_TR_NOOP("Create a box solid without dialog");
+    sWhatsThis    = "Part_Box3";
+    sStatusTip    = sToolTipText;
+    sPixmap       = "Part_Box";
+}
+
+void CmdPartBox3::activated(int iMsg)
+{
+    Q_UNUSED(iMsg);
+    openCommand("Part Box Create");
+    doCommand(Doc,"from FreeCAD import Base");
+    doCommand(Doc,"import Part");
+    doCommand(Doc,"__fb__ = App.ActiveDocument.addObject(\"Part::Box\",\"PartBox\")");
+    doCommand(Doc,"__fb__.Location = Base.Vector(50.0,50.0,50.0)");
+    doCommand(Doc,"__fb__.Length = 100.0");
+    doCommand(Doc,"__fb__.Width = 100.0");
+    doCommand(Doc,"__fb__.Height = 100.0");
+    doCommand(Doc,"del __fb__");
+    commitCommand();
+    updateActive();
+}
+
+bool CmdPartBox3::isActive(void)
+{
+    if (getActiveGuiDocument())
+        return true;
+    else
+        return false;
+}
+
+//===========================================================================
+// Part_Primitives
+//===========================================================================
+DEF_STD_CMD_A(CmdPartPrimitives)
+
+CmdPartPrimitives::CmdPartPrimitives()
+  :Command("Part_Primitives")
+{
+    sAppModule    = "Part";
+    sGroup        = QT_TR_NOOP("Part");
+    sMenuText     = QT_TR_NOOP("Create primitives...");
+    sToolTipText  = QT_TR_NOOP("Creation of parametrized geometric primitives");
+    sWhatsThis    = "Part_Primitives";
+    sStatusTip    = sToolTipText;
+    sPixmap       = "Part_CreatePrimitives";
+}
+
+void CmdPartPrimitives::activated(int iMsg)
+{
+    Q_UNUSED(iMsg);
+    PartGui::TaskPrimitives* dlg = new PartGui::TaskPrimitives();
+    Gui::Control().showDialog(dlg);
+}
+
+bool CmdPartPrimitives::isActive(void)
+{
+    return (hasActiveDocument() && !Gui::Control().activeDialog());
+}
+
+namespace PartGui {
+bool checkForSolids(const TopoDS_Shape& shape)
+{
+    TopExp_Explorer xp;
+    xp.Init(shape, TopAbs_FACE, TopAbs_SHELL);
+    if (xp.More()) {
+        return false;
+    }
+    xp.Init(shape, TopAbs_WIRE, TopAbs_FACE);
+    if (xp.More()) {
+        return false;
+    }
+    xp.Init(shape, TopAbs_EDGE, TopAbs_WIRE);
+    if (xp.More()) {
+        return false;
+    }
+    xp.Init(shape, TopAbs_VERTEX, TopAbs_EDGE);
+    if (xp.More()) {
+        return false;
+    }
+
+    return true;
+}
+}
+
+//===========================================================================
+// Part_Cut
+//===========================================================================
+DEF_STD_CMD_A(CmdPartCut)
+
+CmdPartCut::CmdPartCut()
+  :Command("Part_Cut")
+{
+    sAppModule    = "Part";
+    sGroup        = QT_TR_NOOP("Part");
+    sMenuText     = QT_TR_NOOP("Cut");
+    sToolTipText  = QT_TR_NOOP("Make a cut of two shapes");
+    sWhatsThis    = "Part_Cut";
+    sStatusTip    = sToolTipText;
+    sPixmap       = "Part_Cut";
+}
+
+void CmdPartCut::activated(int iMsg)
+{
+    Q_UNUSED(iMsg);
+    std::vector<Gui::SelectionObject> Sel = 
+        getSelection().getSelectionEx(0, App::DocumentObject::getClassTypeId(),3);
+    if (Sel.size() != 2) {
+        QMessageBox::warning(Gui::getMainWindow(), QObject::tr("Wrong selection"),
+            QObject::tr("Select two shapes please."));
+        return;
+    }
+
+    bool askUser = false;
+    for (std::vector<Gui::SelectionObject>::iterator it = Sel.begin(); it != Sel.end(); ++it) {
+        App::DocumentObject* obj = it->getObject();
+        const TopoDS_Shape& shape = Part::Feature::getShape(obj);
+        if (!PartGui::checkForSolids(shape) && !askUser) {
+            int ret = QMessageBox::warning(Gui::getMainWindow(), QObject::tr("Non-solids selected"),
+                QObject::tr("The use of non-solids for boolean operations may lead to unexpected results.\n"
+                            "Do you want to continue?"), QMessageBox::Yes, QMessageBox::No);
+            if (ret == QMessageBox::No)
+                return;
+            askUser = true;
+        }
+    }
+
+    std::string FeatName = getUniqueObjectName("Cut");
+
+    openCommand("Part Cut");
+    doCommand(Doc,"App.activeDocument().addObject(\"Part::Cut\",\"%s\")",FeatName.c_str());
+    doCommand(Doc,"App.activeDocument().%s.Base = App.activeDocument().%s",FeatName.c_str(),Sel[0].getFeatName());
+    doCommand(Doc,"App.activeDocument().%s.Tool = App.activeDocument().%s",FeatName.c_str(),Sel[1].getFeatName());
+
+    // hide the input objects and remove them from the parent group
+    App::DocumentObjectGroup* targetGroup = 0;
+    for (std::vector<Gui::SelectionObject>::iterator it = Sel.begin(); it != Sel.end(); ++it) {
+        doCommand(Gui,"Gui.activeDocument().%s.Visibility=False",it->getFeatName());
+        App::DocumentObjectGroup* group = it->getObject()->getGroup();
+        if (group) {
+            targetGroup = group;
+            doCommand(Doc, "App.activeDocument().%s.removeObject(App.activeDocument().%s)",
+                group->getNameInDocument(), it->getFeatName());
+        }
+    }
+
+    if (targetGroup) {
+        doCommand(Doc, "App.activeDocument().%s.addObject(App.activeDocument().%s)",
+            targetGroup->getNameInDocument(), FeatName.c_str());
+    }
+
+    copyVisual(FeatName.c_str(), "ShapeColor", Sel[0].getFeatName());
+    copyVisual(FeatName.c_str(), "DisplayMode", Sel[0].getFeatName());
+    updateActive();
+    commitCommand();
+}
+
+bool CmdPartCut::isActive(void)
+{
+    return getSelection().countObjectsOfType(
+            App::DocumentObject::getClassTypeId(),0,3)==2;
+}
+
+//===========================================================================
+// Part_Common
+//===========================================================================
+DEF_STD_CMD_A(CmdPartCommon)
+
+CmdPartCommon::CmdPartCommon()
+  :Command("Part_Common")
+{
+    sAppModule    = "Part";
+    sGroup        = QT_TR_NOOP("Part");
+    sMenuText     = QT_TR_NOOP("Intersection");
+    sToolTipText  = QT_TR_NOOP("Make an intersection of two shapes");
+    sWhatsThis    = "Part_Common";
+    sStatusTip    = sToolTipText;
+    sPixmap       = "Part_Common";
+}
+
+void CmdPartCommon::activated(int iMsg)
+{
+    Q_UNUSED(iMsg);
+    std::vector<Gui::SelectionObject> Sel = 
+        getSelection().getSelectionEx(0, App::DocumentObject::getClassTypeId(), 3);
+
+    //test if selected object is a compound, and if it is, look how many children it has...
+    std::size_t numShapes = 0;
+    if (Sel.size() == 1){
+        numShapes = 1; //to be updated later in code, if
+        Gui::SelectionObject selobj = Sel[0];
+        TopoDS_Shape sh = Part::Feature::getShape(selobj.getObject());
+        if (sh.ShapeType() == TopAbs_COMPOUND) {
+            numShapes = 0;
+            TopoDS_Iterator it(sh);
+            for (; it.More(); it.Next()) {
+                ++numShapes;
+            }
+        }
+    } else {
+        numShapes = Sel.size();
+    }
+    if (numShapes < 2) {
+        QMessageBox::warning(Gui::getMainWindow(), QObject::tr("Wrong selection"),
+            QObject::tr("Select two shapes or more, please. Or, select one compound containing two or more shapes to compute common between."));
+        return;
+    }
+
+    bool askUser = false;
+    std::string FeatName = getUniqueObjectName("Common");
+    std::stringstream str;
+    std::vector<Gui::SelectionObject> partObjects;
+
+    str << "App.activeDocument()." << FeatName << ".Shapes = [";
+    for (std::vector<Gui::SelectionObject>::iterator it = Sel.begin(); it != Sel.end(); ++it) {
+        App::DocumentObject* obj = it->getObject();
+        const TopoDS_Shape& shape = Part::Feature::getShape(obj);
+        if (!PartGui::checkForSolids(shape) && !askUser) {
+            int ret = QMessageBox::warning(Gui::getMainWindow(), QObject::tr("Non-solids selected"),
+                QObject::tr("The use of non-solids for boolean operations may lead to unexpected results.\n"
+                            "Do you want to continue?"), QMessageBox::Yes, QMessageBox::No);
+            if (ret == QMessageBox::No)
+                return;
+            askUser = true;
+        }
+        str << "App.activeDocument()." << it->getFeatName() << ",";
+        partObjects.push_back(*it);
+    }
+    str << "]";
+
+    openCommand("Common");
+    doCommand(Doc,"App.activeDocument().addObject(\"Part::MultiCommon\",\"%s\")",FeatName.c_str());
+    runCommand(Doc,str.str().c_str());
+
+    // hide the input objects and remove them from the parent group
+    App::DocumentObjectGroup* targetGroup = 0;
+    for (std::vector<Gui::SelectionObject>::iterator it = partObjects.begin(); it != partObjects.end(); ++it) {
+        doCommand(Gui,"Gui.activeDocument().%s.Visibility=False",it->getFeatName());
+        App::DocumentObjectGroup* group = it->getObject()->getGroup();
+        if (group) {
+            targetGroup = group;
+            doCommand(Doc, "App.activeDocument().%s.removeObject(App.activeDocument().%s)",
+                group->getNameInDocument(), it->getFeatName());
+        }
+    }
+
+    if (targetGroup) {
+        doCommand(Doc, "App.activeDocument().%s.addObject(App.activeDocument().%s)",
+            targetGroup->getNameInDocument(), FeatName.c_str());
+    }
+
+    copyVisual(FeatName.c_str(), "ShapeColor", partObjects.front().getFeatName());
+    copyVisual(FeatName.c_str(), "DisplayMode", partObjects.front().getFeatName());
+    updateActive();
+    commitCommand();
+}
+
+bool CmdPartCommon::isActive(void)
+{
+    return getSelection().countObjectsOfType(
+            App::DocumentObject::getClassTypeId(),0,3)>=1;
+}
+
+//===========================================================================
+// Part_Fuse
+//===========================================================================
+DEF_STD_CMD_A(CmdPartFuse)
+
+CmdPartFuse::CmdPartFuse()
+  :Command("Part_Fuse")
+{
+    sAppModule    = "Part";
+    sGroup        = QT_TR_NOOP("Part");
+    sMenuText     = QT_TR_NOOP("Union");
+    sToolTipText  = QT_TR_NOOP("Make a union of several shapes");
+    sWhatsThis    = "Part_Fuse";
+    sStatusTip    = sToolTipText;
+    sPixmap       = "Part_Fuse";
+}
+
+void CmdPartFuse::activated(int iMsg)
+{
+    Q_UNUSED(iMsg);
+    std::vector<Gui::SelectionObject> Sel = 
+        getSelection().getSelectionEx(0, App::DocumentObject::getClassTypeId(),3);
+
+    //test if selected object is a compound, and if it is, look how many children it has...
+    std::size_t numShapes = 0;
+    if (Sel.size() == 1){
+        numShapes = 1; //to be updated later in code
+        Gui::SelectionObject selobj = Sel[0];
+        TopoDS_Shape sh = Part::Feature::getShape(selobj.getObject());
+        if (sh.ShapeType() == TopAbs_COMPOUND) {
+            numShapes = 0;
+            TopoDS_Iterator it(sh);
+            for (; it.More(); it.Next()) {
+                ++numShapes;
+            }
+        }
+    } else {
+        numShapes = Sel.size();
+    }
+    if (numShapes < 2) {
+        QMessageBox::warning(Gui::getMainWindow(), QObject::tr("Wrong selection"),
+            QObject::tr("Select two shapes or more, please. Or, select one compound containing two or more shapes to be fused."));
+        return;
+    }
+
+    bool askUser = false;
+    std::string FeatName = getUniqueObjectName("Fusion");
+    std::stringstream str;
+    std::vector<Gui::SelectionObject> partObjects;
+
+    str << "App.activeDocument()." << FeatName << ".Shapes = [";
+    for (std::vector<Gui::SelectionObject>::iterator it = Sel.begin(); it != Sel.end(); ++it) {
+        App::DocumentObject* obj = it->getObject();
+        const TopoDS_Shape& shape = Part::Feature::getShape(obj);
+        if (!PartGui::checkForSolids(shape) && !askUser) {
+            int ret = QMessageBox::warning(Gui::getMainWindow(), QObject::tr("Non-solids selected"),
+                QObject::tr("The use of non-solids for boolean operations may lead to unexpected results.\n"
+                            "Do you want to continue?"), QMessageBox::Yes, QMessageBox::No);
+            if (ret == QMessageBox::No)
+                return;
+            askUser = true;
+        }
+        str << "App.activeDocument()." << it->getFeatName() << ",";
+        partObjects.push_back(*it);
+    }
+    str << "]";
+
+    openCommand("Fusion");
+    doCommand(Doc,"App.activeDocument().addObject(\"Part::MultiFuse\",\"%s\")",FeatName.c_str());
+    runCommand(Doc,str.str().c_str());
+
+    // hide the input objects and remove them from the parent group
+    App::DocumentObjectGroup* targetGroup = 0;
+    for (std::vector<Gui::SelectionObject>::iterator it = partObjects.begin(); it != partObjects.end(); ++it) {
+        doCommand(Gui,"Gui.activeDocument().%s.Visibility=False",it->getFeatName());
+        App::DocumentObjectGroup* group = it->getObject()->getGroup();
+        if (group) {
+            targetGroup = group;
+            doCommand(Doc, "App.activeDocument().%s.removeObject(App.activeDocument().%s)",
+                group->getNameInDocument(), it->getFeatName());
+        }
+    }
+
+    if (targetGroup) {
+        doCommand(Doc, "App.activeDocument().%s.addObject(App.activeDocument().%s)",
+            targetGroup->getNameInDocument(), FeatName.c_str());
+    }
+
+    copyVisual(FeatName.c_str(), "ShapeColor", partObjects.front().getFeatName());
+    copyVisual(FeatName.c_str(), "DisplayMode", partObjects.front().getFeatName());
+    updateActive();
+    commitCommand();
+}
+
+bool CmdPartFuse::isActive(void)
+{
+    return getSelection().countObjectsOfType(
+            App::DocumentObject::getClassTypeId(),0,3)>=1;
+}
+
+//===========================================================================
+// Part_CompJoinFeatures (dropdown toolbar button for Connect, Embed and Cutout)
+//===========================================================================
+
+DEF_STD_CMD_ACL(CmdPartCompJoinFeatures)
+
+CmdPartCompJoinFeatures::CmdPartCompJoinFeatures()
+  : Command("Part_CompJoinFeatures")
+{
+    sAppModule      = "Part";
+    sGroup          = QT_TR_NOOP("Part");
+    sMenuText       = QT_TR_NOOP("Join objects...");
+    sToolTipText    = QT_TR_NOOP("Join walled objects");
+    sWhatsThis      = "Part_CompJoinFeatures";
+    sStatusTip      = sToolTipText;
+}
+
+void CmdPartCompJoinFeatures::activated(int iMsg)
+{
+    Gui::CommandManager &rcCmdMgr = Gui::Application::Instance->commandManager();
+    if (iMsg==0)
+        rcCmdMgr.runCommandByName("Part_JoinConnect");
+    else if (iMsg==1)
+        rcCmdMgr.runCommandByName("Part_JoinEmbed");
+    else if (iMsg==2)
+        rcCmdMgr.runCommandByName("Part_JoinCutout");
+    else
+        return;
+
+    // Since the default icon is reset when enabling/disabling the command we have
+    // to explicitly set the icon of the used command.
+    Gui::ActionGroup* pcAction = qobject_cast<Gui::ActionGroup*>(_pcAction);
+    QList<QAction*> a = pcAction->actions();
+
+    assert(iMsg < a.size());
+    pcAction->setIcon(a[iMsg]->icon());
+}
+
+Gui::Action * CmdPartCompJoinFeatures::createAction(void)
+{
+    Gui::ActionGroup* pcAction = new Gui::ActionGroup(this, Gui::getMainWindow());
+    pcAction->setDropDownMenu(true);
+    applyCommandData(this->className(), pcAction);
+
+    QAction* cmd0 = pcAction->addAction(QString());
+    cmd0->setIcon(Gui::BitmapFactory().iconFromTheme("Part_JoinConnect"));
+    QAction* cmd1 = pcAction->addAction(QString());
+    cmd1->setIcon(Gui::BitmapFactory().iconFromTheme("Part_JoinEmbed"));
+    QAction* cmd2 = pcAction->addAction(QString());
+    cmd2->setIcon(Gui::BitmapFactory().iconFromTheme("Part_JoinCutout"));
+
+    _pcAction = pcAction;
+    languageChange();
+
+    pcAction->setIcon(cmd0->icon());
+    int defaultId = 0;
+    pcAction->setProperty("defaultAction", QVariant(defaultId));
+
+    return pcAction;
+}
+
+void CmdPartCompJoinFeatures::languageChange()
+{
+    Command::languageChange();
+
+    if (!_pcAction)
+        return;
+
+    Gui::CommandManager &rcCmdMgr = Gui::Application::Instance->commandManager();
+
+    Gui::ActionGroup* pcAction = qobject_cast<Gui::ActionGroup*>(_pcAction);
+    QList<QAction*> a = pcAction->actions();
+
+    Gui::Command* joinConnect = rcCmdMgr.getCommandByName("Part_JoinConnect");
+    if (joinConnect) {
+        QAction* cmd0 = a[0];
+        cmd0->setText(QApplication::translate("Part_JoinFeatures", joinConnect->getMenuText()));
+        cmd0->setToolTip(QApplication::translate("Part_JoinFeatures", joinConnect->getToolTipText()));
+        cmd0->setStatusTip(QApplication::translate("Part_JoinFeatures", joinConnect->getStatusTip()));
+    }
+
+    Gui::Command* joinEmbed = rcCmdMgr.getCommandByName("Part_JoinEmbed");
+    if (joinEmbed) {
+        QAction* cmd1 = a[1];
+        cmd1->setText(QApplication::translate("Part_JoinFeatures", joinEmbed->getMenuText()));
+        cmd1->setToolTip(QApplication::translate("Part_JoinFeatures", joinEmbed->getToolTipText()));
+        cmd1->setStatusTip(QApplication::translate("Part_JoinFeatures", joinEmbed->getStatusTip()));
+    }
+
+    Gui::Command* joinCutout = rcCmdMgr.getCommandByName("Part_JoinCutout");
+    if (joinCutout) {
+        QAction* cmd2 = a[2];
+        cmd2->setText(QApplication::translate("Part_JoinFeatures", joinCutout->getMenuText()));
+        cmd2->setToolTip(QApplication::translate("Part_JoinFeatures", joinCutout->getToolTipText()));
+        cmd2->setStatusTip(QApplication::translate("Part_JoinFeatures", joinCutout->getStatusTip()));
+    }
+}
+
+bool CmdPartCompJoinFeatures::isActive(void)
+{
+    if (getActiveGuiDocument())
+        return true;
+    else
+        return false;
+}
+
+//===========================================================================
+// Part_CompSplitFeatures (dropdown toolbar button for BooleanFragments, Slice)
+//===========================================================================
+
+DEF_STD_CMD_ACL(CmdPartCompSplitFeatures)
+
+CmdPartCompSplitFeatures::CmdPartCompSplitFeatures()
+  : Command("Part_CompSplitFeatures")
+{
+    sAppModule      = "Part";
+    sGroup          = QT_TR_NOOP("Part");
+    sMenuText       = QT_TR_NOOP("Split objects...");
+    sToolTipText    = QT_TR_NOOP("Shape splitting tools. Compsolid creation tools. OCC 6.9.0 or later is required.");
+    sWhatsThis      = "Part_CompSplitFeatures";
+    sStatusTip      = sToolTipText;
+}
+
+void CmdPartCompSplitFeatures::activated(int iMsg)
+{
+    Gui::CommandManager &rcCmdMgr = Gui::Application::Instance->commandManager();
+    if (iMsg==0)
+        rcCmdMgr.runCommandByName("Part_BooleanFragments");
+    else if (iMsg==1)
+        rcCmdMgr.runCommandByName("Part_SliceApart");
+    else if (iMsg==2)
+        rcCmdMgr.runCommandByName("Part_Slice");
+    else if (iMsg==3)
+        rcCmdMgr.runCommandByName("Part_XOR");
+    else
+        return;
+
+    // Since the default icon is reset when enabling/disabling the command we have
+    // to explicitly set the icon of the used command.
+    Gui::ActionGroup* pcAction = qobject_cast<Gui::ActionGroup*>(_pcAction);
+    QList<QAction*> a = pcAction->actions();
+
+    assert(iMsg < a.size());
+    pcAction->setIcon(a[iMsg]->icon());
+}
+
+Gui::Action * CmdPartCompSplitFeatures::createAction(void)
+{
+    Gui::ActionGroup* pcAction = new Gui::ActionGroup(this, Gui::getMainWindow());
+    pcAction->setDropDownMenu(true);
+    applyCommandData(this->className(), pcAction);
+
+    QAction* cmd0 = pcAction->addAction(QString());
+    cmd0->setIcon(Gui::BitmapFactory().iconFromTheme("Part_BooleanFragments"));
+    QAction* cmd1 = pcAction->addAction(QString());
+    cmd1->setIcon(Gui::BitmapFactory().iconFromTheme("Part_SliceApart"));
+    QAction* cmd2 = pcAction->addAction(QString());
+    cmd2->setIcon(Gui::BitmapFactory().iconFromTheme("Part_Slice"));
+    QAction* cmd3 = pcAction->addAction(QString());
+    cmd3->setIcon(Gui::BitmapFactory().iconFromTheme("Part_XOR"));
+
+    _pcAction = pcAction;
+    languageChange();
+
+    pcAction->setIcon(cmd0->icon());
+    int defaultId = 0;
+    pcAction->setProperty("defaultAction", QVariant(defaultId));
+
+    return pcAction;
+}
+
+void CmdPartCompSplitFeatures::languageChange()
+{
+    Command::languageChange();
+
+    if (!_pcAction)
+        return;
+
+    Gui::CommandManager &rcCmdMgr = Gui::Application::Instance->commandManager();
+
+    Gui::ActionGroup* pcAction = qobject_cast<Gui::ActionGroup*>(_pcAction);
+    QList<QAction*> a = pcAction->actions();
+
+    Gui::Command* splitBoolFragments = rcCmdMgr.getCommandByName("Part_BooleanFragments");
+    if (splitBoolFragments) {
+        QAction* cmd0 = a[0];
+        cmd0->setText(QApplication::translate("Part_SplitFeatures", splitBoolFragments->getMenuText()));
+        cmd0->setToolTip(QApplication::translate("Part_SplitFeatures", splitBoolFragments->getToolTipText()));
+        cmd0->setStatusTip(QApplication::translate("Part_SplitFeatures", splitBoolFragments->getStatusTip()));
+    }
+
+    Gui::Command* splitSliceApart = rcCmdMgr.getCommandByName("Part_SliceApart");
+    if (splitSliceApart) {
+        QAction* cmd1 = a[1];
+        cmd1->setText(QApplication::translate("Part_SplitFeatures", splitSliceApart->getMenuText()));
+        cmd1->setToolTip(QApplication::translate("Part_SplitFeatures", splitSliceApart->getToolTipText()));
+        cmd1->setStatusTip(QApplication::translate("Part_SplitFeatures", splitSliceApart->getStatusTip()));
+    }
+
+    Gui::Command* splitSlice = rcCmdMgr.getCommandByName("Part_Slice");
+    if (splitSlice) {
+        QAction* cmd1 = a[2];
+        cmd1->setText(QApplication::translate("Part_SplitFeatures", splitSlice->getMenuText()));
+        cmd1->setToolTip(QApplication::translate("Part_SplitFeatures", splitSlice->getToolTipText()));
+        cmd1->setStatusTip(QApplication::translate("Part_SplitFeatures", splitSlice->getStatusTip()));
+    }
+
+    Gui::Command* splitXOR = rcCmdMgr.getCommandByName("Part_XOR");
+    if (splitXOR) {
+        QAction* cmd2 = a[3];
+        cmd2->setText(QApplication::translate("Part_SplitFeatures", splitXOR->getMenuText()));
+        cmd2->setToolTip(QApplication::translate("Part_SplitFeatures", splitXOR->getToolTipText()));
+        cmd2->setStatusTip(QApplication::translate("Part_SplitFeatures", splitXOR->getStatusTip()));
+    }
+}
+
+bool CmdPartCompSplitFeatures::isActive(void)
+{
+    if (getActiveGuiDocument())
+#if OCC_VERSION_HEX < 0x060900
+        return false;
+#else
+        return true;
+#endif
+    else
+        return false;
+}
+
+//===========================================================================
+// Part_CompCompoundTools (dropdown toolbar button for BooleanFragments, Slice)
+//===========================================================================
+
+DEF_STD_CMD_ACL(CmdPartCompCompoundTools)
+
+CmdPartCompCompoundTools::CmdPartCompCompoundTools()
+  : Command("Part_CompCompoundTools")
+{
+    sAppModule      = "Part";
+    sGroup          = QT_TR_NOOP("Part");
+    sMenuText       = QT_TR_NOOP("Compound tools");
+    sToolTipText    = QT_TR_NOOP("Compound tools: working with lists of shapes.");
+    sWhatsThis      = "Part_CompCompoundTools";
+    sStatusTip      = sToolTipText;
+}
+
+void CmdPartCompCompoundTools::activated(int iMsg)
+{
+    Gui::CommandManager &rcCmdMgr = Gui::Application::Instance->commandManager();
+    if (iMsg==0)
+        rcCmdMgr.runCommandByName("Part_Compound");
+    else if (iMsg==1)
+        rcCmdMgr.runCommandByName("Part_ExplodeCompound");
+    else if (iMsg==2)
+        rcCmdMgr.runCommandByName("Part_CompoundFilter");
+    else
+        return;
+
+    // Since the default icon is reset when enabling/disabling the command we have
+    // to explicitly set the icon of the used command.
+    Gui::ActionGroup* pcAction = qobject_cast<Gui::ActionGroup*>(_pcAction);
+    QList<QAction*> a = pcAction->actions();
+
+    assert(iMsg < a.size());
+    pcAction->setIcon(a[iMsg]->icon());
+}
+
+Gui::Action * CmdPartCompCompoundTools::createAction(void)
+{
+    Gui::ActionGroup* pcAction = new Gui::ActionGroup(this, Gui::getMainWindow());
+    pcAction->setDropDownMenu(true);
+    applyCommandData(this->className(), pcAction);
+
+    QAction* cmd0 = pcAction->addAction(QString());
+    cmd0->setIcon(Gui::BitmapFactory().iconFromTheme("Part_Compound"));
+    QAction* cmd1 = pcAction->addAction(QString());
+    cmd1->setIcon(Gui::BitmapFactory().iconFromTheme("Part_ExplodeCompound"));
+    QAction* cmd2 = pcAction->addAction(QString());
+    cmd2->setIcon(Gui::BitmapFactory().iconFromTheme("Part_CompoundFilter"));
+
+    _pcAction = pcAction;
+    languageChange();
+
+    pcAction->setIcon(cmd0->icon());
+    int defaultId = 0;
+    pcAction->setProperty("defaultAction", QVariant(defaultId));
+
+    return pcAction;
+}
+
+void CmdPartCompCompoundTools::languageChange()
+{
+    Command::languageChange();
+
+    if (!_pcAction)
+        return;
+
+    Gui::CommandManager &rcCmdMgr = Gui::Application::Instance->commandManager();
+
+    Gui::ActionGroup* pcAction = qobject_cast<Gui::ActionGroup*>(_pcAction);
+    QList<QAction*> a = pcAction->actions();
+
+    Gui::Command* cmdCompound = rcCmdMgr.getCommandByName("Part_Compound");
+    if (cmdCompound) {
+        QAction* cmd0 = a[0];
+        cmd0->setText(QApplication::translate("CmdPartCompound", cmdCompound->getMenuText()));
+        cmd0->setToolTip(QApplication::translate("CmdPartCompound", cmdCompound->getToolTipText()));
+        cmd0->setStatusTip(QApplication::translate("CmdPartCompound", cmdCompound->getStatusTip()));
+    }
+
+    Gui::Command* cmdExplode = rcCmdMgr.getCommandByName("Part_ExplodeCompound");
+    if (cmdExplode) {
+        QAction* cmd1 = a[1];
+        cmd1->setText(QApplication::translate("Part_CompoundTools", cmdExplode->getMenuText()));
+        cmd1->setToolTip(QApplication::translate("Part_CompoundTools", cmdExplode->getToolTipText()));
+        cmd1->setStatusTip(QApplication::translate("Part_CompoundTools", cmdExplode->getStatusTip()));
+    }
+
+    Gui::Command* cmdCompoundFilter = rcCmdMgr.getCommandByName("Part_CompoundFilter");
+    if (cmdCompoundFilter) {
+        QAction* cmd2 = a[2];
+        cmd2->setText(QApplication::translate("Part_CompoundTools", cmdCompoundFilter->getMenuText()));
+        cmd2->setToolTip(QApplication::translate("Part_CompoundTools", cmdCompoundFilter->getToolTipText()));
+        cmd2->setStatusTip(QApplication::translate("Part_CompoundTools", cmdCompoundFilter->getStatusTip()));
+    }
+}
+
+bool CmdPartCompCompoundTools::isActive(void)
+{
+    if (getActiveGuiDocument())
+        return true;
+    else
+        return false;
+}
+
+
+
+//===========================================================================
+// Part_Compound
+//===========================================================================
+DEF_STD_CMD_A(CmdPartCompound)
+
+CmdPartCompound::CmdPartCompound()
+  :Command("Part_Compound")
+{
+    sAppModule    = "Part";
+    sGroup        = QT_TR_NOOP("Part");
+    sMenuText     = QT_TR_NOOP("Make compound");
+    sToolTipText  = QT_TR_NOOP("Make a compound of several shapes");
+    sWhatsThis    = "Part_Compound";
+    sStatusTip    = sToolTipText;
+    sPixmap       = "Part_Compound";
+}
+
+void CmdPartCompound::activated(int iMsg)
+{
+    Q_UNUSED(iMsg);
+    unsigned int n = getSelection().countObjectsOfType(
+            App::DocumentObject::getClassTypeId(),0,3);
+    if (n < 1) {
+        QMessageBox::warning(Gui::getMainWindow(), QObject::tr("Wrong selection"),
+            QObject::tr("Select one shape or more, please."));
+        return;
+    }
+
+    std::string FeatName = getUniqueObjectName("Compound");
+
+    std::vector<Gui::SelectionSingleton::SelObj> Sel = getSelection().getSelection();
+    std::stringstream str;
+
+    // avoid duplicates without changing the order
+    std::set<std::string> tempSelNames;
+    str << "App.activeDocument()." << FeatName << ".Links = [";
+    for (std::vector<Gui::SelectionSingleton::SelObj>::iterator it = Sel.begin(); it != Sel.end(); ++it) {
+        auto pos = tempSelNames.insert(it->FeatName);
+        if (pos.second) {
+            str << "App.activeDocument()." << it->FeatName << ",";
+        }
+    }
+    str << "]";
+
+    openCommand("Compound");
+    doCommand(Doc,"App.activeDocument().addObject(\"Part::Compound\",\"%s\")",FeatName.c_str());
+    runCommand(Doc,str.str().c_str());
+    updateActive();
+    commitCommand();
+}
+
+bool CmdPartCompound::isActive(void)
+{
+    return getSelection().countObjectsOfType(
+            App::DocumentObject::getClassTypeId(),0,3)>=1;
+}
+
+//===========================================================================
+// Part_Section
+//===========================================================================
+DEF_STD_CMD_A(CmdPartSection)
+
+CmdPartSection::CmdPartSection()
+  :Command("Part_Section")
+{
+    sAppModule    = "Part";
+    sGroup        = QT_TR_NOOP("Part");
+    sMenuText     = QT_TR_NOOP("Section");
+    sToolTipText  = QT_TR_NOOP("Make a section of two shapes");
+    sWhatsThis    = "Part_Section";
+    sStatusTip    = sToolTipText;
+    sPixmap       = "Part_Section";
+}
+
+void CmdPartSection::activated(int iMsg)
+{
+    Q_UNUSED(iMsg);
+    std::vector<Gui::SelectionObject> Sel = 
+        getSelection().getSelectionEx(0, App::DocumentObject::getClassTypeId(),3);
+    if (Sel.size() != 2) {
+        QMessageBox::warning(Gui::getMainWindow(), QObject::tr("Wrong selection"),
+            QObject::tr("Select two shapes please."));
+        return;
+    }
+
+    std::string FeatName = getUniqueObjectName("Section");
+    std::string BaseName  = Sel[0].getFeatName();
+    std::string ToolName  = Sel[1].getFeatName();
+
+    openCommand("Section");
+    doCommand(Doc,"App.activeDocument().addObject(\"Part::Section\",\"%s\")",FeatName.c_str());
+    doCommand(Doc,"App.activeDocument().%s.Base = App.activeDocument().%s",FeatName.c_str(),BaseName.c_str());
+    doCommand(Doc,"App.activeDocument().%s.Tool = App.activeDocument().%s",FeatName.c_str(),ToolName.c_str());
+    doCommand(Gui,"Gui.activeDocument().hide('%s')",BaseName.c_str());
+    doCommand(Gui,"Gui.activeDocument().hide('%s')",ToolName.c_str());
+    doCommand(Gui,"Gui.activeDocument().%s.LineColor = Gui.activeDocument().%s.ShapeColor", FeatName.c_str(),BaseName.c_str());
+    updateActive();
+    commitCommand();
+}
+
+bool CmdPartSection::isActive(void)
+{
+    return getSelection().countObjectsOfType(App::DocumentObject::getClassTypeId(),0,3)==2;
+}
+
+//===========================================================================
+// CmdPartImport
+//===========================================================================
+DEF_STD_CMD_A(CmdPartImport)
+
+CmdPartImport::CmdPartImport()
+  :Command("Part_Import")
+{
+    sAppModule    = "Part";
+    sGroup        = QT_TR_NOOP("Part");
+    sMenuText     = QT_TR_NOOP("Import CAD...");
+    sToolTipText  = QT_TR_NOOP("Imports a CAD file");
+    sWhatsThis    = "Part_Import";
+    sStatusTip    = sToolTipText;
+    sPixmap       = "Part_Import";
+}
+
+void CmdPartImport::activated(int iMsg)
+{
+    Q_UNUSED(iMsg);
+    QStringList filter;
+    filter << QString::fromLatin1("STEP (*.stp *.step)");
+    filter << QString::fromLatin1("STEP with colors (*.stp *.step)");
+    filter << QString::fromLatin1("IGES (*.igs *.iges)");
+    filter << QString::fromLatin1("IGES with colors (*.igs *.iges)");
+    filter << QString::fromLatin1("BREP (*.brp *.brep)");
+
+    QString select;
+    QString fn = Gui::FileDialog::getOpenFileName(Gui::getMainWindow(), QString(), QString(), filter.join(QLatin1String(";;")), &select);
+    if (!fn.isEmpty()) {
+        Gui::WaitCursor wc;
+        App::Document* pDoc = getDocument();
+        if (!pDoc) return; // no document
+
+        fn = Base::Tools::escapeEncodeFilename(fn);
+        openCommand("Import Part");
+        if (select == filter[1] ||
+            select == filter[3]) {
+            doCommand(Doc, "import ImportGui");
+            doCommand(Doc, "ImportGui.insert(\"%s\",\"%s\")", (const char*)fn.toUtf8(), pDoc->getName());
+        }
+        else {
+            doCommand(Doc, "import Part");
+            doCommand(Doc, "Part.insert(\"%s\",\"%s\")", (const char*)fn.toUtf8(), pDoc->getName());
+        }
+        commitCommand();
+
+        std::list<Gui::MDIView*> views = getActiveGuiDocument()->getMDIViewsOfType(Gui::View3DInventor::getClassTypeId());
+        for (std::list<Gui::MDIView*>::iterator it = views.begin(); it != views.end(); ++it) {
+            (*it)->viewAll();
+        }
+    }
+}
+
+bool CmdPartImport::isActive(void)
+{
+    if (getActiveGuiDocument())
+        return true;
+    else
+        return false;
+}
+
+//===========================================================================
+// CmdPartExport
+//===========================================================================
+DEF_STD_CMD_A(CmdPartExport)
+
+CmdPartExport::CmdPartExport()
+  : Command("Part_Export")
+{
+    sAppModule    = "Part";
+    sGroup        = QT_TR_NOOP("Part");
+    sMenuText     = QT_TR_NOOP("Export CAD...");
+    sToolTipText  = QT_TR_NOOP("Exports to a CAD file");
+    sWhatsThis    = "Part_Export";
+    sStatusTip    = sToolTipText;
+    sPixmap       = "Part_Export";
+}
+
+void CmdPartExport::activated(int iMsg)
+{
+    Q_UNUSED(iMsg);
+    QStringList filter;
+    filter << QString::fromLatin1("STEP (*.stp *.step)");
+    filter << QString::fromLatin1("STEP with colors (*.stp *.step)");
+    filter << QString::fromLatin1("IGES (*.igs *.iges)");
+    filter << QString::fromLatin1("IGES with colors (*.igs *.iges)");
+    filter << QString::fromLatin1("BREP (*.brp *.brep)");
+
+    QString select;
+    QString fn = Gui::FileDialog::getSaveFileName(Gui::getMainWindow(), QString(), QString(), filter.join(QLatin1String(";;")), &select);
+    if (!fn.isEmpty()) {
+        App::Document* pDoc = getDocument();
+        if (!pDoc) return; // no document
+        if (select == filter[1] ||
+            select == filter[3]) {
+            Gui::Application::Instance->exportTo((const char*)fn.toUtf8(),pDoc->getName(),"ImportGui");
+        }
+        else {
+            Gui::Application::Instance->exportTo((const char*)fn.toUtf8(),pDoc->getName(),"Part");
+        }
+    }
+}
+
+bool CmdPartExport::isActive(void)
+{
+    return Gui::Selection().countObjectsOfType(App::DocumentObject::getClassTypeId(),0,3) > 0;
+}
+
+//===========================================================================
+// PartImportCurveNet
+//===========================================================================
+DEF_STD_CMD_A(CmdPartImportCurveNet)
+
+CmdPartImportCurveNet::CmdPartImportCurveNet()
+  :Command("Part_ImportCurveNet")
+{
+    sAppModule  = "Part";
+    sGroup      = QT_TR_NOOP("Part");
+    sMenuText   = QT_TR_NOOP("Import curve network...");
+    sToolTipText= QT_TR_NOOP("Import a curve network");
+    sWhatsThis  = "Part_ImportCurveNet";
+    sStatusTip  = sToolTipText;
+    sPixmap     = "Part_Box";
+}
+
+void CmdPartImportCurveNet::activated(int iMsg)
+{
+    Q_UNUSED(iMsg);
+    QStringList filter;
+    filter << QString::fromLatin1("%1 (*.stp *.step *.igs *.iges *.brp *.brep)")
+                 .arg(QObject::tr("All CAD Files"));
+    filter << QString::fromLatin1("STEP (*.stp *.step)");
+    filter << QString::fromLatin1("IGES (*.igs *.iges)");
+    filter << QString::fromLatin1("BREP (*.brp *.brep)");
+    filter << QString::fromLatin1("%1 (*.*)")
+                 .arg(QObject::tr("All Files"));
+
+    QString fn = Gui::FileDialog::getOpenFileName(Gui::getMainWindow(), QString(), QString(), filter.join(QLatin1String(";;")));
+    if (!fn.isEmpty()) {
+        QFileInfo fi; fi.setFile(fn);
+        openCommand("Part Import Curve Net");
+        doCommand(Doc,"f = App.activeDocument().addObject(\"Part::CurveNet\",\"%s\")", (const char*)fi.baseName().toLatin1());
+        doCommand(Doc,"f.FileName = \"%s\"",(const char*)fn.toLatin1());
+        commitCommand();
+        updateActive();
+    }
+}
+
+bool CmdPartImportCurveNet::isActive(void)
+{
+    if (getActiveGuiDocument())
+        return true;
+    else
+        return false;
+}
+
+//===========================================================================
+// Part_MakeSolid
+//===========================================================================
+DEF_STD_CMD_A(CmdPartMakeSolid)
+
+CmdPartMakeSolid::CmdPartMakeSolid()
+  :Command("Part_MakeSolid")
+{
+    sAppModule    = "Part";
+    sGroup        = QT_TR_NOOP("Part");
+    sMenuText     = QT_TR_NOOP("Convert to solid");
+    sToolTipText  = QT_TR_NOOP("Create solid from a shell or compound");
+    sWhatsThis    = "Part_MakeSolid";
+    sStatusTip    = sToolTipText;
+}
+
+void CmdPartMakeSolid::activated(int iMsg)
+{
+    Q_UNUSED(iMsg);
+    std::vector<App::DocumentObject*> objs = Gui::Selection().getObjectsOfType
+        (App::DocumentObject::getClassTypeId(),0,3);
+    runCommand(Doc, "import Part");
+    for (std::vector<App::DocumentObject*>::iterator it = objs.begin(); it != objs.end(); ++it) {
+        const TopoDS_Shape& shape = Part::Feature::getShape(*it);
+        if (!shape.IsNull()) {
+            TopAbs_ShapeEnum type = shape.ShapeType();
+            QString str;
+            if (type == TopAbs_SOLID) {
+                Base::Console().Message("%s is ignored because it is already a solid.\n",
+                    (*it)->Label.getValue());
+            }
+            else if (type == TopAbs_COMPOUND || type == TopAbs_COMPSOLID) {
+                str = QString::fromLatin1(
+                    "__s__=App.ActiveDocument.%1.Shape.Faces\n"
+                    "__s__=Part.Solid(Part.Shell(__s__))\n"
+                    "__o__=App.ActiveDocument.addObject(\"Part::Feature\",\"%1_solid\")\n"
+                    "__o__.Label=\"%2 (Solid)\"\n"
+                    "__o__.Shape=__s__\n"
+                    "del __s__, __o__"
+                    )
+                    .arg(QLatin1String((*it)->getNameInDocument()))
+                    .arg(QLatin1String((*it)->Label.getValue()));
+            }
+            else if (type == TopAbs_SHELL) {
+                str = QString::fromLatin1(
+                    "__s__=App.ActiveDocument.%1.Shape\n"
+                    "__s__=Part.Solid(__s__)\n"
+                    "__o__=App.ActiveDocument.addObject(\"Part::Feature\",\"%1_solid\")\n"
+                    "__o__.Label=\"%2 (Solid)\"\n"
+                    "__o__.Shape=__s__\n"
+                    "del __s__, __o__"
+                    )
+                    .arg(QLatin1String((*it)->getNameInDocument()))
+                    .arg(QLatin1String((*it)->Label.getValue()));
+            }
+            else {
+                Base::Console().Message("%s is ignored because it is neither a shell nor a compound.\n",
+                    (*it)->Label.getValue());
+            }
+
+            try {
+                if (!str.isEmpty())
+                    runCommand(Doc, str.toLatin1());
+            }
+            catch (const Base::Exception& e) {
+                Base::Console().Error("Cannot convert %s because %s.\n",
+                    (*it)->Label.getValue(), e.what());
+            }
+        }
+    }
+}
+
+bool CmdPartMakeSolid::isActive(void)
+{
+    return Gui::Selection().countObjectsOfType
+        (App::DocumentObject::getClassTypeId(),0,3) > 0;
+}
+
+//===========================================================================
+// Part_ReverseShape
+//===========================================================================
+DEF_STD_CMD_A(CmdPartReverseShape)
+
+CmdPartReverseShape::CmdPartReverseShape()
+  :Command("Part_ReverseShape")
+{
+    sAppModule    = "Part";
+    sGroup        = QT_TR_NOOP("Part");
+    sMenuText     = QT_TR_NOOP("Reverse shapes");
+    sToolTipText  = QT_TR_NOOP("Reverse orientation of shapes");
+    sWhatsThis    = "Part_ReverseShape";
+    sStatusTip    = sToolTipText;
+}
+
+void CmdPartReverseShape::activated(int iMsg)
+{
+    Q_UNUSED(iMsg);
+    std::vector<App::DocumentObject*> objs = Gui::Selection().getObjectsOfType
+        (Part::Feature::getClassTypeId());
+    runCommand(Doc, "import Part");
+    for (std::vector<App::DocumentObject*>::iterator it = objs.begin(); it != objs.end(); ++it) {
+        const TopoDS_Shape& shape = Part::Feature::getShape(*it);
+        if (!shape.IsNull()) {
+            QString str = QString::fromLatin1(
+                "__s__=App.ActiveDocument.%1.Shape.copy()\n"
+                "__s__.reverse()\n"
+                "__o__=App.ActiveDocument.addObject(\"Part::Feature\",\"%1_rev\")\n"
+                "__o__.Label=\"%2 (Rev)\"\n"
+                "__o__.Shape=__s__\n"
+                "del __s__, __o__"
+                )
+                .arg(QLatin1String((*it)->getNameInDocument()))
+                .arg(QLatin1String((*it)->Label.getValue()));
+
+            try {
+                if (!str.isEmpty())
+                    runCommand(Doc, str.toLatin1());
+            }
+            catch (const Base::Exception& e) {
+                Base::Console().Error("Cannot convert %s because %s.\n",
+                    (*it)->Label.getValue(), e.what());
+            }
+        }
+    }
+}
+
+bool CmdPartReverseShape::isActive(void)
+{
+    return Gui::Selection().countObjectsOfType
+        (Part::Feature::getClassTypeId()) > 0;
+}
+
+//===========================================================================
+// Part_Boolean
+//===========================================================================
+DEF_STD_CMD_A(CmdPartBoolean)
+
+CmdPartBoolean::CmdPartBoolean()
+  :Command("Part_Boolean")
+{
+    sAppModule    = "Part";
+    sGroup        = QT_TR_NOOP("Part");
+    sMenuText     = QT_TR_NOOP("Boolean...");
+    sToolTipText  = QT_TR_NOOP("Run a boolean operation with two shapes selected");
+    sWhatsThis    = "Part_Boolean";
+    sStatusTip    = sToolTipText;
+    sPixmap       = "Part_Booleans";
+}
+
+void CmdPartBoolean::activated(int iMsg)
+{
+    Q_UNUSED(iMsg);
+    Gui::TaskView::TaskDialog* dlg = Gui::Control().activeDialog();
+    if (!dlg)
+        dlg = new PartGui::TaskBooleanOperation();
+    Gui::Control().showDialog(dlg);
+}
+
+bool CmdPartBoolean::isActive(void)
+{
+    return (hasActiveDocument() && !Gui::Control().activeDialog());
+}
+
+//===========================================================================
+// Part_Extrude
+//===========================================================================
+DEF_STD_CMD_A(CmdPartExtrude)
+
+CmdPartExtrude::CmdPartExtrude()
+  :Command("Part_Extrude")
+{
+    sAppModule    = "Part";
+    sGroup        = QT_TR_NOOP("Part");
+    sMenuText     = QT_TR_NOOP("Extrude...");
+    sToolTipText  = QT_TR_NOOP("Extrude a selected sketch");
+    sWhatsThis    = "Part_Extrude";
+    sStatusTip    = sToolTipText;
+    sPixmap       = "Part_Extrude";
+}
+
+void CmdPartExtrude::activated(int iMsg)
+{
+    Q_UNUSED(iMsg);
+    Gui::Control().showDialog(new PartGui::TaskExtrusion());
+}
+
+bool CmdPartExtrude::isActive(void)
+{
+    return (hasActiveDocument() && !Gui::Control().activeDialog());
+}
+
+//===========================================================================
+// Part_MakeFace
+//===========================================================================
+DEF_STD_CMD_A(CmdPartMakeFace)
+
+CmdPartMakeFace::CmdPartMakeFace()
+  : Command("Part_MakeFace")
+{
+    sAppModule    = "Part";
+    sGroup        = QT_TR_NOOP("Part");
+    sMenuText     = QT_TR_NOOP("Make face from wires");
+    sToolTipText  = QT_TR_NOOP("Make face from set of wires (e.g. from a sketch)");
+    sWhatsThis    = "Part_MakeFace";
+    sStatusTip    = sToolTipText;
+}
+
+void CmdPartMakeFace::activated(int iMsg)
+{
+    Q_UNUSED(iMsg);
+    auto sketches = Gui::Selection().getObjectsOfType(App::DocumentObject::getClassTypeId(),0,3);
+    openCommand("Make face");
+
+    try {
+        App::DocumentT doc(sketches.front()->getDocument());
+        std::stringstream str;
+        str << doc.getDocumentPython()
+            << ".addObject(\"Part::Face\", \"Face\").Sources = (";
+        for (auto &obj : sketches) {
+            str << App::DocumentObjectT(obj).getObjectPython() << ", ";
+        }
+
+        str << ")";
+
+        runCommand(Doc,str.str().c_str());
+        commitCommand();
+        updateActive();
+    }
+    catch (...) {
+        abortCommand();
+        throw;
+    }
+}
+
+bool CmdPartMakeFace::isActive(void)
+{
+    return (Gui::Selection().countObjectsOfType(App::DocumentObject::getClassTypeId(),0,3) > 0 &&
+            !Gui::Control().activeDialog());
+}
+
+//===========================================================================
+// Part_Revolve
+//===========================================================================
+DEF_STD_CMD_A(CmdPartRevolve)
+
+CmdPartRevolve::CmdPartRevolve()
+  :Command("Part_Revolve")
+{
+    sAppModule    = "Part";
+    sGroup        = QT_TR_NOOP("Part");
+    sMenuText     = QT_TR_NOOP("Revolve...");
+    sToolTipText  = QT_TR_NOOP("Revolve a selected shape");
+    sWhatsThis    = "Part_Revolve";
+    sStatusTip    = sToolTipText;
+    sPixmap       = "Part_Revolve";
+}
+
+void CmdPartRevolve::activated(int iMsg)
+{
+    Q_UNUSED(iMsg);
+    Gui::Control().showDialog(new PartGui::TaskRevolution());
+}
+
+bool CmdPartRevolve::isActive(void)
+{
+    return (hasActiveDocument() && !Gui::Control().activeDialog());
+}
+
+//===========================================================================
+// Part_Fillet
+//===========================================================================
+DEF_STD_CMD_A(CmdPartFillet)
+
+CmdPartFillet::CmdPartFillet()
+  :Command("Part_Fillet")
+{
+    sAppModule    = "Part";
+    sGroup        = QT_TR_NOOP("Part");
+    sMenuText     = QT_TR_NOOP("Fillet...");
+    sToolTipText  = QT_TR_NOOP("Fillet the selected edges of a shape");
+    sWhatsThis    = "Part_Fillet";
+    sStatusTip    = sToolTipText;
+    sPixmap       = "Part_Fillet";
+}
+
+void CmdPartFillet::activated(int iMsg)
+{
+    Q_UNUSED(iMsg);
+    Gui::Control().showDialog(new PartGui::TaskFilletEdges(0));
+}
+
+bool CmdPartFillet::isActive(void)
+{
+    return (hasActiveDocument() && !Gui::Control().activeDialog());
+}
+
+//===========================================================================
+// Part_Chamfer
+//===========================================================================
+DEF_STD_CMD_A(CmdPartChamfer)
+
+CmdPartChamfer::CmdPartChamfer()
+  :Command("Part_Chamfer")
+{
+    sAppModule    = "Part";
+    sGroup        = QT_TR_NOOP("Part");
+    sMenuText     = QT_TR_NOOP("Chamfer...");
+    sToolTipText  = QT_TR_NOOP("Chamfer the selected edges of a shape");
+    sWhatsThis    = "Part_Chamfer";
+    sStatusTip    = sToolTipText;
+    sPixmap       = "Part_Chamfer";
+}
+
+void CmdPartChamfer::activated(int iMsg)
+{
+    Q_UNUSED(iMsg);
+    Gui::Control().showDialog(new PartGui::TaskChamferEdges(0));
+}
+
+bool CmdPartChamfer::isActive(void)
+{
+    return (hasActiveDocument() && !Gui::Control().activeDialog());
+}
+
+//===========================================================================
+// Part_Mirror
+//===========================================================================
+DEF_STD_CMD_A(CmdPartMirror)
+
+CmdPartMirror::CmdPartMirror()
+  :Command("Part_Mirror")
+{
+    sAppModule    = "Part";
+    sGroup        = QT_TR_NOOP("Part");
+    sMenuText     = QT_TR_NOOP("Mirroring...");
+    sToolTipText  = QT_TR_NOOP("Mirroring a selected shape");
+    sWhatsThis    = "Part_Mirror";
+    sStatusTip    = sToolTipText;
+    sPixmap       = "Part_Mirror";
+}
+
+void CmdPartMirror::activated(int iMsg)
+{
+    Q_UNUSED(iMsg);
+    Gui::Control().showDialog(new PartGui::TaskMirroring());
+}
+
+bool CmdPartMirror::isActive(void)
+{
+    return (hasActiveDocument() && !Gui::Control().activeDialog());
+}
+
+//===========================================================================
+// Part_CrossSections
+//===========================================================================
+DEF_STD_CMD_A(CmdPartCrossSections)
+
+CmdPartCrossSections::CmdPartCrossSections()
+  :Command("Part_CrossSections")
+{
+    sAppModule    = "Part";
+    sGroup        = QT_TR_NOOP("Part");
+    sMenuText     = QT_TR_NOOP("Cross-sections...");
+    sToolTipText  = QT_TR_NOOP("Cross-sections");
+    sWhatsThis    = "Part_CrossSections";
+    sStatusTip    = sToolTipText;
+    sPixmap       = "Part_CrossSections";
+}
+
+void CmdPartCrossSections::activated(int iMsg)
+{
+    Q_UNUSED(iMsg);
+    Gui::TaskView::TaskDialog* dlg = Gui::Control().activeDialog();
+    if (!dlg) {
+        std::vector<App::DocumentObject*> obj = Gui::Selection().getObjectsOfType
+            (Part::Feature::getClassTypeId());
+        Base::BoundBox3d bbox;
+        for (std::vector<App::DocumentObject*>::iterator it = obj.begin(); it != obj.end(); ++it) {
+            bbox.Add(static_cast<Part::Feature*>(*it)->Shape.getBoundingBox());
+        }
+        dlg = new PartGui::TaskCrossSections(bbox);
+    }
+    Gui::Control().showDialog(dlg);
+}
+
+bool CmdPartCrossSections::isActive(void)
+{
+    return (Gui::Selection().countObjectsOfType(Part::Feature::getClassTypeId()) > 0 &&
+            !Gui::Control().activeDialog());
+}
+
+//===========================================================================
+// Part_Builder
+//===========================================================================
+
+DEF_STD_CMD_A(CmdPartBuilder)
+
+CmdPartBuilder::CmdPartBuilder()
+  :Command("Part_Builder")
+{
+    sAppModule    = "Part";
+    sGroup        = QT_TR_NOOP("Part");
+    sMenuText     = QT_TR_NOOP("Shape builder...");
+    sToolTipText  = QT_TR_NOOP("Advanced utility to create shapes");
+    sWhatsThis    = "Part_Builder";
+    sStatusTip    = sToolTipText;
+    sPixmap       = "Part_Shapebuilder";
+}
+
+void CmdPartBuilder::activated(int iMsg)
+{
+    Q_UNUSED(iMsg);
+    Gui::Control().showDialog(new PartGui::TaskShapeBuilder());
+}
+
+bool CmdPartBuilder::isActive(void)
+{
+    return (hasActiveDocument() && !Gui::Control().activeDialog());
+}
+
+//===========================================================================
+// Part_Loft
+//===========================================================================
+
+DEF_STD_CMD_A(CmdPartLoft)
+
+CmdPartLoft::CmdPartLoft()
+  : Command("Part_Loft")
+{
+    sAppModule    = "Part";
+    sGroup        = QT_TR_NOOP("Part");
+    sMenuText     = QT_TR_NOOP("Loft...");
+    sToolTipText  = QT_TR_NOOP("Utility to loft");
+    sWhatsThis    = "Part_Loft";
+    sStatusTip    = sToolTipText;
+    sPixmap       = "Part_Loft";
+}
+
+void CmdPartLoft::activated(int iMsg)
+{
+    Q_UNUSED(iMsg);
+    Gui::Control().showDialog(new PartGui::TaskLoft());
+}
+
+bool CmdPartLoft::isActive(void)
+{
+    return (hasActiveDocument() && !Gui::Control().activeDialog());
+}
+
+//===========================================================================
+// Part_Sweep
+//===========================================================================
+
+DEF_STD_CMD_A(CmdPartSweep)
+
+CmdPartSweep::CmdPartSweep()
+  : Command("Part_Sweep")
+{
+    sAppModule    = "Part";
+    sGroup        = QT_TR_NOOP("Part");
+    sMenuText     = QT_TR_NOOP("Sweep...");
+    sToolTipText  = QT_TR_NOOP("Utility to sweep");
+    sWhatsThis    = "Part_Sweep";
+    sStatusTip    = sToolTipText;
+    sPixmap       = "Part_Sweep";
+}
+
+void CmdPartSweep::activated(int iMsg)
+{
+    Q_UNUSED(iMsg);
+    Gui::Control().showDialog(new PartGui::TaskSweep());
+}
+
+bool CmdPartSweep::isActive(void)
+{
+    return (hasActiveDocument() && !Gui::Control().activeDialog());
+}
+
+//===========================================================================
+// Part_Offset
+//===========================================================================
+
+DEF_STD_CMD_A(CmdPartOffset)
+
+CmdPartOffset::CmdPartOffset()
+  : Command("Part_Offset")
+{
+    sAppModule    = "Part";
+    sGroup        = QT_TR_NOOP("Part");
+    sMenuText     = QT_TR_NOOP("3D Offset...");
+    sToolTipText  = QT_TR_NOOP("Utility to offset in 3D");
+    sWhatsThis    = "Part_Offset";
+    sStatusTip    = sToolTipText;
+    sPixmap       = "Part_Offset";
+}
+
+void CmdPartOffset::activated(int iMsg)
+{
+    Q_UNUSED(iMsg);
+    App::DocumentObject* shape = getSelection().getObjectsOfType(Part::Feature::getClassTypeId()).front();
+    std::string offset = getUniqueObjectName("Offset");
+
+    openCommand("Make Offset");
+    doCommand(Doc,"App.ActiveDocument.addObject(\"Part::Offset\",\"%s\")",offset.c_str());
+    doCommand(Doc,"App.ActiveDocument.%s.Source = App.ActiveDocument.%s" ,offset.c_str(), shape->getNameInDocument());
+    doCommand(Doc,"App.ActiveDocument.%s.Value = 1.0",offset.c_str());
+    updateActive();
+    //if (isActiveObjectValid())
+    //    doCommand(Gui,"Gui.ActiveDocument.hide(\"%s\")",shape->getNameInDocument());
+    doCommand(Gui,"Gui.ActiveDocument.setEdit('%s')",offset.c_str());
+
+    //commitCommand();
+    adjustCameraPosition();
+
+    copyVisual(offset.c_str(), "ShapeColor", shape->getNameInDocument());
+    copyVisual(offset.c_str(), "LineColor" , shape->getNameInDocument());
+    copyVisual(offset.c_str(), "PointColor", shape->getNameInDocument());
+}
+
+bool CmdPartOffset::isActive(void)
+{
+    Base::Type partid = Base::Type::fromName("Part::Feature");
+    bool objectsSelected = Gui::Selection().countObjectsOfType(partid,0,3) == 1;
+    return (objectsSelected && !Gui::Control().activeDialog());
+}
+
+
+//===========================================================================
+// Part_Offset2D
+//===========================================================================
+
+DEF_STD_CMD_A(CmdPartOffset2D)
+
+CmdPartOffset2D::CmdPartOffset2D()
+  : Command("Part_Offset2D")
+{
+    sAppModule    = "Part";
+    sGroup        = QT_TR_NOOP("Part");
+    sMenuText     = QT_TR_NOOP("2D Offset...");
+    sToolTipText  = QT_TR_NOOP("Utility to offset planar shapes");
+    sWhatsThis    = "Part_Offset2D";
+    sStatusTip    = sToolTipText;
+    sPixmap       = "Part_Offset2D";
+}
+
+void CmdPartOffset2D::activated(int iMsg)
+{
+    Q_UNUSED(iMsg);
+    App::DocumentObject* shape = getSelection().getObjectsOfType(Part::Feature::getClassTypeId(),0,3).front();
+    std::string offset = getUniqueObjectName("Offset2D");
+
+    openCommand("Make 2D Offset");
+    doCommand(Doc,"App.ActiveDocument.addObject(\"Part::Offset2D\",\"%s\")",offset.c_str());
+    doCommand(Doc,"App.ActiveDocument.%s.Source = App.ActiveDocument.%s" ,offset.c_str(), shape->getNameInDocument());
+    doCommand(Doc,"App.ActiveDocument.%s.Value = 1.0",offset.c_str());
+    updateActive();
+    //if (isActiveObjectValid())
+    //    doCommand(Gui,"Gui.ActiveDocument.hide(\"%s\")",shape->getNameInDocument());
+    doCommand(Gui,"Gui.ActiveDocument.setEdit('%s')",offset.c_str());
+
+    //commitCommand();
+    adjustCameraPosition();
+
+    copyVisual(offset.c_str(), "ShapeColor", shape->getNameInDocument());
+    copyVisual(offset.c_str(), "LineColor" , shape->getNameInDocument());
+    copyVisual(offset.c_str(), "PointColor", shape->getNameInDocument());
+}
+
+bool CmdPartOffset2D::isActive(void)
+{
+    Base::Type partid = Base::Type::fromName("Part::Feature");
+    bool objectsSelected = Gui::Selection().countObjectsOfType(partid,0,3) == 1;
+    return (objectsSelected && !Gui::Control().activeDialog());
+}
+
+//===========================================================================
+// Part_CompOffset (dropdown toolbar button for Offset features)
+//===========================================================================
+
+DEF_STD_CMD_ACL(CmdPartCompOffset)
+
+CmdPartCompOffset::CmdPartCompOffset()
+  : Command("Part_CompOffset")
+{
+    sAppModule      = "Part";
+    sGroup          = QT_TR_NOOP("Part");
+    sMenuText       = QT_TR_NOOP("Offset:");
+    sToolTipText    = QT_TR_NOOP("Tools to offset shapes (construct parallel shapes)");
+    sWhatsThis      = "Part_CompOffset";
+    sStatusTip      = sToolTipText;
+}
+
+void CmdPartCompOffset::activated(int iMsg)
+{
+    Gui::CommandManager &rcCmdMgr = Gui::Application::Instance->commandManager();
+    if (iMsg==0)
+        rcCmdMgr.runCommandByName("Part_Offset");
+    else if (iMsg==1)
+        rcCmdMgr.runCommandByName("Part_Offset2D");
+    else
+        return;
+
+    // Since the default icon is reset when enabling/disabling the command we have
+    // to explicitly set the icon of the used command.
+    Gui::ActionGroup* pcAction = qobject_cast<Gui::ActionGroup*>(_pcAction);
+    QList<QAction*> a = pcAction->actions();
+
+    assert(iMsg < a.size());
+    pcAction->setIcon(a[iMsg]->icon());
+}
+
+Gui::Action * CmdPartCompOffset::createAction(void)
+{
+    Gui::ActionGroup* pcAction = new Gui::ActionGroup(this, Gui::getMainWindow());
+    pcAction->setDropDownMenu(true);
+    applyCommandData(this->className(), pcAction);
+
+    QAction* cmd0 = pcAction->addAction(QString());
+    cmd0->setIcon(Gui::BitmapFactory().iconFromTheme("Part_Offset"));
+    QAction* cmd1 = pcAction->addAction(QString());
+    cmd1->setIcon(Gui::BitmapFactory().iconFromTheme("Part_Offset2D"));
+
+    _pcAction = pcAction;
+    languageChange();
+
+    pcAction->setIcon(cmd0->icon());
+    int defaultId = 0;
+    pcAction->setProperty("defaultAction", QVariant(defaultId));
+
+    return pcAction;
+}
+
+void CmdPartCompOffset::languageChange()
+{
+    Command::languageChange();
+
+    if (!_pcAction)
+        return;
+
+    Gui::CommandManager &rcCmdMgr = Gui::Application::Instance->commandManager();
+
+    Gui::ActionGroup* pcAction = qobject_cast<Gui::ActionGroup*>(_pcAction);
+    QList<QAction*> a = pcAction->actions();
+
+    Gui::Command* cmdOffset = rcCmdMgr.getCommandByName("Part_Offset");
+    if (cmdOffset) {
+        QAction* cmd0 = a[0];
+        cmd0->setText(QApplication::translate("Part_Offset", cmdOffset->getMenuText()));
+        cmd0->setToolTip(QApplication::translate("Part_Offset", cmdOffset->getToolTipText()));
+        cmd0->setStatusTip(QApplication::translate("Part_Offset", cmdOffset->getStatusTip()));
+    }
+
+    Gui::Command* cmdOffset2D = rcCmdMgr.getCommandByName("Part_Offset2D");
+    if (cmdOffset2D) {
+        QAction* cmd1 = a[1];
+        cmd1->setText(QApplication::translate("Part_Offset", cmdOffset2D->getMenuText()));
+        cmd1->setToolTip(QApplication::translate("Part_Offset", cmdOffset2D->getToolTipText()));
+        cmd1->setStatusTip(QApplication::translate("Part_Offset", cmdOffset2D->getStatusTip()));
+    }
+}
+
+bool CmdPartCompOffset::isActive(void)
+{
+    Base::Type partid = Base::Type::fromName("Part::Feature");
+    bool objectsSelected = Gui::Selection().countObjectsOfType(partid,0,3) == 1;
+    return (objectsSelected && !Gui::Control().activeDialog());
+}
+
+//===========================================================================
+// Part_Thickness
+//===========================================================================
+
+DEF_STD_CMD_A(CmdPartThickness)
+
+CmdPartThickness::CmdPartThickness()
+  : Command("Part_Thickness")
+{
+    sAppModule    = "Part";
+    sGroup        = QT_TR_NOOP("Part");
+    sMenuText     = QT_TR_NOOP("Thickness...");
+    sToolTipText  = QT_TR_NOOP("Utility to apply a thickness");
+    sWhatsThis    = "Part_Thickness";
+    sStatusTip    = sToolTipText;
+    sPixmap       = "Part_Thickness";
+}
+
+void CmdPartThickness::activated(int iMsg)
+{
+    Q_UNUSED(iMsg);
+    Gui::SelectionFilter faceFilter  ("SELECT Part::Feature SUBELEMENT Face COUNT 1..");
+    if (!faceFilter.match()) {
+        QMessageBox::warning(Gui::getMainWindow(),
+            QApplication::translate("CmdPartThickness", "Wrong selection"),
+            QApplication::translate("CmdPartThickness", "Selected one or more faces of a shape"));
+        return;
+    }
+
+    // get the selected object
+    const std::vector<Gui::SelectionObject>& result = faceFilter.Result[0];
+    std::string selection = result.front().getAsPropertyLinkSubString();
+
+    const Part::Feature* shape = static_cast<const Part::Feature*>(result.front().getObject());
+    if (shape->Shape.getValue().IsNull())
+        return;
+    int countSolids = 0;
+    TopExp_Explorer xp;
+    xp.Init(shape->Shape.getValue(),TopAbs_SOLID);
+    for (;xp.More(); xp.Next()) {
+        countSolids++;
+    }
+    if (countSolids != 1) {
+        QMessageBox::warning(Gui::getMainWindow(),
+            QApplication::translate("CmdPartThickness", "Wrong selection"),
+            QApplication::translate("CmdPartThickness", "Selected shape is not a solid"));
+        return;
+    }
+
+    std::string thick = getUniqueObjectName("Thickness");
+
+    openCommand("Make Thickness");
+    doCommand(Doc,"App.ActiveDocument.addObject(\"Part::Thickness\",\"%s\")",thick.c_str());
+    doCommand(Doc,"App.ActiveDocument.%s.Faces = %s" ,thick.c_str(), selection.c_str());
+    doCommand(Doc,"App.ActiveDocument.%s.Value = 1.0",thick.c_str());
+    updateActive();
+    if (isActiveObjectValid())
+        doCommand(Gui,"Gui.ActiveDocument.hide(\"%s\")",shape->getNameInDocument());
+    doCommand(Gui,"Gui.ActiveDocument.setEdit('%s')",thick.c_str());
+
+    //commitCommand();
+    adjustCameraPosition();
+
+    copyVisual(thick.c_str(), "ShapeColor", shape->getNameInDocument());
+    copyVisual(thick.c_str(), "LineColor" , shape->getNameInDocument());
+    copyVisual(thick.c_str(), "PointColor", shape->getNameInDocument());
+}
+
+bool CmdPartThickness::isActive(void)
+{
+    Base::Type partid = Base::Type::fromName("Part::Feature");
+    bool objectsSelected = Gui::Selection().countObjectsOfType(partid) > 0;
+    return (objectsSelected && !Gui::Control().activeDialog());
+}
+
+//===========================================================================
+// Part_ShapeInfo
+//===========================================================================
+
+DEF_STD_CMD_A(CmdShapeInfo)
+
+CmdShapeInfo::CmdShapeInfo()
+  :Command("Part_ShapeInfo")
+{
+    sAppModule    = "Part";
+    sGroup        = "Part";
+    sMenuText     = "Shape info...";
+    sToolTipText  = "Info about shape";
+    sWhatsThis    = "Part_ShapeInfo";
+    sStatusTip    = sToolTipText;
+    sPixmap       = "Part_ShapeInfo";
+}
+
+void CmdShapeInfo::activated(int iMsg)
+{
+    Q_UNUSED(iMsg);
+#if 0
+    static const char * const part_pipette[]={
+        "32 32 17 1",
+        "# c #000000",
+        "j c #080808",
+        "b c #101010",
+        "f c #1c1c1c",
+        "g c #4c4c4c",
+        "c c #777777",
+        "a c #848484",
+        "i c #9c9c9c",
+        "l c #b9b9b9",
+        "e c #cacaca",
+        "n c #d6d6d6",
+        "k c #dedede",
+        "d c #e7e7e7",
+        "m c #efefef",
+        "h c #f7f7f7",
+        "w c #ffffff",
+        ". c None",
+        "................................",
+        ".....................#####......",
+        "...................#######......",
+        "...................#########....",
+        "..................##########....",
+        "..................##########....",
+        "..................##########....",
+        ".................###########....",
+        "...............#############....",
+        ".............###############....",
+        ".............#############......",
+        ".............#############......",
+        "...............ab######.........",
+        "..............cdef#####.........",
+        ".............ghdacf####.........",
+        "............#ehiacj####.........",
+        "............awiaaf####..........",
+        "...........iheacf##.............",
+        "..........#kdaag##..............",
+        ".........gedaacb#...............",
+        ".........lwiac##................",
+        ".......#amlaaf##................",
+        ".......cheaag#..................",
+        "......#ndaag##..................",
+        ".....#imaacb#...................",
+        ".....iwlacf#....................",
+        "....#nlaag##....................",
+        "....feaagj#.....................",
+        "....caag##......................",
+        "....ffbj##......................",
+        "................................",
+        "................................"};
+
+    Gui::Document* doc = Gui::Application::Instance->activeDocument();
+    Gui::View3DInventor* view = static_cast<Gui::View3DInventor*>(doc->getActiveView());
+#endif
+    //if (view) {
+    //    Gui::View3DInventorViewer* viewer = view->getViewer();
+    //    viewer->setEditing(true);
+    //    viewer->getWidget()->setCursor(QCursor(QPixmap(part_pipette),4,29));
+    //    viewer->addEventCallback(SoMouseButtonEvent::getClassTypeId(), PartGui::ViewProviderPart::shapeInfoCallback);
+    // }
+}
+
+bool CmdShapeInfo::isActive(void)
+{
+    App::Document* doc = App::GetApplication().getActiveDocument();
+    if (!doc || doc->countObjectsOfType(Part::Feature::getClassTypeId()) == 0)
+        return false;
+
+    Gui::MDIView* view = Gui::getMainWindow()->activeWindow();
+    if (view && view->isDerivedFrom(Gui::View3DInventor::getClassTypeId())) {
+        Gui::View3DInventorViewer* viewer = static_cast<Gui::View3DInventor*>(view)->getViewer();
+        return !viewer->isEditing();
+    }
+
+    return false;
+}
+
+//===========================================================================
+// Part_RuledSurface
+//===========================================================================
+
+DEF_STD_CMD_A(CmdPartRuledSurface)
+
+CmdPartRuledSurface::CmdPartRuledSurface()
+  : Command("Part_RuledSurface")
+{
+    sAppModule      = "Part";
+    sGroup          = QT_TR_NOOP("Part");
+    sMenuText       = QT_TR_NOOP("Create ruled surface");
+    sToolTipText    = QT_TR_NOOP("Create a ruled surface from either two Edges or two wires");
+    sWhatsThis      = "Part_RuledSurface";
+    sStatusTip      = sToolTipText;
+    sPixmap         = "Part_RuledSurface";
+}
+
+void CmdPartRuledSurface::activated(int iMsg)
+{
+    Q_UNUSED(iMsg);
+    bool ok = false;
+    TopoDS_Shape curve1, curve2;
+    std::string link1, link2, obj1, obj2;
+    Gui::SelectionFilter edgeFilter  ("SELECT Part::Feature SUBELEMENT Edge COUNT 1..2");
+    Gui::SelectionFilter wireFilter  ("SELECT Part::Feature SUBELEMENT Wire COUNT 1..2");
+    Gui::SelectionFilter partFilter  ("SELECT Part::Feature COUNT 2");
+    bool matchEdge = edgeFilter.match();
+    bool matchWire = wireFilter.match();
+    if (matchEdge || matchWire) {
+        // get the selected object
+        const std::vector<Gui::SelectionObject>& result = matchEdge
+            ? edgeFilter.Result[0] : wireFilter.Result[0];
+        // two edges from one object
+        if (result.size() == 1) {
+            const Part::Feature* part = static_cast<const Part::Feature*>(result[0].getObject());
+            const std::vector<std::string>& edges = result[0].getSubNames();
+            if (edges.size() != 2) {
+                ok = false;
+            }
+            else {
+                ok = true;
+                // get the selected sub-shapes
+                const Part::TopoShape& shape = part->Shape.getValue();
+                curve1 = shape.getSubShape(edges[0].c_str());
+                curve2 = shape.getSubShape(edges[1].c_str());
+                obj1 = result[0].getObject()->getNameInDocument();
+                link1 = edges[0];
+                obj2 = result[0].getObject()->getNameInDocument();
+                link2 = edges[1];
+            }
+        }
+        // two objects and one edge per object
+        else if (result.size() == 2) {
+            const Part::Feature* part1 = static_cast<const Part::Feature*>(result[0].getObject());
+            const std::vector<std::string>& edges1 = result[0].getSubNames();
+            const Part::Feature* part2 = static_cast<const Part::Feature*>(result[1].getObject());
+            const std::vector<std::string>& edges2 = result[1].getSubNames();
+            if (edges1.size() != 1 || edges2.size() != 1) {
+                ok = false;
+            }
+            else {
+                ok = true;
+                const Part::TopoShape& shape1 = part1->Shape.getValue();
+                curve1 = shape1.getSubShape(edges1[0].c_str());
+                const Part::TopoShape& shape2 = part2->Shape.getValue();
+                curve2 = shape2.getSubShape(edges2[0].c_str());
+                obj1 = result[0].getObject()->getNameInDocument();
+                link1 = edges1[0];
+                obj2 = result[1].getObject()->getNameInDocument();
+                link2 = edges2[0];
+            }
+        }
+    }
+    else if (partFilter.match()) {
+        const std::vector<Gui::SelectionObject>& result = partFilter.Result[0];
+        const Part::Feature* part1 = static_cast<const Part::Feature*>(result[0].getObject());
+        const Part::Feature* part2 = static_cast<const Part::Feature*>(result[1].getObject());
+        const Part::TopoShape& shape1 = part1->Shape.getValue();
+        curve1 = shape1.getShape();
+        const Part::TopoShape& shape2 = part2->Shape.getValue();
+        curve2 = shape2.getShape();
+        obj1 = part1->getNameInDocument();
+        obj2 = part2->getNameInDocument();
+
+        if (!curve1.IsNull() && !curve2.IsNull()) {
+            if (curve1.ShapeType() == TopAbs_EDGE &&
+                curve2.ShapeType() == TopAbs_EDGE)
+                ok = true;
+            if (curve1.ShapeType() == TopAbs_WIRE &&
+                curve2.ShapeType() == TopAbs_WIRE)
+                ok = true;
+        }
+    }
+
+    if (!ok) {
+        QMessageBox::warning(Gui::getMainWindow(), QObject::tr("Wrong selection"),
+            QObject::tr("You have to select either two edges or two wires."));
+        return;
+    }
+
+    openCommand("Create ruled surface");
+    doCommand(Doc, "FreeCAD.ActiveDocument.addObject('Part::RuledSurface', 'Ruled Surface')");
+    doCommand(Doc, "FreeCAD.ActiveDocument.ActiveObject.Curve1=(FreeCAD.ActiveDocument.%s,['%s'])"
+                 ,obj1.c_str(), link1.c_str());
+    doCommand(Doc, "FreeCAD.ActiveDocument.ActiveObject.Curve2=(FreeCAD.ActiveDocument.%s,['%s'])"
+                 ,obj2.c_str(), link2.c_str());
+    commitCommand();
+    updateActive();
+}
+
+bool CmdPartRuledSurface::isActive(void)
+{
+    return getActiveGuiDocument();
+}
+
+//===========================================================================
+// Part_CheckGeometry
+//===========================================================================
+
+DEF_STD_CMD_A(CmdCheckGeometry)
+
+CmdCheckGeometry::CmdCheckGeometry()
+  : Command("Part_CheckGeometry")
+{
+    sAppModule    = "Part";
+    sGroup        = QT_TR_NOOP("Part");
+    sMenuText     = QT_TR_NOOP("Check Geometry");
+    sToolTipText  = QT_TR_NOOP("Analyzes Geometry For Errors");
+    sWhatsThis    = "Part_CheckGeometry";
+    sStatusTip    = sToolTipText;
+    sPixmap       = "Part_CheckGeometry";
+}
+
+void CmdCheckGeometry::activated(int iMsg)
+{
+    Q_UNUSED(iMsg);
+    Gui::TaskView::TaskDialog* dlg = Gui::Control().activeDialog();
+    if (!dlg)
+        dlg = new PartGui::TaskCheckGeometryDialog();
+    Gui::Control().showDialog(dlg);
+}
+
+bool CmdCheckGeometry::isActive(void)
+{
+    Base::Type partid = Base::Type::fromName("Part::Feature");
+    bool objectsSelected = Gui::Selection().countObjectsOfType(partid) > 0;
+    return (hasActiveDocument() && !Gui::Control().activeDialog() && objectsSelected);
+}
+
+//===========================================================================
+// Part_ColorPerFace
+//===========================================================================
+
+DEF_STD_CMD_A(CmdColorPerFace)
+
+CmdColorPerFace::CmdColorPerFace()
+  : Command("Part_ColorPerFace")
+{
+    sAppModule    = "Part";
+    sGroup        = QT_TR_NOOP("Part");
+    sMenuText     = QT_TR_NOOP("Color per face");
+    sToolTipText  = QT_TR_NOOP("Set color per face");
+    sStatusTip    = sToolTipText;
+    sWhatsThis    = "Part_ColorPerFace";
+}
+
+void CmdColorPerFace::activated(int iMsg)
+{
+    Q_UNUSED(iMsg);
+    if (getActiveGuiDocument()->getInEdit())
+        getActiveGuiDocument()->resetEdit();
+    std::vector<App::DocumentObject*> sel = Gui::Selection().getObjectsOfType(Part::Feature::getClassTypeId());
+    Gui::ViewProvider* vp = Gui::Application::Instance->getViewProvider(sel.front());
+    // FIXME: Need a way to force 'Color' edit mode
+    // #0000477: Proper interface for edit modes of view provider
+    if (vp)
+        getActiveGuiDocument()->setEdit(vp, Gui::ViewProvider::Color);
+}
+
+bool CmdColorPerFace::isActive(void)
+{
+    Base::Type partid = Base::Type::fromName("Part::Feature");
+    bool objectSelected = Gui::Selection().countObjectsOfType(partid) == 1;
+    return (hasActiveDocument() && !Gui::Control().activeDialog() && objectSelected);
+}
+
+//===========================================================================
+// Part_Measure_Linear
+//===========================================================================
+
+DEF_STD_CMD_A(CmdMeasureLinear)
+
+CmdMeasureLinear::CmdMeasureLinear()
+  : Command("Part_Measure_Linear")
+{
+    sAppModule    = "Part";
+    sGroup        = QT_TR_NOOP("Part");
+    sMenuText     = QT_TR_NOOP("Measure Linear");
+    sToolTipText  = QT_TR_NOOP("Measure Linear");
+    sWhatsThis    = "Part_Measure_Linear";
+    sStatusTip    = sToolTipText;
+    sPixmap       = "Part_Measure_Linear";
+}
+
+void CmdMeasureLinear::activated(int iMsg)
+{
+  Q_UNUSED(iMsg);
+  PartGui::goDimensionLinearRoot();
+}
+
+bool CmdMeasureLinear::isActive(void)
+{
+  return hasActiveDocument();
+}
+
+//===========================================================================
+// Part_Measure_Angular
+//===========================================================================
+
+DEF_STD_CMD_A(CmdMeasureAngular)
+
+CmdMeasureAngular::CmdMeasureAngular()
+  : Command("Part_Measure_Angular")
+{
+    sAppModule    = "Part";
+    sGroup        = QT_TR_NOOP("Part");
+    sMenuText     = QT_TR_NOOP("Measure Angular");
+    sToolTipText  = QT_TR_NOOP("Measure Angular");
+    sWhatsThis    = "Part_Measure_Angular";
+    sStatusTip    = sToolTipText;
+    sPixmap       = "Part_Measure_Angular";
+}
+
+void CmdMeasureAngular::activated(int iMsg)
+{
+  Q_UNUSED(iMsg);
+  PartGui::goDimensionAngularRoot();
+}
+
+bool CmdMeasureAngular::isActive(void)
+{
+  return hasActiveDocument();
+}
+
+//===========================================================================
+// Part_Measure_Refresh
+//===========================================================================
+
+DEF_STD_CMD_A(CmdMeasureRefresh)
+
+CmdMeasureRefresh::CmdMeasureRefresh()
+  : Command("Part_Measure_Refresh")
+{
+    sAppModule    = "Part";
+    sGroup        = QT_TR_NOOP("Part");
+    sMenuText     = QT_TR_NOOP("Refresh");
+    sToolTipText  = QT_TR_NOOP("Refresh");
+    sWhatsThis    = "Part_Measure_Refresh";
+    sStatusTip    = sToolTipText;
+    sPixmap       = "Part_Measure_Refresh";
+}
+
+void CmdMeasureRefresh::activated(int iMsg)
+{
+  Q_UNUSED(iMsg);
+  PartGui::refreshDimensions();
+}
+
+bool CmdMeasureRefresh::isActive(void)
+{
+  return hasActiveDocument();
+}
+
+//===========================================================================
+// Part_Measure_Clear_All
+//===========================================================================
+
+DEF_STD_CMD_A(CmdMeasureClearAll)
+
+CmdMeasureClearAll::CmdMeasureClearAll()
+  : Command("Part_Measure_Clear_All")
+{
+    sAppModule    = "Part";
+    sGroup        = QT_TR_NOOP("Part");
+    sMenuText     = QT_TR_NOOP("Clear All");
+    sToolTipText  = QT_TR_NOOP("Clear All");
+    sWhatsThis    = "Part_Measure_Clear_All";
+    sStatusTip    = sToolTipText;
+    sPixmap       = "Part_Measure_Clear_All";
+}
+
+void CmdMeasureClearAll::activated(int iMsg)
+{
+  Q_UNUSED(iMsg);
+  PartGui::eraseAllDimensions();
+}
+
+bool CmdMeasureClearAll::isActive(void)
+{
+  return hasActiveDocument();
+}
+
+//===========================================================================
+// Part_Measure_Toggle_All
+//===========================================================================
+
+DEF_STD_CMD_A(CmdMeasureToggleAll)
+
+CmdMeasureToggleAll::CmdMeasureToggleAll()
+  : Command("Part_Measure_Toggle_All")
+{
+    sAppModule    = "Part";
+    sGroup        = QT_TR_NOOP("Part");
+    sMenuText     = QT_TR_NOOP("Toggle All");
+    sToolTipText  = QT_TR_NOOP("Toggle All");
+    sWhatsThis    = "Part_Measure_Toggle_All";
+    sStatusTip    = sToolTipText;
+    sPixmap       = "Part_Measure_Toggle_All";
+}
+
+void CmdMeasureToggleAll::activated(int iMsg)
+{
+  Q_UNUSED(iMsg);
+  ParameterGrp::handle group = App::GetApplication().GetUserParameter().
+    GetGroup("BaseApp")->GetGroup("Preferences")->GetGroup("View");
+  bool visibility = group->GetBool("DimensionsVisible", true);
+  if (visibility)
+    group->SetBool("DimensionsVisible", false);
+  else
+    group->SetBool("DimensionsVisible", true);
+}
+
+bool CmdMeasureToggleAll::isActive(void)
+{
+  return hasActiveDocument();
+}
+
+//===========================================================================
+// Part_Measure_Toggle_3d
+//===========================================================================
+
+DEF_STD_CMD_A(CmdMeasureToggle3d)
+
+CmdMeasureToggle3d::CmdMeasureToggle3d()
+  : Command("Part_Measure_Toggle_3d")
+{
+    sAppModule    = "Part";
+    sGroup        = QT_TR_NOOP("Part");
+    sMenuText     = QT_TR_NOOP("Toggle 3d");
+    sToolTipText  = QT_TR_NOOP("Toggle 3d");
+    sWhatsThis    = "Part_Measure_Toggle_3d";
+    sStatusTip    = sToolTipText;
+    sPixmap       = "Part_Measure_Toggle_3d";
+}
+
+void CmdMeasureToggle3d::activated(int iMsg)
+{
+  Q_UNUSED(iMsg);
+  PartGui::toggle3d();
+}
+
+bool CmdMeasureToggle3d::isActive(void)
+{
+  return hasActiveDocument();
+}
+
+//===========================================================================
+// Part_Measure_Toggle_Delta
+//===========================================================================
+
+DEF_STD_CMD_A(CmdMeasureToggleDelta)
+
+CmdMeasureToggleDelta::CmdMeasureToggleDelta()
+  : Command("Part_Measure_Toggle_Delta")
+{
+    sAppModule    = "Part";
+    sGroup        = QT_TR_NOOP("Part");
+    sMenuText     = QT_TR_NOOP("Toggle Delta");
+    sToolTipText  = QT_TR_NOOP("Toggle Delta");
+    sWhatsThis    = "Part_Measure_Toggle_Delta";
+    sStatusTip    = sToolTipText;
+    sPixmap       = "Part_Measure_Toggle_Delta";
+}
+
+void CmdMeasureToggleDelta::activated(int iMsg)
+{
+  Q_UNUSED(iMsg);
+  PartGui::toggleDelta();
+}
+
+bool CmdMeasureToggleDelta::isActive(void)
+{
+  return hasActiveDocument();
+}
+
+//===========================================================================
+// Part_BoxSelection
+//===========================================================================
+
+DEF_STD_CMD_A(CmdBoxSelection)
+
+CmdBoxSelection::CmdBoxSelection()
+  : Command("Part_BoxSelection")
+{
+    sAppModule    = "Part";
+    sGroup        = QT_TR_NOOP("Part");
+    sMenuText     = QT_TR_NOOP("Box selection");
+    sToolTipText  = QT_TR_NOOP("Box selection");
+    sWhatsThis    = "Part_BoxSelection";
+    sStatusTip    = QT_TR_NOOP("Box selection");
+    sPixmap       = "Part_BoxSelection";
+}
+
+void CmdBoxSelection::activated(int iMsg)
+{
+    Q_UNUSED(iMsg);
+    PartGui::BoxSelection* sel = new PartGui::BoxSelection();
+    sel->start();
+}
+
+bool CmdBoxSelection::isActive(void)
+{
+    return hasActiveDocument();
+}
+
+//===========================================================================
+// Part_projectionOnSurface
+//===========================================================================
+DEF_STD_CMD_A(CmdPartProjectionOnSurface)
+
+CmdPartProjectionOnSurface::CmdPartProjectionOnSurface()
+  :Command("Part_projectionOnSurface")
+{
+  sAppModule = "Part";
+  sGroup = QT_TR_NOOP("Part");
+  sMenuText = QT_TR_NOOP("Create projection on surface...");
+  sToolTipText = QT_TR_NOOP("Create projection on surface...");
+  sWhatsThis = "Part_projectionOnSurface";
+  sStatusTip = sToolTipText;
+  sPixmap = "Part_ProjectionOnSurface";
+}
+
+void CmdPartProjectionOnSurface::activated(int iMsg)
+{
+  Q_UNUSED(iMsg);
+  PartGui::TaskProjectionOnSurface* dlg = new PartGui::TaskProjectionOnSurface();
+  Gui::Control().showDialog(dlg);
+}
+
+bool CmdPartProjectionOnSurface::isActive(void)
+{
+  return (hasActiveDocument() && !Gui::Control().activeDialog());
+}
+
+void CreatePartCommands(void)
+{
+    Gui::CommandManager &rcCmdMgr = Gui::Application::Instance->commandManager();
+
+    rcCmdMgr.addCommand(new CmdPartMakeSolid());
+    rcCmdMgr.addCommand(new CmdPartReverseShape());
+    rcCmdMgr.addCommand(new CmdPartBoolean());
+    rcCmdMgr.addCommand(new CmdPartExtrude());
+    rcCmdMgr.addCommand(new CmdPartMakeFace());
+    rcCmdMgr.addCommand(new CmdPartMirror());
+    rcCmdMgr.addCommand(new CmdPartRevolve());
+    rcCmdMgr.addCommand(new CmdPartCrossSections());
+    rcCmdMgr.addCommand(new CmdPartFillet());
+    rcCmdMgr.addCommand(new CmdPartChamfer());
+    rcCmdMgr.addCommand(new CmdPartCommon());
+    rcCmdMgr.addCommand(new CmdPartCut());
+    rcCmdMgr.addCommand(new CmdPartFuse());
+    rcCmdMgr.addCommand(new CmdPartCompJoinFeatures());
+    rcCmdMgr.addCommand(new CmdPartCompSplitFeatures());
+    rcCmdMgr.addCommand(new CmdPartCompCompoundTools());
+    rcCmdMgr.addCommand(new CmdPartCompound());
+    rcCmdMgr.addCommand(new CmdPartSection());
+    //rcCmdMgr.addCommand(new CmdPartBox2());
+    //rcCmdMgr.addCommand(new CmdPartBox3());
+    rcCmdMgr.addCommand(new CmdPartPrimitives());
+
+    rcCmdMgr.addCommand(new CmdPartImport());
+    rcCmdMgr.addCommand(new CmdPartExport());
+    rcCmdMgr.addCommand(new CmdPartImportCurveNet());
+    rcCmdMgr.addCommand(new CmdPartPickCurveNet());
+    rcCmdMgr.addCommand(new CmdShapeInfo());
+    rcCmdMgr.addCommand(new CmdPartRuledSurface());
+    rcCmdMgr.addCommand(new CmdPartBuilder());
+    rcCmdMgr.addCommand(new CmdPartLoft());
+    rcCmdMgr.addCommand(new CmdPartSweep());
+    rcCmdMgr.addCommand(new CmdPartOffset());
+    rcCmdMgr.addCommand(new CmdPartOffset2D());
+    rcCmdMgr.addCommand(new CmdPartCompOffset());
+    rcCmdMgr.addCommand(new CmdPartThickness());
+    rcCmdMgr.addCommand(new CmdCheckGeometry());
+    rcCmdMgr.addCommand(new CmdColorPerFace());
+    rcCmdMgr.addCommand(new CmdMeasureLinear());
+    rcCmdMgr.addCommand(new CmdMeasureAngular());
+    rcCmdMgr.addCommand(new CmdMeasureRefresh());
+    rcCmdMgr.addCommand(new CmdMeasureClearAll());
+    rcCmdMgr.addCommand(new CmdMeasureToggleAll());
+    rcCmdMgr.addCommand(new CmdMeasureToggle3d());
+    rcCmdMgr.addCommand(new CmdMeasureToggleDelta());
+    rcCmdMgr.addCommand(new CmdBoxSelection());
+    rcCmdMgr.addCommand(new CmdPartProjectionOnSurface());
+}