--- conflicted
+++ resolved
@@ -125,17 +125,13 @@
     try {
         if (_attacher->mapMode == mmDeactivated)
             return false;
-<<<<<<< HEAD
         bool subChanged = false;
         getPlacement().setValue(_attacher->calculateAttachedPlacement(
                     getPlacement().getValue(), &subChanged));
         if(subChanged) 
             Support.setValues(Support.getValues(),_attacher->getSubValues());
 
-=======
-        getPlacement().setValue(_attacher->calculateAttachedPlacement(getPlacement().getValue()));
         _active = 1;
->>>>>>> c0753806
         return true;
     } catch (ExceptionCancel&) {
         //disabled, don't do anything
@@ -280,11 +276,7 @@
                      this->AttachmentOffset.getValue());
 }
 
-<<<<<<< HEAD
-App::PropertyPlacement& AttachExtension::getPlacement() {
-=======
 App::PropertyPlacement& AttachExtension::getPlacement() const {
->>>>>>> c0753806
     auto pla = Base::freecad_dynamic_cast<App::PropertyPlacement>(
             getExtendedObject()->getPropertyByName("Placement"));
     if(!pla)
