/***************************************************************************
 *   Copyright (c) 2010 Werner Mayer <wmayer[at]users.sourceforge.net>     *
 *                                                                         *
 *   This file is part of the FreeCAD CAx development system.              *
 *                                                                         *
 *   This library is free software; you can redistribute it and/or         *
 *   modify it under the terms of the GNU Library General Public           *
 *   License as published by the Free Software Foundation; either          *
 *   version 2 of the License, or (at your option) any later version.      *
 *                                                                         *
 *   This library  is distributed in the hope that it will be useful,      *
 *   but WITHOUT ANY WARRANTY; without even the implied warranty of        *
 *   MERCHANTABILITY or FITNESS FOR A PARTICULAR PURPOSE.  See the         *
 *   GNU Library General Public License for more details.                  *
 *                                                                         *
 *   You should have received a copy of the GNU Library General Public     *
 *   License along with this library; see the file COPYING.LIB. If not,    *
 *   write to the Free Software Foundation, Inc., 59 Temple Place,         *
 *   Suite 330, Boston, MA  02111-1307, USA                                *
 *                                                                         *
 ***************************************************************************/


#include "PreCompiled.h"
#ifndef _PreComp_
# include <gp.hxx>
# include <gp_Ax2.hxx>
# include <gp_Dir.hxx>
# include <gp_Pnt.hxx>
# include <gp_Trsf.hxx>
# include <BRepBuilderAPI_Transform.hxx>
#endif


#include <App/Document.h>
#include "FeatureMirroring.h"

using namespace Part;

PROPERTY_SOURCE(Part::Mirroring, Part::Feature)

Mirroring::Mirroring()
{
    ADD_PROPERTY(Source,(0));
    ADD_PROPERTY_TYPE(Base,(Base::Vector3d()),"Plane",App::Prop_None,"The base point of the plane");
    ADD_PROPERTY_TYPE(Normal,(Base::Vector3d(0,0,1)),"Plane",App::Prop_None,"The normal of the plane");
}

short Mirroring::mustExecute() const
{
    if (Source.isTouched())
        return 1;
    if (Base.isTouched())
        return 1;
    if (Normal.isTouched())
        return 1;
    return 0;
}

void Mirroring::onChanged(const App::Property* prop)
{
    if (!isRestoring()) {
        if (prop == &Base || prop == &Normal) {
            try {
                App::DocumentObjectExecReturn *ret = recompute();
                delete ret;
            }
            catch (...) {
            }
        }
    }
    Part::Feature::onChanged(prop);
}

void Mirroring::handleChangedPropertyType(Base::XMLReader &reader, const char *TypeName, App::Property *prop)
{
    if (prop == &Base && strcmp(TypeName, "App::PropertyVector") == 0) {
        App::PropertyVector v;

        v.Restore(reader);

        Base.setValue(v.getValue());
    }
    else if (prop == &Normal && strcmp(TypeName, "App::PropertyVector") == 0) {
        App::PropertyVector v;

        v.Restore(reader);

        Normal.setValue(v.getValue());
    }
}

App::DocumentObjectExecReturn *Mirroring::execute(void)
{
    App::DocumentObject* link = Source.getValue();
    if (!link)
        return new App::DocumentObjectExecReturn("No object linked");
    Base::Vector3d base = Base.getValue();
    Base::Vector3d norm = Normal.getValue();

    try {
<<<<<<< HEAD
        gp_Ax2 ax2(gp_Pnt(base.x,base.y,base.z), gp_Dir(norm.x,norm.y,norm.z));
#ifdef FC_NO_ELEMENT_MAP
=======
>>>>>>> c0753806
        const TopoDS_Shape& shape = Feature::getShape(link);
        if (shape.IsNull())
            Standard_Failure::Raise("Cannot mirroR empty shape");
        gp_Trsf mat;
        mat.SetMirror(ax2);
        TopLoc_Location loc = shape.Location();
        gp_Trsf placement = loc.Transformation();
        mat = placement * mat;
        BRepBuilderAPI_Transform mkTrf(shape, mat);
        this->Shape.setValue(mkTrf.Shape());
#else
        auto shape = Feature::getTopoShape(link);
        if (shape.isNull())
            Standard_Failure::Raise("Cannot mirror empty shape");
        this->Shape.setValue(TopoShape(0,getDocument()->getStringHasher()).makEMirror(shape,ax2));
#endif
        return App::DocumentObject::StdReturn;
    }
    catch (Standard_Failure& e) {
        return new App::DocumentObjectExecReturn(e.GetMessageString());
    }
}
<|MERGE_RESOLUTION|>--- conflicted
+++ resolved
@@ -1,128 +1,125 @@
-/***************************************************************************
- *   Copyright (c) 2010 Werner Mayer <wmayer[at]users.sourceforge.net>     *
- *                                                                         *
- *   This file is part of the FreeCAD CAx development system.              *
- *                                                                         *
- *   This library is free software; you can redistribute it and/or         *
- *   modify it under the terms of the GNU Library General Public           *
- *   License as published by the Free Software Foundation; either          *
- *   version 2 of the License, or (at your option) any later version.      *
- *                                                                         *
- *   This library  is distributed in the hope that it will be useful,      *
- *   but WITHOUT ANY WARRANTY; without even the implied warranty of        *
- *   MERCHANTABILITY or FITNESS FOR A PARTICULAR PURPOSE.  See the         *
- *   GNU Library General Public License for more details.                  *
- *                                                                         *
- *   You should have received a copy of the GNU Library General Public     *
- *   License along with this library; see the file COPYING.LIB. If not,    *
- *   write to the Free Software Foundation, Inc., 59 Temple Place,         *
- *   Suite 330, Boston, MA  02111-1307, USA                                *
- *                                                                         *
- ***************************************************************************/
-
-
-#include "PreCompiled.h"
-#ifndef _PreComp_
-# include <gp.hxx>
-# include <gp_Ax2.hxx>
-# include <gp_Dir.hxx>
-# include <gp_Pnt.hxx>
-# include <gp_Trsf.hxx>
-# include <BRepBuilderAPI_Transform.hxx>
-#endif
-
-
-#include <App/Document.h>
-#include "FeatureMirroring.h"
-
-using namespace Part;
-
-PROPERTY_SOURCE(Part::Mirroring, Part::Feature)
-
-Mirroring::Mirroring()
-{
-    ADD_PROPERTY(Source,(0));
-    ADD_PROPERTY_TYPE(Base,(Base::Vector3d()),"Plane",App::Prop_None,"The base point of the plane");
-    ADD_PROPERTY_TYPE(Normal,(Base::Vector3d(0,0,1)),"Plane",App::Prop_None,"The normal of the plane");
-}
-
-short Mirroring::mustExecute() const
-{
-    if (Source.isTouched())
-        return 1;
-    if (Base.isTouched())
-        return 1;
-    if (Normal.isTouched())
-        return 1;
-    return 0;
-}
-
-void Mirroring::onChanged(const App::Property* prop)
-{
-    if (!isRestoring()) {
-        if (prop == &Base || prop == &Normal) {
-            try {
-                App::DocumentObjectExecReturn *ret = recompute();
-                delete ret;
-            }
-            catch (...) {
-            }
-        }
-    }
-    Part::Feature::onChanged(prop);
-}
-
-void Mirroring::handleChangedPropertyType(Base::XMLReader &reader, const char *TypeName, App::Property *prop)
-{
-    if (prop == &Base && strcmp(TypeName, "App::PropertyVector") == 0) {
-        App::PropertyVector v;
-
-        v.Restore(reader);
-
-        Base.setValue(v.getValue());
-    }
-    else if (prop == &Normal && strcmp(TypeName, "App::PropertyVector") == 0) {
-        App::PropertyVector v;
-
-        v.Restore(reader);
-
-        Normal.setValue(v.getValue());
-    }
-}
-
-App::DocumentObjectExecReturn *Mirroring::execute(void)
-{
-    App::DocumentObject* link = Source.getValue();
-    if (!link)
-        return new App::DocumentObjectExecReturn("No object linked");
-    Base::Vector3d base = Base.getValue();
-    Base::Vector3d norm = Normal.getValue();
-
-    try {
-<<<<<<< HEAD
-        gp_Ax2 ax2(gp_Pnt(base.x,base.y,base.z), gp_Dir(norm.x,norm.y,norm.z));
-#ifdef FC_NO_ELEMENT_MAP
-=======
->>>>>>> c0753806
-        const TopoDS_Shape& shape = Feature::getShape(link);
-        if (shape.IsNull())
-            Standard_Failure::Raise("Cannot mirroR empty shape");
-        gp_Trsf mat;
-        mat.SetMirror(ax2);
-        TopLoc_Location loc = shape.Location();
-        gp_Trsf placement = loc.Transformation();
-        mat = placement * mat;
-        BRepBuilderAPI_Transform mkTrf(shape, mat);
-        this->Shape.setValue(mkTrf.Shape());
-#else
-        auto shape = Feature::getTopoShape(link);
-        if (shape.isNull())
-            Standard_Failure::Raise("Cannot mirror empty shape");
-        this->Shape.setValue(TopoShape(0,getDocument()->getStringHasher()).makEMirror(shape,ax2));
-#endif
-        return App::DocumentObject::StdReturn;
-    }
-    catch (Standard_Failure& e) {
-        return new App::DocumentObjectExecReturn(e.GetMessageString());
-    }
-}
+/***************************************************************************
+ *   Copyright (c) 2010 Werner Mayer <wmayer[at]users.sourceforge.net>     *
+ *                                                                         *
+ *   This file is part of the FreeCAD CAx development system.              *
+ *                                                                         *
+ *   This library is free software; you can redistribute it and/or         *
+ *   modify it under the terms of the GNU Library General Public           *
+ *   License as published by the Free Software Foundation; either          *
+ *   version 2 of the License, or (at your option) any later version.      *
+ *                                                                         *
+ *   This library  is distributed in the hope that it will be useful,      *
+ *   but WITHOUT ANY WARRANTY; without even the implied warranty of        *
+ *   MERCHANTABILITY or FITNESS FOR A PARTICULAR PURPOSE.  See the         *
+ *   GNU Library General Public License for more details.                  *
+ *                                                                         *
+ *   You should have received a copy of the GNU Library General Public     *
+ *   License along with this library; see the file COPYING.LIB. If not,    *
+ *   write to the Free Software Foundation, Inc., 59 Temple Place,         *
+ *   Suite 330, Boston, MA  02111-1307, USA                                *
+ *                                                                         *
+ ***************************************************************************/
+
+
+#include "PreCompiled.h"
+#ifndef _PreComp_
+# include <gp.hxx>
+# include <gp_Ax2.hxx>
+# include <gp_Dir.hxx>
+# include <gp_Pnt.hxx>
+# include <gp_Trsf.hxx>
+# include <BRepBuilderAPI_Transform.hxx>
+#endif
+
+
+#include <App/Document.h>
+#include "FeatureMirroring.h"
+
+using namespace Part;
+
+PROPERTY_SOURCE(Part::Mirroring, Part::Feature)
+
+Mirroring::Mirroring()
+{
+    ADD_PROPERTY(Source,(0));
+    ADD_PROPERTY_TYPE(Base,(Base::Vector3d()),"Plane",App::Prop_None,"The base point of the plane");
+    ADD_PROPERTY_TYPE(Normal,(Base::Vector3d(0,0,1)),"Plane",App::Prop_None,"The normal of the plane");
+}
+
+short Mirroring::mustExecute() const
+{
+    if (Source.isTouched())
+        return 1;
+    if (Base.isTouched())
+        return 1;
+    if (Normal.isTouched())
+        return 1;
+    return 0;
+}
+
+void Mirroring::onChanged(const App::Property* prop)
+{
+    if (!isRestoring()) {
+        if (prop == &Base || prop == &Normal) {
+            try {
+                App::DocumentObjectExecReturn *ret = recompute();
+                delete ret;
+            }
+            catch (...) {
+            }
+        }
+    }
+    Part::Feature::onChanged(prop);
+}
+
+void Mirroring::handleChangedPropertyType(Base::XMLReader &reader, const char *TypeName, App::Property *prop)
+{
+    if (prop == &Base && strcmp(TypeName, "App::PropertyVector") == 0) {
+        App::PropertyVector v;
+
+        v.Restore(reader);
+
+        Base.setValue(v.getValue());
+    }
+    else if (prop == &Normal && strcmp(TypeName, "App::PropertyVector") == 0) {
+        App::PropertyVector v;
+
+        v.Restore(reader);
+
+        Normal.setValue(v.getValue());
+    }
+}
+
+App::DocumentObjectExecReturn *Mirroring::execute(void)
+{
+    App::DocumentObject* link = Source.getValue();
+    if (!link)
+        return new App::DocumentObjectExecReturn("No object linked");
+    Base::Vector3d base = Base.getValue();
+    Base::Vector3d norm = Normal.getValue();
+
+    try {
+        gp_Ax2 ax2(gp_Pnt(base.x,base.y,base.z), gp_Dir(norm.x,norm.y,norm.z));
+#ifdef FC_NO_ELEMENT_MAP
+        const TopoDS_Shape& shape = Feature::getShape(link);
+        if (shape.IsNull())
+            Standard_Failure::Raise("Cannot mirror empty shape");
+        gp_Trsf mat;
+        mat.SetMirror(ax2);
+        TopLoc_Location loc = shape.Location();
+        gp_Trsf placement = loc.Transformation();
+        mat = placement * mat;
+        BRepBuilderAPI_Transform mkTrf(shape, mat);
+        this->Shape.setValue(mkTrf.Shape());
+#else
+        auto shape = Feature::getTopoShape(link);
+        if (shape.isNull())
+            Standard_Failure::Raise("Cannot mirror empty shape");
+        this->Shape.setValue(TopoShape(0,getDocument()->getStringHasher()).makEMirror(shape,ax2));
+#endif
+        return App::DocumentObject::StdReturn;
+    }
+    catch (Standard_Failure& e) {
+        return new App::DocumentObjectExecReturn(e.GetMessageString());
+    }
+}