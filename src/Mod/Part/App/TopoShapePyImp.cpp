--- conflicted
+++ resolved
@@ -1,3004 +1,2934 @@
-/***************************************************************************
- *   Copyright (c) 2008 Jürgen Riegel <juergen.riegel@web.de>              *
- *                                                                         *
- *   This file is part of the FreeCAD CAx development system.              *
- *                                                                         *
- *   This library is free software; you can redistribute it and/or         *
- *   modify it under the terms of the GNU Library General Public           *
- *   License as published by the Free Software Foundation; either          *
- *   version 2 of the License, or (at your option) any later version.      *
- *                                                                         *
- *   This library  is distributed in the hope that it will be useful,      *
- *   but WITHOUT ANY WARRANTY; without even the implied warranty of        *
- *   MERCHANTABILITY or FITNESS FOR A PARTICULAR PURPOSE.  See the         *
- *   GNU Library General Public License for more details.                  *
- *                                                                         *
- *   You should have received a copy of the GNU Library General Public     *
- *   License along with this library; see the file COPYING.LIB. If not,    *
- *   write to the Free Software Foundation, Inc., 59 Temple Place,         *
- *   Suite 330, Boston, MA  02111-1307, USA                                *
- *                                                                         *
- ***************************************************************************/
-
-
-#include "PreCompiled.h"
-#ifndef _PreComp_
-# include <sstream>
-# include <BRepMesh_IncrementalMesh.hxx>
-# include <BRepBuilderAPI_Copy.hxx>
-# include <BRepBuilderAPI_Sewing.hxx>
-# include <BRepBuilderAPI_Transform.hxx>
-# include <BRepClass3d_SolidClassifier.hxx>
-# include <BRepFilletAPI_MakeFillet.hxx>
-# include <BRepFilletAPI_MakeChamfer.hxx>
-# include <BRepOffsetAPI_MakePipe.hxx>
-# include <BRepOffsetAPI_MakePipeShell.hxx>
-# include <BRepProj_Projection.hxx>
-# include <BRepTools.hxx>
-# include <BRepExtrema_DistShapeShape.hxx>
-#if OCC_VERSION_HEX >= 0x060801
-# include <BRepExtrema_ShapeProximity.hxx>
-#endif
-# include <BRepExtrema_SupportType.hxx>
-# include <BRepBndLib.hxx>
-# include <BRep_Tool.hxx>
-# include <gp_Ax1.hxx>
-# include <gp_Ax2.hxx>
-# include <gp_Dir.hxx>
-# include <gp_Pnt.hxx>
-# include <gp_Trsf.hxx>
-# include <gp_Pln.hxx>
-# include <Poly_Polygon3D.hxx>
-# include <Poly_Triangulation.hxx>
-# include <TopExp_Explorer.hxx>
-# include <TopoDS.hxx>
-# include <TopoDS_Iterator.hxx>
-# include <TopTools_IndexedMapOfShape.hxx>
-# include <TopTools_ListOfShape.hxx>
-# include <TopTools_ListIteratorOfListOfShape.hxx>
-# include <TopLoc_Location.hxx>
-# include <TopExp.hxx>
-# include <Precision.hxx>
-# include <Geom_Plane.hxx>
-# include <HLRAppli_ReflectLines.hxx>
-# include <BRepGProp.hxx>
-# include <GProp_GProps.hxx>
-# include <BRepAlgo_NormalProjection.hxx>
-# include <ShapeAnalysis_ShapeTolerance.hxx>
-# include <ShapeFix_ShapeTolerance.hxx>
-# include <Standard_Version.hxx>
-#endif
-
-#include <boost/algorithm/string.hpp>
-
-#include <Base/GeometryPyCXX.h>
-#include <Base/Matrix.h>
-#include <Base/Rotation.h>
-#include <Base/MatrixPy.h>
-#include <Base/Vector3D.h>
-#include <Base/VectorPy.h>
-#include <App/PropertyStandard.h>
-#include <CXX/Extensions.hxx>
-#include <App/StringHasherPy.h>
-
-#include "TopoShape.h"
-#include "TopoShapeOpCode.h"
-#include "PartPyCXX.h"
-#include <Mod/Part/App/TopoShapePy.h>
-#include <Mod/Part/App/TopoShapePy.cpp>
-
-#include "OCCError.h"
-#include <Mod/Part/App/GeometryPy.h>
-#include <Mod/Part/App/TopoShapeFacePy.h>
-#include <Mod/Part/App/TopoShapeEdgePy.h>
-#include <Mod/Part/App/TopoShapeWirePy.h>
-#include <Mod/Part/App/TopoShapeVertexPy.h>
-#include <Mod/Part/App/TopoShapeSolidPy.h>
-#include <Mod/Part/App/TopoShapeShellPy.h>
-#include <Mod/Part/App/TopoShapeCompSolidPy.h>
-#include <Mod/Part/App/TopoShapeCompoundPy.h>
-#include <Mod/Part/App/PlanePy.h>
-
-using namespace Part;
-
-#ifndef M_PI
-    #define M_PI    3.14159265358979323846 /* pi */
-#endif
-
-#ifndef M_PI_2
-    #define M_PI_2  1.57079632679489661923 /* pi/2 */
-#endif
-
-// returns a string which represents the object e.g. when printed in python
-std::string TopoShapePy::representation(void) const
-{
-    std::stringstream str;
-    str << "<Shape object at " << getTopoShapePtr() << ">";
-
-    return str.str();
-}
-
-PyObject *TopoShapePy::PyMake(struct _typeobject *, PyObject *, PyObject *)  // Python wrapper
-{
-    // create a new instance of TopoShapePy and the Twin object
-    return new TopoShapePy(new TopoShape);
-}
-
-int TopoShapePy::PyInit(PyObject* args, PyObject *keywds)
-{
-#ifndef FC_NO_ELEMENT_MAP
-    static char *kwlist[] = {"shape", "op", "tag", "hasher", NULL};
-    long tag = 0;
-    PyObject *pyHasher = 0;
-    const char *op = 0;
-    PyObject *pcObj=0;
-    if (!PyArg_ParseTupleAndKeywords(args, keywds, "|OsiO!", 
-                kwlist,&pcObj,&op,&tag,&App::StringHasherPy::Type,&pyHasher))
-        return -1;
-    auto &self = *getTopoShapePtr();
-    self.Tag = tag;
-    if(pyHasher)
-        self.Hasher = static_cast<App::StringHasherPy*>(pyHasher)->getStringHasherPtr();
-    auto shapes = getPyShapes(pcObj);
-    PY_TRY {
-        if(shapes.size()==1 && !op) {
-            auto s = shapes.front();
-            if(self.Tag) {
-                if((s.Tag && self.Tag!=s.Tag)
-                        || (self.Hasher 
-                            && s.getElementMapSize() 
-                            && self.Hasher!=s.Hasher))
-                {
-                    s.reTagElementMap(self.Tag,self.Hasher);
-                }else{
-                    s.Tag = self.Tag;
-                    s.Hasher = self.Hasher;
-                }
-            }
-            self = s;
-        }else if(shapes.size()) {
-            if(!op) op = TOPOP_FUSE;
-            self.makEShape(op,shapes);
-        }
-    }_PY_CATCH_OCC(return(-1))
-#else
-    PyObject *pcObj=0;
-    if (!PyArg_ParseTuple(args, "|O", &pcObj))
-        return -1;
-
-    auto shapes = getPyShapes(pcObj);
-
-    if (pcObj) {
-        TopoShape shape;
-        PY_TRY {
-<<<<<<< HEAD
-            Py::Sequence list(pcObj);
-            bool first = true;
-            for (Py::Sequence::iterator it = list.begin(); it != list.end(); ++it) {
-                if (PyObject_TypeCheck((*it).ptr(), &(Part::GeometryPy::Type))) {
-                    TopoDS_Shape sh = static_cast<GeometryPy*>((*it).ptr())->
-                        getGeometryPtr()->toShape();
-                    if (first) {
-                        first = false;
-                        shape.setShape(sh);
-                    }
-                    else {
-                        shape.setShape(shape.fuse(sh));
-                    }
-                }
-            }
-        } PY_CATCH_OCC(return(-1))
-=======
-            if(PyObject_TypeCheck(pcObj,&TopoShapePy::Type)) {
-                shape = *static_cast<TopoShapePy*>(pcObj)->getTopoShapePtr();
-            }else{
-                Py::Sequence list(pcObj);
-                bool first = true;
-                for (Py::Sequence::iterator it = list.begin(); it != list.end(); ++it) {
-                    if (PyObject_TypeCheck((*it).ptr(), &(Part::GeometryPy::Type))) {
-                        TopoDS_Shape sh = static_cast<GeometryPy*>((*it).ptr())->
-                            getGeometryPtr()->toShape();
-                        if (first) {
-                            first = false;
-                            shape.setShape(sh);
-                        }
-                        else {
-                            shape.setShape(shape.fuse(sh));
-                        }
-                    }
-                }
-            }
-        }_PY_CATCH_OCC(return(-1))
->>>>>>> c0753806
-
-        getTopoShapePtr()->setShape(shape.getShape());
-    }
-#endif
-
-    return 0;
-}
-
-PyObject* TopoShapePy::copy(PyObject *args)
-{
-    PyObject* copyGeom = Py_True;
-    PyObject* copyMesh = Py_False;
-
-#ifndef FC_NO_ELEMENT_MAP
-    const char *op = 0;
-    PyObject *pyHasher = 0;
-    if (!PyArg_ParseTuple(args, "|sO!O!O!", &op,&App::StringHasherPy::Type,&pyHasher,
-                &PyBool_Type,&copyGeom,&PyBool_Type,&copyMesh)) {
-        if (!PyArg_ParseTuple(args, "|O!O!", &PyBool_Type, &copyGeom, &PyBool_Type, &copyMesh))
-            return 0;
-    }
-    if(op && !op[0]) op = 0;
-    App::StringHasherRef hasher;
-    if(pyHasher)
-        hasher = static_cast<App::StringHasherPy*>(pyHasher)->getStringHasherPtr();
-    auto &self = *getTopoShapePtr();
-    return Py::new_reference_to(shape2pyshape(
-                TopoShape(self.Tag,hasher).makECopy(
-                    self,op,PyObject_IsTrue(copyGeom),PyObject_IsTrue(copyMesh))));
-#else
-    PyObject* copyGeom = Py_True;
-    PyObject* copyMesh = Py_False;
-    if (!PyArg_ParseTuple(args, "|O!O!", &PyBool_Type, &copyGeom, &PyBool_Type, &copyMesh))
-        return NULL;
-
-    const TopoDS_Shape& shape = this->getTopoShapePtr()->getShape();
-    PyTypeObject* type = this->GetType();
-    PyObject* cpy = 0;
-    // let the type object decide
-    if (type->tp_new)
-        cpy = type->tp_new(type, this, 0);
-    if (!cpy) {
-        PyErr_SetString(PyExc_TypeError, "failed to create copy of shape");
-        return 0;
-    }
-
-    if (!shape.IsNull()) {
-#if OCC_VERSION_HEX >= 0x070000
-        BRepBuilderAPI_Copy c(shape,
-                              PyObject_IsTrue(copyGeom) ? Standard_True : Standard_False,
-                              PyObject_IsTrue(copyMesh) ? Standard_True : Standard_False);
-#else
-        BRepBuilderAPI_Copy c(shape,
-                              PyObject_IsTrue(copyGeom) ? Standard_True : Standard_False);
-#endif
-        static_cast<TopoShapePy*>(cpy)->getTopoShapePtr()->setShape(c.Shape());
-    }
-    return cpy;
-#endif
-}
-
-PyObject* TopoShapePy::cleaned(PyObject *args)
-{
-    if (!PyArg_ParseTuple(args, ""))
-        return NULL;
-
-#ifndef FC_NO_ELEMENT_MAP
-    auto &self = *getTopoShapePtr();
-    TopoShape copy(self.makECopy());
-    if (!copy.isNull())
-        BRepTools::Clean(copy.getShape()); // remove triangulation
-    return Py::new_reference_to(shape2pyshape(copy));
-#else
-
-    const TopoDS_Shape& shape = this->getTopoShapePtr()->getShape();
-    PyTypeObject* type = this->GetType();
-    PyObject* cpy = 0;
-    // let the type object decide
-    if (type->tp_new)
-        cpy = type->tp_new(type, this, 0);
-    if (!cpy) {
-        PyErr_SetString(PyExc_TypeError, "failed to create copy of shape");
-        return 0;
-    }
-
-    if (!shape.IsNull()) {
-        BRepBuilderAPI_Copy c(shape);
-        const TopoDS_Shape& copiedShape = c.Shape();
-        BRepTools::Clean(copiedShape); // remove triangulation
-        static_cast<TopoShapePy*>(cpy)->getTopoShapePtr()->setShape(c.Shape());
-    }
-    return cpy;
-#endif
-}
-
-PyObject* TopoShapePy::replaceShape(PyObject *args)
-{
-    PyObject *l;
-    if (!PyArg_ParseTuple(args, "O",&l))
-        return NULL;
-
-#ifndef FC_NO_ELEMENT_MAP
-    PY_TRY {
-        Py::Sequence list(l);
-        std::vector< std::pair<TopoShape, TopoShape> > shapes;
-        for (Py::Sequence::iterator it = list.begin(); it != list.end(); ++it) {
-            Py::Tuple tuple(*it);
-            Py::TopoShape sh1(tuple[0]);
-            Py::TopoShape sh2(tuple[1]);
-            shapes.push_back(std::make_pair(
-                *sh1.extensionObject()->getTopoShapePtr(),
-                *sh2.extensionObject()->getTopoShapePtr())
-            );
-        }
-        return Py::new_reference_to(shape2pyshape(getTopoShapePtr()->replacEShape(shapes)));
-    } PY_CATCH_OCC
-#else
-    PY_TRY {
-        Py::Sequence list(l);
-        std::vector< std::pair<TopoDS_Shape, TopoDS_Shape> > shapes;
-        for (Py::Sequence::iterator it = list.begin(); it != list.end(); ++it) {
-            Py::Tuple tuple(*it);
-            Py::TopoShape sh1(tuple[0]);
-            Py::TopoShape sh2(tuple[1]);
-            shapes.emplace_back(
-                sh1.extensionObject()->getTopoShapePtr()->getShape(),
-                sh2.extensionObject()->getTopoShapePtr()->getShape()
-            );
-        }
-        PyTypeObject* type = this->GetType();
-        PyObject* inst = type->tp_new(type, this, 0);
-        static_cast<TopoShapePy*>(inst)->getTopoShapePtr()->setShape
-            (this->getTopoShapePtr()->replaceShape(shapes));
-        return inst;
-    } PY_CATCH_OCC
-#endif
-}
-
-PyObject* TopoShapePy::removeShape(PyObject *args)
-{
-    PyObject *l;
-    if (!PyArg_ParseTuple(args, "O",&l))
-        return NULL;
-
-    PY_TRY {
-#ifndef FC_NO_ELEMENT_MAP
-        return Py::new_reference_to(shape2pyshape(getTopoShapePtr()->removEShape(getPyShapes(l))));
-#else
-        Py::Sequence list(l);
-        std::vector<TopoDS_Shape> shapes;
-        for (Py::Sequence::iterator it = list.begin(); it != list.end(); ++it) {
-            Py::TopoShape sh(*it);
-            shapes.push_back(
-                sh.extensionObject()->getTopoShapePtr()->getShape()
-            );
-        }
-        PyTypeObject* type = this->GetType();
-        PyObject* inst = type->tp_new(type, this, 0);
-        static_cast<TopoShapePy*>(inst)->getTopoShapePtr()->setShape
-            (this->getTopoShapePtr()->removeShape(shapes));
-        return inst;
-#endif
-    }PY_CATCH_OCC
-}
-
-PyObject*  TopoShapePy::read(PyObject *args)
-{
-    char* Name;
-    if (!PyArg_ParseTuple(args, "et","utf-8",&Name))
-        return NULL;
-    std::string EncodedName = std::string(Name);
-    PyMem_Free(Name);
-
-    getTopoShapePtr()->read(EncodedName.c_str());
-    return IncRef();
-}
-
-PyObject* TopoShapePy::writeInventor(PyObject * args, PyObject * keywds)
-{
-    static char *kwlist[] = {"Mode", "Deviation", "Angle", "FaceColors", NULL};
-
-    double dev=0.3, angle=0.4;
-    int mode=2;
-    PyObject* pylist=nullptr;
-    if (!PyArg_ParseTupleAndKeywords(args, keywds, "|iddO", kwlist,
-                                     &mode,&dev,&angle,&pylist))
-        return NULL;
-
-    std::vector<App::Color> faceColors;
-    if (pylist) {
-        App::PropertyColorList prop;
-        prop.setPyObject(pylist);
-        faceColors = prop.getValues();
-    }
-
-    std::stringstream result;
-    BRepMesh_IncrementalMesh(getTopoShapePtr()->getShape(),dev);
-    if (mode == 0)
-        getTopoShapePtr()->exportFaceSet(dev, angle, faceColors, result);
-    else if (mode == 1)
-        getTopoShapePtr()->exportLineSet(result);
-    else {
-        getTopoShapePtr()->exportFaceSet(dev, angle, faceColors, result);
-        getTopoShapePtr()->exportLineSet(result);
-    }
-    // NOTE: Cleaning the triangulation may cause problems on some algorithms like BOP
-    //BRepTools::Clean(getTopoShapePtr()->getShape()); // remove triangulation
-    return Py::new_reference_to(Py::String(result.str()));
-}
-
-PyObject*  TopoShapePy::exportIges(PyObject *args)
-{
-    char* Name;
-    if (!PyArg_ParseTuple(args, "et","utf-8",&Name))
-        return NULL;
-    std::string EncodedName = std::string(Name);
-    PyMem_Free(Name);
-
-    PY_TRY {
-        // write iges file
-        getTopoShapePtr()->exportIges(EncodedName.c_str());
-    } PY_CATCH_OCC
-
-    Py_Return;
-}
-
-PyObject*  TopoShapePy::exportStep(PyObject *args)
-{
-    char* Name;
-    if (!PyArg_ParseTuple(args, "et","utf-8",&Name))
-        return NULL;
-    std::string EncodedName = std::string(Name);
-    PyMem_Free(Name);
-
-    PY_TRY {
-        // write step file
-        getTopoShapePtr()->exportStep(EncodedName.c_str());
-    } PY_CATCH_OCC
-
-    Py_Return;
-}
-
-PyObject*  TopoShapePy::exportBrep(PyObject *args)
-{
-    char* Name;
-    if (PyArg_ParseTuple(args, "et","utf-8",&Name)) {
-        std::string EncodedName = std::string(Name);
-        PyMem_Free(Name);
-
-        PY_TRY {
-            // write brep file
-            getTopoShapePtr()->exportBrep(EncodedName.c_str());
-        } PY_CATCH_OCC
-
-        Py_Return;
-    }
-
-    PyErr_Clear();
-
-    PyObject* input;
-    if (PyArg_ParseTuple(args, "O", &input)) {
-        PY_TRY {
-            // write brep
-            Base::PyStreambuf buf(input);
-            std::ostream str(0);
-            str.rdbuf(&buf);
-            getTopoShapePtr()->exportBrep(str);
-        } PY_CATCH_OCC
-
-        Py_Return;
-    }
-
-    PyErr_SetString(PyExc_TypeError, "expect string or file object");
-    return NULL;
-}
-
-PyObject*  TopoShapePy::exportBinary(PyObject *args)
-{
-    char* input;
-    if (!PyArg_ParseTuple(args, "s", &input))
-        return NULL;
-
-    PY_TRY {
-        // read binary brep
-        std::ofstream str(input, std::ios::out | std::ios::binary);
-        getTopoShapePtr()->exportBinary(str);
-        str.close();
-    } PY_CATCH_OCC
-
-    Py_Return;
-}
-
-PyObject*  TopoShapePy::dumpToString(PyObject *args)
-{
-    if (!PyArg_ParseTuple(args, ""))
-        return NULL;
-
-    PY_TRY {
-        std::stringstream str;
-        getTopoShapePtr()->dump(str);
-        return Py::new_reference_to(Py::String(str.str()));
-    } PY_CATCH_OCC
-}
-
-PyObject*  TopoShapePy::exportBrepToString(PyObject *args)
-{
-    if (!PyArg_ParseTuple(args, ""))
-        return NULL;
-
-    PY_TRY {
-        // write brep file
-        std::stringstream str;
-        getTopoShapePtr()->exportBrep(str);
-        return Py::new_reference_to(Py::String(str.str()));
-    } PY_CATCH_OCC
-}
-
-PyObject*  TopoShapePy::importBrep(PyObject *args)
-{
-    char* Name;
-    if (PyArg_ParseTuple(args, "et","utf-8",&Name)) {
-        std::string EncodedName = std::string(Name);
-        PyMem_Free(Name);
-
-        PY_TRY {
-            // write brep file
-            getTopoShapePtr()->importBrep(EncodedName.c_str());
-        } PY_CATCH_OCC
-        Py_Return;
-    }
-
-    PyErr_Clear();
-    PyObject* input;
-    if (PyArg_ParseTuple(args, "O", &input)) {
-        PY_TRY {
-            // read brep
-            Base::PyStreambuf buf(input);
-            std::istream str(0);
-            str.rdbuf(&buf);
-            getTopoShapePtr()->importBrep(str);
-        } PY_CATCH_OCC
-        Py_Return;
-    }
-
-    PyErr_SetString(PyExc_TypeError, "expect string or file object");
-    return NULL;
-}
-
-PyObject*  TopoShapePy::importBinary(PyObject *args)
-{
-    char* input;
-    if (!PyArg_ParseTuple(args, "s", &input))
-        return NULL;
-
-    PY_TRY {
-        // read binary brep
-        std::ifstream str(input, std::ios::in | std::ios::binary);
-        getTopoShapePtr()->importBinary(str);
-        str.close();
-    } PY_CATCH_OCC
-
-    Py_Return;
-}
-
-PyObject*  TopoShapePy::importBrepFromString(PyObject *args)
-{
-    char* input;
-    int indicator=1;
-    if (!PyArg_ParseTuple(args, "s|i", &input, &indicator))
-        return NULL;
-
-    PY_TRY {
-        // read brep
-        std::stringstream str(input);
-        getTopoShapePtr()->importBrep(str,indicator);
-    } PY_CATCH_OCC
-
-    Py_Return;
-}
-
-PyObject*  TopoShapePy::__getstate__(PyObject *args) {
-    return exportBrepToString(args);
-}
-
-
-PyObject*  TopoShapePy::__setstate__(PyObject *args) {
-    if (! getTopoShapePtr()) {
-        PyErr_SetString(Base::BaseExceptionFreeCADError,"no c++ object");
-        return 0;
-    }
-    else {
-        return importBrepFromString(args);
-    }
-}
-
-PyObject*  TopoShapePy::exportStl(PyObject *args)
-{
-    double deflection = 0.01;
-    char* Name;
-    if (!PyArg_ParseTuple(args, "et|d","utf-8",&Name,&deflection))
-        return NULL;
-    std::string EncodedName = std::string(Name);
-    PyMem_Free(Name);
-
-    PY_TRY {
-        // write stl file
-        getTopoShapePtr()->exportStl(EncodedName.c_str(), deflection);
-    } PY_CATCH_OCC
-
-    Py_Return;
-}
-
-PyObject* TopoShapePy::extrude(PyObject *args)
-{
-    PyObject *pVec;
-    if (PyArg_ParseTuple(args, "O!", &(Base::VectorPy::Type), &pVec)) {
-        Base::Vector3d vec = static_cast<Base::VectorPy*>(pVec)->value();
-#ifndef FC_NO_ELEMENT_MAP
-        PY_TRY {
-            return Py::new_reference_to(shape2pyshape(getTopoShapePtr()->makEPrism(gp_Vec(vec.x,vec.y,vec.z))));
-#else
-            TopoDS_Shape shape = this->getTopoShapePtr()->makePrism(gp_Vec(vec.x,vec.y,vec.z));
-            TopAbs_ShapeEnum type = shape.ShapeType();
-            switch (type)
-            {
-            case TopAbs_COMPOUND:
-                return new TopoShapeCompoundPy(new TopoShape(shape));
-            case TopAbs_COMPSOLID:
-                return new TopoShapeCompSolidPy(new TopoShape(shape));
-            case TopAbs_SOLID:
-                return new TopoShapeSolidPy(new TopoShape(shape));
-            case TopAbs_SHELL:
-                return new TopoShapeShellPy(new TopoShape(shape));
-            case TopAbs_FACE:
-                return new TopoShapeFacePy(new TopoShape(shape));
-            case TopAbs_WIRE:
-                break;
-            case TopAbs_EDGE:
-                return new TopoShapeEdgePy(new TopoShape(shape));
-            case TopAbs_VERTEX:
-                break;
-            case TopAbs_SHAPE:
-                break;
-            default:
-                break;
-            }
-
-            PyErr_SetString(PartExceptionOCCError, "extrusion for this shape type not supported");
-            return 0;
-#endif
-        }PY_CATCH_OCC
-    }
-
-    return 0;
-}
-
-PyObject* TopoShapePy::revolve(PyObject *args)
-{
-    PyObject *pPos,*pDir;
-    double d=360;
-    if (PyArg_ParseTuple(args, "O!O!|d", &(Base::VectorPy::Type), &pPos, &(Base::VectorPy::Type), &pDir,&d)) {
-        Base::Vector3d pos = static_cast<Base::VectorPy*>(pPos)->value();
-        Base::Vector3d dir = static_cast<Base::VectorPy*>(pDir)->value();
-#ifndef FC_NO_ELEMENT_MAP
-        PY_TRY {
-            return Py::new_reference_to(shape2pyshape(getTopoShapePtr()->makERevolve(
-                gp_Ax1(gp_Pnt(pos.x,pos.y,pos.z), gp_Dir(dir.x,dir.y,dir.z)),d*(M_PI/180))));
-#else
-            const TopoDS_Shape& input = this->getTopoShapePtr()->getShape();
-            if (input.IsNull()) {
-                PyErr_SetString(PartExceptionOCCError, "empty shape cannot be revolved");
-                return 0;
-            }
-
-            TopExp_Explorer xp;
-            xp.Init(input,TopAbs_SOLID);
-            if (xp.More()) {
-                PyErr_SetString(PartExceptionOCCError, "shape must not contain solids");
-                return 0;
-            }
-            xp.Init(input,TopAbs_COMPSOLID);
-            if (xp.More()) {
-                PyErr_SetString(PartExceptionOCCError, "shape must not contain compound solids");
-                return 0;
-            }
-
-            TopoDS_Shape shape = this->getTopoShapePtr()->revolve(
-                gp_Ax1(gp_Pnt(pos.x,pos.y,pos.z), gp_Dir(dir.x,dir.y,dir.z)),d*(M_PI/180));
-            TopAbs_ShapeEnum type = shape.ShapeType();
-            switch (type)
-            {
-            case TopAbs_COMPOUND:
-                return new TopoShapeCompoundPy(new TopoShape(shape));
-            case TopAbs_COMPSOLID:
-                return new TopoShapeCompSolidPy(new TopoShape(shape));
-            case TopAbs_SOLID:
-                return new TopoShapeSolidPy(new TopoShape(shape));
-            case TopAbs_SHELL:
-                return new TopoShapeShellPy(new TopoShape(shape));
-            case TopAbs_FACE:
-                return new TopoShapeFacePy(new TopoShape(shape));
-            case TopAbs_WIRE:
-                break;
-            case TopAbs_EDGE:
-                return new TopoShapeEdgePy(new TopoShape(shape));
-            case TopAbs_VERTEX:
-                break;
-            case TopAbs_SHAPE:
-                break;
-            default:
-                break;
-            }
-
-            PyErr_SetString(PartExceptionOCCError, "revolution for this shape type not supported");
-            return 0;
-#endif
-        }PY_CATCH_OCC
-    }
-
-    return 0;
-}
-
-PyObject*  TopoShapePy::check(PyObject *args)
-{
-    PyObject* runBopCheck = Py_False;
-    if (!PyArg_ParseTuple(args, "|O!", &(PyBool_Type), &runBopCheck))
-        return NULL;
-    if (!getTopoShapePtr()->getShape().IsNull()) {
-        std::stringstream str;
-        if (!getTopoShapePtr()->analyze(PyObject_IsTrue(runBopCheck) ? true : false, str)) {
-            PyErr_SetString(PyExc_ValueError, str.str().c_str());
-            return NULL;
-        }
-    }
-
-    return IncRef();
-}
-
-static PyObject *makeShape(const char *op,const TopoShape &shape, PyObject *args) {
-    double tol=0;
-    PyObject *pcObj;
-    if (!PyArg_ParseTuple(args, "O|d", &pcObj,&tol))
-        return 0;
-    PY_TRY {
-        std::vector<TopoShape> shapes;
-        shapes.push_back(shape);
-        getPyShapes(pcObj,shapes);
-        return Py::new_reference_to(shape2pyshape(TopoShape().makEShape(op,shapes,0,tol)));
-    } PY_CATCH_OCC
-}
-
-PyObject*  TopoShapePy::fuse(PyObject *args)
-{
-#if !defined(FC_NO_ELEMENT_MAP) && (OCC_VERSION_HEX>=0x060900)
-    return makeShape(TOPOP_FUSE,*getTopoShapePtr(),args);
-#else
-    PyObject *pcObj;
-    if (PyArg_ParseTuple(args, "O!", &(TopoShapePy::Type), &pcObj)) {
-        TopoDS_Shape shape = static_cast<TopoShapePy*>(pcObj)->getTopoShapePtr()->getShape();
-        PY_TRY {
-            // Let's call algorithm computing a fuse operation:
-            TopoDS_Shape fusShape = this->getTopoShapePtr()->fuse(shape);
-            return new TopoShapePy(new TopoShape(fusShape));
-        } PY_CATCH_OCC
-    }
-
-    PyErr_Clear();
-    double tolerance = 0.0;
-    if (PyArg_ParseTuple(args, "O!d", &(TopoShapePy::Type), &pcObj, &tolerance)) {
-        std::vector<TopoDS_Shape> shapeVec;
-        shapeVec.push_back(static_cast<TopoShapePy*>(pcObj)->getTopoShapePtr()->getShape());
-        PY_TRY {
-            // Let's call algorithm computing a fuse operation:
-            TopoDS_Shape fuseShape = this->getTopoShapePtr()->fuse(shapeVec,tolerance);
-            return new TopoShapePy(new TopoShape(fuseShape));
-        } PY_CATCH_OCC
-    }
-
-    PyErr_Clear();
-    if (PyArg_ParseTuple(args, "O|d", &pcObj, &tolerance)) {
-        std::vector<TopoDS_Shape> shapeVec;
-        Py::Sequence shapeSeq(pcObj);
-        for (Py::Sequence::iterator it = shapeSeq.begin(); it != shapeSeq.end(); ++it) {
-            PyObject* item = (*it).ptr();
-            if (PyObject_TypeCheck(item, &(Part::TopoShapePy::Type))) {
-                shapeVec.push_back(static_cast<Part::TopoShapePy*>(item)->getTopoShapePtr()->getShape());
-            }
-            else {
-                PyErr_SetString(PyExc_TypeError, "non-shape object in sequence");
-                return 0;
-           }
-        }
-        PY_TRY {
-            TopoDS_Shape multiFusedShape = this->getTopoShapePtr()->fuse(shapeVec,tolerance);
-            return new TopoShapePy(new TopoShape(multiFusedShape));
-        } PY_CATCH_OCC
-    }
-
-    PyErr_SetString(PyExc_TypeError, "shape or sequence of shape expected");
-    return 0;
-#endif
-}
-
-PyObject*  TopoShapePy::multiFuse(PyObject *args)
-{
-#if !defined(FC_NO_ELEMENT_MAP) && (OCC_VERSION_HEX>=0x060900)
-    return makeShape(TOPOP_FUSE,*getTopoShapePtr(),args);
-#else
-    double tolerance = 0.0;
-    PyObject *pcObj;
-    if (!PyArg_ParseTuple(args, "O|d", &pcObj, &tolerance))
-        return NULL;
-    std::vector<TopoDS_Shape> shapeVec;
-    Py::Sequence shapeSeq(pcObj);
-    for (Py::Sequence::iterator it = shapeSeq.begin(); it != shapeSeq.end(); ++it) {
-        PyObject* item = (*it).ptr();
-        if (PyObject_TypeCheck(item, &(Part::TopoShapePy::Type))) {
-            shapeVec.push_back(static_cast<Part::TopoShapePy*>(item)->getTopoShapePtr()->getShape());
-        }
-        else {
-            PyErr_SetString(PyExc_TypeError, "non-shape object in sequence");
-            return 0;
-       }
-    }
-    PY_TRY {
-        TopoDS_Shape multiFusedShape = this->getTopoShapePtr()->fuse(shapeVec,tolerance);
-        return new TopoShapePy(new TopoShape(multiFusedShape));
-    } PY_CATCH_OCC
-#endif
-}
-
-PyObject*  TopoShapePy::oldFuse(PyObject *args)
-{
-    PyObject *pcObj;
-    if (!PyArg_ParseTuple(args, "O!", &(TopoShapePy::Type), &pcObj))
-        return NULL;
-
-    TopoDS_Shape shape = static_cast<TopoShapePy*>(pcObj)->getTopoShapePtr()->getShape();
-    PY_TRY {
-        // Let's call algorithm computing a fuse operation:
-        TopoDS_Shape fusShape = this->getTopoShapePtr()->oldFuse(shape);
-        return new TopoShapePy(new TopoShape(fusShape));
-    } PY_CATCH_OCC
-}
-
-PyObject*  TopoShapePy::common(PyObject *args)
-{
-#if !defined(FC_NO_ELEMENT_MAP) && (OCC_VERSION_HEX>=0x060900)
-    return makeShape(TOPOP_COMMON,*getTopoShapePtr(),args);
-#else
-    PyObject *pcObj;
-    if (PyArg_ParseTuple(args, "O!", &(TopoShapePy::Type), &pcObj)) {
-        TopoDS_Shape shape = static_cast<TopoShapePy*>(pcObj)->getTopoShapePtr()->getShape();
-        PY_TRY {
-            // Let's call algorithm computing a common operation:
-            TopoDS_Shape comShape = this->getTopoShapePtr()->common(shape);
-            return new TopoShapePy(new TopoShape(comShape));
-        } PY_CATCH_OCC
-    }
-
-    PyErr_Clear();
-    double tolerance = 0.0;
-    if (PyArg_ParseTuple(args, "O!d", &(TopoShapePy::Type), &pcObj, &tolerance)) {
-        std::vector<TopoDS_Shape> shapeVec;
-        shapeVec.push_back(static_cast<TopoShapePy*>(pcObj)->getTopoShapePtr()->getShape());
-        PY_TRY {
-            TopoDS_Shape commonShape = this->getTopoShapePtr()->common(shapeVec,tolerance);
-            return new TopoShapePy(new TopoShape(commonShape));
-        } PY_CATCH_OCC
-    }
-
-    PyErr_Clear();
-    if (PyArg_ParseTuple(args, "O|d", &pcObj, &tolerance)) {
-        std::vector<TopoDS_Shape> shapeVec;
-        Py::Sequence shapeSeq(pcObj);
-        for (Py::Sequence::iterator it = shapeSeq.begin(); it != shapeSeq.end(); ++it) {
-            PyObject* item = (*it).ptr();
-            if (PyObject_TypeCheck(item, &(Part::TopoShapePy::Type))) {
-                shapeVec.push_back(static_cast<Part::TopoShapePy*>(item)->getTopoShapePtr()->getShape());
-            }
-            else {
-                PyErr_SetString(PyExc_TypeError, "non-shape object in sequence");
-                return 0;
-           }
-        }
-        PY_TRY {
-            TopoDS_Shape multiCommonShape = this->getTopoShapePtr()->common(shapeVec,tolerance);
-            return new TopoShapePy(new TopoShape(multiCommonShape));
-        } PY_CATCH_OCC
-    }
-
-    PyErr_SetString(PyExc_TypeError, "shape or sequence of shape expected");
-    return 0;
-#endif
-}
-
-PyObject*  TopoShapePy::section(PyObject *args)
-{
-#if !defined(FC_NO_ELEMENT_MAP) && (OCC_VERSION_HEX>=0x060900)
-    return makeShape(TOPOP_SECTION,*getTopoShapePtr(),args);
-#else
-    PyObject *pcObj;
-    PyObject *approx = Py_False;
-    if (PyArg_ParseTuple(args, "O!|O!", &(TopoShapePy::Type), &pcObj, &(PyBool_Type), &approx)) {
-        TopoDS_Shape shape = static_cast<TopoShapePy*>(pcObj)->getTopoShapePtr()->getShape();
-        PY_TRY {
-            // Let's call algorithm computing a section operation:
-            TopoDS_Shape secShape = this->getTopoShapePtr()->section(shape,PyObject_IsTrue(approx) ? true : false);
-            return new TopoShapePy(new TopoShape(secShape));
-        } PY_CATCH_OCC
-    }
-
-    PyErr_Clear();
-    double tolerance = 0.0;
-    if (PyArg_ParseTuple(args, "O!d|O!", &(TopoShapePy::Type), &pcObj, &tolerance, &(PyBool_Type), &approx)) {
-        std::vector<TopoDS_Shape> shapeVec;
-        shapeVec.push_back(static_cast<TopoShapePy*>(pcObj)->getTopoShapePtr()->getShape());
-        PY_TRY {
-            TopoDS_Shape sectionShape = this->getTopoShapePtr()->section(shapeVec,tolerance,PyObject_IsTrue(approx) ? true : false);
-            return new TopoShapePy(new TopoShape(sectionShape));
-        } PY_CATCH_OCC
-    }
-
-    PyErr_Clear();
-    if (PyArg_ParseTuple(args, "O|dO!", &pcObj, &tolerance, &(PyBool_Type), &approx)) {
-        std::vector<TopoDS_Shape> shapeVec;
-        Py::Sequence shapeSeq(pcObj);
-        for (Py::Sequence::iterator it = shapeSeq.begin(); it != shapeSeq.end(); ++it) {
-            PyObject* item = (*it).ptr();
-            if (PyObject_TypeCheck(item, &(Part::TopoShapePy::Type))) {
-                shapeVec.push_back(static_cast<Part::TopoShapePy*>(item)->getTopoShapePtr()->getShape());
-            }
-            else {
-                PyErr_SetString(PyExc_TypeError, "non-shape object in sequence");
-                return 0;
-           }
-        }
-        PY_TRY {
-            TopoDS_Shape multiSectionShape = this->getTopoShapePtr()->section(shapeVec,tolerance,PyObject_IsTrue(approx) ? true : false);
-            return new TopoShapePy(new TopoShape(multiSectionShape));
-        } PY_CATCH_OCC
-    }
-
-    PyErr_SetString(PyExc_TypeError, "shape or sequence of shape expected");
-    return 0;
-#endif
-}
-
-PyObject*  TopoShapePy::slice(PyObject *args)
-{
-    PyObject *dir;
-    double d;
-    if (!PyArg_ParseTuple(args, "O!d", &(Base::VectorPy::Type), &dir, &d))
-        return NULL;
-
-    Base::Vector3d vec = Py::Vector(dir, false).toVector();
-
-#if !defined(FC_NO_ELEMENT_MAP)
-    PY_TRY {
-        Py::List wires;
-        for(auto &w : getTopoShapePtr()->makESlice(vec,d).getSubTopoShapes(TopAbs_WIRE))
-            wires.append(shape2pyshape(w));
-        return Py::new_reference_to(wires);
-#else
-
-        std::list<TopoDS_Wire> slice = this->getTopoShapePtr()->slice(vec, d);
-        Py::List wire;
-        for (std::list<TopoDS_Wire>::iterator it = slice.begin(); it != slice.end(); ++it) {
-            wire.append(Py::asObject(new TopoShapeWirePy(new TopoShape(*it))));
-        }
-
-        return Py::new_reference_to(wire);
-#endif
-    } PY_CATCH_OCC
-}
-
-PyObject*  TopoShapePy::slices(PyObject *args)
-{
-    PyObject *dir, *dist;
-    if (!PyArg_ParseTuple(args, "O!O", &(Base::VectorPy::Type), &dir, &dist))
-        return NULL;
-
-    PY_TRY {
-        Base::Vector3d vec = Py::Vector(dir, false).toVector();
-        Py::Sequence list(dist);
-        std::vector<double> d;
-        d.reserve(list.size());
-        for (Py::Sequence::iterator it = list.begin(); it != list.end(); ++it)
-            d.push_back((double)Py::Float(*it));
-#if !defined(FC_NO_ELEMENT_MAP)
-        return Py::new_reference_to(shape2pyshape(getTopoShapePtr()->makESlice(vec,d)));
-#else
-        TopoDS_Compound slice = this->getTopoShapePtr()->slices(vec, d);
-        return new TopoShapeCompoundPy(new TopoShape(slice));
-#endif
-    } PY_CATCH_OCC
-}
-
-PyObject*  TopoShapePy::cut(PyObject *args)
-{
-#if !defined(FC_NO_ELEMENT_MAP) && (OCC_VERSION_HEX>=0x060900)
-    return makeShape(TOPOP_CUT,*getTopoShapePtr(),args);
-#else
-    PyObject *pcObj;
-    if (PyArg_ParseTuple(args, "O!", &(TopoShapePy::Type), &pcObj)) {
-        TopoDS_Shape shape = static_cast<TopoShapePy*>(pcObj)->getTopoShapePtr()->getShape();
-        PY_TRY {
-            // Let's call algorithm computing a cut operation:
-            TopoDS_Shape cutShape = this->getTopoShapePtr()->cut(shape);
-            return new TopoShapePy(new TopoShape(cutShape));
-        } PY_CATCH_OCC
-    }
-
-    PyErr_Clear();
-    double tolerance = 0.0;
-    if (PyArg_ParseTuple(args, "O!d", &(TopoShapePy::Type), &pcObj, &tolerance)) {
-        std::vector<TopoDS_Shape> shapeVec;
-        shapeVec.push_back(static_cast<TopoShapePy*>(pcObj)->getTopoShapePtr()->getShape());
-        PY_TRY {
-            TopoDS_Shape cutShape = this->getTopoShapePtr()->cut(shapeVec,tolerance);
-            return new TopoShapePy(new TopoShape(cutShape));
-        } PY_CATCH_OCC
-    }
-
-    PyErr_Clear();
-    if (PyArg_ParseTuple(args, "O|d", &pcObj, &tolerance)) {
-        std::vector<TopoDS_Shape> shapeVec;
-        Py::Sequence shapeSeq(pcObj);
-        for (Py::Sequence::iterator it = shapeSeq.begin(); it != shapeSeq.end(); ++it) {
-            PyObject* item = (*it).ptr();
-            if (PyObject_TypeCheck(item, &(Part::TopoShapePy::Type))) {
-                shapeVec.push_back(static_cast<Part::TopoShapePy*>(item)->getTopoShapePtr()->getShape());
-            }
-            else {
-                PyErr_SetString(PyExc_TypeError, "non-shape object in sequence");
-                return 0;
-           }
-        }
-        PY_TRY {
-            TopoDS_Shape multiCutShape = this->getTopoShapePtr()->cut(shapeVec,tolerance);
-            return new TopoShapePy(new TopoShape(multiCutShape));
-        } PY_CATCH_OCC
-    }
-
-    PyErr_SetString(PyExc_TypeError, "shape or sequence of shape expected");
-    return 0;
-#endif
-}
-
-PyObject*  TopoShapePy::generalFuse(PyObject *args)
-{
-    double tolerance = 0.0;
-    PyObject *pcObj;
-    if (!PyArg_ParseTuple(args, "O|d", &pcObj, &tolerance))
-        return NULL;
-#if !defined(FC_NO_ELEMENT_MAP) && (OCC_VERSION_HEX>=0x060900)
-    std::vector<std::vector<TopoShape> > modifies;
-    std::vector<TopoShape> shapes;
-    shapes.push_back(*getTopoShapePtr());
-    try {
-        getPyShapes(pcObj,shapes);
-        TopoShape res;
-        res.makEGeneralFuse(shapes,modifies,tolerance);
-        Py::List mapPy;
-        for(auto &mod : modifies){
-            Py::List shapesPy;
-            for(auto &sh : mod)
-                shapesPy.append(shape2pyshape(sh));
-            mapPy.append(shapesPy);
-        }
-        Py::Tuple ret(2);
-        ret[0] = shape2pyshape(res);
-        ret[1] = mapPy;
-        return Py::new_reference_to(ret);
-    } PY_CATCH_OCC
-#else
-    std::vector<TopoDS_Shape> shapeVec;
-    Py::Sequence shapeSeq(pcObj);
-    for (Py::Sequence::iterator it = shapeSeq.begin(); it != shapeSeq.end(); ++it) {
-        PyObject* item = (*it).ptr();
-        if (PyObject_TypeCheck(item, &(Part::TopoShapePy::Type))) {
-            shapeVec.push_back(static_cast<Part::TopoShapePy*>(item)->getTopoShapePtr()->getShape());
-        }
-        else {
-            PyErr_SetString(PyExc_TypeError, "non-shape object in sequence");
-            return 0;
-       }
-    }
-    PY_TRY {
-        std::vector<TopTools_ListOfShape> map;
-        TopoDS_Shape gfaResultShape = this->getTopoShapePtr()->generalFuse(shapeVec,tolerance,&map);
-
-        Py::Object shapePy = shape2pyshape(gfaResultShape);
-
-        Py::List mapPy;
-        for(TopTools_ListOfShape &shapes: map){
-            Py::List shapesPy;
-            for(TopTools_ListIteratorOfListOfShape it(shapes); it.More(); it.Next()){
-                shapesPy.append(shape2pyshape(it.Value()));
-            }
-            mapPy.append(shapesPy);
-        }
-        Py::Tuple ret(2);
-        ret[0] = shapePy;
-        ret[1] = mapPy;
-        return Py::new_reference_to(ret);
-    } PY_CATCH_OCC
-#endif
-}
-
-PyObject*  TopoShapePy::sewShape(PyObject *args)
-{
-    if (!PyArg_ParseTuple(args, ""))
-        return NULL;
-
-    PY_TRY {
-        getTopoShapePtr()->sewShape();
-        return IncRef();
-    } PY_CATCH_OCC
-}
-
-PyObject* TopoShapePy::childShapes(PyObject *args)
-{
-    PyObject* cumOri = Py_True;
-    PyObject* cumLoc = Py_True;
-    if (!PyArg_ParseTuple(args, "|O!O!", &(PyBool_Type), &cumOri,
-                                         &(PyBool_Type), &cumLoc))
-        return NULL;
-#ifndef FC_NO_ELEMENT_MAP
-    if(PyObject_IsTrue(cumOri) && PyObject_IsTrue(cumLoc)) {
-        Py::List list;
-        PY_TRY {
-            for(auto &s : getTopoShapePtr()->getSubTopoShapes())
-                list.append(shape2pyshape(s));
-            return Py::new_reference_to(list);
-        }PY_CATCH_OCC
-    }
-#endif
-    PY_TRY {
-        const TopoDS_Shape& shape = getTopoShapePtr()->getShape();
-        if (shape.IsNull()) {
-            PyErr_SetString(PyExc_ValueError, "Shape is null");
-            return NULL;
-        }
-        TopoDS_Iterator it(shape,
-            PyObject_IsTrue(cumOri) ? Standard_True : Standard_False,
-            PyObject_IsTrue(cumLoc) ? Standard_True : Standard_False);
-        Py::List list;
-        for (; it.More(); it.Next()) {
-            const TopoDS_Shape& aChild = it.Value();
-            if (!aChild.IsNull()) {
-                TopAbs_ShapeEnum type = aChild.ShapeType();
-                PyObject* pyChild = 0;
-                switch (type)
-                {
-                case TopAbs_COMPOUND:
-                    pyChild = new TopoShapeCompoundPy(new TopoShape(aChild));
-                    break;
-                case TopAbs_COMPSOLID:
-                    pyChild = new TopoShapeCompSolidPy(new TopoShape(aChild));
-                    break;
-                case TopAbs_SOLID:
-                    pyChild = new TopoShapeSolidPy(new TopoShape(aChild));
-                    break;
-                case TopAbs_SHELL:
-                    pyChild = new TopoShapeShellPy(new TopoShape(aChild));
-                    break;
-                case TopAbs_FACE:
-                    pyChild = new TopoShapeFacePy(new TopoShape(aChild));
-                    break;
-                case TopAbs_WIRE:
-                    pyChild = new TopoShapeWirePy(new TopoShape(aChild));
-                    break;
-                case TopAbs_EDGE:
-                    pyChild = new TopoShapeEdgePy(new TopoShape(aChild));
-                    break;
-                case TopAbs_VERTEX:
-                    pyChild = new TopoShapeVertexPy(new TopoShape(aChild));
-                    break;
-                case TopAbs_SHAPE:
-                    break;
-                default:
-                    break;
-                }
-
-                if (pyChild) {
-                    list.append(Py::Object(pyChild,true));
-                }
-            }
-        }
-        return Py::new_reference_to(list);
-    } PY_CATCH_OCC
-}
-
-namespace Part {
-std::vector<PyTypeObject*> buildShapeEnumTypeMap()
-{
-   std::vector<PyTypeObject*> typeMap;
-   typeMap.push_back(&TopoShapeCompoundPy::Type);             //TopAbs_COMPOUND
-   typeMap.push_back(&TopoShapeCompSolidPy::Type);            //TopAbs_COMPSOLID
-   typeMap.push_back(&TopoShapeSolidPy::Type);                //TopAbs_SOLID
-   typeMap.push_back(&TopoShapeShellPy::Type);                //TopAbs_SHELL
-   typeMap.push_back(&TopoShapeFacePy::Type);                 //TopAbs_FACE
-   typeMap.push_back(&TopoShapeWirePy::Type);                 //TopAbs_WIRE
-   typeMap.push_back(&TopoShapeEdgePy::Type);                 //TopAbs_EDGE
-   typeMap.push_back(&TopoShapeVertexPy::Type);               //TopAbs_VERTEX
-   typeMap.push_back(&TopoShapePy::Type);                     //TopAbs_SHAPE
-   return typeMap;
-}
-}
-
-PyObject*  TopoShapePy::ancestorsOfType(PyObject *args)
-{
-    PyObject *pcObj;
-    const char *typeName;
-
-    PY_TRY {
-        if (PyArg_ParseTuple(args, "O!s", &(TopoShapePy::Type), &pcObj, &typeName)) {
-            const TopoDS_Shape& shape = static_cast<TopoShapePy*>(pcObj)->
-                getTopoShapePtr()->getShape();
-            const TopoShape &model = *getTopoShapePtr();
-            if (model.isNull() || shape.IsNull()) {
-                PyErr_SetString(PyExc_ValueError, "Shape is null");
-                return NULL;
-            }
-            auto type = TopoShape::shapeType(typeName);
-            auto indices = model.findAncestors(shape,type);
-            Py::List list;
-            for(auto idx : indices)
-                list.append(shape2pyshape(model.getSubTopoShape(type,idx+1)));
-            return Py::new_reference_to(list);
-        }
-
-        PyObject *type;
-        if (!PyArg_ParseTuple(args, "O!O!", &(TopoShapePy::Type), &pcObj, &PyType_Type, &type))
-            return NULL;
-
-        const TopoDS_Shape& model = getTopoShapePtr()->getShape();
-        const TopoDS_Shape& shape = static_cast<TopoShapePy*>(pcObj)->
-                getTopoShapePtr()->getShape();
-        if (model.IsNull() || shape.IsNull()) {
-            PyErr_SetString(PyExc_ValueError, "Shape is null");
-            return NULL;
-        }
-
-        static std::vector<PyTypeObject*> typeMap = buildShapeEnumTypeMap();
-        PyTypeObject* pyType = reinterpret_cast<PyTypeObject*>(type);
-        TopAbs_ShapeEnum shapetype = TopAbs_SHAPE;
-        for (auto it = typeMap.begin(); it != typeMap.end(); ++it) {
-            if (PyType_IsSubtype(pyType, *it)) {
-                auto index = std::distance(typeMap.begin(), it);
-                shapetype = static_cast<TopAbs_ShapeEnum>(index);
-                break;
-            }
-        }
-
-        TopTools_IndexedDataMapOfShapeListOfShape mapOfShapeShape;
-        TopExp::MapShapesAndAncestors(model, shape.ShapeType(), shapetype, mapOfShapeShape);
-        const TopTools_ListOfShape& ancestors = mapOfShapeShape.FindFromKey(shape);
-
-        Py::List list;
-        std::set<Standard_Integer> hashes;
-        TopTools_ListIteratorOfListOfShape it(ancestors);
-        std::vector<TopoShape> shapes;
-        for (; it.More(); it.Next()) {
-            // make sure to avoid duplicates
-            Standard_Integer code = it.Value().HashCode(INT_MAX);
-            if (hashes.find(code) == hashes.end()) {
-                shapes.emplace_back(it.Value());
-                hashes.insert(code);
-            }
-        }
-#ifndef FC_NO_ELEMENT_MAP
-        getTopoShapePtr()->mapSubElementsTo(shapes);
-#endif
-        for(auto &s : shapes)
-            list.append(shape2pyshape(s));
-        return Py::new_reference_to(list);
-    } PY_CATCH_OCC
-}
-
-PyObject*  TopoShapePy::removeInternalWires(PyObject *args)
-{
-    double minArea;
-    if (!PyArg_ParseTuple(args, "d",&minArea))
-        return NULL;
-
-    PY_TRY {
-        bool ok = getTopoShapePtr()->removeInternalWires(minArea);
-        PyObject* ret = ok ? Py_True : Py_False;
-        Py_INCREF(ret);
-        return ret;
-    } PY_CATCH_OCC
-}
-
-PyObject*  TopoShapePy::mirror(PyObject *args)
-{
-    PyObject *v1, *v2;
-    if (!PyArg_ParseTuple(args, "O!O!", &(Base::VectorPy::Type),&v1,
-                                        &(Base::VectorPy::Type),&v2))
-        return NULL;
-
-    Base::Vector3d base = Py::Vector(v1,false).toVector();
-    Base::Vector3d norm = Py::Vector(v2,false).toVector();
-
-    PY_TRY {
-        gp_Ax2 ax2(gp_Pnt(base.x,base.y,base.z), gp_Dir(norm.x,norm.y,norm.z));
-#ifndef FC_NO_ELEMENT_MAP
-        return Py::new_reference_to(shape2pyshape(getTopoShapePtr()->makEMirror(ax2)));
-#else
-        TopoDS_Shape shape = this->getTopoShapePtr()->mirror(ax2);
-        return new TopoShapePy(new TopoShape(shape));
-#endif
-    } PY_CATCH_OCC
-}
-
-PyObject*  TopoShapePy::transformGeometry(PyObject *args)
-{
-    PyObject *obj;
-    if (!PyArg_ParseTuple(args, "O!", &(Base::MatrixPy::Type),&obj))
-        return NULL;
-
-    Base::Matrix4D mat = static_cast<Base::MatrixPy*>(obj)->value();
-    PY_TRY {
-#ifndef FC_NO_ELEMENT_MAP
-        return Py::new_reference_to(shape2pyshape(getTopoShapePtr()->makEGTransform(mat)));
-#else
-        TopoDS_Shape shape = this->getTopoShapePtr()->transformGShape(mat);
-        return new TopoShapePy(new TopoShape(shape));
-#endif
-    } PY_CATCH_OCC
-}
-
-PyObject*  TopoShapePy::transformShape(PyObject *args)
-{
-    PyObject *obj;
-    PyObject *copy = Py_False;
-    PyObject *checkScale = Py_False;
-    if (!PyArg_ParseTuple(args, "O!|O!O", &(Base::MatrixPy::Type),&obj,&(PyBool_Type), &copy,&checkScale))
-        return NULL;
-
-    Base::Matrix4D mat = static_cast<Base::MatrixPy*>(obj)->value();
-    PY_TRY {
-        this->getTopoShapePtr()->transformShape(mat, PyObject_IsTrue(copy) ? true : false, 
-                PyObject_IsTrue(checkScale));
-        return IncRef();
-    } PY_CATCH_OCC
-}
-
-PyObject* TopoShapePy::transformed(PyObject *args, PyObject *keywds)
-{
-    static char *kwlist[] = {"matrix", "copy", "checkScale", "op", NULL};
-    PyObject* pymat;
-    PyObject* copy = Py_False;
-    PyObject* checkScale = Py_False;
-    const char *op = 0;
-    if (!PyArg_ParseTupleAndKeywords(args, keywds, "O!|OOs", kwlist,
-                &Base::MatrixPy::Type, &pymat,&copy,&checkScale,&op))
-        return 0;
-    Base::Matrix4D mat = static_cast<Base::MatrixPy*>(pymat)->value();
-<<<<<<< HEAD
-    PY_TRY {
-        return Py::new_reference_to(shape2pyshape(getTopoShapePtr()->makETransform(
-                        mat,op,PyObject_IsTrue(checkScale),PyObject_IsTrue(copy))));
-=======
-    (void)op;
-    PY_TRY {
-        TopoShape s(*getTopoShapePtr());
-        s.transformShape(mat,PyObject_IsTrue(copy),PyObject_IsTrue(checkScale));
-        return Py::new_reference_to(shape2pyshape(s));
->>>>>>> c0753806
-    }PY_CATCH_OCC
-}
-
-PyObject*  TopoShapePy::translate(PyObject *args)
-{
-    PyObject *obj;
-    if (!PyArg_ParseTuple(args, "O", &obj))
-        return 0;
-
-    Base::Vector3d vec;
-    if (PyObject_TypeCheck(obj, &(Base::VectorPy::Type))) {
-        vec = static_cast<Base::VectorPy*>(obj)->value();
-    }
-    else if (PyObject_TypeCheck(obj, &PyTuple_Type)) {
-        vec = Base::getVectorFromTuple<double>(obj);
-    }
-    else {
-        PyErr_SetString(PyExc_TypeError, "either vector or tuple expected");
-        return 0;
-    }
-
-    gp_Trsf mov;
-    mov.SetTranslation(gp_Vec(vec.x,vec.y,vec.z));
-    TopLoc_Location loc(mov);
-    TopoDS_Shape shape = getTopoShapePtr()->getShape();
-    shape.Move(loc);
-<<<<<<< HEAD
-    getTopoShapePtr()->setShape(shape,false);
-=======
-    getTopoShapePtr()->setShape(shape);
->>>>>>> c0753806
-    return IncRef();
-}
-
-PyObject*  TopoShapePy::rotate(PyObject *args)
-{
-    PyObject *obj1, *obj2;
-    double angle;
-    if (!PyArg_ParseTuple(args, "OOd", &obj1, &obj2, &angle))
-        return NULL;
-
-    PY_TRY {
-        // Vector also supports sequence
-        Py::Sequence p1(obj1), p2(obj2);
-        // Convert into OCC representation
-        gp_Pnt pos = gp_Pnt((double)Py::Float(p1[0]),
-                            (double)Py::Float(p1[1]),
-                            (double)Py::Float(p1[2]));
-        gp_Dir dir = gp_Dir((double)Py::Float(p2[0]),
-                            (double)Py::Float(p2[1]),
-                            (double)Py::Float(p2[2]));
-
-        gp_Ax1 axis(pos, dir);
-        gp_Trsf mov;
-        mov.SetRotation(axis, angle*(M_PI/180));
-        TopLoc_Location loc(mov);
-        TopoDS_Shape shape = getTopoShapePtr()->getShape();
-        shape.Move(loc);
-<<<<<<< HEAD
-        getTopoShapePtr()->setShape(shape,false);
-=======
-        getTopoShapePtr()->setShape(shape);
->>>>>>> c0753806
-        return IncRef();
-    } PY_CATCH_OCC
-}
-
-PyObject*  TopoShapePy::scale(PyObject *args)
-{
-    double factor;
-    PyObject* p=0;
-    if (!PyArg_ParseTuple(args, "d|O!", &factor, &(Base::VectorPy::Type), &p))
-        return NULL;
-
-    gp_Pnt pos(0,0,0);
-    if (p) {
-        Base::Vector3d pnt = static_cast<Base::VectorPy*>(p)->value();
-        pos.SetX(pnt.x);
-        pos.SetY(pnt.y);
-        pos.SetZ(pnt.z);
-    }
-    if (fabs(factor) < Precision::Confusion()) {
-        PyErr_SetString(PartExceptionOCCError, "scale factor too small");
-        return NULL;
-    }
-
-    PY_TRY {
-        gp_Trsf scl;
-        scl.SetScale(pos, factor);
-        BRepBuilderAPI_Transform BRepScale(scl);
-        bool bCopy = true;
-        BRepScale.Perform(getTopoShapePtr()->getShape(),bCopy);
-#ifndef FC_NO_ELEMENT_MAP
-        TopoShape copy(*getTopoShapePtr());
-        getTopoShapePtr()->makEShape(BRepScale,copy);
-#else
-        getTopoShapePtr()->setShape(BRepScale.Shape());
-<<<<<<< HEAD
-#endif
-=======
->>>>>>> c0753806
-        return IncRef();
-    } PY_CATCH_OCC
-}
-
-PyObject*  TopoShapePy::translated(PyObject *args) {
-    Py::Object pyobj(shape2pyshape(*getTopoShapePtr()));
-    return static_cast<TopoShapePy*>(pyobj.ptr())->translate(args);
-}
-
-PyObject*  TopoShapePy::rotated(PyObject *args) {
-    Py::Object pyobj(shape2pyshape(*getTopoShapePtr()));
-    return static_cast<TopoShapePy*>(pyobj.ptr())->rotate(args);
-}
-
-PyObject*  TopoShapePy::scaled(PyObject *args) {
-    Py::Object pyobj(shape2pyshape(*getTopoShapePtr()));
-    return static_cast<TopoShapePy*>(pyobj.ptr())->scale(args);
-}
-
-PyObject* TopoShapePy::makeFillet(PyObject *args)
-{
-    // use two radii for all edges
-    double radius1, radius2;
-    PyObject *obj;
-#ifndef FC_NO_ELEMENT_MAP
-    if (!PyArg_ParseTuple(args, "ddO", &radius1, &radius2, &obj)) {
-        if (!PyArg_ParseTuple(args, "dO", &radius1, &obj)) {
-            PyErr_SetString(PyExc_TypeError, "This method accepts:\n"
-                    "-- one radius and a list of edges\n"
-                    "-- two radii and a list of edges");
-            return 0;
-        }
-        PyErr_Clear();
-        radius2 = radius1;
-    }
-    PY_TRY {
-        return Py::new_reference_to(shape2pyshape(getTopoShapePtr()->makEFillet(
-                        getPyShapes(obj),radius1,radius2)));
-    }PY_CATCH_OCC
-#else
-    if (PyArg_ParseTuple(args, "ddO", &radius1, &radius2, &obj)) {
-        PY_TRY {
-            const TopoDS_Shape& shape = this->getTopoShapePtr()->getShape();
-            BRepFilletAPI_MakeFillet mkFillet(shape);
-            Py::Sequence list(obj);
-            for (Py::Sequence::iterator it = list.begin(); it != list.end(); ++it) {
-                if (PyObject_TypeCheck((*it).ptr(), &(Part::TopoShapePy::Type))) {
-                    const TopoDS_Shape& edge = static_cast<TopoShapePy*>((*it).ptr())->getTopoShapePtr()->getShape();
-                    if (edge.ShapeType() == TopAbs_EDGE) {
-                        //Add edge to fillet algorithm
-                        mkFillet.Add(radius1, radius2, TopoDS::Edge(edge));
-                    }
-                }
-            }
-            return new TopoShapePy(new TopoShape(mkFillet.Shape()));
-        } PY_CATCH_OCC
-    }
-
-    PyErr_Clear();
-    // use one radius for all edges
-    double radius;
-    if (PyArg_ParseTuple(args, "dO", &radius, &obj)) {
-        PY_TRY {
-            const TopoDS_Shape& shape = this->getTopoShapePtr()->getShape();
-            BRepFilletAPI_MakeFillet mkFillet(shape);
-            Py::Sequence list(obj);
-            for (Py::Sequence::iterator it = list.begin(); it != list.end(); ++it) {
-                if (PyObject_TypeCheck((*it).ptr(), &(Part::TopoShapePy::Type))) {
-                    const TopoDS_Shape& edge = static_cast<TopoShapePy*>((*it).ptr())->getTopoShapePtr()->getShape();
-                    if (edge.ShapeType() == TopAbs_EDGE) {
-                        //Add edge to fillet algorithm
-                        mkFillet.Add(radius, TopoDS::Edge(edge));
-                    }
-                }
-            }
-            return new TopoShapePy(new TopoShape(mkFillet.Shape()));
-        } PY_CATCH_OCC
-    }
-
-    PyErr_SetString(PyExc_TypeError, "This method accepts:\n"
-        "-- one radius and a list of edges\n"
-        "-- two radii and a list of edges");
-    return NULL;
-#endif
-}
-
-PyObject* TopoShapePy::makeChamfer(PyObject *args)
-{
-    // use two radii for all edges
-    double radius1, radius2;
-    PyObject *obj;
-#ifndef FC_NO_ELEMENT_MAP
-    if (!PyArg_ParseTuple(args, "ddO", &radius1, &radius2, &obj)) {
-        if (!PyArg_ParseTuple(args, "dO", &radius1, &obj)) {
-            PyErr_SetString(PyExc_TypeError, "This method accepts:\n"
-                    "-- one radius and a list of edges\n"
-                    "-- two radii and a list of edges");
-            return 0;
-        }
-        PyErr_Clear();
-        radius2 = radius1;
-    }
-    PY_TRY {
-        return Py::new_reference_to(shape2pyshape(getTopoShapePtr()->makEChamfer(
-                        getPyShapes(obj),radius1,radius2)));
-    }PY_CATCH_OCC
-#else
-    if (PyArg_ParseTuple(args, "ddO", &radius1, &radius2, &obj)) {
-        PY_TRY {
-            const TopoDS_Shape& shape = this->getTopoShapePtr()->getShape();
-            BRepFilletAPI_MakeChamfer mkChamfer(shape);
-            TopTools_IndexedMapOfShape mapOfEdges;
-            TopTools_IndexedDataMapOfShapeListOfShape mapEdgeFace;
-            TopExp::MapShapesAndAncestors(shape, TopAbs_EDGE, TopAbs_FACE, mapEdgeFace);
-            TopExp::MapShapes(shape, TopAbs_EDGE, mapOfEdges);
-            Py::Sequence list(obj);
-            for (Py::Sequence::iterator it = list.begin(); it != list.end(); ++it) {
-                if (PyObject_TypeCheck((*it).ptr(), &(Part::TopoShapePy::Type))) {
-                    const TopoDS_Shape& edge = static_cast<TopoShapePy*>((*it).ptr())->getTopoShapePtr()->getShape();
-                    if (edge.ShapeType() == TopAbs_EDGE) {
-                        //Add edge to fillet algorithm
-                        const TopoDS_Face& face = TopoDS::Face(mapEdgeFace.FindFromKey(edge).First());
-                        mkChamfer.Add(radius1, radius2, TopoDS::Edge(edge), face);
-                    }
-                }
-            }
-            return new TopoShapePy(new TopoShape(mkChamfer.Shape()));
-        } PY_CATCH_OCC
-    }
-
-    PyErr_Clear();
-    // use one radius for all edges
-    double radius;
-    if (PyArg_ParseTuple(args, "dO", &radius, &obj)) {
-        try {
-            const TopoDS_Shape& shape = this->getTopoShapePtr()->getShape();
-            BRepFilletAPI_MakeChamfer mkChamfer(shape);
-            TopTools_IndexedMapOfShape mapOfEdges;
-            TopTools_IndexedDataMapOfShapeListOfShape mapEdgeFace;
-            TopExp::MapShapesAndAncestors(shape, TopAbs_EDGE, TopAbs_FACE, mapEdgeFace);
-            TopExp::MapShapes(shape, TopAbs_EDGE, mapOfEdges);
-            Py::Sequence list(obj);
-            for (Py::Sequence::iterator it = list.begin(); it != list.end(); ++it) {
-                if (PyObject_TypeCheck((*it).ptr(), &(Part::TopoShapePy::Type))) {
-                    const TopoDS_Shape& edge = static_cast<TopoShapePy*>((*it).ptr())->getTopoShapePtr()->getShape();
-                    if (edge.ShapeType() == TopAbs_EDGE) {
-                        //Add edge to fillet algorithm
-                        const TopoDS_Face& face = TopoDS::Face(mapEdgeFace.FindFromKey(edge).First());
-#if OCC_VERSION_HEX > 0x070300
-                        mkChamfer.Add(radius, radius, TopoDS::Edge(edge), face);
-#else
-                        mkChamfer.Add(radius, TopoDS::Edge(edge), face);
-#endif
-                    }
-                }
-            }
-            return new TopoShapePy(new TopoShape(mkChamfer.Shape()));
-        } PY_CATCH_OCC
-    }
-
-    PyErr_SetString(PyExc_TypeError, "This method accepts:\n"
-        "-- one radius and a list of edges\n"
-        "-- two radii and a list of edges");
-    return NULL;
-#endif
-}
-
-PyObject* TopoShapePy::makeThickness(PyObject *args)
-{
-    PyObject *obj;
-    double offset, tolerance;
-    PyObject* inter = Py_False;
-    PyObject* self_inter = Py_False;
-    short offsetMode = 0, join = 0;
-    if (!PyArg_ParseTuple(args, "Odd|O!O!hh",
-        &obj,
-        &offset, &tolerance,
-        &(PyBool_Type), &inter,
-        &(PyBool_Type), &self_inter,
-        &offsetMode, &join))
-        return 0;
-
-    PY_TRY {
-#ifndef FC_NO_ELEMENT_MAP
-        return Py::new_reference_to(shape2pyshape(getTopoShapePtr()->makEThickSolid(
-                        getPyShapes(obj),offset,tolerance, PyObject_IsTrue(inter) ? true : false, 
-                        PyObject_IsTrue(self_inter) ? true : false, offsetMode, join)));
-#else
-        TopTools_ListOfShape facesToRemove;
-        Py::Sequence list(obj);
-        for (Py::Sequence::iterator it = list.begin(); it != list.end(); ++it) {
-            if (PyObject_TypeCheck((*it).ptr(), &(Part::TopoShapePy::Type))) {
-                const TopoDS_Shape& shape = static_cast<TopoShapePy*>((*it).ptr())->getTopoShapePtr()->getShape();
-                facesToRemove.Append(shape);
-            }
-        }
-
-        TopoDS_Shape shape = this->getTopoShapePtr()->makeThickSolid(facesToRemove, offset, tolerance,
-            PyObject_IsTrue(inter) ? true : false, PyObject_IsTrue(self_inter) ? true : false, offsetMode, join);
-        return new TopoShapeSolidPy(new TopoShape(shape));
-#endif
-    }PY_CATCH_OCC
-}
-
-PyObject* TopoShapePy::makeOffsetShape(PyObject *args, PyObject *keywds)
-{
-    static char *kwlist[] = {"offset", "tolerance", "inter", "self_inter", "offsetMode", "join", "fill", NULL};
-    double offset, tolerance;
-    PyObject* inter = Py_False;
-    PyObject* self_inter = Py_False;
-    PyObject* fill = Py_False;
-    short offsetMode = 0, join = 0;
-    if (!PyArg_ParseTupleAndKeywords(args, keywds, "dd|O!O!hhO!", kwlist,
-        &offset, &tolerance,
-        &(PyBool_Type), &inter,
-        &(PyBool_Type), &self_inter,
-        &offsetMode, &join,
-        &(PyBool_Type), &fill))
-        return 0;
-
-    PY_TRY {
-#ifndef FC_NO_ELEMENT_MAP
-        return Py::new_reference_to(shape2pyshape(getTopoShapePtr()->makEOffset(
-                        offset, tolerance, PyObject_IsTrue(inter) ? true : false,
-                        PyObject_IsTrue(self_inter) ? true : false, offsetMode, join,
-                        PyObject_IsTrue(fill) ? true : false)));
-#else
-        TopoDS_Shape shape = this->getTopoShapePtr()->makeOffsetShape(offset, tolerance,
-            PyObject_IsTrue(inter) ? true : false,
-            PyObject_IsTrue(self_inter) ? true : false, offsetMode, join,
-            PyObject_IsTrue(fill) ? true : false);
-        return new TopoShapePy(new TopoShape(shape));
-#endif
-    } PY_CATCH_OCC
-}
-
-PyObject* TopoShapePy::makeOffset2D(PyObject *args, PyObject *keywds)
-{
-    static char *kwlist[] = {"offset", "join", "fill", "openResult", "intersection", NULL};
-    double offset;
-    PyObject* fill = Py_False;
-    PyObject* openResult = Py_False;
-    PyObject* inter = Py_False;
-    short join = 0;
-    if (!PyArg_ParseTupleAndKeywords(args, keywds, "d|hO!O!O!", kwlist,
-        &offset,
-        &join,
-        &(PyBool_Type), &fill,
-        &(PyBool_Type), &openResult,
-        &(PyBool_Type), &inter))
-        return 0;
-
-    try {
-#ifndef FC_NO_ELEMENT_MAP
-        return Py::new_reference_to(shape2pyshape(getTopoShapePtr()->makEOffset2D(
-            offset, join, PyObject_IsTrue(fill) ? true : false,
-            PyObject_IsTrue(openResult) ? true : false,
-            PyObject_IsTrue(inter) ? true : false)));
-#else
-        TopoDS_Shape resultShape = this->getTopoShapePtr()->makeOffset2D(offset, join,
-            PyObject_IsTrue(fill) ? true : false,
-            PyObject_IsTrue(openResult) ? true : false,
-            PyObject_IsTrue(inter) ? true : false);
-        return new_reference_to(shape2pyshape(resultShape));
-#endif
-    }
-    PY_CATCH_OCC;
-}
-
-PyObject*  TopoShapePy::reverse(PyObject *args)
-{
-    if (!PyArg_ParseTuple(args, ""))
-        return NULL;
-
-    TopoDS_Shape shape = getTopoShapePtr()->getShape();
-    shape.Reverse();
-    getTopoShapePtr()->setShape(shape,false);
-    return IncRef();
-}
-
-PyObject*  TopoShapePy::complement(PyObject *args)
-{
-    if (!PyArg_ParseTuple(args, ""))
-        return NULL;
-
-    TopoDS_Shape shape = getTopoShapePtr()->getShape();
-    shape.Complement();
-    getTopoShapePtr()->setShape(shape,false);
-    return IncRef();
-}
-
-PyObject*  TopoShapePy::nullify(PyObject *args)
-{
-    if (!PyArg_ParseTuple(args, ""))
-        return NULL;
-
-    TopoDS_Shape shape = getTopoShapePtr()->getShape();
-    shape.Nullify();
-    getTopoShapePtr()->setShape(shape);
-    return IncRef();
-}
-
-PyObject*  TopoShapePy::isNull(PyObject *args)
-{
-    if (!PyArg_ParseTuple(args, ""))
-        return NULL;
-    bool null = getTopoShapePtr()->isNull();
-    return Py_BuildValue("O", (null ? Py_True : Py_False));
-}
-
-PyObject*  TopoShapePy::isClosed(PyObject *args)
-{
-    if (!PyArg_ParseTuple(args, ""))
-        return NULL;
-    PY_TRY {
-        if (getTopoShapePtr()->getShape().IsNull())
-            Standard_Failure::Raise("Cannot determine the 'Closed'' flag of an empty shape");
-        return Py_BuildValue("O", (getTopoShapePtr()->isClosed() ? Py_True : Py_False));
-    } PY_CATCH_OCC
-}
-
-PyObject*  TopoShapePy::isEqual(PyObject *args)
-{
-    PyObject *pcObj;
-    if (!PyArg_ParseTuple(args, "O!", &(TopoShapePy::Type), &pcObj))
-        return NULL;
-
-    TopoDS_Shape shape = static_cast<TopoShapePy*>(pcObj)->getTopoShapePtr()->getShape();
-    Standard_Boolean test = (getTopoShapePtr()->getShape().IsEqual(shape));
-    return Py_BuildValue("O", (test ? Py_True : Py_False));
-}
-
-PyObject*  TopoShapePy::isSame(PyObject *args)
-{
-    PyObject *pcObj;
-    if (!PyArg_ParseTuple(args, "O!", &(TopoShapePy::Type), &pcObj))
-        return NULL;
-
-    TopoDS_Shape shape = static_cast<TopoShapePy*>(pcObj)->getTopoShapePtr()->getShape();
-    Standard_Boolean test = getTopoShapePtr()->getShape().IsSame(shape);
-    return Py_BuildValue("O", (test ? Py_True : Py_False));
-}
-
-PyObject*  TopoShapePy::isPartner(PyObject *args)
-{
-    PyObject *pcObj;
-    if (!PyArg_ParseTuple(args, "O!", &(TopoShapePy::Type), &pcObj))
-        return NULL;
-
-    TopoDS_Shape shape = static_cast<TopoShapePy*>(pcObj)->getTopoShapePtr()->getShape();
-    Standard_Boolean test = getTopoShapePtr()->getShape().IsPartner(shape);
-    return Py_BuildValue("O", (test ? Py_True : Py_False));
-}
-
-PyObject*  TopoShapePy::isValid(PyObject *args)
-{
-    if (!PyArg_ParseTuple(args, ""))
-        return NULL;
-    PY_TRY {
-        return Py_BuildValue("O", (getTopoShapePtr()->isValid() ? Py_True : Py_False));
-    } PY_CATCH_OCC
-}
-
-PyObject*  TopoShapePy::isCoplanar(PyObject *args)
-{
-    PyObject *pyObj;
-    double tol = -1;
-    if (!PyArg_ParseTuple(args, "O!|d", &TopoShapePy::Type, &pyObj, &tol))
-        return NULL;
-    PY_TRY {
-        return Py::new_reference_to(Py::Boolean(getTopoShapePtr()->isCoplanar(
-                    *static_cast<TopoShapePy*>(pyObj)->getTopoShapePtr(),tol)));
-    }PY_CATCH_OCC
-}
-
-PyObject*  TopoShapePy::findPlane(PyObject *args)
-{
-    double tol = -1;
-    if (!PyArg_ParseTuple(args, "|d", &tol))
-        return NULL;
-    PY_TRY {
-        gp_Pln pln;
-        if(getTopoShapePtr()->findPlane(pln,tol))
-            return new PlanePy(new GeomPlane(new Geom_Plane(pln)));
-        Py_Return;
-    }PY_CATCH_OCC
-}
-
-PyObject*  TopoShapePy::fix(PyObject *args)
-{
-    double prec, mintol, maxtol;
-    if (!PyArg_ParseTuple(args, "ddd", &prec, &mintol, &maxtol))
-        return NULL;
-    PY_TRY {
-        return Py_BuildValue("O", (getTopoShapePtr()->fix(prec, mintol, maxtol) ? Py_True : Py_False));
-    } PY_CATCH_OCC
-}
-
-PyObject* TopoShapePy::hashCode(PyObject *args)
-{
-    int upper = IntegerLast();
-    if (!PyArg_ParseTuple(args, "|i",&upper))
-        return 0;
-    int hc = getTopoShapePtr()->getShape().HashCode(upper);
-    return Py_BuildValue("i", hc);
-}
-
-PyObject* TopoShapePy::tessellate(PyObject *args)
-{
-    PY_TRY {
-        float tolerance;
-        PyObject* ok = Py_False;
-        if (!PyArg_ParseTuple(args, "f|O!",&tolerance,&PyBool_Type,&ok))
-            return 0;
-        std::vector<Base::Vector3d> Points;
-        std::vector<Data::ComplexGeoData::Facet> Facets;
-        if (PyObject_IsTrue(ok))
-            BRepTools::Clean(getTopoShapePtr()->getShape());
-        getTopoShapePtr()->getFaces(Points, Facets,tolerance);
-        Py::Tuple tuple(2);
-        Py::List vertex;
-        for (std::vector<Base::Vector3d>::const_iterator it = Points.begin();
-            it != Points.end(); ++it)
-            vertex.append(Py::asObject(new Base::VectorPy(*it)));
-        tuple.setItem(0, vertex);
-        Py::List facet;
-        for (std::vector<Data::ComplexGeoData::Facet>::const_iterator
-            it = Facets.begin(); it != Facets.end(); ++it) {
-            Py::Tuple f(3);
-            f.setItem(0,Py::Long((long)it->I1));
-            f.setItem(1,Py::Long((long)it->I2));
-            f.setItem(2,Py::Long((long)it->I3));
-            facet.append(f);
-        }
-        tuple.setItem(1, facet);
-        return Py::new_reference_to(tuple);
-    } PY_CATCH_OCC
-}
-
-PyObject* TopoShapePy::project(PyObject *args)
-{
-    PyObject *obj;
-
-    BRepAlgo_NormalProjection algo;
-    algo.Init(this->getTopoShapePtr()->getShape());
-    if (PyArg_ParseTuple(args, "O", &obj)) {
-        PY_TRY {
-            Py::Sequence list(obj);
-            for (Py::Sequence::iterator it = list.begin(); it != list.end(); ++it) {
-                if (PyObject_TypeCheck((*it).ptr(), &(Part::TopoShapePy::Type))) {
-                    const TopoDS_Shape& shape = static_cast<TopoShapePy*>((*it).ptr())->getTopoShapePtr()->getShape();
-                    algo.Add(shape);
-                }
-            }
-
-            algo.Compute3d(Standard_True);
-            algo.SetLimit(Standard_True);
-            algo.SetParams(1.e-6, 1.e-6, GeomAbs_C1, 14, 16);
-            //algo.SetDefaultParams();
-            algo.Build();
-            return new TopoShapePy(new TopoShape(algo.Projection()));
-        } PY_CATCH_OCC
-    }
-
-    return 0;
-}
-
-PyObject* TopoShapePy::makeParallelProjection(PyObject *args)
-{
-    PyObject *pShape, *pDir;
-    if (PyArg_ParseTuple(args, "O!O!", &(Part::TopoShapePy::Type), &pShape, &Base::VectorPy::Type, &pDir)) {
-        PY_TRY {
-            const TopoDS_Shape& shape = this->getTopoShapePtr()->getShape();
-            const TopoDS_Shape& wire = static_cast<TopoShapePy*>(pShape)->getTopoShapePtr()->getShape();
-            Base::Vector3d vec = Py::Vector(pDir,false).toVector();
-            BRepProj_Projection proj(wire, shape, gp_Dir(vec.x,vec.y,vec.z));
-            TopoDS_Shape projected = proj.Shape();
-            return new TopoShapePy(new TopoShape(projected));
-        } PY_CATCH_OCC
-    }
-
-    return 0;
-}
-
-PyObject* TopoShapePy::makePerspectiveProjection(PyObject *args)
-{
-    PyObject *pShape, *pDir;
-    if (PyArg_ParseTuple(args, "O!O!", &(Part::TopoShapePy::Type), &pShape, &Base::VectorPy::Type, &pDir)) {
-        PY_TRY {
-            const TopoDS_Shape& shape = this->getTopoShapePtr()->getShape();
-            const TopoDS_Shape& wire = static_cast<TopoShapePy*>(pShape)->getTopoShapePtr()->getShape();
-            Base::Vector3d vec = Py::Vector(pDir,false).toVector();
-            BRepProj_Projection proj(wire, shape, gp_Pnt(vec.x,vec.y,vec.z));
-            TopoDS_Shape projected = proj.Shape();
-            return new TopoShapePy(new TopoShape(projected));
-        } PY_CATCH_OCC
-    }
-
-    return 0;
-}
-
-/*!
-from pivy import coin
-
-rot=Gui.ActiveDocument.ActiveView.getCameraOrientation()
-vdir=App.Vector(0,0,-1)
-vdir=rot.multVec(vdir)
-udir=App.Vector(0,1,0)
-udir=rot.multVec(udir)
-
-pos=Gui.ActiveDocument.ActiveView.getCameraNode().position.getValue().getValue()
-pos=App.Vector(*pos)
-
-shape=App.ActiveDocument.ActiveObject.Shape
-reflect=shape.reflectLines(ViewDir=vdir, ViewPos=pos, UpDir=udir)
-Part.show(reflect)
- */
-PyObject* TopoShapePy::reflectLines(PyObject *args, PyObject *kwds)
-{
-    static char *kwlist[] = {"ViewDir", "ViewPos", "UpDir", NULL};
-
-    PyObject *pView, *pPos, *pUp;
-    if (!PyArg_ParseTupleAndKeywords(args, kwds, "O!O!O!", kwlist,
-                                     &Base::VectorPy::Type, &pView,
-                                     &Base::VectorPy::Type, &pPos,
-                                     &Base::VectorPy::Type, &pUp))
-        return 0;
-
-    PY_TRY {
-        Base::Vector3d v = Py::Vector(pView,false).toVector();
-        Base::Vector3d p = Py::Vector(pPos,false).toVector();
-        Base::Vector3d u = Py::Vector(pUp,false).toVector();
-
-        const TopoDS_Shape& shape = this->getTopoShapePtr()->getShape();
-        HLRAppli_ReflectLines reflect(shape);
-        reflect.SetAxes(v.x, v.y, v.z, p.x, p.y, p.z, u.x, u.y, u.z);
-        reflect.Perform();
-        TopoDS_Shape lines = reflect.GetResult();
-        return new TopoShapePy(new TopoShape(lines));
-    } PY_CATCH_OCC
-}
-
-PyObject* TopoShapePy::makeShapeFromMesh(PyObject *args)
-{
-    PyObject *tup;
-    float tolerance;
-    if (!PyArg_ParseTuple(args, "O!f",&PyTuple_Type, &tup, &tolerance))
-        return 0;
-
-    PY_TRY {
-        Py::Tuple tuple(tup);
-        Py::Sequence vertex(tuple[0]);
-        Py::Sequence facets(tuple[1]);
-
-        std::vector<Base::Vector3d> Points;
-        for (Py::Sequence::iterator it = vertex.begin(); it != vertex.end(); ++it) {
-            Py::Vector vec(*it);
-            Points.push_back(vec.toVector());
-        }
-        std::vector<Data::ComplexGeoData::Facet> Facets;
-        for (Py::Sequence::iterator it = facets.begin(); it != facets.end(); ++it) {
-            Data::ComplexGeoData::Facet face;
-            Py::Tuple f(*it);
-#if PY_MAJOR_VERSION >= 3
-            face.I1 = (int)Py::Long(f[0]);
-            face.I2 = (int)Py::Long(f[1]);
-            face.I3 = (int)Py::Long(f[2]);
-#else
-            face.I1 = (int)Py::Int(f[0]);
-            face.I2 = (int)Py::Int(f[1]);
-            face.I3 = (int)Py::Int(f[2]);
-#endif
-            Facets.push_back(face);
-        }
-
-        getTopoShapePtr()->setFaces(Points, Facets,tolerance);
-        Py_Return;
-    } PY_CATCH_OCC
-}
-
-PyObject* TopoShapePy::makeWires(PyObject *args) {
-    const char *op = 0;
-    if (!PyArg_ParseTuple(args, "s", &op))
-        return NULL;
-    PY_TRY {
-        return Py::new_reference_to(shape2pyshape(getTopoShapePtr()->makEWires(op)));
-    }PY_CATCH_OCC
-}
-
-PyObject* TopoShapePy::toNurbs(PyObject *args)
-{
-    if (!PyArg_ParseTuple(args, ""))
-        return NULL;
-
-    PY_TRY {
-        // Convert into nurbs
-        TopoDS_Shape nurbs = this->getTopoShapePtr()->toNurbs();
-        return new TopoShapePy(new TopoShape(nurbs));
-    } PY_CATCH_OCC
-}
-
-PyObject*  TopoShapePy::isInside(PyObject *args)
-{
-    PyObject *point;
-    double tolerance;
-    PyObject* checkFace = Py_False;
-    TopAbs_State stateIn = TopAbs_IN;
-    if (!PyArg_ParseTuple(args, "O!dO!", &(Base::VectorPy::Type), &point, &tolerance,  &PyBool_Type, &checkFace))
-        return NULL;
-    PY_TRY {
-        TopoDS_Shape shape = getTopoShapePtr()->getShape();
-        BRepClass3d_SolidClassifier solidClassifier(shape);
-        Base::Vector3d pnt = static_cast<Base::VectorPy*>(point)->value();
-        gp_Pnt vertex = gp_Pnt(pnt.x,pnt.y,pnt.z);
-        solidClassifier.Perform(vertex, tolerance);
-        Standard_Boolean test = (solidClassifier.State() == stateIn);
-        if (PyObject_IsTrue(checkFace) && (solidClassifier.IsOnAFace()))
-            test = Standard_True;
-        return Py_BuildValue("O", (test ? Py_True : Py_False));
-    } PY_CATCH_OCC
-}
-
-PyObject* TopoShapePy::removeSplitter(PyObject *args)
-{
-    if (!PyArg_ParseTuple(args, ""))
-        return NULL;
-
-    PY_TRY {
-#ifndef FC_NO_ELEMENT_MAP
-        return Py::new_reference_to(shape2pyshape(getTopoShapePtr()->makERefine()));
-#else
-        // Remove redundant splitter
-        TopoDS_Shape shape = this->getTopoShapePtr()->removeSplitter();
-        return new TopoShapePy(new TopoShape(shape));
-#endif
-    }PY_CATCH_OCC
-}
-
-PyObject* TopoShapePy::getElement(PyObject *args)
-{
-    char* input;
-    if (!PyArg_ParseTuple(args, "s", &input))
-        return NULL;
-    PY_TRY {
-        return getTopoShapePtr()->getPySubShape(input);
-    } PY_CATCH_OCC
-}
-
-PyObject* TopoShapePy::countElement(PyObject *args)
-{
-    char* input;
-    if (!PyArg_ParseTuple(args, "s", &input))
-        return NULL;
-    PY_TRY {
-        return Py::new_reference_to(Py::Int((long)getTopoShapePtr()->countSubShapes(input)));
-    } PY_CATCH_OCC
-}
-
-PyObject* TopoShapePy::countElement(PyObject *args)
-{
-    char* input;
-    if (!PyArg_ParseTuple(args, "s", &input))
-        return NULL;
-    PY_TRY {
-        return Py::new_reference_to(Py::Int((long)getTopoShapePtr()->countSubShapes(input)));
-    } PY_CATCH_OCC
-}
-
-PyObject* TopoShapePy::getTolerance(PyObject *args)
-{
-    int mode;
-    PyObject* type=0;
-    if (!PyArg_ParseTuple(args, "i|O!", &mode, &PyType_Type, &type))
-        return NULL;
-
-    PY_TRY {
-        TopoDS_Shape shape = this->getTopoShapePtr()->getShape();
-        TopAbs_ShapeEnum shapetype = TopAbs_SHAPE;
-
-        PyTypeObject* pyType = reinterpret_cast<PyTypeObject*>(type);
-        if (pyType == 0)
-            shapetype = TopAbs_SHAPE;
-        else if (PyType_IsSubtype(pyType, &TopoShapeShellPy::Type))
-            shapetype = TopAbs_SHELL;
-        else if (PyType_IsSubtype(pyType, &TopoShapeFacePy::Type))
-            shapetype = TopAbs_FACE;
-        else if (PyType_IsSubtype(pyType, &TopoShapeEdgePy::Type))
-            shapetype = TopAbs_EDGE;
-        else if (PyType_IsSubtype(pyType, &TopoShapeVertexPy::Type))
-            shapetype = TopAbs_VERTEX;
-        else if (pyType != &TopoShapePy::Type) {
-            if (PyType_IsSubtype(pyType, &TopoShapePy::Type)) {
-                PyErr_SetString(PyExc_TypeError, "shape type must be Vertex, Edge, Face or Shell");
-                return 0;
-            }
-            else {
-                PyErr_SetString(PyExc_TypeError, "type must be a shape type");
-                return 0;
-            }
-        }
-
-        ShapeAnalysis_ShapeTolerance analysis;
-        double tolerance = analysis.Tolerance(shape, mode, shapetype);
-        return PyFloat_FromDouble(tolerance);
-    } PY_CATCH_OCC
-}
-
-PyObject* TopoShapePy::overTolerance(PyObject *args)
-{
-    double value;
-    PyObject* type=0;
-    if (!PyArg_ParseTuple(args, "d|O!", &value, &PyType_Type, &type))
-        return NULL;
-
-    PY_TRY {
-        TopoDS_Shape shape = this->getTopoShapePtr()->getShape();
-        TopAbs_ShapeEnum shapetype = TopAbs_SHAPE;
-
-        PyTypeObject* pyType = reinterpret_cast<PyTypeObject*>(type);
-        if (pyType == 0)
-            shapetype = TopAbs_SHAPE;
-        else if (PyType_IsSubtype(pyType, &TopoShapeShellPy::Type))
-            shapetype = TopAbs_SHELL;
-        else if (PyType_IsSubtype(pyType, &TopoShapeFacePy::Type))
-            shapetype = TopAbs_FACE;
-        else if (PyType_IsSubtype(pyType, &TopoShapeEdgePy::Type))
-            shapetype = TopAbs_EDGE;
-        else if (PyType_IsSubtype(pyType, &TopoShapeVertexPy::Type))
-            shapetype = TopAbs_VERTEX;
-        else if (pyType != &TopoShapePy::Type) {
-            if (PyType_IsSubtype(pyType, &TopoShapePy::Type)) {
-                PyErr_SetString(PyExc_TypeError, "shape type must be Vertex, Edge, Face or Shell");
-                return 0;
-            }
-            else {
-                PyErr_SetString(PyExc_TypeError, "type must be a shape type");
-                return 0;
-            }
-        }
-
-        ShapeAnalysis_ShapeTolerance analysis;
-        Handle(TopTools_HSequenceOfShape) seq = analysis.OverTolerance(shape, value, shapetype);
-        Py::Tuple tuple(seq->Length());
-        std::size_t index=0;
-        for (int i=1; i <= seq->Length(); i++) {
-            TopoDS_Shape item = seq->Value(i);
-            tuple.setItem(index++, shape2pyshape(item));
-        }
-        return Py::new_reference_to(tuple);
-    } PY_CATCH_OCC
-}
-
-PyObject* TopoShapePy::inTolerance(PyObject *args)
-{
-    double valmin;
-    double valmax;
-    PyObject* type=0;
-    if (!PyArg_ParseTuple(args, "dd|O!", &valmin, &valmax, &PyType_Type, &type))
-        return NULL;
-
-    PY_TRY {
-        TopoDS_Shape shape = this->getTopoShapePtr()->getShape();
-        TopAbs_ShapeEnum shapetype = TopAbs_SHAPE;
-
-        PyTypeObject* pyType = reinterpret_cast<PyTypeObject*>(type);
-        if (pyType == 0)
-            shapetype = TopAbs_SHAPE;
-        else if (PyType_IsSubtype(pyType, &TopoShapeShellPy::Type))
-            shapetype = TopAbs_SHELL;
-        else if (PyType_IsSubtype(pyType, &TopoShapeFacePy::Type))
-            shapetype = TopAbs_FACE;
-        else if (PyType_IsSubtype(pyType, &TopoShapeEdgePy::Type))
-            shapetype = TopAbs_EDGE;
-        else if (PyType_IsSubtype(pyType, &TopoShapeVertexPy::Type))
-            shapetype = TopAbs_VERTEX;
-        else if (pyType != &TopoShapePy::Type) {
-            if (PyType_IsSubtype(pyType, &TopoShapePy::Type)) {
-                PyErr_SetString(PyExc_TypeError, "shape type must be Vertex, Edge, Face or Shell");
-                return 0;
-            }
-            else {
-                PyErr_SetString(PyExc_TypeError, "type must be a shape type");
-                return 0;
-            }
-        }
-
-        ShapeAnalysis_ShapeTolerance analysis;
-        Handle(TopTools_HSequenceOfShape) seq = analysis.InTolerance(shape, valmin, valmax, shapetype);
-        Py::Tuple tuple(seq->Length());
-        std::size_t index=0;
-        for (int i=1; i <= seq->Length(); i++) {
-            TopoDS_Shape item = seq->Value(i);
-            tuple.setItem(index++, shape2pyshape(item));
-        }
-        return Py::new_reference_to(tuple);
-    } PY_CATCH_OCC
-}
-
-PyObject* TopoShapePy::globalTolerance(PyObject *args)
-{
-    int mode;
-    if (!PyArg_ParseTuple(args, "i", &mode))
-        return NULL;
-
-    PY_TRY {
-        TopoDS_Shape shape = this->getTopoShapePtr()->getShape();
-
-        ShapeAnalysis_ShapeTolerance analysis;
-        analysis.Tolerance(shape, mode);
-        double tolerance = analysis.GlobalTolerance(mode);
-        return PyFloat_FromDouble(tolerance);
-    } PY_CATCH_OCC
-}
-
-PyObject* TopoShapePy::fixTolerance(PyObject *args)
-{
-    double value;
-    PyObject* type=0;
-    if (!PyArg_ParseTuple(args, "d|O!", &value, &PyType_Type, &type))
-        return NULL;
-
-    PY_TRY {
-        TopoDS_Shape shape = this->getTopoShapePtr()->getShape();
-        TopAbs_ShapeEnum shapetype = TopAbs_SHAPE;
-
-        PyTypeObject* pyType = reinterpret_cast<PyTypeObject*>(type);
-        if (pyType == 0)
-            shapetype = TopAbs_SHAPE;
-        else if (PyType_IsSubtype(pyType, &TopoShapeWirePy::Type))
-            shapetype = TopAbs_WIRE;
-        else if (PyType_IsSubtype(pyType, &TopoShapeFacePy::Type))
-            shapetype = TopAbs_FACE;
-        else if (PyType_IsSubtype(pyType, &TopoShapeEdgePy::Type))
-            shapetype = TopAbs_EDGE;
-        else if (PyType_IsSubtype(pyType, &TopoShapeVertexPy::Type))
-            shapetype = TopAbs_VERTEX;
-        else if (PyType_IsSubtype(pyType, &TopoShapePy::Type))
-            shapetype = TopAbs_SHAPE;
-        else if (pyType != &TopoShapePy::Type) {
-            PyErr_SetString(PyExc_TypeError, "type must be a shape type");
-            return 0;
-        }
-
-        ShapeFix_ShapeTolerance fix;
-        fix.SetTolerance(shape, value, shapetype);
-        Py_Return;
-    } PY_CATCH_OCC
-}
-
-PyObject* TopoShapePy::limitTolerance(PyObject *args)
-{
-    double tmin;
-    double tmax=0;
-    PyObject* type=0;
-    if (!PyArg_ParseTuple(args, "d|dO!", &tmin, &tmax, &PyType_Type, &type))
-        return NULL;
-
-    PY_TRY {
-        TopoDS_Shape shape = this->getTopoShapePtr()->getShape();
-        TopAbs_ShapeEnum shapetype = TopAbs_SHAPE;
-
-        PyTypeObject* pyType = reinterpret_cast<PyTypeObject*>(type);
-        if (pyType == 0)
-            shapetype = TopAbs_SHAPE;
-        else if (PyType_IsSubtype(pyType, &TopoShapeWirePy::Type))
-            shapetype = TopAbs_WIRE;
-        else if (PyType_IsSubtype(pyType, &TopoShapeFacePy::Type))
-            shapetype = TopAbs_FACE;
-        else if (PyType_IsSubtype(pyType, &TopoShapeEdgePy::Type))
-            shapetype = TopAbs_EDGE;
-        else if (PyType_IsSubtype(pyType, &TopoShapeVertexPy::Type))
-            shapetype = TopAbs_VERTEX;
-        else if (PyType_IsSubtype(pyType, &TopoShapePy::Type))
-            shapetype = TopAbs_SHAPE;
-        else if (pyType != &TopoShapePy::Type) {
-            PyErr_SetString(PyExc_TypeError, "type must be a shape type");
-            return 0;
-        }
-
-        ShapeFix_ShapeTolerance fix;
-        Standard_Boolean ok = fix.LimitTolerance(shape, tmin, tmax, shapetype);
-        return PyBool_FromLong(ok ? 1 : 0);
-    } PY_CATCH_OCC
-}
-
-PyObject* _getSupportIndex(const char* suppStr, TopoShape* ts, TopoDS_Shape suppShape) {
-    std::stringstream ss;
-    TopoDS_Shape subShape;
-
-    unsigned long nSubShapes = ts->countSubShapes(suppStr);
-    long supportIndex = -1;
-    for (unsigned long j=1; j<=nSubShapes; j++){
-        ss.str("");
-        ss << suppStr << j;
-        subShape = ts->getSubShape(ss.str().c_str());
-        if (subShape.IsEqual(suppShape)) {
-            supportIndex = j-1;
-            break;
-        }
-    }
-#if PY_MAJOR_VERSION >= 3
-    return PyLong_FromLong(supportIndex);
-#else
-    return PyInt_FromLong(supportIndex);
-#endif
-}
-
-PyObject* TopoShapePy::proximity(PyObject *args)
-{
-#if OCC_VERSION_HEX >= 0x060801
-#if OCC_VERSION_HEX >= 0x060901
-    typedef BRepExtrema_MapOfIntegerPackedMapOfInteger BRepExtrema_OverlappedSubShapes;
-#endif
-    PyObject* ps2;
-    Standard_Real tol = Precision::Confusion();
-    if (!PyArg_ParseTuple(args, "O!|d",&(TopoShapePy::Type), &ps2, &tol))
-        return 0;
-    const TopoDS_Shape& s1 = getTopoShapePtr()->getShape();
-    const TopoDS_Shape& s2 = static_cast<Part::TopoShapePy*>(ps2)->getTopoShapePtr()->getShape();
-    if (s1.IsNull()) {
-        PyErr_SetString(PyExc_ValueError, "proximity: Shape object is invalid");
-        return 0;
-    }
-    if (s2.IsNull()) {
-        PyErr_SetString(PyExc_ValueError, "proximity: Shape parameter is invalid");
-        return 0;
-    }
-
-    BRepExtrema_ShapeProximity proximity;
-    proximity.LoadShape1 (s1);
-    proximity.LoadShape2 (s2);
-    if (tol > 0.0)
-        proximity.SetTolerance (tol);
-    proximity.Perform();
-    if (!proximity.IsDone()) {
-        // the proximity failed, maybe it's because the shapes are not yet mesh
-        TopLoc_Location aLoc;
-        TopExp_Explorer xp(s1, TopAbs_FACE);
-        while (xp.More()) {
-            const Handle(Poly_Triangulation)& aTriangulation =
-              BRep_Tool::Triangulation(TopoDS::Face(xp.Current()), aLoc);
-            if (aTriangulation.IsNull()) {
-                PyErr_SetString(PartExceptionOCCError, "BRepExtrema_ShapeProximity not done, call 'tessellate' beforehand");
-                return 0;
-            }
-        }
-
-        xp.Init(s2, TopAbs_FACE);
-        while (xp.More()) {
-            const Handle(Poly_Triangulation)& aTriangulation =
-              BRep_Tool::Triangulation(TopoDS::Face(xp.Current()), aLoc);
-            if (aTriangulation.IsNull()) {
-                PyErr_SetString(PartExceptionOCCError, "BRepExtrema_ShapeProximity not done, call 'tessellate' beforehand");
-                return 0;
-            }
-        }
-
-        // check also for free edges
-        xp.Init(s1, TopAbs_EDGE, TopAbs_FACE);
-        while (xp.More()) {
-            const Handle(Poly_Polygon3D)& aPoly3D =
-              BRep_Tool::Polygon3D(TopoDS::Edge(xp.Current()), aLoc);
-            if (aPoly3D.IsNull()) {
-                PyErr_SetString(PartExceptionOCCError, "BRepExtrema_ShapeProximity not done, call 'tessellate' beforehand");
-                return 0;
-            }
-        }
-
-        xp.Init(s2, TopAbs_EDGE, TopAbs_FACE);
-        while (xp.More()) {
-            const Handle(Poly_Polygon3D)& aPoly3D =
-              BRep_Tool::Polygon3D(TopoDS::Edge(xp.Current()), aLoc);
-            if (aPoly3D.IsNull()) {
-                PyErr_SetString(PartExceptionOCCError, "BRepExtrema_ShapeProximity not done, call 'tessellate' beforehand");
-                return 0;
-            }
-        }
-
-        // another problem must have occurred
-        PyErr_SetString(PartExceptionOCCError, "BRepExtrema_ShapeProximity not done");
-        return 0;
-    }
-    //PyObject* overlappss1 = PyList_New(0);
-    //PyObject* overlappss2 = PyList_New(0);
-    PyObject* overlappssindex1 = PyList_New(0);
-    PyObject* overlappssindex2 = PyList_New(0);
-
-    for (BRepExtrema_OverlappedSubShapes::Iterator anIt1 (proximity.OverlapSubShapes1()); anIt1.More(); anIt1.Next()) {
-        //PyList_Append(overlappss1, new TopoShapeFacePy(new TopoShape(proximity.GetSubShape1 (anIt1.Key()))));
-#if PY_MAJOR_VERSION >= 3
-        PyList_Append(overlappssindex1,PyLong_FromLong(anIt1.Key()+1));
-#else
-        PyList_Append(overlappssindex1,PyInt_FromLong(anIt1.Key()+1));
-#endif
-    }
-    for (BRepExtrema_OverlappedSubShapes::Iterator anIt2 (proximity.OverlapSubShapes2()); anIt2.More(); anIt2.Next()) {
-        //PyList_Append(overlappss2, new TopoShapeFacePy(new TopoShape(proximity.GetSubShape2 (anIt2.Key()))));
-#if PY_MAJOR_VERSION >= 3
-        PyList_Append(overlappssindex2,PyLong_FromLong(anIt2.Key()+1));
-#else
-        PyList_Append(overlappssindex2,PyInt_FromLong(anIt2.Key()+1));
-#endif
-    }
-    //return Py_BuildValue("OO", overlappss1, overlappss2); //subshapes
-    return Py_BuildValue("OO", overlappssindex1, overlappssindex2); //face indexes
-#else
-    (void)args;
-    PyErr_SetString(PyExc_NotImplementedError, "proximity requires OCCT >= 6.8.1");
-    return 0;
-#endif
-}
-
-PyObject* TopoShapePy::distToShape(PyObject *args)
-{
-    PyObject* ps2;
-    gp_Pnt P1,P2;
-    BRepExtrema_SupportType supportType1,supportType2;
-    TopoDS_Shape suppS1,suppS2;
-    Standard_Real minDist = -1, t1,t2,u1,v1,u2,v2;
-
-    if (!PyArg_ParseTuple(args, "O!",&(TopoShapePy::Type), &ps2))
-        return 0;
-
-    const TopoDS_Shape& s1 = getTopoShapePtr()->getShape();
-    TopoShape* ts1 = getTopoShapePtr();
-    const TopoDS_Shape& s2 = static_cast<Part::TopoShapePy*>(ps2)->getTopoShapePtr()->getShape();
-    TopoShape* ts2 = static_cast<Part::TopoShapePy*>(ps2)->getTopoShapePtr();
-
-    if (s2.IsNull()) {
-        PyErr_SetString(PyExc_TypeError, "distToShape: Shape parameter is invalid");
-        return 0;
-    }
-    BRepExtrema_DistShapeShape extss;
-    extss.LoadS1(s1);
-    extss.LoadS2(s2);
-    try {
-        extss.Perform();
-    }
-    catch (const Standard_Failure& e) {
-        PyErr_SetString(PyExc_RuntimeError, e.GetMessageString());
-        return 0;
-    }
-    if (!extss.IsDone()) {
-        PyErr_SetString(PyExc_RuntimeError, "BRepExtrema_DistShapeShape failed");
-        return 0;
-    }
-    Py::List solnPts;
-    Py::List solnGeom;
-    int count = extss.NbSolution();
-    if (count != 0) {
-        minDist = extss.Value();
-        //extss.Dump(std::cout);
-        for (int i=1; i<= count; i++) {
-            Py::Object pt1, pt2;
-            Py::String suppType1, suppType2;
-            Py::Long suppIndex1, suppIndex2;
-            Py::Object param1, param2;
-
-            P1 = extss.PointOnShape1(i);
-            pt1 = Py::asObject( new Base::VectorPy(new Base::Vector3d(P1.X(),P1.Y(),P1.Z())));
-            supportType1 = extss.SupportTypeShape1(i);
-            suppS1 = extss.SupportOnShape1(i);
-            switch (supportType1) {
-                case BRepExtrema_IsVertex:
-                    suppType1 = Py::String("Vertex");
-                    suppIndex1 = Py::asObject(_getSupportIndex("Vertex",ts1,suppS1));
-                    param1 = Py::None();
-                    break;
-                case BRepExtrema_IsOnEdge:
-                    suppType1 = Py::String("Edge");
-                    suppIndex1 = Py::asObject(_getSupportIndex("Edge",ts1,suppS1));
-                    extss.ParOnEdgeS1(i,t1);
-                    param1 = Py::Float(t1);
-                    break;
-                case BRepExtrema_IsInFace:
-                    suppType1 = Py::String("Face");
-                    suppIndex1 = Py::asObject(_getSupportIndex("Face",ts1,suppS1));
-                    extss.ParOnFaceS1(i,u1,v1);
-                    {
-                        Py::Tuple tup(2);
-                        tup[0] = Py::Float(u1);
-                        tup[1] = Py::Float(v1);
-                        param1 = tup;
-                    }
-                    break;
-                default:
-                    Base::Console().Message("distToShape: supportType1 is unknown: %d \n",supportType1);
-                    suppType1 = Py::String("Unknown");
-                    suppIndex1 = -1;
-                    param1 = Py::None();
-            }
-
-            P2 = extss.PointOnShape2(i);
-            pt2 = Py::asObject(new Base::VectorPy(new Base::Vector3d(P2.X(),P2.Y(),P2.Z())));
-            supportType2 = extss.SupportTypeShape2(i);
-            suppS2 = extss.SupportOnShape2(i);
-            switch (supportType2) {
-                case BRepExtrema_IsVertex:
-                    suppType2 = Py::String("Vertex");
-                    suppIndex2 = Py::asObject(_getSupportIndex("Vertex",ts2,suppS2));
-                    param2 = Py::None();
-                    break;
-                case BRepExtrema_IsOnEdge:
-                    suppType2 = Py::String("Edge");
-                    suppIndex2 = Py::asObject(_getSupportIndex("Edge",ts2,suppS2));
-                    extss.ParOnEdgeS2(i,t2);
-                    param2 = Py::Float(t2);
-                    break;
-                case BRepExtrema_IsInFace:
-                    suppType2 = Py::String("Face");
-                    suppIndex2 = Py::asObject(_getSupportIndex("Face",ts2,suppS2));
-                    extss.ParOnFaceS2(i,u2,v2);
-                    {
-                        Py::Tuple tup(2);
-                        tup[0] = Py::Float(u2);
-                        tup[1] = Py::Float(v2);
-                        param2 = tup;
-                    }
-                    break;
-                default:
-                    Base::Console().Message("distToShape: supportType2 is unknown: %d \n",supportType2);
-                    suppType2 = Py::String("Unknown");
-                    suppIndex2 = -1;
-                    param2 = Py::None();
-            }
-            Py::Tuple pts(2);
-            pts[0] = pt1;
-            pts[1] = pt2;
-            solnPts.append(pts);
-
-            Py::Tuple geom(6);
-            geom[0] = suppType1;
-            geom[1] = suppIndex1;
-            geom[2] = param1;
-            geom[3] = suppType2;
-            geom[4] = suppIndex2;
-            geom[5] = param2;
-
-            solnGeom.append(geom);
-        }
-    }
-    else {
-        PyErr_SetString(PyExc_TypeError, "distToShape: No Solutions Found.");
-        return 0;
-    }
-    Py::Tuple ret(3);
-    ret[0] = Py::Float(minDist);
-    ret[1] = solnPts;
-    ret[2] = solnGeom;
-    return Py::new_reference_to(ret);
-}
-
-PyObject* TopoShapePy::optimalBoundingBox(PyObject *args)
-{
-    PyObject* useT = Py_True;
-    PyObject* useS = Py_False;
-    if (!PyArg_ParseTuple(args, "|O!O!", &PyBool_Type, &PyBool_Type, &useT, &useS))
-        return 0;
-
-    PY_TRY {
-#if OCC_VERSION_HEX >= 0x070200
-        TopoDS_Shape shape = this->getTopoShapePtr()->getShape();
-        Bnd_Box bounds;
-        BRepBndLib::AddOptimal(shape, bounds,
-                               PyObject_IsTrue(useT) ? Standard_True : Standard_False,
-                               PyObject_IsTrue(useS) ? Standard_True : Standard_False);
-        bounds.SetGap(0.0);
-        Standard_Real xMin, yMin, zMin, xMax, yMax, zMax;
-        bounds.Get(xMin, yMin, zMin, xMax, yMax, zMax);
-
-        Base::BoundBox3d box;
-        box.MinX = xMin;
-        box.MaxX = xMax;
-        box.MinY = yMin;
-        box.MaxY = yMax;
-        box.MinZ = zMin;
-        box.MaxZ = zMax;
-
-        Py::BoundingBox pybox(box);
-        return Py::new_reference_to(pybox);
-#else
-        throw Py::RuntimeError("Need OCCT 7.2.0 or higher");
-#endif
-    } PY_CATCH_OCC
-}
-
-PyObject *TopoShapePy::clearCache(PyObject *args) {
-    if (!PyArg_ParseTuple(args, ""))
-        return 0;
-    getTopoShapePtr()->initCache(1);
-    return IncRef();
-}
-
-PyObject* TopoShapePy::defeaturing(PyObject *args)
-{
-    PyObject *l;
-    if (!PyArg_ParseTuple(args, "O",&l))
-        return NULL;
-
-    PY_TRY {
-        Py::Sequence list(l);
-        std::vector<TopoDS_Shape> shapes;
-        for (Py::Sequence::iterator it = list.begin(); it != list.end(); ++it) {
-            Py::TopoShape sh(*it);
-            shapes.push_back(
-                sh.extensionObject()->getTopoShapePtr()->getShape()
-            );
-        }
-        PyTypeObject* type = this->GetType();
-        PyObject* inst = type->tp_new(type, this, 0);
-        static_cast<TopoShapePy*>(inst)->getTopoShapePtr()->setShape
-            (this->getTopoShapePtr()->defeaturing(shapes));
-        return inst;
-    } PY_CATCH_OCC
-}
-
-// End of Methods, Start of Attributes
-
-#if 0 // see ComplexGeoDataPy::Matrix which does the same
-Py::Object TopoShapePy::getLocation(void) const
-{
-    const TopLoc_Location& loc = getTopoShapePtr()->getShape().Location();
-    gp_Trsf trf = (gp_Trsf)loc;
-    Base::Matrix4D mat;
-    mat[0][0] = trf.Value(1,1);
-    mat[0][1] = trf.Value(1,2);
-    mat[0][2] = trf.Value(1,3);
-    mat[0][3] = trf.Value(1,4);
-
-    mat[1][0] = trf.Value(2,1);
-    mat[1][1] = trf.Value(2,2);
-    mat[1][2] = trf.Value(2,3);
-    mat[1][3] = trf.Value(2,4);
-
-    mat[2][0] = trf.Value(3,1);
-    mat[2][1] = trf.Value(3,2);
-    mat[2][2] = trf.Value(3,3);
-    mat[2][3] = trf.Value(3,4);
-    return Py::asObject(new Base::MatrixPy(mat));
-}
-
-void TopoShapePy::setLocation(Py::Object o)
-{
-    PyObject* p = o.ptr();
-    if (PyObject_TypeCheck(p, &(Base::MatrixPy::Type))) {
-        Base::Matrix4D mat = static_cast<Base::MatrixPy*>(p)->value();
-        Base::Rotation rot(mat);
-        Base::Vector3d axis;
-        double angle;
-        rot.getValue(axis, angle);
-        gp_Trsf trf;
-        trf.SetRotation(gp_Ax1(gp_Pnt(), gp_Dir(axis.x, axis.y, axis.z)), angle);
-        trf.SetTranslationPart(gp_Vec(mat[0][3],mat[1][3],mat[2][3]));
-        TopLoc_Location loc(trf);
-        getTopoShapePtr()->getShape().Location(loc);
-    }
-    else {
-        std::string error = std::string("type must be 'Matrix', not ");
-        error += p->ob_type->tp_name;
-        throw Py::TypeError(error);
-    }
-}
-#endif
-
-Py::String TopoShapePy::getShapeType(void) const
-{
-    TopoDS_Shape sh = getTopoShapePtr()->getShape();
-    if (sh.IsNull())
-        throw Py::Exception(Base::BaseExceptionFreeCADError, "cannot determine type of null shape");
-    TopAbs_ShapeEnum type = sh.ShapeType();
-    std::string name;
-    switch (type)
-    {
-    case TopAbs_COMPOUND:
-        name = "Compound";
-        break;
-    case TopAbs_COMPSOLID:
-        name = "CompSolid";
-        break;
-    case TopAbs_SOLID:
-        name = "Solid";
-        break;
-    case TopAbs_SHELL:
-        name = "Shell";
-        break;
-    case TopAbs_FACE:
-        name = "Face";
-        break;
-    case TopAbs_WIRE:
-        name = "Wire";
-        break;
-    case TopAbs_EDGE:
-        name = "Edge";
-        break;
-    case TopAbs_VERTEX:
-        name = "Vertex";
-        break;
-    case TopAbs_SHAPE:
-        name = "Shape";
-        break;
-    }
-
-    return Py::String(name);
-}
-
-Py::String TopoShapePy::getOrientation(void) const
-{
-    TopoDS_Shape sh = getTopoShapePtr()->getShape();
-    if (sh.IsNull())
-        throw Py::Exception(Base::BaseExceptionFreeCADError, "cannot determine orientation of null shape");
-    TopAbs_Orientation type = sh.Orientation();
-    std::string name;
-    switch (type)
-    {
-    case TopAbs_FORWARD:
-        name = "Forward";
-        break;
-    case TopAbs_REVERSED:
-        name = "Reversed";
-        break;
-    case TopAbs_INTERNAL:
-        name = "Internal";
-        break;
-    case TopAbs_EXTERNAL:
-        name = "External";
-        break;
-    }
-
-    return Py::String(name);
-}
-
-void TopoShapePy::setOrientation(Py::String arg)
-{
-    TopoDS_Shape sh = getTopoShapePtr()->getShape();
-    if (sh.IsNull())
-        throw Py::Exception(Base::BaseExceptionFreeCADError, "cannot determine orientation of null shape");
-    std::string name = (std::string)arg;
-    TopAbs_Orientation type;
-    if (name == "Forward") {
-        type = TopAbs_FORWARD;
-    }
-    else if (name == "Reversed") {
-        type = TopAbs_REVERSED;
-    }
-    else if (name == "Internal") {
-        type = TopAbs_INTERNAL;
-    }
-    else if (name == "External") {
-        type = TopAbs_EXTERNAL;
-    }
-    else {
-        throw Py::AttributeError("Invalid orientation type");
-    }
-
-    sh.Orientation(type);
-    getTopoShapePtr()->setShape(sh);
-}
-
-<<<<<<< HEAD
-static Py::List getElements(const TopoShape &sh, TopAbs_ShapeEnum type) {
-=======
-Py::List TopoShapePy::getSubShapes(void) const
-{
-    Py::List ret;
-    for(TopoDS_Iterator it(getTopoShapePtr()->getShape());it.More();it.Next())
-        ret.append(shape2pyshape(it.Value()));
-    return ret;
-}
-
-Py::List TopoShapePy::getFaces(void) const
-{
->>>>>>> c0753806
-    Py::List ret;
-    for(auto &shape : sh.getSubTopoShapes(type))
-        ret.append(shape2pyshape(shape));
-    return ret;
-}
-
-Py::List TopoShapePy::getSubShapes(void) const
-{
-    return getElements(*getTopoShapePtr(),TopAbs_SHAPE);
-}
-
-Py::List TopoShapePy::getFaces(void) const
-{
-    return getElements(*getTopoShapePtr(),TopAbs_FACE);
-}
-
-Py::List TopoShapePy::getVertexes(void) const
-{
-    return getElements(*getTopoShapePtr(),TopAbs_VERTEX);
-}
-
-Py::List TopoShapePy::getShells(void) const
-{
-    return getElements(*getTopoShapePtr(),TopAbs_SHELL);
-}
-
-Py::List TopoShapePy::getSolids(void) const
-{
-    return getElements(*getTopoShapePtr(),TopAbs_SOLID);
-}
-
-Py::List TopoShapePy::getCompSolids(void) const
-{
-    return getElements(*getTopoShapePtr(),TopAbs_COMPSOLID);
-}
-
-Py::List TopoShapePy::getEdges(void) const
-{
-    return getElements(*getTopoShapePtr(),TopAbs_EDGE);
-}
-
-Py::List TopoShapePy::getWires(void) const
-{
-    return getElements(*getTopoShapePtr(),TopAbs_WIRE);
-}
-
-Py::List TopoShapePy::getCompounds(void) const
-{
-    return getElements(*getTopoShapePtr(),TopAbs_COMPOUND);
-}
-
-Py::Float TopoShapePy::getLength(void) const
-{
-    const TopoDS_Shape& shape = getTopoShapePtr()->getShape();
-    if (shape.IsNull())
-        throw Py::RuntimeError("shape is invalid");
-    GProp_GProps props;
-    BRepGProp::LinearProperties(shape, props);
-    return Py::Float(props.Mass());
-}
-
-Py::Float TopoShapePy::getArea(void) const
-{
-    const TopoDS_Shape& shape = getTopoShapePtr()->getShape();
-    if (shape.IsNull())
-        throw Py::RuntimeError("shape is invalid");
-    GProp_GProps props;
-    BRepGProp::SurfaceProperties(shape, props);
-    return Py::Float(props.Mass());
-}
-
-Py::Float TopoShapePy::getVolume(void) const
-{
-    const TopoDS_Shape& shape = getTopoShapePtr()->getShape();
-    if (shape.IsNull())
-        throw Py::RuntimeError("shape is invalid");
-    GProp_GProps props;
-    BRepGProp::VolumeProperties(shape, props);
-    return Py::Float(props.Mass());
-}
-
-PyObject *TopoShapePy::getElementHistory(PyObject *args) {
-    const char *name;
-    if (!PyArg_ParseTuple(args, "s", &name))
-        return 0;
-
-    PY_TRY {
-        std::string original;
-        std::vector<std::string> history;
-        name = getTopoShapePtr()->getElementName(name,true);
-        long tag = getTopoShapePtr()->getElementHistory(name,&original,&history);
-        if(!tag)
-            Py_Return;
-        Py::Tuple ret(3);
-        ret.setItem(0,Py::Int(tag));
-        ret.setItem(1,Py::String(original));
-        Py::List pyHistory;
-        for(auto &h : history)
-            pyHistory.append(Py::String(h));
-        ret.setItem(2,pyHistory);
-        return Py::new_reference_to(ret);
-    }PY_CATCH_OCC
-}
-
-PyObject *TopoShapePy::getRelatedElements(PyObject *args) {
-    const char *name;
-    if (!PyArg_ParseTuple(args, "s", &name))
-        return 0;
-
-    PY_TRY {
-        Py::Dict dict;
-        for(auto &v : getTopoShapePtr()->getRelatedElements(name))
-            dict.setItem(Py::String(v.first),Py::String(v.second));
-        return Py::new_reference_to(dict);
-    }PY_CATCH_OCC
-}
-
-PyObject *TopoShapePy::mapSubElement(PyObject *args) {
-    const char *op = 0;
-    PyObject *sh;
-    if (!PyArg_ParseTuple(args, "O|s", &sh,&op))
-        return 0;
-    PY_TRY {
-        getTopoShapePtr()->mapSubElement(getPyShapes(sh),op);
-        return IncRef();
-    }PY_CATCH_OCC
-}
-
-PyObject *TopoShapePy::getCustomAttributes(const char* attr) const
-{
-    if (!attr) return 0;
-    PY_TRY {
-<<<<<<< HEAD
-        return getTopoShapePtr()->getPySubShape(attr,true);
-    } PY_CATCH_OCC
-=======
-        TopoDS_Shape res = getTopoShapePtr()->getSubShape(attr,true);
-        if(!res.IsNull())
-            return Py::new_reference_to(shape2pyshape(res));
-    }PY_CATCH_OCC
->>>>>>> c0753806
-    return 0;
-}
-
-int TopoShapePy::setCustomAttributes(const char* , PyObject *)
-{
-    return 0;
-}
+/***************************************************************************
+ *   Copyright (c) 2008 Jürgen Riegel <juergen.riegel@web.de>              *
+ *                                                                         *
+ *   This file is part of the FreeCAD CAx development system.              *
+ *                                                                         *
+ *   This library is free software; you can redistribute it and/or         *
+ *   modify it under the terms of the GNU Library General Public           *
+ *   License as published by the Free Software Foundation; either          *
+ *   version 2 of the License, or (at your option) any later version.      *
+ *                                                                         *
+ *   This library  is distributed in the hope that it will be useful,      *
+ *   but WITHOUT ANY WARRANTY; without even the implied warranty of        *
+ *   MERCHANTABILITY or FITNESS FOR A PARTICULAR PURPOSE.  See the         *
+ *   GNU Library General Public License for more details.                  *
+ *                                                                         *
+ *   You should have received a copy of the GNU Library General Public     *
+ *   License along with this library; see the file COPYING.LIB. If not,    *
+ *   write to the Free Software Foundation, Inc., 59 Temple Place,         *
+ *   Suite 330, Boston, MA  02111-1307, USA                                *
+ *                                                                         *
+ ***************************************************************************/
+
+
+#include "PreCompiled.h"
+#ifndef _PreComp_
+# include <sstream>
+# include <BRepMesh_IncrementalMesh.hxx>
+# include <BRepBuilderAPI_Copy.hxx>
+# include <BRepBuilderAPI_Sewing.hxx>
+# include <BRepBuilderAPI_Transform.hxx>
+# include <BRepClass3d_SolidClassifier.hxx>
+# include <BRepFilletAPI_MakeFillet.hxx>
+# include <BRepFilletAPI_MakeChamfer.hxx>
+# include <BRepOffsetAPI_MakePipe.hxx>
+# include <BRepOffsetAPI_MakePipeShell.hxx>
+# include <BRepProj_Projection.hxx>
+# include <BRepTools.hxx>
+# include <BRepExtrema_DistShapeShape.hxx>
+#if OCC_VERSION_HEX >= 0x060801
+# include <BRepExtrema_ShapeProximity.hxx>
+#endif
+# include <BRepExtrema_SupportType.hxx>
+# include <BRepBndLib.hxx>
+# include <BRep_Tool.hxx>
+# include <gp_Ax1.hxx>
+# include <gp_Ax2.hxx>
+# include <gp_Dir.hxx>
+# include <gp_Pnt.hxx>
+# include <gp_Trsf.hxx>
+# include <gp_Pln.hxx>
+# include <Poly_Polygon3D.hxx>
+# include <Poly_Triangulation.hxx>
+# include <TopExp_Explorer.hxx>
+# include <TopoDS.hxx>
+# include <TopoDS_Iterator.hxx>
+# include <TopTools_IndexedMapOfShape.hxx>
+# include <TopTools_ListOfShape.hxx>
+# include <TopTools_ListIteratorOfListOfShape.hxx>
+# include <TopLoc_Location.hxx>
+# include <TopExp.hxx>
+# include <Precision.hxx>
+# include <Geom_Plane.hxx>
+# include <HLRAppli_ReflectLines.hxx>
+# include <BRepGProp.hxx>
+# include <GProp_GProps.hxx>
+# include <BRepAlgo_NormalProjection.hxx>
+# include <ShapeAnalysis_ShapeTolerance.hxx>
+# include <ShapeFix_ShapeTolerance.hxx>
+# include <Standard_Version.hxx>
+#endif
+
+#include <boost/algorithm/string.hpp>
+
+#include <Base/GeometryPyCXX.h>
+#include <Base/Matrix.h>
+#include <Base/Rotation.h>
+#include <Base/MatrixPy.h>
+#include <Base/Vector3D.h>
+#include <Base/VectorPy.h>
+#include <App/PropertyStandard.h>
+#include <CXX/Extensions.hxx>
+#include <App/StringHasherPy.h>
+
+#include "TopoShape.h"
+#include "TopoShapeOpCode.h"
+#include "PartPyCXX.h"
+#include <Mod/Part/App/TopoShapePy.h>
+#include <Mod/Part/App/TopoShapePy.cpp>
+
+#include "OCCError.h"
+#include <Mod/Part/App/GeometryPy.h>
+#include <Mod/Part/App/TopoShapeFacePy.h>
+#include <Mod/Part/App/TopoShapeEdgePy.h>
+#include <Mod/Part/App/TopoShapeWirePy.h>
+#include <Mod/Part/App/TopoShapeVertexPy.h>
+#include <Mod/Part/App/TopoShapeSolidPy.h>
+#include <Mod/Part/App/TopoShapeShellPy.h>
+#include <Mod/Part/App/TopoShapeCompSolidPy.h>
+#include <Mod/Part/App/TopoShapeCompoundPy.h>
+#include <Mod/Part/App/PlanePy.h>
+
+using namespace Part;
+
+#ifndef M_PI
+    #define M_PI    3.14159265358979323846 /* pi */
+#endif
+
+#ifndef M_PI_2
+    #define M_PI_2  1.57079632679489661923 /* pi/2 */
+#endif
+
+// returns a string which represents the object e.g. when printed in python
+std::string TopoShapePy::representation(void) const
+{
+    std::stringstream str;
+    str << "<Shape object at " << getTopoShapePtr() << ">";
+
+    return str.str();
+}
+
+PyObject *TopoShapePy::PyMake(struct _typeobject *, PyObject *, PyObject *)  // Python wrapper
+{
+    // create a new instance of TopoShapePy and the Twin object
+    return new TopoShapePy(new TopoShape);
+}
+
+int TopoShapePy::PyInit(PyObject* args, PyObject *keywds)
+{
+#ifndef FC_NO_ELEMENT_MAP
+    static char *kwlist[] = {"shape", "op", "tag", "hasher", NULL};
+    long tag = 0;
+    PyObject *pyHasher = 0;
+    const char *op = 0;
+    PyObject *pcObj=0;
+    if (!PyArg_ParseTupleAndKeywords(args, keywds, "|OsiO!", 
+                kwlist,&pcObj,&op,&tag,&App::StringHasherPy::Type,&pyHasher))
+        return -1;
+    auto &self = *getTopoShapePtr();
+    self.Tag = tag;
+    if(pyHasher)
+        self.Hasher = static_cast<App::StringHasherPy*>(pyHasher)->getStringHasherPtr();
+    auto shapes = getPyShapes(pcObj);
+    PY_TRY {
+        if(shapes.size()==1 && !op) {
+            auto s = shapes.front();
+            if(self.Tag) {
+                if((s.Tag && self.Tag!=s.Tag)
+                        || (self.Hasher 
+                            && s.getElementMapSize() 
+                            && self.Hasher!=s.Hasher))
+                {
+                    s.reTagElementMap(self.Tag,self.Hasher);
+                }else{
+                    s.Tag = self.Tag;
+                    s.Hasher = self.Hasher;
+                }
+            }
+            self = s;
+        }else if(shapes.size()) {
+            if(!op) op = TOPOP_FUSE;
+            self.makEShape(op,shapes);
+        }
+    }_PY_CATCH_OCC(return(-1))
+#else
+    PyObject *pcObj=0;
+    if (!PyArg_ParseTuple(args, "|O", &pcObj))
+        return -1;
+
+    if (pcObj) {
+        TopoShape shape;
+        PY_TRY {
+            if(PyObject_TypeCheck(pcObj,&TopoShapePy::Type)) {
+                shape = *static_cast<TopoShapePy*>(pcObj)->getTopoShapePtr();
+            }else{
+                Py::Sequence list(pcObj);
+                bool first = true;
+                for (Py::Sequence::iterator it = list.begin(); it != list.end(); ++it) {
+                    if (PyObject_TypeCheck((*it).ptr(), &(Part::GeometryPy::Type))) {
+                        TopoDS_Shape sh = static_cast<GeometryPy*>((*it).ptr())->
+                            getGeometryPtr()->toShape();
+                        if (first) {
+                            first = false;
+                            shape.setShape(sh);
+                        }
+                        else {
+                            shape.setShape(shape.fuse(sh));
+                        }
+                    }
+                }
+            }
+        }_PY_CATCH_OCC(return(-1))
+
+        getTopoShapePtr()->setShape(shape.getShape());
+    }
+#endif
+
+    return 0;
+}
+
+PyObject* TopoShapePy::copy(PyObject *args)
+{
+    PyObject* copyGeom = Py_True;
+    PyObject* copyMesh = Py_False;
+
+#ifndef FC_NO_ELEMENT_MAP
+    const char *op = 0;
+    PyObject *pyHasher = 0;
+    if (!PyArg_ParseTuple(args, "|sO!O!O!", &op,&App::StringHasherPy::Type,&pyHasher,
+                &PyBool_Type,&copyGeom,&PyBool_Type,&copyMesh)) {
+        if (!PyArg_ParseTuple(args, "|O!O!", &PyBool_Type, &copyGeom, &PyBool_Type, &copyMesh))
+            return 0;
+    }
+    if(op && !op[0]) op = 0;
+    App::StringHasherRef hasher;
+    if(pyHasher)
+        hasher = static_cast<App::StringHasherPy*>(pyHasher)->getStringHasherPtr();
+    auto &self = *getTopoShapePtr();
+    return Py::new_reference_to(shape2pyshape(
+                TopoShape(self.Tag,hasher).makECopy(
+                    self,op,PyObject_IsTrue(copyGeom),PyObject_IsTrue(copyMesh))));
+#else
+    PyObject* copyGeom = Py_True;
+    PyObject* copyMesh = Py_False;
+    if (!PyArg_ParseTuple(args, "|O!O!", &PyBool_Type, &copyGeom, &PyBool_Type, &copyMesh))
+        return NULL;
+
+    const TopoDS_Shape& shape = this->getTopoShapePtr()->getShape();
+    PyTypeObject* type = this->GetType();
+    PyObject* cpy = 0;
+    // let the type object decide
+    if (type->tp_new)
+        cpy = type->tp_new(type, this, 0);
+    if (!cpy) {
+        PyErr_SetString(PyExc_TypeError, "failed to create copy of shape");
+        return 0;
+    }
+
+    if (!shape.IsNull()) {
+#if OCC_VERSION_HEX >= 0x070000
+        BRepBuilderAPI_Copy c(shape,
+                              PyObject_IsTrue(copyGeom) ? Standard_True : Standard_False,
+                              PyObject_IsTrue(copyMesh) ? Standard_True : Standard_False);
+#else
+        BRepBuilderAPI_Copy c(shape,
+                              PyObject_IsTrue(copyGeom) ? Standard_True : Standard_False);
+#endif
+        static_cast<TopoShapePy*>(cpy)->getTopoShapePtr()->setShape(c.Shape());
+    }
+    return cpy;
+#endif
+}
+
+PyObject* TopoShapePy::cleaned(PyObject *args)
+{
+    if (!PyArg_ParseTuple(args, ""))
+        return NULL;
+
+#ifndef FC_NO_ELEMENT_MAP
+    auto &self = *getTopoShapePtr();
+    TopoShape copy(self.makECopy());
+    if (!copy.isNull())
+        BRepTools::Clean(copy.getShape()); // remove triangulation
+    return Py::new_reference_to(shape2pyshape(copy));
+#else
+
+    const TopoDS_Shape& shape = this->getTopoShapePtr()->getShape();
+    PyTypeObject* type = this->GetType();
+    PyObject* cpy = 0;
+    // let the type object decide
+    if (type->tp_new)
+        cpy = type->tp_new(type, this, 0);
+    if (!cpy) {
+        PyErr_SetString(PyExc_TypeError, "failed to create copy of shape");
+        return 0;
+    }
+
+    if (!shape.IsNull()) {
+        BRepBuilderAPI_Copy c(shape);
+        const TopoDS_Shape& copiedShape = c.Shape();
+        BRepTools::Clean(copiedShape); // remove triangulation
+        static_cast<TopoShapePy*>(cpy)->getTopoShapePtr()->setShape(c.Shape());
+    }
+    return cpy;
+#endif
+}
+
+PyObject* TopoShapePy::replaceShape(PyObject *args)
+{
+    PyObject *l;
+    if (!PyArg_ParseTuple(args, "O",&l))
+        return NULL;
+
+#ifndef FC_NO_ELEMENT_MAP
+    PY_TRY {
+        Py::Sequence list(l);
+        std::vector< std::pair<TopoShape, TopoShape> > shapes;
+        for (Py::Sequence::iterator it = list.begin(); it != list.end(); ++it) {
+            Py::Tuple tuple(*it);
+            Py::TopoShape sh1(tuple[0]);
+            Py::TopoShape sh2(tuple[1]);
+            shapes.push_back(std::make_pair(
+                *sh1.extensionObject()->getTopoShapePtr(),
+                *sh2.extensionObject()->getTopoShapePtr())
+            );
+        }
+        return Py::new_reference_to(shape2pyshape(getTopoShapePtr()->replacEShape(shapes)));
+    } PY_CATCH_OCC
+#else
+    PY_TRY {
+        Py::Sequence list(l);
+        std::vector< std::pair<TopoDS_Shape, TopoDS_Shape> > shapes;
+        for (Py::Sequence::iterator it = list.begin(); it != list.end(); ++it) {
+            Py::Tuple tuple(*it);
+            Py::TopoShape sh1(tuple[0]);
+            Py::TopoShape sh2(tuple[1]);
+            shapes.emplace_back(
+                sh1.extensionObject()->getTopoShapePtr()->getShape(),
+                sh2.extensionObject()->getTopoShapePtr()->getShape()
+            );
+        }
+        PyTypeObject* type = this->GetType();
+        PyObject* inst = type->tp_new(type, this, 0);
+        static_cast<TopoShapePy*>(inst)->getTopoShapePtr()->setShape
+            (this->getTopoShapePtr()->replaceShape(shapes));
+        return inst;
+    } PY_CATCH_OCC
+#endif
+}
+
+PyObject* TopoShapePy::removeShape(PyObject *args)
+{
+    PyObject *l;
+    if (!PyArg_ParseTuple(args, "O",&l))
+        return NULL;
+
+    PY_TRY {
+#ifndef FC_NO_ELEMENT_MAP
+        return Py::new_reference_to(shape2pyshape(getTopoShapePtr()->removEShape(getPyShapes(l))));
+#else
+        Py::Sequence list(l);
+        std::vector<TopoDS_Shape> shapes;
+        for (Py::Sequence::iterator it = list.begin(); it != list.end(); ++it) {
+            Py::TopoShape sh(*it);
+            shapes.push_back(
+                sh.extensionObject()->getTopoShapePtr()->getShape()
+            );
+        }
+        PyTypeObject* type = this->GetType();
+        PyObject* inst = type->tp_new(type, this, 0);
+        static_cast<TopoShapePy*>(inst)->getTopoShapePtr()->setShape
+            (this->getTopoShapePtr()->removeShape(shapes));
+        return inst;
+#endif
+    }PY_CATCH_OCC
+}
+
+PyObject*  TopoShapePy::read(PyObject *args)
+{
+    char* Name;
+    if (!PyArg_ParseTuple(args, "et","utf-8",&Name))
+        return NULL;
+    std::string EncodedName = std::string(Name);
+    PyMem_Free(Name);
+
+    getTopoShapePtr()->read(EncodedName.c_str());
+    return IncRef();
+}
+
+PyObject* TopoShapePy::writeInventor(PyObject * args, PyObject * keywds)
+{
+    static char *kwlist[] = {"Mode", "Deviation", "Angle", "FaceColors", NULL};
+
+    double dev=0.3, angle=0.4;
+    int mode=2;
+    PyObject* pylist=nullptr;
+    if (!PyArg_ParseTupleAndKeywords(args, keywds, "|iddO", kwlist,
+                                     &mode,&dev,&angle,&pylist))
+        return NULL;
+
+    std::vector<App::Color> faceColors;
+    if (pylist) {
+        App::PropertyColorList prop;
+        prop.setPyObject(pylist);
+        faceColors = prop.getValues();
+    }
+
+    std::stringstream result;
+    BRepMesh_IncrementalMesh(getTopoShapePtr()->getShape(),dev);
+    if (mode == 0)
+        getTopoShapePtr()->exportFaceSet(dev, angle, faceColors, result);
+    else if (mode == 1)
+        getTopoShapePtr()->exportLineSet(result);
+    else {
+        getTopoShapePtr()->exportFaceSet(dev, angle, faceColors, result);
+        getTopoShapePtr()->exportLineSet(result);
+    }
+    // NOTE: Cleaning the triangulation may cause problems on some algorithms like BOP
+    //BRepTools::Clean(getTopoShapePtr()->getShape()); // remove triangulation
+    return Py::new_reference_to(Py::String(result.str()));
+}
+
+PyObject*  TopoShapePy::exportIges(PyObject *args)
+{
+    char* Name;
+    if (!PyArg_ParseTuple(args, "et","utf-8",&Name))
+        return NULL;
+    std::string EncodedName = std::string(Name);
+    PyMem_Free(Name);
+
+    PY_TRY {
+        // write iges file
+        getTopoShapePtr()->exportIges(EncodedName.c_str());
+    } PY_CATCH_OCC
+
+    Py_Return;
+}
+
+PyObject*  TopoShapePy::exportStep(PyObject *args)
+{
+    char* Name;
+    if (!PyArg_ParseTuple(args, "et","utf-8",&Name))
+        return NULL;
+    std::string EncodedName = std::string(Name);
+    PyMem_Free(Name);
+
+    PY_TRY {
+        // write step file
+        getTopoShapePtr()->exportStep(EncodedName.c_str());
+    } PY_CATCH_OCC
+
+    Py_Return;
+}
+
+PyObject*  TopoShapePy::exportBrep(PyObject *args)
+{
+    char* Name;
+    if (PyArg_ParseTuple(args, "et","utf-8",&Name)) {
+        std::string EncodedName = std::string(Name);
+        PyMem_Free(Name);
+
+        PY_TRY {
+            // write brep file
+            getTopoShapePtr()->exportBrep(EncodedName.c_str());
+        } PY_CATCH_OCC
+
+        Py_Return;
+    }
+
+    PyErr_Clear();
+
+    PyObject* input;
+    if (PyArg_ParseTuple(args, "O", &input)) {
+        PY_TRY {
+            // write brep
+            Base::PyStreambuf buf(input);
+            std::ostream str(0);
+            str.rdbuf(&buf);
+            getTopoShapePtr()->exportBrep(str);
+        } PY_CATCH_OCC
+
+        Py_Return;
+    }
+
+    PyErr_SetString(PyExc_TypeError, "expect string or file object");
+    return NULL;
+}
+
+PyObject*  TopoShapePy::exportBinary(PyObject *args)
+{
+    char* input;
+    if (!PyArg_ParseTuple(args, "s", &input))
+        return NULL;
+
+    PY_TRY {
+        // read binary brep
+        std::ofstream str(input, std::ios::out | std::ios::binary);
+        getTopoShapePtr()->exportBinary(str);
+        str.close();
+    } PY_CATCH_OCC
+
+    Py_Return;
+}
+
+PyObject*  TopoShapePy::dumpToString(PyObject *args)
+{
+    if (!PyArg_ParseTuple(args, ""))
+        return NULL;
+
+    PY_TRY {
+        std::stringstream str;
+        getTopoShapePtr()->dump(str);
+        return Py::new_reference_to(Py::String(str.str()));
+    } PY_CATCH_OCC
+}
+
+PyObject*  TopoShapePy::exportBrepToString(PyObject *args)
+{
+    if (!PyArg_ParseTuple(args, ""))
+        return NULL;
+
+    PY_TRY {
+        // write brep file
+        std::stringstream str;
+        getTopoShapePtr()->exportBrep(str);
+        return Py::new_reference_to(Py::String(str.str()));
+    } PY_CATCH_OCC
+}
+
+PyObject*  TopoShapePy::importBrep(PyObject *args)
+{
+    char* Name;
+    if (PyArg_ParseTuple(args, "et","utf-8",&Name)) {
+        std::string EncodedName = std::string(Name);
+        PyMem_Free(Name);
+
+        PY_TRY {
+            // write brep file
+            getTopoShapePtr()->importBrep(EncodedName.c_str());
+        } PY_CATCH_OCC
+        Py_Return;
+    }
+
+    PyErr_Clear();
+    PyObject* input;
+    if (PyArg_ParseTuple(args, "O", &input)) {
+        PY_TRY {
+            // read brep
+            Base::PyStreambuf buf(input);
+            std::istream str(0);
+            str.rdbuf(&buf);
+            getTopoShapePtr()->importBrep(str);
+        } PY_CATCH_OCC
+        Py_Return;
+    }
+
+    PyErr_SetString(PyExc_TypeError, "expect string or file object");
+    return NULL;
+}
+
+PyObject*  TopoShapePy::importBinary(PyObject *args)
+{
+    char* input;
+    if (!PyArg_ParseTuple(args, "s", &input))
+        return NULL;
+
+    PY_TRY {
+        // read binary brep
+        std::ifstream str(input, std::ios::in | std::ios::binary);
+        getTopoShapePtr()->importBinary(str);
+        str.close();
+    } PY_CATCH_OCC
+
+    Py_Return;
+}
+
+PyObject*  TopoShapePy::importBrepFromString(PyObject *args)
+{
+    char* input;
+    int indicator=1;
+    if (!PyArg_ParseTuple(args, "s|i", &input, &indicator))
+        return NULL;
+
+    PY_TRY {
+        // read brep
+        std::stringstream str(input);
+        getTopoShapePtr()->importBrep(str,indicator);
+    } PY_CATCH_OCC
+
+    Py_Return;
+}
+
+PyObject*  TopoShapePy::__getstate__(PyObject *args) {
+    return exportBrepToString(args);
+}
+
+
+PyObject*  TopoShapePy::__setstate__(PyObject *args) {
+    if (! getTopoShapePtr()) {
+        PyErr_SetString(Base::BaseExceptionFreeCADError,"no c++ object");
+        return 0;
+    }
+    else {
+        return importBrepFromString(args);
+    }
+}
+
+PyObject*  TopoShapePy::exportStl(PyObject *args)
+{
+    double deflection = 0.01;
+    char* Name;
+    if (!PyArg_ParseTuple(args, "et|d","utf-8",&Name,&deflection))
+        return NULL;
+    std::string EncodedName = std::string(Name);
+    PyMem_Free(Name);
+
+    PY_TRY {
+        // write stl file
+        getTopoShapePtr()->exportStl(EncodedName.c_str(), deflection);
+    } PY_CATCH_OCC
+
+    Py_Return;
+}
+
+PyObject* TopoShapePy::extrude(PyObject *args)
+{
+    PyObject *pVec;
+    if (PyArg_ParseTuple(args, "O!", &(Base::VectorPy::Type), &pVec)) {
+        Base::Vector3d vec = static_cast<Base::VectorPy*>(pVec)->value();
+#ifndef FC_NO_ELEMENT_MAP
+        PY_TRY {
+            return Py::new_reference_to(shape2pyshape(getTopoShapePtr()->makEPrism(gp_Vec(vec.x,vec.y,vec.z))));
+#else
+            TopoDS_Shape shape = this->getTopoShapePtr()->makePrism(gp_Vec(vec.x,vec.y,vec.z));
+            TopAbs_ShapeEnum type = shape.ShapeType();
+            switch (type)
+            {
+            case TopAbs_COMPOUND:
+                return new TopoShapeCompoundPy(new TopoShape(shape));
+            case TopAbs_COMPSOLID:
+                return new TopoShapeCompSolidPy(new TopoShape(shape));
+            case TopAbs_SOLID:
+                return new TopoShapeSolidPy(new TopoShape(shape));
+            case TopAbs_SHELL:
+                return new TopoShapeShellPy(new TopoShape(shape));
+            case TopAbs_FACE:
+                return new TopoShapeFacePy(new TopoShape(shape));
+            case TopAbs_WIRE:
+                break;
+            case TopAbs_EDGE:
+                return new TopoShapeEdgePy(new TopoShape(shape));
+            case TopAbs_VERTEX:
+                break;
+            case TopAbs_SHAPE:
+                break;
+            default:
+                break;
+            }
+
+            PyErr_SetString(PartExceptionOCCError, "extrusion for this shape type not supported");
+            return 0;
+#endif
+        }PY_CATCH_OCC
+    }
+
+    return 0;
+}
+
+PyObject* TopoShapePy::revolve(PyObject *args)
+{
+    PyObject *pPos,*pDir;
+    double d=360;
+    if (PyArg_ParseTuple(args, "O!O!|d", &(Base::VectorPy::Type), &pPos, &(Base::VectorPy::Type), &pDir,&d)) {
+        Base::Vector3d pos = static_cast<Base::VectorPy*>(pPos)->value();
+        Base::Vector3d dir = static_cast<Base::VectorPy*>(pDir)->value();
+#ifndef FC_NO_ELEMENT_MAP
+        PY_TRY {
+            return Py::new_reference_to(shape2pyshape(getTopoShapePtr()->makERevolve(
+                gp_Ax1(gp_Pnt(pos.x,pos.y,pos.z), gp_Dir(dir.x,dir.y,dir.z)),d*(M_PI/180))));
+#else
+            const TopoDS_Shape& input = this->getTopoShapePtr()->getShape();
+            if (input.IsNull()) {
+                PyErr_SetString(PartExceptionOCCError, "empty shape cannot be revolved");
+                return 0;
+            }
+
+            TopExp_Explorer xp;
+            xp.Init(input,TopAbs_SOLID);
+            if (xp.More()) {
+                PyErr_SetString(PartExceptionOCCError, "shape must not contain solids");
+                return 0;
+            }
+            xp.Init(input,TopAbs_COMPSOLID);
+            if (xp.More()) {
+                PyErr_SetString(PartExceptionOCCError, "shape must not contain compound solids");
+                return 0;
+            }
+
+            TopoDS_Shape shape = this->getTopoShapePtr()->revolve(
+                gp_Ax1(gp_Pnt(pos.x,pos.y,pos.z), gp_Dir(dir.x,dir.y,dir.z)),d*(M_PI/180));
+            TopAbs_ShapeEnum type = shape.ShapeType();
+            switch (type)
+            {
+            case TopAbs_COMPOUND:
+                return new TopoShapeCompoundPy(new TopoShape(shape));
+            case TopAbs_COMPSOLID:
+                return new TopoShapeCompSolidPy(new TopoShape(shape));
+            case TopAbs_SOLID:
+                return new TopoShapeSolidPy(new TopoShape(shape));
+            case TopAbs_SHELL:
+                return new TopoShapeShellPy(new TopoShape(shape));
+            case TopAbs_FACE:
+                return new TopoShapeFacePy(new TopoShape(shape));
+            case TopAbs_WIRE:
+                break;
+            case TopAbs_EDGE:
+                return new TopoShapeEdgePy(new TopoShape(shape));
+            case TopAbs_VERTEX:
+                break;
+            case TopAbs_SHAPE:
+                break;
+            default:
+                break;
+            }
+
+            PyErr_SetString(PartExceptionOCCError, "revolution for this shape type not supported");
+            return 0;
+#endif
+        }PY_CATCH_OCC
+    }
+
+    return 0;
+}
+
+PyObject*  TopoShapePy::check(PyObject *args)
+{
+    PyObject* runBopCheck = Py_False;
+    if (!PyArg_ParseTuple(args, "|O!", &(PyBool_Type), &runBopCheck))
+        return NULL;
+    if (!getTopoShapePtr()->getShape().IsNull()) {
+        std::stringstream str;
+        if (!getTopoShapePtr()->analyze(PyObject_IsTrue(runBopCheck) ? true : false, str)) {
+            PyErr_SetString(PyExc_ValueError, str.str().c_str());
+            return NULL;
+        }
+    }
+
+    return IncRef();
+}
+
+static PyObject *makeShape(const char *op,const TopoShape &shape, PyObject *args) {
+    double tol=0;
+    PyObject *pcObj;
+    if (!PyArg_ParseTuple(args, "O|d", &pcObj,&tol))
+        return 0;
+    PY_TRY {
+        std::vector<TopoShape> shapes;
+        shapes.push_back(shape);
+        getPyShapes(pcObj,shapes);
+        return Py::new_reference_to(shape2pyshape(TopoShape().makEShape(op,shapes,0,tol)));
+    } PY_CATCH_OCC
+}
+
+PyObject*  TopoShapePy::fuse(PyObject *args)
+{
+#if !defined(FC_NO_ELEMENT_MAP) && (OCC_VERSION_HEX>=0x060900)
+    return makeShape(TOPOP_FUSE,*getTopoShapePtr(),args);
+#else
+    PyObject *pcObj;
+    if (PyArg_ParseTuple(args, "O!", &(TopoShapePy::Type), &pcObj)) {
+        TopoDS_Shape shape = static_cast<TopoShapePy*>(pcObj)->getTopoShapePtr()->getShape();
+        PY_TRY {
+            // Let's call algorithm computing a fuse operation:
+            TopoDS_Shape fusShape = this->getTopoShapePtr()->fuse(shape);
+            return new TopoShapePy(new TopoShape(fusShape));
+        } PY_CATCH_OCC
+    }
+
+    PyErr_Clear();
+    double tolerance = 0.0;
+    if (PyArg_ParseTuple(args, "O!d", &(TopoShapePy::Type), &pcObj, &tolerance)) {
+        std::vector<TopoDS_Shape> shapeVec;
+        shapeVec.push_back(static_cast<TopoShapePy*>(pcObj)->getTopoShapePtr()->getShape());
+        PY_TRY {
+            // Let's call algorithm computing a fuse operation:
+            TopoDS_Shape fuseShape = this->getTopoShapePtr()->fuse(shapeVec,tolerance);
+            return new TopoShapePy(new TopoShape(fuseShape));
+        } PY_CATCH_OCC
+    }
+
+    PyErr_Clear();
+    if (PyArg_ParseTuple(args, "O|d", &pcObj, &tolerance)) {
+        std::vector<TopoDS_Shape> shapeVec;
+        Py::Sequence shapeSeq(pcObj);
+        for (Py::Sequence::iterator it = shapeSeq.begin(); it != shapeSeq.end(); ++it) {
+            PyObject* item = (*it).ptr();
+            if (PyObject_TypeCheck(item, &(Part::TopoShapePy::Type))) {
+                shapeVec.push_back(static_cast<Part::TopoShapePy*>(item)->getTopoShapePtr()->getShape());
+            }
+            else {
+                PyErr_SetString(PyExc_TypeError, "non-shape object in sequence");
+                return 0;
+           }
+        }
+        PY_TRY {
+            TopoDS_Shape multiFusedShape = this->getTopoShapePtr()->fuse(shapeVec,tolerance);
+            return new TopoShapePy(new TopoShape(multiFusedShape));
+        } PY_CATCH_OCC
+    }
+
+    PyErr_SetString(PyExc_TypeError, "shape or sequence of shape expected");
+    return 0;
+#endif
+}
+
+PyObject*  TopoShapePy::multiFuse(PyObject *args)
+{
+#if !defined(FC_NO_ELEMENT_MAP) && (OCC_VERSION_HEX>=0x060900)
+    return makeShape(TOPOP_FUSE,*getTopoShapePtr(),args);
+#else
+    double tolerance = 0.0;
+    PyObject *pcObj;
+    if (!PyArg_ParseTuple(args, "O|d", &pcObj, &tolerance))
+        return NULL;
+    std::vector<TopoDS_Shape> shapeVec;
+    Py::Sequence shapeSeq(pcObj);
+    for (Py::Sequence::iterator it = shapeSeq.begin(); it != shapeSeq.end(); ++it) {
+        PyObject* item = (*it).ptr();
+        if (PyObject_TypeCheck(item, &(Part::TopoShapePy::Type))) {
+            shapeVec.push_back(static_cast<Part::TopoShapePy*>(item)->getTopoShapePtr()->getShape());
+        }
+        else {
+            PyErr_SetString(PyExc_TypeError, "non-shape object in sequence");
+            return 0;
+       }
+    }
+    PY_TRY {
+        TopoDS_Shape multiFusedShape = this->getTopoShapePtr()->fuse(shapeVec,tolerance);
+        return new TopoShapePy(new TopoShape(multiFusedShape));
+    } PY_CATCH_OCC
+#endif
+}
+
+PyObject*  TopoShapePy::oldFuse(PyObject *args)
+{
+    PyObject *pcObj;
+    if (!PyArg_ParseTuple(args, "O!", &(TopoShapePy::Type), &pcObj))
+        return NULL;
+
+    TopoDS_Shape shape = static_cast<TopoShapePy*>(pcObj)->getTopoShapePtr()->getShape();
+    PY_TRY {
+        // Let's call algorithm computing a fuse operation:
+        TopoDS_Shape fusShape = this->getTopoShapePtr()->oldFuse(shape);
+        return new TopoShapePy(new TopoShape(fusShape));
+    } PY_CATCH_OCC
+}
+
+PyObject*  TopoShapePy::common(PyObject *args)
+{
+#if !defined(FC_NO_ELEMENT_MAP) && (OCC_VERSION_HEX>=0x060900)
+    return makeShape(TOPOP_COMMON,*getTopoShapePtr(),args);
+#else
+    PyObject *pcObj;
+    if (PyArg_ParseTuple(args, "O!", &(TopoShapePy::Type), &pcObj)) {
+        TopoDS_Shape shape = static_cast<TopoShapePy*>(pcObj)->getTopoShapePtr()->getShape();
+        PY_TRY {
+            // Let's call algorithm computing a common operation:
+            TopoDS_Shape comShape = this->getTopoShapePtr()->common(shape);
+            return new TopoShapePy(new TopoShape(comShape));
+        } PY_CATCH_OCC
+    }
+
+    PyErr_Clear();
+    double tolerance = 0.0;
+    if (PyArg_ParseTuple(args, "O!d", &(TopoShapePy::Type), &pcObj, &tolerance)) {
+        std::vector<TopoDS_Shape> shapeVec;
+        shapeVec.push_back(static_cast<TopoShapePy*>(pcObj)->getTopoShapePtr()->getShape());
+        PY_TRY {
+            TopoDS_Shape commonShape = this->getTopoShapePtr()->common(shapeVec,tolerance);
+            return new TopoShapePy(new TopoShape(commonShape));
+        } PY_CATCH_OCC
+    }
+
+    PyErr_Clear();
+    if (PyArg_ParseTuple(args, "O|d", &pcObj, &tolerance)) {
+        std::vector<TopoDS_Shape> shapeVec;
+        Py::Sequence shapeSeq(pcObj);
+        for (Py::Sequence::iterator it = shapeSeq.begin(); it != shapeSeq.end(); ++it) {
+            PyObject* item = (*it).ptr();
+            if (PyObject_TypeCheck(item, &(Part::TopoShapePy::Type))) {
+                shapeVec.push_back(static_cast<Part::TopoShapePy*>(item)->getTopoShapePtr()->getShape());
+            }
+            else {
+                PyErr_SetString(PyExc_TypeError, "non-shape object in sequence");
+                return 0;
+           }
+        }
+        PY_TRY {
+            TopoDS_Shape multiCommonShape = this->getTopoShapePtr()->common(shapeVec,tolerance);
+            return new TopoShapePy(new TopoShape(multiCommonShape));
+        } PY_CATCH_OCC
+    }
+
+    PyErr_SetString(PyExc_TypeError, "shape or sequence of shape expected");
+    return 0;
+#endif
+}
+
+PyObject*  TopoShapePy::section(PyObject *args)
+{
+#if !defined(FC_NO_ELEMENT_MAP) && (OCC_VERSION_HEX>=0x060900)
+    return makeShape(TOPOP_SECTION,*getTopoShapePtr(),args);
+#else
+    PyObject *pcObj;
+    PyObject *approx = Py_False;
+    if (PyArg_ParseTuple(args, "O!|O!", &(TopoShapePy::Type), &pcObj, &(PyBool_Type), &approx)) {
+        TopoDS_Shape shape = static_cast<TopoShapePy*>(pcObj)->getTopoShapePtr()->getShape();
+        PY_TRY {
+            // Let's call algorithm computing a section operation:
+            TopoDS_Shape secShape = this->getTopoShapePtr()->section(shape,PyObject_IsTrue(approx) ? true : false);
+            return new TopoShapePy(new TopoShape(secShape));
+        } PY_CATCH_OCC
+    }
+
+    PyErr_Clear();
+    double tolerance = 0.0;
+    if (PyArg_ParseTuple(args, "O!d|O!", &(TopoShapePy::Type), &pcObj, &tolerance, &(PyBool_Type), &approx)) {
+        std::vector<TopoDS_Shape> shapeVec;
+        shapeVec.push_back(static_cast<TopoShapePy*>(pcObj)->getTopoShapePtr()->getShape());
+        PY_TRY {
+            TopoDS_Shape sectionShape = this->getTopoShapePtr()->section(shapeVec,tolerance,PyObject_IsTrue(approx) ? true : false);
+            return new TopoShapePy(new TopoShape(sectionShape));
+        } PY_CATCH_OCC
+    }
+
+    PyErr_Clear();
+    if (PyArg_ParseTuple(args, "O|dO!", &pcObj, &tolerance, &(PyBool_Type), &approx)) {
+        std::vector<TopoDS_Shape> shapeVec;
+        Py::Sequence shapeSeq(pcObj);
+        for (Py::Sequence::iterator it = shapeSeq.begin(); it != shapeSeq.end(); ++it) {
+            PyObject* item = (*it).ptr();
+            if (PyObject_TypeCheck(item, &(Part::TopoShapePy::Type))) {
+                shapeVec.push_back(static_cast<Part::TopoShapePy*>(item)->getTopoShapePtr()->getShape());
+            }
+            else {
+                PyErr_SetString(PyExc_TypeError, "non-shape object in sequence");
+                return 0;
+           }
+        }
+        PY_TRY {
+            TopoDS_Shape multiSectionShape = this->getTopoShapePtr()->section(shapeVec,tolerance,PyObject_IsTrue(approx) ? true : false);
+            return new TopoShapePy(new TopoShape(multiSectionShape));
+        } PY_CATCH_OCC
+    }
+
+    PyErr_SetString(PyExc_TypeError, "shape or sequence of shape expected");
+    return 0;
+#endif
+}
+
+PyObject*  TopoShapePy::slice(PyObject *args)
+{
+    PyObject *dir;
+    double d;
+    if (!PyArg_ParseTuple(args, "O!d", &(Base::VectorPy::Type), &dir, &d))
+        return NULL;
+
+    Base::Vector3d vec = Py::Vector(dir, false).toVector();
+
+#if !defined(FC_NO_ELEMENT_MAP)
+    PY_TRY {
+        Py::List wires;
+        for(auto &w : getTopoShapePtr()->makESlice(vec,d).getSubTopoShapes(TopAbs_WIRE))
+            wires.append(shape2pyshape(w));
+        return Py::new_reference_to(wires);
+#else
+
+        std::list<TopoDS_Wire> slice = this->getTopoShapePtr()->slice(vec, d);
+        Py::List wire;
+        for (std::list<TopoDS_Wire>::iterator it = slice.begin(); it != slice.end(); ++it) {
+            wire.append(Py::asObject(new TopoShapeWirePy(new TopoShape(*it))));
+        }
+
+        return Py::new_reference_to(wire);
+#endif
+    } PY_CATCH_OCC
+}
+
+PyObject*  TopoShapePy::slices(PyObject *args)
+{
+    PyObject *dir, *dist;
+    if (!PyArg_ParseTuple(args, "O!O", &(Base::VectorPy::Type), &dir, &dist))
+        return NULL;
+
+    PY_TRY {
+        Base::Vector3d vec = Py::Vector(dir, false).toVector();
+        Py::Sequence list(dist);
+        std::vector<double> d;
+        d.reserve(list.size());
+        for (Py::Sequence::iterator it = list.begin(); it != list.end(); ++it)
+            d.push_back((double)Py::Float(*it));
+#if !defined(FC_NO_ELEMENT_MAP)
+        return Py::new_reference_to(shape2pyshape(getTopoShapePtr()->makESlice(vec,d)));
+#else
+        TopoDS_Compound slice = this->getTopoShapePtr()->slices(vec, d);
+        return new TopoShapeCompoundPy(new TopoShape(slice));
+#endif
+    } PY_CATCH_OCC
+}
+
+PyObject*  TopoShapePy::cut(PyObject *args)
+{
+#if !defined(FC_NO_ELEMENT_MAP) && (OCC_VERSION_HEX>=0x060900)
+    return makeShape(TOPOP_CUT,*getTopoShapePtr(),args);
+#else
+    PyObject *pcObj;
+    if (PyArg_ParseTuple(args, "O!", &(TopoShapePy::Type), &pcObj)) {
+        TopoDS_Shape shape = static_cast<TopoShapePy*>(pcObj)->getTopoShapePtr()->getShape();
+        PY_TRY {
+            // Let's call algorithm computing a cut operation:
+            TopoDS_Shape cutShape = this->getTopoShapePtr()->cut(shape);
+            return new TopoShapePy(new TopoShape(cutShape));
+        } PY_CATCH_OCC
+    }
+
+    PyErr_Clear();
+    double tolerance = 0.0;
+    if (PyArg_ParseTuple(args, "O!d", &(TopoShapePy::Type), &pcObj, &tolerance)) {
+        std::vector<TopoDS_Shape> shapeVec;
+        shapeVec.push_back(static_cast<TopoShapePy*>(pcObj)->getTopoShapePtr()->getShape());
+        PY_TRY {
+            TopoDS_Shape cutShape = this->getTopoShapePtr()->cut(shapeVec,tolerance);
+            return new TopoShapePy(new TopoShape(cutShape));
+        } PY_CATCH_OCC
+    }
+
+    PyErr_Clear();
+    if (PyArg_ParseTuple(args, "O|d", &pcObj, &tolerance)) {
+        std::vector<TopoDS_Shape> shapeVec;
+        Py::Sequence shapeSeq(pcObj);
+        for (Py::Sequence::iterator it = shapeSeq.begin(); it != shapeSeq.end(); ++it) {
+            PyObject* item = (*it).ptr();
+            if (PyObject_TypeCheck(item, &(Part::TopoShapePy::Type))) {
+                shapeVec.push_back(static_cast<Part::TopoShapePy*>(item)->getTopoShapePtr()->getShape());
+            }
+            else {
+                PyErr_SetString(PyExc_TypeError, "non-shape object in sequence");
+                return 0;
+           }
+        }
+        PY_TRY {
+            TopoDS_Shape multiCutShape = this->getTopoShapePtr()->cut(shapeVec,tolerance);
+            return new TopoShapePy(new TopoShape(multiCutShape));
+        } PY_CATCH_OCC
+    }
+
+    PyErr_SetString(PyExc_TypeError, "shape or sequence of shape expected");
+    return 0;
+#endif
+}
+
+PyObject*  TopoShapePy::generalFuse(PyObject *args)
+{
+    double tolerance = 0.0;
+    PyObject *pcObj;
+    if (!PyArg_ParseTuple(args, "O|d", &pcObj, &tolerance))
+        return NULL;
+#if !defined(FC_NO_ELEMENT_MAP) && (OCC_VERSION_HEX>=0x060900)
+    std::vector<std::vector<TopoShape> > modifies;
+    std::vector<TopoShape> shapes;
+    shapes.push_back(*getTopoShapePtr());
+    try {
+        getPyShapes(pcObj,shapes);
+        TopoShape res;
+        res.makEGeneralFuse(shapes,modifies,tolerance);
+        Py::List mapPy;
+        for(auto &mod : modifies){
+            Py::List shapesPy;
+            for(auto &sh : mod)
+                shapesPy.append(shape2pyshape(sh));
+            mapPy.append(shapesPy);
+        }
+        Py::Tuple ret(2);
+        ret[0] = shape2pyshape(res);
+        ret[1] = mapPy;
+        return Py::new_reference_to(ret);
+    } PY_CATCH_OCC
+#else
+    std::vector<TopoDS_Shape> shapeVec;
+    Py::Sequence shapeSeq(pcObj);
+    for (Py::Sequence::iterator it = shapeSeq.begin(); it != shapeSeq.end(); ++it) {
+        PyObject* item = (*it).ptr();
+        if (PyObject_TypeCheck(item, &(Part::TopoShapePy::Type))) {
+            shapeVec.push_back(static_cast<Part::TopoShapePy*>(item)->getTopoShapePtr()->getShape());
+        }
+        else {
+            PyErr_SetString(PyExc_TypeError, "non-shape object in sequence");
+            return 0;
+       }
+    }
+    PY_TRY {
+        std::vector<TopTools_ListOfShape> map;
+        TopoDS_Shape gfaResultShape = this->getTopoShapePtr()->generalFuse(shapeVec,tolerance,&map);
+
+        Py::Object shapePy = shape2pyshape(gfaResultShape);
+
+        Py::List mapPy;
+        for(TopTools_ListOfShape &shapes: map){
+            Py::List shapesPy;
+            for(TopTools_ListIteratorOfListOfShape it(shapes); it.More(); it.Next()){
+                shapesPy.append(shape2pyshape(it.Value()));
+            }
+            mapPy.append(shapesPy);
+        }
+        Py::Tuple ret(2);
+        ret[0] = shapePy;
+        ret[1] = mapPy;
+        return Py::new_reference_to(ret);
+    } PY_CATCH_OCC
+#endif
+}
+
+PyObject*  TopoShapePy::sewShape(PyObject *args)
+{
+    if (!PyArg_ParseTuple(args, ""))
+        return NULL;
+
+    PY_TRY {
+        getTopoShapePtr()->sewShape();
+        return IncRef();
+    } PY_CATCH_OCC
+}
+
+PyObject* TopoShapePy::childShapes(PyObject *args)
+{
+    PyObject* cumOri = Py_True;
+    PyObject* cumLoc = Py_True;
+    if (!PyArg_ParseTuple(args, "|O!O!", &(PyBool_Type), &cumOri,
+                                         &(PyBool_Type), &cumLoc))
+        return NULL;
+#ifndef FC_NO_ELEMENT_MAP
+    if(PyObject_IsTrue(cumOri) && PyObject_IsTrue(cumLoc)) {
+        Py::List list;
+        PY_TRY {
+            for(auto &s : getTopoShapePtr()->getSubTopoShapes())
+                list.append(shape2pyshape(s));
+            return Py::new_reference_to(list);
+        }PY_CATCH_OCC
+    }
+#endif
+    PY_TRY {
+        const TopoDS_Shape& shape = getTopoShapePtr()->getShape();
+        if (shape.IsNull()) {
+            PyErr_SetString(PyExc_ValueError, "Shape is null");
+            return NULL;
+        }
+        TopoDS_Iterator it(shape,
+            PyObject_IsTrue(cumOri) ? Standard_True : Standard_False,
+            PyObject_IsTrue(cumLoc) ? Standard_True : Standard_False);
+        Py::List list;
+        for (; it.More(); it.Next()) {
+            const TopoDS_Shape& aChild = it.Value();
+            if (!aChild.IsNull()) {
+                TopAbs_ShapeEnum type = aChild.ShapeType();
+                PyObject* pyChild = 0;
+                switch (type)
+                {
+                case TopAbs_COMPOUND:
+                    pyChild = new TopoShapeCompoundPy(new TopoShape(aChild));
+                    break;
+                case TopAbs_COMPSOLID:
+                    pyChild = new TopoShapeCompSolidPy(new TopoShape(aChild));
+                    break;
+                case TopAbs_SOLID:
+                    pyChild = new TopoShapeSolidPy(new TopoShape(aChild));
+                    break;
+                case TopAbs_SHELL:
+                    pyChild = new TopoShapeShellPy(new TopoShape(aChild));
+                    break;
+                case TopAbs_FACE:
+                    pyChild = new TopoShapeFacePy(new TopoShape(aChild));
+                    break;
+                case TopAbs_WIRE:
+                    pyChild = new TopoShapeWirePy(new TopoShape(aChild));
+                    break;
+                case TopAbs_EDGE:
+                    pyChild = new TopoShapeEdgePy(new TopoShape(aChild));
+                    break;
+                case TopAbs_VERTEX:
+                    pyChild = new TopoShapeVertexPy(new TopoShape(aChild));
+                    break;
+                case TopAbs_SHAPE:
+                    break;
+                default:
+                    break;
+                }
+
+                if (pyChild) {
+                    list.append(Py::Object(pyChild,true));
+                }
+            }
+        }
+        return Py::new_reference_to(list);
+    } PY_CATCH_OCC
+}
+
+namespace Part {
+std::vector<PyTypeObject*> buildShapeEnumTypeMap()
+{
+   std::vector<PyTypeObject*> typeMap;
+   typeMap.push_back(&TopoShapeCompoundPy::Type);             //TopAbs_COMPOUND
+   typeMap.push_back(&TopoShapeCompSolidPy::Type);            //TopAbs_COMPSOLID
+   typeMap.push_back(&TopoShapeSolidPy::Type);                //TopAbs_SOLID
+   typeMap.push_back(&TopoShapeShellPy::Type);                //TopAbs_SHELL
+   typeMap.push_back(&TopoShapeFacePy::Type);                 //TopAbs_FACE
+   typeMap.push_back(&TopoShapeWirePy::Type);                 //TopAbs_WIRE
+   typeMap.push_back(&TopoShapeEdgePy::Type);                 //TopAbs_EDGE
+   typeMap.push_back(&TopoShapeVertexPy::Type);               //TopAbs_VERTEX
+   typeMap.push_back(&TopoShapePy::Type);                     //TopAbs_SHAPE
+   return typeMap;
+}
+}
+
+PyObject*  TopoShapePy::ancestorsOfType(PyObject *args)
+{
+    PyObject *pcObj;
+    const char *typeName;
+
+    PY_TRY {
+        if (PyArg_ParseTuple(args, "O!s", &(TopoShapePy::Type), &pcObj, &typeName)) {
+            const TopoDS_Shape& shape = static_cast<TopoShapePy*>(pcObj)->
+                getTopoShapePtr()->getShape();
+            const TopoShape &model = *getTopoShapePtr();
+            if (model.isNull() || shape.IsNull()) {
+                PyErr_SetString(PyExc_ValueError, "Shape is null");
+                return NULL;
+            }
+            auto type = TopoShape::shapeType(typeName);
+            auto indices = model.findAncestors(shape,type);
+            Py::List list;
+            for(auto idx : indices)
+                list.append(shape2pyshape(model.getSubTopoShape(type,idx+1)));
+            return Py::new_reference_to(list);
+        }
+
+        PyObject *type;
+        if (!PyArg_ParseTuple(args, "O!O!", &(TopoShapePy::Type), &pcObj, &PyType_Type, &type))
+            return NULL;
+
+        const TopoDS_Shape& model = getTopoShapePtr()->getShape();
+        const TopoDS_Shape& shape = static_cast<TopoShapePy*>(pcObj)->
+                getTopoShapePtr()->getShape();
+        if (model.IsNull() || shape.IsNull()) {
+            PyErr_SetString(PyExc_ValueError, "Shape is null");
+            return NULL;
+        }
+
+        static std::vector<PyTypeObject*> typeMap = buildShapeEnumTypeMap();
+        PyTypeObject* pyType = reinterpret_cast<PyTypeObject*>(type);
+        TopAbs_ShapeEnum shapetype = TopAbs_SHAPE;
+        for (auto it = typeMap.begin(); it != typeMap.end(); ++it) {
+            if (PyType_IsSubtype(pyType, *it)) {
+                auto index = std::distance(typeMap.begin(), it);
+                shapetype = static_cast<TopAbs_ShapeEnum>(index);
+                break;
+            }
+        }
+
+        TopTools_IndexedDataMapOfShapeListOfShape mapOfShapeShape;
+        TopExp::MapShapesAndAncestors(model, shape.ShapeType(), shapetype, mapOfShapeShape);
+        const TopTools_ListOfShape& ancestors = mapOfShapeShape.FindFromKey(shape);
+
+        Py::List list;
+        std::set<Standard_Integer> hashes;
+        TopTools_ListIteratorOfListOfShape it(ancestors);
+        std::vector<TopoShape> shapes;
+        for (; it.More(); it.Next()) {
+            // make sure to avoid duplicates
+            Standard_Integer code = it.Value().HashCode(INT_MAX);
+            if (hashes.find(code) == hashes.end()) {
+                shapes.emplace_back(it.Value());
+                hashes.insert(code);
+            }
+        }
+#ifndef FC_NO_ELEMENT_MAP
+        getTopoShapePtr()->mapSubElementsTo(shapes);
+#endif
+        for(auto &s : shapes)
+            list.append(shape2pyshape(s));
+        return Py::new_reference_to(list);
+    } PY_CATCH_OCC
+}
+
+PyObject*  TopoShapePy::removeInternalWires(PyObject *args)
+{
+    double minArea;
+    if (!PyArg_ParseTuple(args, "d",&minArea))
+        return NULL;
+
+    PY_TRY {
+        bool ok = getTopoShapePtr()->removeInternalWires(minArea);
+        PyObject* ret = ok ? Py_True : Py_False;
+        Py_INCREF(ret);
+        return ret;
+    } PY_CATCH_OCC
+}
+
+PyObject*  TopoShapePy::mirror(PyObject *args)
+{
+    PyObject *v1, *v2;
+    if (!PyArg_ParseTuple(args, "O!O!", &(Base::VectorPy::Type),&v1,
+                                        &(Base::VectorPy::Type),&v2))
+        return NULL;
+
+    Base::Vector3d base = Py::Vector(v1,false).toVector();
+    Base::Vector3d norm = Py::Vector(v2,false).toVector();
+
+    PY_TRY {
+        gp_Ax2 ax2(gp_Pnt(base.x,base.y,base.z), gp_Dir(norm.x,norm.y,norm.z));
+#ifndef FC_NO_ELEMENT_MAP
+        return Py::new_reference_to(shape2pyshape(getTopoShapePtr()->makEMirror(ax2)));
+#else
+        TopoDS_Shape shape = this->getTopoShapePtr()->mirror(ax2);
+        return new TopoShapePy(new TopoShape(shape));
+#endif
+    } PY_CATCH_OCC
+}
+
+PyObject*  TopoShapePy::transformGeometry(PyObject *args)
+{
+    PyObject *obj;
+    if (!PyArg_ParseTuple(args, "O!", &(Base::MatrixPy::Type),&obj))
+        return NULL;
+
+    Base::Matrix4D mat = static_cast<Base::MatrixPy*>(obj)->value();
+    PY_TRY {
+#ifndef FC_NO_ELEMENT_MAP
+        return Py::new_reference_to(shape2pyshape(getTopoShapePtr()->makEGTransform(mat)));
+#else
+        TopoDS_Shape shape = this->getTopoShapePtr()->transformGShape(mat);
+        return new TopoShapePy(new TopoShape(shape));
+#endif
+    } PY_CATCH_OCC
+}
+
+PyObject*  TopoShapePy::transformShape(PyObject *args)
+{
+    PyObject *obj;
+    PyObject *copy = Py_False;
+    PyObject *checkScale = Py_False;
+    if (!PyArg_ParseTuple(args, "O!|O!O", &(Base::MatrixPy::Type),&obj,&(PyBool_Type), &copy,&checkScale))
+        return NULL;
+
+    Base::Matrix4D mat = static_cast<Base::MatrixPy*>(obj)->value();
+    PY_TRY {
+        this->getTopoShapePtr()->transformShape(mat, PyObject_IsTrue(copy) ? true : false, 
+                PyObject_IsTrue(checkScale));
+        return IncRef();
+    } PY_CATCH_OCC
+}
+
+PyObject* TopoShapePy::transformed(PyObject *args, PyObject *keywds)
+{
+    static char *kwlist[] = {"matrix", "copy", "checkScale", "op", NULL};
+    PyObject* pymat;
+    PyObject* copy = Py_False;
+    PyObject* checkScale = Py_False;
+    const char *op = 0;
+    if (!PyArg_ParseTupleAndKeywords(args, keywds, "O!|OOs", kwlist,
+                &Base::MatrixPy::Type, &pymat,&copy,&checkScale,&op))
+        return 0;
+    Base::Matrix4D mat = static_cast<Base::MatrixPy*>(pymat)->value();
+    PY_TRY {
+        return Py::new_reference_to(shape2pyshape(getTopoShapePtr()->makETransform(
+                        mat,op,PyObject_IsTrue(checkScale),PyObject_IsTrue(copy))));
+    }PY_CATCH_OCC
+}
+
+PyObject*  TopoShapePy::translate(PyObject *args)
+{
+    PyObject *obj;
+    if (!PyArg_ParseTuple(args, "O", &obj))
+        return 0;
+
+    Base::Vector3d vec;
+    if (PyObject_TypeCheck(obj, &(Base::VectorPy::Type))) {
+        vec = static_cast<Base::VectorPy*>(obj)->value();
+    }
+    else if (PyObject_TypeCheck(obj, &PyTuple_Type)) {
+        vec = Base::getVectorFromTuple<double>(obj);
+    }
+    else {
+        PyErr_SetString(PyExc_TypeError, "either vector or tuple expected");
+        return 0;
+    }
+
+    gp_Trsf mov;
+    mov.SetTranslation(gp_Vec(vec.x,vec.y,vec.z));
+    TopLoc_Location loc(mov);
+    TopoDS_Shape shape = getTopoShapePtr()->getShape();
+    shape.Move(loc);
+    getTopoShapePtr()->setShape(shape,false);
+    return IncRef();
+}
+
+PyObject*  TopoShapePy::rotate(PyObject *args)
+{
+    PyObject *obj1, *obj2;
+    double angle;
+    if (!PyArg_ParseTuple(args, "OOd", &obj1, &obj2, &angle))
+        return NULL;
+
+    PY_TRY {
+        // Vector also supports sequence
+        Py::Sequence p1(obj1), p2(obj2);
+        // Convert into OCC representation
+        gp_Pnt pos = gp_Pnt((double)Py::Float(p1[0]),
+                            (double)Py::Float(p1[1]),
+                            (double)Py::Float(p1[2]));
+        gp_Dir dir = gp_Dir((double)Py::Float(p2[0]),
+                            (double)Py::Float(p2[1]),
+                            (double)Py::Float(p2[2]));
+
+        gp_Ax1 axis(pos, dir);
+        gp_Trsf mov;
+        mov.SetRotation(axis, angle*(M_PI/180));
+        TopLoc_Location loc(mov);
+        TopoDS_Shape shape = getTopoShapePtr()->getShape();
+        shape.Move(loc);
+        getTopoShapePtr()->setShape(shape,false);
+        return IncRef();
+    } PY_CATCH_OCC
+}
+
+PyObject*  TopoShapePy::scale(PyObject *args)
+{
+    double factor;
+    PyObject* p=0;
+    if (!PyArg_ParseTuple(args, "d|O!", &factor, &(Base::VectorPy::Type), &p))
+        return NULL;
+
+    gp_Pnt pos(0,0,0);
+    if (p) {
+        Base::Vector3d pnt = static_cast<Base::VectorPy*>(p)->value();
+        pos.SetX(pnt.x);
+        pos.SetY(pnt.y);
+        pos.SetZ(pnt.z);
+    }
+    if (fabs(factor) < Precision::Confusion()) {
+        PyErr_SetString(PartExceptionOCCError, "scale factor too small");
+        return NULL;
+    }
+
+    PY_TRY {
+        gp_Trsf scl;
+        scl.SetScale(pos, factor);
+        BRepBuilderAPI_Transform BRepScale(scl);
+        bool bCopy = true;
+        BRepScale.Perform(getTopoShapePtr()->getShape(),bCopy);
+#ifndef FC_NO_ELEMENT_MAP
+        TopoShape copy(*getTopoShapePtr());
+        getTopoShapePtr()->makEShape(BRepScale,copy);
+#else
+        getTopoShapePtr()->setShape(BRepScale.Shape());
+#endif
+        return IncRef();
+    } PY_CATCH_OCC
+}
+
+PyObject*  TopoShapePy::translated(PyObject *args) {
+    Py::Object pyobj(shape2pyshape(*getTopoShapePtr()));
+    return static_cast<TopoShapePy*>(pyobj.ptr())->translate(args);
+}
+
+PyObject*  TopoShapePy::rotated(PyObject *args) {
+    Py::Object pyobj(shape2pyshape(*getTopoShapePtr()));
+    return static_cast<TopoShapePy*>(pyobj.ptr())->rotate(args);
+}
+
+PyObject*  TopoShapePy::scaled(PyObject *args) {
+    Py::Object pyobj(shape2pyshape(*getTopoShapePtr()));
+    return static_cast<TopoShapePy*>(pyobj.ptr())->scale(args);
+}
+
+PyObject* TopoShapePy::makeFillet(PyObject *args)
+{
+    // use two radii for all edges
+    double radius1, radius2;
+    PyObject *obj;
+#ifndef FC_NO_ELEMENT_MAP
+    if (!PyArg_ParseTuple(args, "ddO", &radius1, &radius2, &obj)) {
+        if (!PyArg_ParseTuple(args, "dO", &radius1, &obj)) {
+            PyErr_SetString(PyExc_TypeError, "This method accepts:\n"
+                    "-- one radius and a list of edges\n"
+                    "-- two radii and a list of edges");
+            return 0;
+        }
+        PyErr_Clear();
+        radius2 = radius1;
+    }
+    PY_TRY {
+        return Py::new_reference_to(shape2pyshape(getTopoShapePtr()->makEFillet(
+                        getPyShapes(obj),radius1,radius2)));
+    }PY_CATCH_OCC
+#else
+    if (PyArg_ParseTuple(args, "ddO", &radius1, &radius2, &obj)) {
+        PY_TRY {
+            const TopoDS_Shape& shape = this->getTopoShapePtr()->getShape();
+            BRepFilletAPI_MakeFillet mkFillet(shape);
+            Py::Sequence list(obj);
+            for (Py::Sequence::iterator it = list.begin(); it != list.end(); ++it) {
+                if (PyObject_TypeCheck((*it).ptr(), &(Part::TopoShapePy::Type))) {
+                    const TopoDS_Shape& edge = static_cast<TopoShapePy*>((*it).ptr())->getTopoShapePtr()->getShape();
+                    if (edge.ShapeType() == TopAbs_EDGE) {
+                        //Add edge to fillet algorithm
+                        mkFillet.Add(radius1, radius2, TopoDS::Edge(edge));
+                    }
+                }
+            }
+            return new TopoShapePy(new TopoShape(mkFillet.Shape()));
+        } PY_CATCH_OCC
+    }
+
+    PyErr_Clear();
+    // use one radius for all edges
+    double radius;
+    if (PyArg_ParseTuple(args, "dO", &radius, &obj)) {
+        PY_TRY {
+            const TopoDS_Shape& shape = this->getTopoShapePtr()->getShape();
+            BRepFilletAPI_MakeFillet mkFillet(shape);
+            Py::Sequence list(obj);
+            for (Py::Sequence::iterator it = list.begin(); it != list.end(); ++it) {
+                if (PyObject_TypeCheck((*it).ptr(), &(Part::TopoShapePy::Type))) {
+                    const TopoDS_Shape& edge = static_cast<TopoShapePy*>((*it).ptr())->getTopoShapePtr()->getShape();
+                    if (edge.ShapeType() == TopAbs_EDGE) {
+                        //Add edge to fillet algorithm
+                        mkFillet.Add(radius, TopoDS::Edge(edge));
+                    }
+                }
+            }
+            return new TopoShapePy(new TopoShape(mkFillet.Shape()));
+        } PY_CATCH_OCC
+    }
+
+    PyErr_SetString(PyExc_TypeError, "This method accepts:\n"
+        "-- one radius and a list of edges\n"
+        "-- two radii and a list of edges");
+    return NULL;
+#endif
+}
+
+PyObject* TopoShapePy::makeChamfer(PyObject *args)
+{
+    // use two radii for all edges
+    double radius1, radius2;
+    PyObject *obj;
+#ifndef FC_NO_ELEMENT_MAP
+    if (!PyArg_ParseTuple(args, "ddO", &radius1, &radius2, &obj)) {
+        if (!PyArg_ParseTuple(args, "dO", &radius1, &obj)) {
+            PyErr_SetString(PyExc_TypeError, "This method accepts:\n"
+                    "-- one radius and a list of edges\n"
+                    "-- two radii and a list of edges");
+            return 0;
+        }
+        PyErr_Clear();
+        radius2 = radius1;
+    }
+    PY_TRY {
+        return Py::new_reference_to(shape2pyshape(getTopoShapePtr()->makEChamfer(
+                        getPyShapes(obj),radius1,radius2)));
+    }PY_CATCH_OCC
+#else
+    if (PyArg_ParseTuple(args, "ddO", &radius1, &radius2, &obj)) {
+        PY_TRY {
+            const TopoDS_Shape& shape = this->getTopoShapePtr()->getShape();
+            BRepFilletAPI_MakeChamfer mkChamfer(shape);
+            TopTools_IndexedMapOfShape mapOfEdges;
+            TopTools_IndexedDataMapOfShapeListOfShape mapEdgeFace;
+            TopExp::MapShapesAndAncestors(shape, TopAbs_EDGE, TopAbs_FACE, mapEdgeFace);
+            TopExp::MapShapes(shape, TopAbs_EDGE, mapOfEdges);
+            Py::Sequence list(obj);
+            for (Py::Sequence::iterator it = list.begin(); it != list.end(); ++it) {
+                if (PyObject_TypeCheck((*it).ptr(), &(Part::TopoShapePy::Type))) {
+                    const TopoDS_Shape& edge = static_cast<TopoShapePy*>((*it).ptr())->getTopoShapePtr()->getShape();
+                    if (edge.ShapeType() == TopAbs_EDGE) {
+                        //Add edge to fillet algorithm
+                        const TopoDS_Face& face = TopoDS::Face(mapEdgeFace.FindFromKey(edge).First());
+                        mkChamfer.Add(radius1, radius2, TopoDS::Edge(edge), face);
+                    }
+                }
+            }
+            return new TopoShapePy(new TopoShape(mkChamfer.Shape()));
+        } PY_CATCH_OCC
+    }
+
+    PyErr_Clear();
+    // use one radius for all edges
+    double radius;
+    if (PyArg_ParseTuple(args, "dO", &radius, &obj)) {
+        try {
+            const TopoDS_Shape& shape = this->getTopoShapePtr()->getShape();
+            BRepFilletAPI_MakeChamfer mkChamfer(shape);
+            TopTools_IndexedMapOfShape mapOfEdges;
+            TopTools_IndexedDataMapOfShapeListOfShape mapEdgeFace;
+            TopExp::MapShapesAndAncestors(shape, TopAbs_EDGE, TopAbs_FACE, mapEdgeFace);
+            TopExp::MapShapes(shape, TopAbs_EDGE, mapOfEdges);
+            Py::Sequence list(obj);
+            for (Py::Sequence::iterator it = list.begin(); it != list.end(); ++it) {
+                if (PyObject_TypeCheck((*it).ptr(), &(Part::TopoShapePy::Type))) {
+                    const TopoDS_Shape& edge = static_cast<TopoShapePy*>((*it).ptr())->getTopoShapePtr()->getShape();
+                    if (edge.ShapeType() == TopAbs_EDGE) {
+                        //Add edge to fillet algorithm
+                        const TopoDS_Face& face = TopoDS::Face(mapEdgeFace.FindFromKey(edge).First());
+#if OCC_VERSION_HEX > 0x070300
+                        mkChamfer.Add(radius, radius, TopoDS::Edge(edge), face);
+#else
+                        mkChamfer.Add(radius, TopoDS::Edge(edge), face);
+#endif
+                    }
+                }
+            }
+            return new TopoShapePy(new TopoShape(mkChamfer.Shape()));
+        } PY_CATCH_OCC
+    }
+
+    PyErr_SetString(PyExc_TypeError, "This method accepts:\n"
+        "-- one radius and a list of edges\n"
+        "-- two radii and a list of edges");
+    return NULL;
+#endif
+}
+
+PyObject* TopoShapePy::makeThickness(PyObject *args)
+{
+    PyObject *obj;
+    double offset, tolerance;
+    PyObject* inter = Py_False;
+    PyObject* self_inter = Py_False;
+    short offsetMode = 0, join = 0;
+    if (!PyArg_ParseTuple(args, "Odd|O!O!hh",
+        &obj,
+        &offset, &tolerance,
+        &(PyBool_Type), &inter,
+        &(PyBool_Type), &self_inter,
+        &offsetMode, &join))
+        return 0;
+
+    PY_TRY {
+#ifndef FC_NO_ELEMENT_MAP
+        return Py::new_reference_to(shape2pyshape(getTopoShapePtr()->makEThickSolid(
+                        getPyShapes(obj),offset,tolerance, PyObject_IsTrue(inter) ? true : false, 
+                        PyObject_IsTrue(self_inter) ? true : false, offsetMode, join)));
+#else
+        TopTools_ListOfShape facesToRemove;
+        Py::Sequence list(obj);
+        for (Py::Sequence::iterator it = list.begin(); it != list.end(); ++it) {
+            if (PyObject_TypeCheck((*it).ptr(), &(Part::TopoShapePy::Type))) {
+                const TopoDS_Shape& shape = static_cast<TopoShapePy*>((*it).ptr())->getTopoShapePtr()->getShape();
+                facesToRemove.Append(shape);
+            }
+        }
+
+        TopoDS_Shape shape = this->getTopoShapePtr()->makeThickSolid(facesToRemove, offset, tolerance,
+            PyObject_IsTrue(inter) ? true : false, PyObject_IsTrue(self_inter) ? true : false, offsetMode, join);
+        return new TopoShapeSolidPy(new TopoShape(shape));
+#endif
+    }PY_CATCH_OCC
+}
+
+PyObject* TopoShapePy::makeOffsetShape(PyObject *args, PyObject *keywds)
+{
+    static char *kwlist[] = {"offset", "tolerance", "inter", "self_inter", "offsetMode", "join", "fill", NULL};
+    double offset, tolerance;
+    PyObject* inter = Py_False;
+    PyObject* self_inter = Py_False;
+    PyObject* fill = Py_False;
+    short offsetMode = 0, join = 0;
+    if (!PyArg_ParseTupleAndKeywords(args, keywds, "dd|O!O!hhO!", kwlist,
+        &offset, &tolerance,
+        &(PyBool_Type), &inter,
+        &(PyBool_Type), &self_inter,
+        &offsetMode, &join,
+        &(PyBool_Type), &fill))
+        return 0;
+
+    PY_TRY {
+#ifndef FC_NO_ELEMENT_MAP
+        return Py::new_reference_to(shape2pyshape(getTopoShapePtr()->makEOffset(
+                        offset, tolerance, PyObject_IsTrue(inter) ? true : false,
+                        PyObject_IsTrue(self_inter) ? true : false, offsetMode, join,
+                        PyObject_IsTrue(fill) ? true : false)));
+#else
+        TopoDS_Shape shape = this->getTopoShapePtr()->makeOffsetShape(offset, tolerance,
+            PyObject_IsTrue(inter) ? true : false,
+            PyObject_IsTrue(self_inter) ? true : false, offsetMode, join,
+            PyObject_IsTrue(fill) ? true : false);
+        return new TopoShapePy(new TopoShape(shape));
+#endif
+    } PY_CATCH_OCC
+}
+
+PyObject* TopoShapePy::makeOffset2D(PyObject *args, PyObject *keywds)
+{
+    static char *kwlist[] = {"offset", "join", "fill", "openResult", "intersection", NULL};
+    double offset;
+    PyObject* fill = Py_False;
+    PyObject* openResult = Py_False;
+    PyObject* inter = Py_False;
+    short join = 0;
+    if (!PyArg_ParseTupleAndKeywords(args, keywds, "d|hO!O!O!", kwlist,
+        &offset,
+        &join,
+        &(PyBool_Type), &fill,
+        &(PyBool_Type), &openResult,
+        &(PyBool_Type), &inter))
+        return 0;
+
+    try {
+#ifndef FC_NO_ELEMENT_MAP
+        return Py::new_reference_to(shape2pyshape(getTopoShapePtr()->makEOffset2D(
+            offset, join, PyObject_IsTrue(fill) ? true : false,
+            PyObject_IsTrue(openResult) ? true : false,
+            PyObject_IsTrue(inter) ? true : false)));
+#else
+        TopoDS_Shape resultShape = this->getTopoShapePtr()->makeOffset2D(offset, join,
+            PyObject_IsTrue(fill) ? true : false,
+            PyObject_IsTrue(openResult) ? true : false,
+            PyObject_IsTrue(inter) ? true : false);
+        return new_reference_to(shape2pyshape(resultShape));
+#endif
+    }
+    PY_CATCH_OCC;
+}
+
+PyObject*  TopoShapePy::reverse(PyObject *args)
+{
+    if (!PyArg_ParseTuple(args, ""))
+        return NULL;
+
+    TopoDS_Shape shape = getTopoShapePtr()->getShape();
+    shape.Reverse();
+    getTopoShapePtr()->setShape(shape,false);
+    return IncRef();
+}
+
+PyObject*  TopoShapePy::complement(PyObject *args)
+{
+    if (!PyArg_ParseTuple(args, ""))
+        return NULL;
+
+    TopoDS_Shape shape = getTopoShapePtr()->getShape();
+    shape.Complement();
+    getTopoShapePtr()->setShape(shape,false);
+    return IncRef();
+}
+
+PyObject*  TopoShapePy::nullify(PyObject *args)
+{
+    if (!PyArg_ParseTuple(args, ""))
+        return NULL;
+
+    TopoDS_Shape shape = getTopoShapePtr()->getShape();
+    shape.Nullify();
+    getTopoShapePtr()->setShape(shape);
+    return IncRef();
+}
+
+PyObject*  TopoShapePy::isNull(PyObject *args)
+{
+    if (!PyArg_ParseTuple(args, ""))
+        return NULL;
+    bool null = getTopoShapePtr()->isNull();
+    return Py_BuildValue("O", (null ? Py_True : Py_False));
+}
+
+PyObject*  TopoShapePy::isClosed(PyObject *args)
+{
+    if (!PyArg_ParseTuple(args, ""))
+        return NULL;
+    PY_TRY {
+        if (getTopoShapePtr()->getShape().IsNull())
+            Standard_Failure::Raise("Cannot determine the 'Closed'' flag of an empty shape");
+        return Py_BuildValue("O", (getTopoShapePtr()->isClosed() ? Py_True : Py_False));
+    } PY_CATCH_OCC
+}
+
+PyObject*  TopoShapePy::isEqual(PyObject *args)
+{
+    PyObject *pcObj;
+    if (!PyArg_ParseTuple(args, "O!", &(TopoShapePy::Type), &pcObj))
+        return NULL;
+
+    TopoDS_Shape shape = static_cast<TopoShapePy*>(pcObj)->getTopoShapePtr()->getShape();
+    Standard_Boolean test = (getTopoShapePtr()->getShape().IsEqual(shape));
+    return Py_BuildValue("O", (test ? Py_True : Py_False));
+}
+
+PyObject*  TopoShapePy::isSame(PyObject *args)
+{
+    PyObject *pcObj;
+    if (!PyArg_ParseTuple(args, "O!", &(TopoShapePy::Type), &pcObj))
+        return NULL;
+
+    TopoDS_Shape shape = static_cast<TopoShapePy*>(pcObj)->getTopoShapePtr()->getShape();
+    Standard_Boolean test = getTopoShapePtr()->getShape().IsSame(shape);
+    return Py_BuildValue("O", (test ? Py_True : Py_False));
+}
+
+PyObject*  TopoShapePy::isPartner(PyObject *args)
+{
+    PyObject *pcObj;
+    if (!PyArg_ParseTuple(args, "O!", &(TopoShapePy::Type), &pcObj))
+        return NULL;
+
+    TopoDS_Shape shape = static_cast<TopoShapePy*>(pcObj)->getTopoShapePtr()->getShape();
+    Standard_Boolean test = getTopoShapePtr()->getShape().IsPartner(shape);
+    return Py_BuildValue("O", (test ? Py_True : Py_False));
+}
+
+PyObject*  TopoShapePy::isValid(PyObject *args)
+{
+    if (!PyArg_ParseTuple(args, ""))
+        return NULL;
+    PY_TRY {
+        return Py_BuildValue("O", (getTopoShapePtr()->isValid() ? Py_True : Py_False));
+    } PY_CATCH_OCC
+}
+
+PyObject*  TopoShapePy::isCoplanar(PyObject *args)
+{
+    PyObject *pyObj;
+    double tol = -1;
+    if (!PyArg_ParseTuple(args, "O!|d", &TopoShapePy::Type, &pyObj, &tol))
+        return NULL;
+    PY_TRY {
+        return Py::new_reference_to(Py::Boolean(getTopoShapePtr()->isCoplanar(
+                    *static_cast<TopoShapePy*>(pyObj)->getTopoShapePtr(),tol)));
+    }PY_CATCH_OCC
+}
+
+PyObject*  TopoShapePy::findPlane(PyObject *args)
+{
+    double tol = -1;
+    if (!PyArg_ParseTuple(args, "|d", &tol))
+        return NULL;
+    PY_TRY {
+        gp_Pln pln;
+        if(getTopoShapePtr()->findPlane(pln,tol))
+            return new PlanePy(new GeomPlane(new Geom_Plane(pln)));
+        Py_Return;
+    }PY_CATCH_OCC
+}
+
+PyObject*  TopoShapePy::fix(PyObject *args)
+{
+    double prec, mintol, maxtol;
+    if (!PyArg_ParseTuple(args, "ddd", &prec, &mintol, &maxtol))
+        return NULL;
+    PY_TRY {
+        return Py_BuildValue("O", (getTopoShapePtr()->fix(prec, mintol, maxtol) ? Py_True : Py_False));
+    } PY_CATCH_OCC
+}
+
+PyObject* TopoShapePy::hashCode(PyObject *args)
+{
+    int upper = IntegerLast();
+    if (!PyArg_ParseTuple(args, "|i",&upper))
+        return 0;
+    int hc = getTopoShapePtr()->getShape().HashCode(upper);
+    return Py_BuildValue("i", hc);
+}
+
+PyObject* TopoShapePy::tessellate(PyObject *args)
+{
+    PY_TRY {
+        float tolerance;
+        PyObject* ok = Py_False;
+        if (!PyArg_ParseTuple(args, "f|O!",&tolerance,&PyBool_Type,&ok))
+            return 0;
+        std::vector<Base::Vector3d> Points;
+        std::vector<Data::ComplexGeoData::Facet> Facets;
+        if (PyObject_IsTrue(ok))
+            BRepTools::Clean(getTopoShapePtr()->getShape());
+        getTopoShapePtr()->getFaces(Points, Facets,tolerance);
+        Py::Tuple tuple(2);
+        Py::List vertex;
+        for (std::vector<Base::Vector3d>::const_iterator it = Points.begin();
+            it != Points.end(); ++it)
+            vertex.append(Py::asObject(new Base::VectorPy(*it)));
+        tuple.setItem(0, vertex);
+        Py::List facet;
+        for (std::vector<Data::ComplexGeoData::Facet>::const_iterator
+            it = Facets.begin(); it != Facets.end(); ++it) {
+            Py::Tuple f(3);
+            f.setItem(0,Py::Long((long)it->I1));
+            f.setItem(1,Py::Long((long)it->I2));
+            f.setItem(2,Py::Long((long)it->I3));
+            facet.append(f);
+        }
+        tuple.setItem(1, facet);
+        return Py::new_reference_to(tuple);
+    } PY_CATCH_OCC
+}
+
+PyObject* TopoShapePy::project(PyObject *args)
+{
+    PyObject *obj;
+
+    BRepAlgo_NormalProjection algo;
+    algo.Init(this->getTopoShapePtr()->getShape());
+    if (PyArg_ParseTuple(args, "O", &obj)) {
+        PY_TRY {
+            Py::Sequence list(obj);
+            for (Py::Sequence::iterator it = list.begin(); it != list.end(); ++it) {
+                if (PyObject_TypeCheck((*it).ptr(), &(Part::TopoShapePy::Type))) {
+                    const TopoDS_Shape& shape = static_cast<TopoShapePy*>((*it).ptr())->getTopoShapePtr()->getShape();
+                    algo.Add(shape);
+                }
+            }
+
+            algo.Compute3d(Standard_True);
+            algo.SetLimit(Standard_True);
+            algo.SetParams(1.e-6, 1.e-6, GeomAbs_C1, 14, 16);
+            //algo.SetDefaultParams();
+            algo.Build();
+            return new TopoShapePy(new TopoShape(algo.Projection()));
+        } PY_CATCH_OCC
+    }
+
+    return 0;
+}
+
+PyObject* TopoShapePy::makeParallelProjection(PyObject *args)
+{
+    PyObject *pShape, *pDir;
+    if (PyArg_ParseTuple(args, "O!O!", &(Part::TopoShapePy::Type), &pShape, &Base::VectorPy::Type, &pDir)) {
+        PY_TRY {
+            const TopoDS_Shape& shape = this->getTopoShapePtr()->getShape();
+            const TopoDS_Shape& wire = static_cast<TopoShapePy*>(pShape)->getTopoShapePtr()->getShape();
+            Base::Vector3d vec = Py::Vector(pDir,false).toVector();
+            BRepProj_Projection proj(wire, shape, gp_Dir(vec.x,vec.y,vec.z));
+            TopoDS_Shape projected = proj.Shape();
+            return new TopoShapePy(new TopoShape(projected));
+        } PY_CATCH_OCC
+    }
+
+    return 0;
+}
+
+PyObject* TopoShapePy::makePerspectiveProjection(PyObject *args)
+{
+    PyObject *pShape, *pDir;
+    if (PyArg_ParseTuple(args, "O!O!", &(Part::TopoShapePy::Type), &pShape, &Base::VectorPy::Type, &pDir)) {
+        PY_TRY {
+            const TopoDS_Shape& shape = this->getTopoShapePtr()->getShape();
+            const TopoDS_Shape& wire = static_cast<TopoShapePy*>(pShape)->getTopoShapePtr()->getShape();
+            Base::Vector3d vec = Py::Vector(pDir,false).toVector();
+            BRepProj_Projection proj(wire, shape, gp_Pnt(vec.x,vec.y,vec.z));
+            TopoDS_Shape projected = proj.Shape();
+            return new TopoShapePy(new TopoShape(projected));
+        } PY_CATCH_OCC
+    }
+
+    return 0;
+}
+
+/*!
+from pivy import coin
+
+rot=Gui.ActiveDocument.ActiveView.getCameraOrientation()
+vdir=App.Vector(0,0,-1)
+vdir=rot.multVec(vdir)
+udir=App.Vector(0,1,0)
+udir=rot.multVec(udir)
+
+pos=Gui.ActiveDocument.ActiveView.getCameraNode().position.getValue().getValue()
+pos=App.Vector(*pos)
+
+shape=App.ActiveDocument.ActiveObject.Shape
+reflect=shape.reflectLines(ViewDir=vdir, ViewPos=pos, UpDir=udir)
+Part.show(reflect)
+ */
+PyObject* TopoShapePy::reflectLines(PyObject *args, PyObject *kwds)
+{
+    static char *kwlist[] = {"ViewDir", "ViewPos", "UpDir", NULL};
+
+    PyObject *pView, *pPos, *pUp;
+    if (!PyArg_ParseTupleAndKeywords(args, kwds, "O!O!O!", kwlist,
+                                     &Base::VectorPy::Type, &pView,
+                                     &Base::VectorPy::Type, &pPos,
+                                     &Base::VectorPy::Type, &pUp))
+        return 0;
+
+    PY_TRY {
+        Base::Vector3d v = Py::Vector(pView,false).toVector();
+        Base::Vector3d p = Py::Vector(pPos,false).toVector();
+        Base::Vector3d u = Py::Vector(pUp,false).toVector();
+
+        const TopoDS_Shape& shape = this->getTopoShapePtr()->getShape();
+        HLRAppli_ReflectLines reflect(shape);
+        reflect.SetAxes(v.x, v.y, v.z, p.x, p.y, p.z, u.x, u.y, u.z);
+        reflect.Perform();
+        TopoDS_Shape lines = reflect.GetResult();
+        return new TopoShapePy(new TopoShape(lines));
+    } PY_CATCH_OCC
+}
+
+PyObject* TopoShapePy::makeShapeFromMesh(PyObject *args)
+{
+    PyObject *tup;
+    float tolerance;
+    if (!PyArg_ParseTuple(args, "O!f",&PyTuple_Type, &tup, &tolerance))
+        return 0;
+
+    PY_TRY {
+        Py::Tuple tuple(tup);
+        Py::Sequence vertex(tuple[0]);
+        Py::Sequence facets(tuple[1]);
+
+        std::vector<Base::Vector3d> Points;
+        for (Py::Sequence::iterator it = vertex.begin(); it != vertex.end(); ++it) {
+            Py::Vector vec(*it);
+            Points.push_back(vec.toVector());
+        }
+        std::vector<Data::ComplexGeoData::Facet> Facets;
+        for (Py::Sequence::iterator it = facets.begin(); it != facets.end(); ++it) {
+            Data::ComplexGeoData::Facet face;
+            Py::Tuple f(*it);
+#if PY_MAJOR_VERSION >= 3
+            face.I1 = (int)Py::Long(f[0]);
+            face.I2 = (int)Py::Long(f[1]);
+            face.I3 = (int)Py::Long(f[2]);
+#else
+            face.I1 = (int)Py::Int(f[0]);
+            face.I2 = (int)Py::Int(f[1]);
+            face.I3 = (int)Py::Int(f[2]);
+#endif
+            Facets.push_back(face);
+        }
+
+        getTopoShapePtr()->setFaces(Points, Facets,tolerance);
+        Py_Return;
+    } PY_CATCH_OCC
+}
+
+PyObject* TopoShapePy::makeWires(PyObject *args) {
+    const char *op = 0;
+    if (!PyArg_ParseTuple(args, "s", &op))
+        return NULL;
+    PY_TRY {
+        return Py::new_reference_to(shape2pyshape(getTopoShapePtr()->makEWires(op)));
+    }PY_CATCH_OCC
+}
+
+PyObject* TopoShapePy::toNurbs(PyObject *args)
+{
+    if (!PyArg_ParseTuple(args, ""))
+        return NULL;
+
+    PY_TRY {
+        // Convert into nurbs
+        TopoDS_Shape nurbs = this->getTopoShapePtr()->toNurbs();
+        return new TopoShapePy(new TopoShape(nurbs));
+    } PY_CATCH_OCC
+}
+
+PyObject*  TopoShapePy::isInside(PyObject *args)
+{
+    PyObject *point;
+    double tolerance;
+    PyObject* checkFace = Py_False;
+    TopAbs_State stateIn = TopAbs_IN;
+    if (!PyArg_ParseTuple(args, "O!dO!", &(Base::VectorPy::Type), &point, &tolerance,  &PyBool_Type, &checkFace))
+        return NULL;
+    PY_TRY {
+        TopoDS_Shape shape = getTopoShapePtr()->getShape();
+        BRepClass3d_SolidClassifier solidClassifier(shape);
+        Base::Vector3d pnt = static_cast<Base::VectorPy*>(point)->value();
+        gp_Pnt vertex = gp_Pnt(pnt.x,pnt.y,pnt.z);
+        solidClassifier.Perform(vertex, tolerance);
+        Standard_Boolean test = (solidClassifier.State() == stateIn);
+        if (PyObject_IsTrue(checkFace) && (solidClassifier.IsOnAFace()))
+            test = Standard_True;
+        return Py_BuildValue("O", (test ? Py_True : Py_False));
+    } PY_CATCH_OCC
+}
+
+PyObject* TopoShapePy::removeSplitter(PyObject *args)
+{
+    if (!PyArg_ParseTuple(args, ""))
+        return NULL;
+
+    PY_TRY {
+#ifndef FC_NO_ELEMENT_MAP
+        return Py::new_reference_to(shape2pyshape(getTopoShapePtr()->makERefine()));
+#else
+        // Remove redundant splitter
+        TopoDS_Shape shape = this->getTopoShapePtr()->removeSplitter();
+        return new TopoShapePy(new TopoShape(shape));
+#endif
+    }PY_CATCH_OCC
+}
+
+PyObject* TopoShapePy::getElement(PyObject *args)
+{
+    char* input;
+    if (!PyArg_ParseTuple(args, "s", &input))
+        return NULL;
+    PY_TRY {
+        return getTopoShapePtr()->getPySubShape(input);
+    } PY_CATCH_OCC
+}
+
+PyObject* TopoShapePy::countElement(PyObject *args)
+{
+    char* input;
+    if (!PyArg_ParseTuple(args, "s", &input))
+        return NULL;
+    PY_TRY {
+        return Py::new_reference_to(Py::Int((long)getTopoShapePtr()->countSubShapes(input)));
+    } PY_CATCH_OCC
+}
+
+PyObject* TopoShapePy::getTolerance(PyObject *args)
+{
+    int mode;
+    PyObject* type=0;
+    if (!PyArg_ParseTuple(args, "i|O!", &mode, &PyType_Type, &type))
+        return NULL;
+
+    PY_TRY {
+        TopoDS_Shape shape = this->getTopoShapePtr()->getShape();
+        TopAbs_ShapeEnum shapetype = TopAbs_SHAPE;
+
+        PyTypeObject* pyType = reinterpret_cast<PyTypeObject*>(type);
+        if (pyType == 0)
+            shapetype = TopAbs_SHAPE;
+        else if (PyType_IsSubtype(pyType, &TopoShapeShellPy::Type))
+            shapetype = TopAbs_SHELL;
+        else if (PyType_IsSubtype(pyType, &TopoShapeFacePy::Type))
+            shapetype = TopAbs_FACE;
+        else if (PyType_IsSubtype(pyType, &TopoShapeEdgePy::Type))
+            shapetype = TopAbs_EDGE;
+        else if (PyType_IsSubtype(pyType, &TopoShapeVertexPy::Type))
+            shapetype = TopAbs_VERTEX;
+        else if (pyType != &TopoShapePy::Type) {
+            if (PyType_IsSubtype(pyType, &TopoShapePy::Type)) {
+                PyErr_SetString(PyExc_TypeError, "shape type must be Vertex, Edge, Face or Shell");
+                return 0;
+            }
+            else {
+                PyErr_SetString(PyExc_TypeError, "type must be a shape type");
+                return 0;
+            }
+        }
+
+        ShapeAnalysis_ShapeTolerance analysis;
+        double tolerance = analysis.Tolerance(shape, mode, shapetype);
+        return PyFloat_FromDouble(tolerance);
+    } PY_CATCH_OCC
+}
+
+PyObject* TopoShapePy::overTolerance(PyObject *args)
+{
+    double value;
+    PyObject* type=0;
+    if (!PyArg_ParseTuple(args, "d|O!", &value, &PyType_Type, &type))
+        return NULL;
+
+    PY_TRY {
+        TopoDS_Shape shape = this->getTopoShapePtr()->getShape();
+        TopAbs_ShapeEnum shapetype = TopAbs_SHAPE;
+
+        PyTypeObject* pyType = reinterpret_cast<PyTypeObject*>(type);
+        if (pyType == 0)
+            shapetype = TopAbs_SHAPE;
+        else if (PyType_IsSubtype(pyType, &TopoShapeShellPy::Type))
+            shapetype = TopAbs_SHELL;
+        else if (PyType_IsSubtype(pyType, &TopoShapeFacePy::Type))
+            shapetype = TopAbs_FACE;
+        else if (PyType_IsSubtype(pyType, &TopoShapeEdgePy::Type))
+            shapetype = TopAbs_EDGE;
+        else if (PyType_IsSubtype(pyType, &TopoShapeVertexPy::Type))
+            shapetype = TopAbs_VERTEX;
+        else if (pyType != &TopoShapePy::Type) {
+            if (PyType_IsSubtype(pyType, &TopoShapePy::Type)) {
+                PyErr_SetString(PyExc_TypeError, "shape type must be Vertex, Edge, Face or Shell");
+                return 0;
+            }
+            else {
+                PyErr_SetString(PyExc_TypeError, "type must be a shape type");
+                return 0;
+            }
+        }
+
+        ShapeAnalysis_ShapeTolerance analysis;
+        Handle(TopTools_HSequenceOfShape) seq = analysis.OverTolerance(shape, value, shapetype);
+        Py::Tuple tuple(seq->Length());
+        std::size_t index=0;
+        for (int i=1; i <= seq->Length(); i++) {
+            TopoDS_Shape item = seq->Value(i);
+            tuple.setItem(index++, shape2pyshape(item));
+        }
+        return Py::new_reference_to(tuple);
+    } PY_CATCH_OCC
+}
+
+PyObject* TopoShapePy::inTolerance(PyObject *args)
+{
+    double valmin;
+    double valmax;
+    PyObject* type=0;
+    if (!PyArg_ParseTuple(args, "dd|O!", &valmin, &valmax, &PyType_Type, &type))
+        return NULL;
+
+    PY_TRY {
+        TopoDS_Shape shape = this->getTopoShapePtr()->getShape();
+        TopAbs_ShapeEnum shapetype = TopAbs_SHAPE;
+
+        PyTypeObject* pyType = reinterpret_cast<PyTypeObject*>(type);
+        if (pyType == 0)
+            shapetype = TopAbs_SHAPE;
+        else if (PyType_IsSubtype(pyType, &TopoShapeShellPy::Type))
+            shapetype = TopAbs_SHELL;
+        else if (PyType_IsSubtype(pyType, &TopoShapeFacePy::Type))
+            shapetype = TopAbs_FACE;
+        else if (PyType_IsSubtype(pyType, &TopoShapeEdgePy::Type))
+            shapetype = TopAbs_EDGE;
+        else if (PyType_IsSubtype(pyType, &TopoShapeVertexPy::Type))
+            shapetype = TopAbs_VERTEX;
+        else if (pyType != &TopoShapePy::Type) {
+            if (PyType_IsSubtype(pyType, &TopoShapePy::Type)) {
+                PyErr_SetString(PyExc_TypeError, "shape type must be Vertex, Edge, Face or Shell");
+                return 0;
+            }
+            else {
+                PyErr_SetString(PyExc_TypeError, "type must be a shape type");
+                return 0;
+            }
+        }
+
+        ShapeAnalysis_ShapeTolerance analysis;
+        Handle(TopTools_HSequenceOfShape) seq = analysis.InTolerance(shape, valmin, valmax, shapetype);
+        Py::Tuple tuple(seq->Length());
+        std::size_t index=0;
+        for (int i=1; i <= seq->Length(); i++) {
+            TopoDS_Shape item = seq->Value(i);
+            tuple.setItem(index++, shape2pyshape(item));
+        }
+        return Py::new_reference_to(tuple);
+    } PY_CATCH_OCC
+}
+
+PyObject* TopoShapePy::globalTolerance(PyObject *args)
+{
+    int mode;
+    if (!PyArg_ParseTuple(args, "i", &mode))
+        return NULL;
+
+    PY_TRY {
+        TopoDS_Shape shape = this->getTopoShapePtr()->getShape();
+
+        ShapeAnalysis_ShapeTolerance analysis;
+        analysis.Tolerance(shape, mode);
+        double tolerance = analysis.GlobalTolerance(mode);
+        return PyFloat_FromDouble(tolerance);
+    } PY_CATCH_OCC
+}
+
+PyObject* TopoShapePy::fixTolerance(PyObject *args)
+{
+    double value;
+    PyObject* type=0;
+    if (!PyArg_ParseTuple(args, "d|O!", &value, &PyType_Type, &type))
+        return NULL;
+
+    PY_TRY {
+        TopoDS_Shape shape = this->getTopoShapePtr()->getShape();
+        TopAbs_ShapeEnum shapetype = TopAbs_SHAPE;
+
+        PyTypeObject* pyType = reinterpret_cast<PyTypeObject*>(type);
+        if (pyType == 0)
+            shapetype = TopAbs_SHAPE;
+        else if (PyType_IsSubtype(pyType, &TopoShapeWirePy::Type))
+            shapetype = TopAbs_WIRE;
+        else if (PyType_IsSubtype(pyType, &TopoShapeFacePy::Type))
+            shapetype = TopAbs_FACE;
+        else if (PyType_IsSubtype(pyType, &TopoShapeEdgePy::Type))
+            shapetype = TopAbs_EDGE;
+        else if (PyType_IsSubtype(pyType, &TopoShapeVertexPy::Type))
+            shapetype = TopAbs_VERTEX;
+        else if (PyType_IsSubtype(pyType, &TopoShapePy::Type))
+            shapetype = TopAbs_SHAPE;
+        else if (pyType != &TopoShapePy::Type) {
+            PyErr_SetString(PyExc_TypeError, "type must be a shape type");
+            return 0;
+        }
+
+        ShapeFix_ShapeTolerance fix;
+        fix.SetTolerance(shape, value, shapetype);
+        Py_Return;
+    } PY_CATCH_OCC
+}
+
+PyObject* TopoShapePy::limitTolerance(PyObject *args)
+{
+    double tmin;
+    double tmax=0;
+    PyObject* type=0;
+    if (!PyArg_ParseTuple(args, "d|dO!", &tmin, &tmax, &PyType_Type, &type))
+        return NULL;
+
+    PY_TRY {
+        TopoDS_Shape shape = this->getTopoShapePtr()->getShape();
+        TopAbs_ShapeEnum shapetype = TopAbs_SHAPE;
+
+        PyTypeObject* pyType = reinterpret_cast<PyTypeObject*>(type);
+        if (pyType == 0)
+            shapetype = TopAbs_SHAPE;
+        else if (PyType_IsSubtype(pyType, &TopoShapeWirePy::Type))
+            shapetype = TopAbs_WIRE;
+        else if (PyType_IsSubtype(pyType, &TopoShapeFacePy::Type))
+            shapetype = TopAbs_FACE;
+        else if (PyType_IsSubtype(pyType, &TopoShapeEdgePy::Type))
+            shapetype = TopAbs_EDGE;
+        else if (PyType_IsSubtype(pyType, &TopoShapeVertexPy::Type))
+            shapetype = TopAbs_VERTEX;
+        else if (PyType_IsSubtype(pyType, &TopoShapePy::Type))
+            shapetype = TopAbs_SHAPE;
+        else if (pyType != &TopoShapePy::Type) {
+            PyErr_SetString(PyExc_TypeError, "type must be a shape type");
+            return 0;
+        }
+
+        ShapeFix_ShapeTolerance fix;
+        Standard_Boolean ok = fix.LimitTolerance(shape, tmin, tmax, shapetype);
+        return PyBool_FromLong(ok ? 1 : 0);
+    } PY_CATCH_OCC
+}
+
+PyObject* _getSupportIndex(const char* suppStr, TopoShape* ts, TopoDS_Shape suppShape) {
+    std::stringstream ss;
+    TopoDS_Shape subShape;
+
+    unsigned long nSubShapes = ts->countSubShapes(suppStr);
+    long supportIndex = -1;
+    for (unsigned long j=1; j<=nSubShapes; j++){
+        ss.str("");
+        ss << suppStr << j;
+        subShape = ts->getSubShape(ss.str().c_str());
+        if (subShape.IsEqual(suppShape)) {
+            supportIndex = j-1;
+            break;
+        }
+    }
+#if PY_MAJOR_VERSION >= 3
+    return PyLong_FromLong(supportIndex);
+#else
+    return PyInt_FromLong(supportIndex);
+#endif
+}
+
+PyObject* TopoShapePy::proximity(PyObject *args)
+{
+#if OCC_VERSION_HEX >= 0x060801
+#if OCC_VERSION_HEX >= 0x060901
+    typedef BRepExtrema_MapOfIntegerPackedMapOfInteger BRepExtrema_OverlappedSubShapes;
+#endif
+    PyObject* ps2;
+    Standard_Real tol = Precision::Confusion();
+    if (!PyArg_ParseTuple(args, "O!|d",&(TopoShapePy::Type), &ps2, &tol))
+        return 0;
+    const TopoDS_Shape& s1 = getTopoShapePtr()->getShape();
+    const TopoDS_Shape& s2 = static_cast<Part::TopoShapePy*>(ps2)->getTopoShapePtr()->getShape();
+    if (s1.IsNull()) {
+        PyErr_SetString(PyExc_ValueError, "proximity: Shape object is invalid");
+        return 0;
+    }
+    if (s2.IsNull()) {
+        PyErr_SetString(PyExc_ValueError, "proximity: Shape parameter is invalid");
+        return 0;
+    }
+
+    BRepExtrema_ShapeProximity proximity;
+    proximity.LoadShape1 (s1);
+    proximity.LoadShape2 (s2);
+    if (tol > 0.0)
+        proximity.SetTolerance (tol);
+    proximity.Perform();
+    if (!proximity.IsDone()) {
+        // the proximity failed, maybe it's because the shapes are not yet mesh
+        TopLoc_Location aLoc;
+        TopExp_Explorer xp(s1, TopAbs_FACE);
+        while (xp.More()) {
+            const Handle(Poly_Triangulation)& aTriangulation =
+              BRep_Tool::Triangulation(TopoDS::Face(xp.Current()), aLoc);
+            if (aTriangulation.IsNull()) {
+                PyErr_SetString(PartExceptionOCCError, "BRepExtrema_ShapeProximity not done, call 'tessellate' beforehand");
+                return 0;
+            }
+        }
+
+        xp.Init(s2, TopAbs_FACE);
+        while (xp.More()) {
+            const Handle(Poly_Triangulation)& aTriangulation =
+              BRep_Tool::Triangulation(TopoDS::Face(xp.Current()), aLoc);
+            if (aTriangulation.IsNull()) {
+                PyErr_SetString(PartExceptionOCCError, "BRepExtrema_ShapeProximity not done, call 'tessellate' beforehand");
+                return 0;
+            }
+        }
+
+        // check also for free edges
+        xp.Init(s1, TopAbs_EDGE, TopAbs_FACE);
+        while (xp.More()) {
+            const Handle(Poly_Polygon3D)& aPoly3D =
+              BRep_Tool::Polygon3D(TopoDS::Edge(xp.Current()), aLoc);
+            if (aPoly3D.IsNull()) {
+                PyErr_SetString(PartExceptionOCCError, "BRepExtrema_ShapeProximity not done, call 'tessellate' beforehand");
+                return 0;
+            }
+        }
+
+        xp.Init(s2, TopAbs_EDGE, TopAbs_FACE);
+        while (xp.More()) {
+            const Handle(Poly_Polygon3D)& aPoly3D =
+              BRep_Tool::Polygon3D(TopoDS::Edge(xp.Current()), aLoc);
+            if (aPoly3D.IsNull()) {
+                PyErr_SetString(PartExceptionOCCError, "BRepExtrema_ShapeProximity not done, call 'tessellate' beforehand");
+                return 0;
+            }
+        }
+
+        // another problem must have occurred
+        PyErr_SetString(PartExceptionOCCError, "BRepExtrema_ShapeProximity not done");
+        return 0;
+    }
+    //PyObject* overlappss1 = PyList_New(0);
+    //PyObject* overlappss2 = PyList_New(0);
+    PyObject* overlappssindex1 = PyList_New(0);
+    PyObject* overlappssindex2 = PyList_New(0);
+
+    for (BRepExtrema_OverlappedSubShapes::Iterator anIt1 (proximity.OverlapSubShapes1()); anIt1.More(); anIt1.Next()) {
+        //PyList_Append(overlappss1, new TopoShapeFacePy(new TopoShape(proximity.GetSubShape1 (anIt1.Key()))));
+#if PY_MAJOR_VERSION >= 3
+        PyList_Append(overlappssindex1,PyLong_FromLong(anIt1.Key()+1));
+#else
+        PyList_Append(overlappssindex1,PyInt_FromLong(anIt1.Key()+1));
+#endif
+    }
+    for (BRepExtrema_OverlappedSubShapes::Iterator anIt2 (proximity.OverlapSubShapes2()); anIt2.More(); anIt2.Next()) {
+        //PyList_Append(overlappss2, new TopoShapeFacePy(new TopoShape(proximity.GetSubShape2 (anIt2.Key()))));
+#if PY_MAJOR_VERSION >= 3
+        PyList_Append(overlappssindex2,PyLong_FromLong(anIt2.Key()+1));
+#else
+        PyList_Append(overlappssindex2,PyInt_FromLong(anIt2.Key()+1));
+#endif
+    }
+    //return Py_BuildValue("OO", overlappss1, overlappss2); //subshapes
+    return Py_BuildValue("OO", overlappssindex1, overlappssindex2); //face indexes
+#else
+    (void)args;
+    PyErr_SetString(PyExc_NotImplementedError, "proximity requires OCCT >= 6.8.1");
+    return 0;
+#endif
+}
+
+PyObject* TopoShapePy::distToShape(PyObject *args)
+{
+    PyObject* ps2;
+    gp_Pnt P1,P2;
+    BRepExtrema_SupportType supportType1,supportType2;
+    TopoDS_Shape suppS1,suppS2;
+    Standard_Real minDist = -1, t1,t2,u1,v1,u2,v2;
+
+    if (!PyArg_ParseTuple(args, "O!",&(TopoShapePy::Type), &ps2))
+        return 0;
+
+    const TopoDS_Shape& s1 = getTopoShapePtr()->getShape();
+    TopoShape* ts1 = getTopoShapePtr();
+    const TopoDS_Shape& s2 = static_cast<Part::TopoShapePy*>(ps2)->getTopoShapePtr()->getShape();
+    TopoShape* ts2 = static_cast<Part::TopoShapePy*>(ps2)->getTopoShapePtr();
+
+    if (s2.IsNull()) {
+        PyErr_SetString(PyExc_TypeError, "distToShape: Shape parameter is invalid");
+        return 0;
+    }
+    BRepExtrema_DistShapeShape extss;
+    extss.LoadS1(s1);
+    extss.LoadS2(s2);
+    try {
+        extss.Perform();
+    }
+    catch (const Standard_Failure& e) {
+        PyErr_SetString(PyExc_RuntimeError, e.GetMessageString());
+        return 0;
+    }
+    if (!extss.IsDone()) {
+        PyErr_SetString(PyExc_RuntimeError, "BRepExtrema_DistShapeShape failed");
+        return 0;
+    }
+    Py::List solnPts;
+    Py::List solnGeom;
+    int count = extss.NbSolution();
+    if (count != 0) {
+        minDist = extss.Value();
+        //extss.Dump(std::cout);
+        for (int i=1; i<= count; i++) {
+            Py::Object pt1, pt2;
+            Py::String suppType1, suppType2;
+            Py::Long suppIndex1, suppIndex2;
+            Py::Object param1, param2;
+
+            P1 = extss.PointOnShape1(i);
+            pt1 = Py::asObject( new Base::VectorPy(new Base::Vector3d(P1.X(),P1.Y(),P1.Z())));
+            supportType1 = extss.SupportTypeShape1(i);
+            suppS1 = extss.SupportOnShape1(i);
+            switch (supportType1) {
+                case BRepExtrema_IsVertex:
+                    suppType1 = Py::String("Vertex");
+                    suppIndex1 = Py::asObject(_getSupportIndex("Vertex",ts1,suppS1));
+                    param1 = Py::None();
+                    break;
+                case BRepExtrema_IsOnEdge:
+                    suppType1 = Py::String("Edge");
+                    suppIndex1 = Py::asObject(_getSupportIndex("Edge",ts1,suppS1));
+                    extss.ParOnEdgeS1(i,t1);
+                    param1 = Py::Float(t1);
+                    break;
+                case BRepExtrema_IsInFace:
+                    suppType1 = Py::String("Face");
+                    suppIndex1 = Py::asObject(_getSupportIndex("Face",ts1,suppS1));
+                    extss.ParOnFaceS1(i,u1,v1);
+                    {
+                        Py::Tuple tup(2);
+                        tup[0] = Py::Float(u1);
+                        tup[1] = Py::Float(v1);
+                        param1 = tup;
+                    }
+                    break;
+                default:
+                    Base::Console().Message("distToShape: supportType1 is unknown: %d \n",supportType1);
+                    suppType1 = Py::String("Unknown");
+                    suppIndex1 = -1;
+                    param1 = Py::None();
+            }
+
+            P2 = extss.PointOnShape2(i);
+            pt2 = Py::asObject(new Base::VectorPy(new Base::Vector3d(P2.X(),P2.Y(),P2.Z())));
+            supportType2 = extss.SupportTypeShape2(i);
+            suppS2 = extss.SupportOnShape2(i);
+            switch (supportType2) {
+                case BRepExtrema_IsVertex:
+                    suppType2 = Py::String("Vertex");
+                    suppIndex2 = Py::asObject(_getSupportIndex("Vertex",ts2,suppS2));
+                    param2 = Py::None();
+                    break;
+                case BRepExtrema_IsOnEdge:
+                    suppType2 = Py::String("Edge");
+                    suppIndex2 = Py::asObject(_getSupportIndex("Edge",ts2,suppS2));
+                    extss.ParOnEdgeS2(i,t2);
+                    param2 = Py::Float(t2);
+                    break;
+                case BRepExtrema_IsInFace:
+                    suppType2 = Py::String("Face");
+                    suppIndex2 = Py::asObject(_getSupportIndex("Face",ts2,suppS2));
+                    extss.ParOnFaceS2(i,u2,v2);
+                    {
+                        Py::Tuple tup(2);
+                        tup[0] = Py::Float(u2);
+                        tup[1] = Py::Float(v2);
+                        param2 = tup;
+                    }
+                    break;
+                default:
+                    Base::Console().Message("distToShape: supportType2 is unknown: %d \n",supportType2);
+                    suppType2 = Py::String("Unknown");
+                    suppIndex2 = -1;
+                    param2 = Py::None();
+            }
+            Py::Tuple pts(2);
+            pts[0] = pt1;
+            pts[1] = pt2;
+            solnPts.append(pts);
+
+            Py::Tuple geom(6);
+            geom[0] = suppType1;
+            geom[1] = suppIndex1;
+            geom[2] = param1;
+            geom[3] = suppType2;
+            geom[4] = suppIndex2;
+            geom[5] = param2;
+
+            solnGeom.append(geom);
+        }
+    }
+    else {
+        PyErr_SetString(PyExc_TypeError, "distToShape: No Solutions Found.");
+        return 0;
+    }
+    Py::Tuple ret(3);
+    ret[0] = Py::Float(minDist);
+    ret[1] = solnPts;
+    ret[2] = solnGeom;
+    return Py::new_reference_to(ret);
+}
+
+PyObject* TopoShapePy::optimalBoundingBox(PyObject *args)
+{
+    PyObject* useT = Py_True;
+    PyObject* useS = Py_False;
+    if (!PyArg_ParseTuple(args, "|O!O!", &PyBool_Type, &PyBool_Type, &useT, &useS))
+        return 0;
+
+    PY_TRY {
+#if OCC_VERSION_HEX >= 0x070200
+        TopoDS_Shape shape = this->getTopoShapePtr()->getShape();
+        Bnd_Box bounds;
+        BRepBndLib::AddOptimal(shape, bounds,
+                               PyObject_IsTrue(useT) ? Standard_True : Standard_False,
+                               PyObject_IsTrue(useS) ? Standard_True : Standard_False);
+        bounds.SetGap(0.0);
+        Standard_Real xMin, yMin, zMin, xMax, yMax, zMax;
+        bounds.Get(xMin, yMin, zMin, xMax, yMax, zMax);
+
+        Base::BoundBox3d box;
+        box.MinX = xMin;
+        box.MaxX = xMax;
+        box.MinY = yMin;
+        box.MaxY = yMax;
+        box.MinZ = zMin;
+        box.MaxZ = zMax;
+
+        Py::BoundingBox pybox(box);
+        return Py::new_reference_to(pybox);
+#else
+        throw Py::RuntimeError("Need OCCT 7.2.0 or higher");
+#endif
+    } PY_CATCH_OCC
+}
+
+PyObject *TopoShapePy::clearCache(PyObject *args) {
+    if (!PyArg_ParseTuple(args, ""))
+        return 0;
+    getTopoShapePtr()->initCache(1);
+    return IncRef();
+}
+
+PyObject* TopoShapePy::defeaturing(PyObject *args)
+{
+    PyObject *l;
+    if (!PyArg_ParseTuple(args, "O",&l))
+        return NULL;
+
+    PY_TRY {
+        Py::Sequence list(l);
+        std::vector<TopoDS_Shape> shapes;
+        for (Py::Sequence::iterator it = list.begin(); it != list.end(); ++it) {
+            Py::TopoShape sh(*it);
+            shapes.push_back(
+                sh.extensionObject()->getTopoShapePtr()->getShape()
+            );
+        }
+        PyTypeObject* type = this->GetType();
+        PyObject* inst = type->tp_new(type, this, 0);
+        static_cast<TopoShapePy*>(inst)->getTopoShapePtr()->setShape
+            (this->getTopoShapePtr()->defeaturing(shapes));
+        return inst;
+    } PY_CATCH_OCC
+}
+
+// End of Methods, Start of Attributes
+
+#if 0 // see ComplexGeoDataPy::Matrix which does the same
+Py::Object TopoShapePy::getLocation(void) const
+{
+    const TopLoc_Location& loc = getTopoShapePtr()->getShape().Location();
+    gp_Trsf trf = (gp_Trsf)loc;
+    Base::Matrix4D mat;
+    mat[0][0] = trf.Value(1,1);
+    mat[0][1] = trf.Value(1,2);
+    mat[0][2] = trf.Value(1,3);
+    mat[0][3] = trf.Value(1,4);
+
+    mat[1][0] = trf.Value(2,1);
+    mat[1][1] = trf.Value(2,2);
+    mat[1][2] = trf.Value(2,3);
+    mat[1][3] = trf.Value(2,4);
+
+    mat[2][0] = trf.Value(3,1);
+    mat[2][1] = trf.Value(3,2);
+    mat[2][2] = trf.Value(3,3);
+    mat[2][3] = trf.Value(3,4);
+    return Py::asObject(new Base::MatrixPy(mat));
+}
+
+void TopoShapePy::setLocation(Py::Object o)
+{
+    PyObject* p = o.ptr();
+    if (PyObject_TypeCheck(p, &(Base::MatrixPy::Type))) {
+        Base::Matrix4D mat = static_cast<Base::MatrixPy*>(p)->value();
+        Base::Rotation rot(mat);
+        Base::Vector3d axis;
+        double angle;
+        rot.getValue(axis, angle);
+        gp_Trsf trf;
+        trf.SetRotation(gp_Ax1(gp_Pnt(), gp_Dir(axis.x, axis.y, axis.z)), angle);
+        trf.SetTranslationPart(gp_Vec(mat[0][3],mat[1][3],mat[2][3]));
+        TopLoc_Location loc(trf);
+        getTopoShapePtr()->getShape().Location(loc);
+    }
+    else {
+        std::string error = std::string("type must be 'Matrix', not ");
+        error += p->ob_type->tp_name;
+        throw Py::TypeError(error);
+    }
+}
+#endif
+
+Py::String TopoShapePy::getShapeType(void) const
+{
+    TopoDS_Shape sh = getTopoShapePtr()->getShape();
+    if (sh.IsNull())
+        throw Py::Exception(Base::BaseExceptionFreeCADError, "cannot determine type of null shape");
+    TopAbs_ShapeEnum type = sh.ShapeType();
+    std::string name;
+    switch (type)
+    {
+    case TopAbs_COMPOUND:
+        name = "Compound";
+        break;
+    case TopAbs_COMPSOLID:
+        name = "CompSolid";
+        break;
+    case TopAbs_SOLID:
+        name = "Solid";
+        break;
+    case TopAbs_SHELL:
+        name = "Shell";
+        break;
+    case TopAbs_FACE:
+        name = "Face";
+        break;
+    case TopAbs_WIRE:
+        name = "Wire";
+        break;
+    case TopAbs_EDGE:
+        name = "Edge";
+        break;
+    case TopAbs_VERTEX:
+        name = "Vertex";
+        break;
+    case TopAbs_SHAPE:
+        name = "Shape";
+        break;
+    }
+
+    return Py::String(name);
+}
+
+Py::String TopoShapePy::getOrientation(void) const
+{
+    TopoDS_Shape sh = getTopoShapePtr()->getShape();
+    if (sh.IsNull())
+        throw Py::Exception(Base::BaseExceptionFreeCADError, "cannot determine orientation of null shape");
+    TopAbs_Orientation type = sh.Orientation();
+    std::string name;
+    switch (type)
+    {
+    case TopAbs_FORWARD:
+        name = "Forward";
+        break;
+    case TopAbs_REVERSED:
+        name = "Reversed";
+        break;
+    case TopAbs_INTERNAL:
+        name = "Internal";
+        break;
+    case TopAbs_EXTERNAL:
+        name = "External";
+        break;
+    }
+
+    return Py::String(name);
+}
+
+void TopoShapePy::setOrientation(Py::String arg)
+{
+    TopoDS_Shape sh = getTopoShapePtr()->getShape();
+    if (sh.IsNull())
+        throw Py::Exception(Base::BaseExceptionFreeCADError, "cannot determine orientation of null shape");
+    std::string name = (std::string)arg;
+    TopAbs_Orientation type;
+    if (name == "Forward") {
+        type = TopAbs_FORWARD;
+    }
+    else if (name == "Reversed") {
+        type = TopAbs_REVERSED;
+    }
+    else if (name == "Internal") {
+        type = TopAbs_INTERNAL;
+    }
+    else if (name == "External") {
+        type = TopAbs_EXTERNAL;
+    }
+    else {
+        throw Py::AttributeError("Invalid orientation type");
+    }
+
+    sh.Orientation(type);
+    getTopoShapePtr()->setShape(sh);
+}
+
+static Py::List getElements(const TopoShape &sh, TopAbs_ShapeEnum type) {
+    Py::List ret;
+    for(auto &shape : sh.getSubTopoShapes(type))
+        ret.append(shape2pyshape(shape));
+    return ret;
+}
+
+Py::List TopoShapePy::getSubShapes(void) const
+{
+    return getElements(*getTopoShapePtr(),TopAbs_SHAPE);
+}
+
+Py::List TopoShapePy::getFaces(void) const
+{
+    return getElements(*getTopoShapePtr(),TopAbs_FACE);
+}
+
+Py::List TopoShapePy::getVertexes(void) const
+{
+    return getElements(*getTopoShapePtr(),TopAbs_VERTEX);
+}
+
+Py::List TopoShapePy::getShells(void) const
+{
+    return getElements(*getTopoShapePtr(),TopAbs_SHELL);
+}
+
+Py::List TopoShapePy::getSolids(void) const
+{
+    return getElements(*getTopoShapePtr(),TopAbs_SOLID);
+}
+
+Py::List TopoShapePy::getCompSolids(void) const
+{
+    return getElements(*getTopoShapePtr(),TopAbs_COMPSOLID);
+}
+
+Py::List TopoShapePy::getEdges(void) const
+{
+    return getElements(*getTopoShapePtr(),TopAbs_EDGE);
+}
+
+Py::List TopoShapePy::getWires(void) const
+{
+    return getElements(*getTopoShapePtr(),TopAbs_WIRE);
+}
+
+Py::List TopoShapePy::getCompounds(void) const
+{
+    return getElements(*getTopoShapePtr(),TopAbs_COMPOUND);
+}
+
+Py::Float TopoShapePy::getLength(void) const
+{
+    const TopoDS_Shape& shape = getTopoShapePtr()->getShape();
+    if (shape.IsNull())
+        throw Py::RuntimeError("shape is invalid");
+    GProp_GProps props;
+    BRepGProp::LinearProperties(shape, props);
+    return Py::Float(props.Mass());
+}
+
+Py::Float TopoShapePy::getArea(void) const
+{
+    const TopoDS_Shape& shape = getTopoShapePtr()->getShape();
+    if (shape.IsNull())
+        throw Py::RuntimeError("shape is invalid");
+    GProp_GProps props;
+    BRepGProp::SurfaceProperties(shape, props);
+    return Py::Float(props.Mass());
+}
+
+Py::Float TopoShapePy::getVolume(void) const
+{
+    const TopoDS_Shape& shape = getTopoShapePtr()->getShape();
+    if (shape.IsNull())
+        throw Py::RuntimeError("shape is invalid");
+    GProp_GProps props;
+    BRepGProp::VolumeProperties(shape, props);
+    return Py::Float(props.Mass());
+}
+
+PyObject *TopoShapePy::getElementHistory(PyObject *args) {
+    const char *name;
+    if (!PyArg_ParseTuple(args, "s", &name))
+        return 0;
+
+    PY_TRY {
+        std::string original;
+        std::vector<std::string> history;
+        name = getTopoShapePtr()->getElementName(name,true);
+        long tag = getTopoShapePtr()->getElementHistory(name,&original,&history);
+        if(!tag)
+            Py_Return;
+        Py::Tuple ret(3);
+        ret.setItem(0,Py::Int(tag));
+        ret.setItem(1,Py::String(original));
+        Py::List pyHistory;
+        for(auto &h : history)
+            pyHistory.append(Py::String(h));
+        ret.setItem(2,pyHistory);
+        return Py::new_reference_to(ret);
+    }PY_CATCH_OCC
+}
+
+PyObject *TopoShapePy::getRelatedElements(PyObject *args) {
+    const char *name;
+    if (!PyArg_ParseTuple(args, "s", &name))
+        return 0;
+
+    PY_TRY {
+        Py::Dict dict;
+        for(auto &v : getTopoShapePtr()->getRelatedElements(name))
+            dict.setItem(Py::String(v.first),Py::String(v.second));
+        return Py::new_reference_to(dict);
+    }PY_CATCH_OCC
+}
+
+PyObject *TopoShapePy::mapSubElement(PyObject *args) {
+    const char *op = 0;
+    PyObject *sh;
+    if (!PyArg_ParseTuple(args, "O|s", &sh,&op))
+        return 0;
+    PY_TRY {
+        getTopoShapePtr()->mapSubElement(getPyShapes(sh),op);
+        return IncRef();
+    }PY_CATCH_OCC
+}
+
+PyObject *TopoShapePy::getCustomAttributes(const char* attr) const
+{
+    if (!attr) return 0;
+    PY_TRY {
+        return getTopoShapePtr()->getPySubShape(attr,true);
+    } PY_CATCH_OCC
+    return 0;
+}
+
+int TopoShapePy::setCustomAttributes(const char* , PyObject *)
+{
+    return 0;
+}