/***************************************************************************
 *   Copyright (c) 2008 Werner Mayer <wmayer[at]users.sourceforge.net>     *
 *                                                                         *
 *   This file is part of the FreeCAD CAx development system.              *
 *                                                                         *
 *   This library is free software; you can redistribute it and/or         *
 *   modify it under the terms of the GNU Library General Public           *
 *   License as published by the Free Software Foundation; either          *
 *   version 2 of the License, or (at your option) any later version.      *
 *                                                                         *
 *   This library  is distributed in the hope that it will be useful,      *
 *   but WITHOUT ANY WARRANTY; without even the implied warranty of        *
 *   MERCHANTABILITY or FITNESS FOR A PARTICULAR PURPOSE.  See the         *
 *   GNU Library General Public License for more details.                  *
 *                                                                         *
 *   You should have received a copy of the GNU Library General Public     *
 *   License along with this library; see the file COPYING.LIB. If not,    *
 *   write to the Free Software Foundation, Inc., 59 Temple Place,         *
 *   Suite 330, Boston, MA  02111-1307, USA                                *
 *                                                                         *
 ***************************************************************************/


#include "PreCompiled.h"
#ifndef _PreComp_
# include <cmath>
# include <gp_Pln.hxx>
# include <gp_Trsf.hxx>
# include <BRepAdaptor_Surface.hxx>
# include <BRepAdaptor_Curve.hxx>
# include <BRepOffsetAPI_MakeOffset.hxx>
# include <BRepBuilderAPI_Copy.hxx>
# include <BRepBuilderAPI_MakeWire.hxx>
# include <BRepOffsetAPI_ThruSections.hxx>
# include <BRepPrimAPI_MakePrism.hxx>
# include <Precision.hxx>
# include <ShapeAnalysis.hxx>
# include <ShapeFix_Wire.hxx>
# include <TopoDS.hxx>
# include <TopoDS_Iterator.hxx>
# include <TopExp.hxx>
# include <TopExp_Explorer.hxx>
# include <TopTools_IndexedMapOfShape.hxx>
# include <BRepLib_FindSurface.hxx>
#endif


#include "TopoShapeOpCode.h"
#include "FeatureExtrusion.h"
#include <Base/Tools.h>
#include <Base/Exception.h>
#include <App/Document.h>
#include "Part2DObject.h"



using namespace Part;


PROPERTY_SOURCE(Part::Extrusion, Part::Feature)

const char* Extrusion::eDirModeStrings[]= {
    "Custom",
    "Edge",
    "Normal",
    NULL};

Extrusion::Extrusion()
{
    ADD_PROPERTY_TYPE(Base,(0), "Extrude", App::Prop_None, "Shape to extrude");
    ADD_PROPERTY_TYPE(Dir,(Base::Vector3d(0.0,0.0,1.0)), "Extrude", App::Prop_None, "Direction of extrusion (also magnitude, if both lengths are zero).");
    ADD_PROPERTY_TYPE(DirMode, (dmCustom), "Extrude", App::Prop_None, "Sets, how Dir is updated.");
    DirMode.setEnums(eDirModeStrings);
    ADD_PROPERTY_TYPE(DirLink,(nullptr), "Extrude", App::Prop_None, "Link to edge defining extrusion direction.");
    ADD_PROPERTY_TYPE(LengthFwd,(0.0), "Extrude", App::Prop_None, "Length of extrusion along direction. If both LengthFwd and LengthRev are zero, magnitude of Dir is used.");
    ADD_PROPERTY_TYPE(LengthRev,(0.0), "Extrude", App::Prop_None, "Length of additional extrusion, against direction.");
    ADD_PROPERTY_TYPE(Solid,(false), "Extrude", App::Prop_None, "If true, extruding a wire yields a solid. If false, a shell.");
    ADD_PROPERTY_TYPE(Reversed,(false), "Extrude", App::Prop_None, "Set to true to swap the direction of extrusion.");
    ADD_PROPERTY_TYPE(Symmetric,(false), "Extrude", App::Prop_None, "If true, extrusion is done in both directions to a total of LengthFwd. LengthRev is ignored.");
    ADD_PROPERTY_TYPE(TaperAngle,(0.0), "Extrude", App::Prop_None, "Sets the angle of slope (draft) to apply to the sides. The angle is for outward taper; negative value yields inward tapering.");
    ADD_PROPERTY_TYPE(TaperAngleRev,(0.0), "Extrude", App::Prop_None, "Taper angle of reverse part of extrusion.");
    ADD_PROPERTY_TYPE(FaceMakerClass,("Part::FaceMakerExtrusion"), "Extrude", App::Prop_None, "If Solid is true, this sets the facemaker class to use when converting wires to faces. Otherwise, ignored."); //default for old documents. See setupObject for default for new extrusions.
}

short Extrusion::mustExecute() const
{
    if (Base.isTouched() ||
        Dir.isTouched() ||
        DirMode.isTouched() ||
        DirLink.isTouched() ||
        LengthFwd.isTouched() ||
        LengthRev.isTouched() ||
        Solid.isTouched() ||
        Reversed.isTouched() ||
        Symmetric.isTouched() ||
        TaperAngle.isTouched() ||
        TaperAngleRev.isTouched() ||
        FaceMakerClass.isTouched())
        return 1;
    return 0;
}

bool Extrusion::fetchAxisLink(const App::PropertyLinkSub& axisLink, Base::Vector3d& basepoint, Base::Vector3d& dir)
{
    if (!axisLink.getValue())
        return false;

    TopoDS_Shape axEdge;
    if (axisLink.getSubValues().size() > 0  &&  axisLink.getSubValues()[0].length() > 0){
        axEdge = Feature::getShape(axisLink.getValue(),axisLink.getSubValues()[0].c_str(),true);
    } else {
        axEdge = Feature::getShape(axisLink.getValue());
    }

    if (axEdge.IsNull())
        throw Base::ValueError("DirLink shape is null");
    if (axEdge.ShapeType() != TopAbs_EDGE)
        throw Base::TypeError("DirLink shape is not an edge");

    BRepAdaptor_Curve crv(TopoDS::Edge(axEdge));
    gp_Pnt startpoint;
    gp_Pnt endpoint;
    if (crv.GetType() == GeomAbs_Line){
        startpoint = crv.Value(crv.FirstParameter());
        endpoint = crv.Value(crv.LastParameter());
        if (axEdge.Orientation() == TopAbs_REVERSED)
            std::swap(startpoint, endpoint);
    } else {
        throw Base::TypeError("DirLink edge is not a line.");
    }
    basepoint.Set(startpoint.X(), startpoint.Y(), startpoint.Z());
    gp_Vec vec = gp_Vec(startpoint, endpoint);
    dir.Set(vec.X(), vec.Y(), vec.Z());
    return true;
}

Extrusion::ExtrusionParameters Extrusion::computeFinalParameters()
{
    Extrusion::ExtrusionParameters result;
    Base::Vector3d dir;
    switch(this->DirMode.getValue()){
        case dmCustom:
            dir = this->Dir.getValue();
        break;
        case dmEdge:{
            bool fetched;
            Base::Vector3d base;
            fetched = fetchAxisLink(this->DirLink, base, dir);
            if (!fetched)
                throw Base::ValueError("DirMode is set to use edge, but no edge is linked.");
            this->Dir.setValue(dir);
        }break;
        case dmNormal:
            dir = calculateShapeNormal(this->Base);
            this->Dir.setValue(dir);
        break;
        default:
            throw Base::ValueError("Unexpected enum value");
    }
    if(dir.Length() < Precision::Confusion())
        throw Base::ValueError("Direction is zero-length");
    result.dir = gp_Dir(dir.x, dir.y, dir.z);
    if (this->Reversed.getValue())
        result.dir.Reverse();

    result.lengthFwd = this->LengthFwd.getValue();
    result.lengthRev = this->LengthRev.getValue();
    if(fabs(result.lengthFwd) < Precision::Confusion()
            && fabs(result.lengthRev) < Precision::Confusion() ){
        result.lengthFwd = dir.Length();
    }

    if (this->Symmetric.getValue()){
        result.lengthRev = result.lengthFwd * 0.5;
        result.lengthFwd = result.lengthFwd * 0.5;
    }

    if (fabs(result.lengthFwd + result.lengthRev) < Precision::Confusion())
        throw Base::ValueError("Total length of extrusion is zero.");

    result.solid = this->Solid.getValue();

    result.taperAngleFwd = this->TaperAngle.getValue() * M_PI / 180.0;
    if (fabs(result.taperAngleFwd) > M_PI * 0.5 - Precision::Angular() )
        throw Base::ValueError("Magnitude of taper angle matches or exceeds 90 degrees. That is too much.");
    result.taperAngleRev = this->TaperAngleRev.getValue() * M_PI / 180.0;
    if (fabs(result.taperAngleRev) > M_PI * 0.5 - Precision::Angular() )
        throw Base::ValueError("Magnitude of taper angle matches or exceeds 90 degrees. That is too much.");

    result.faceMakerClass = this->FaceMakerClass.getValue();

    return result;
}

Base::Vector3d Extrusion::calculateShapeNormal(const App::PropertyLink& shapeLink)
{
<<<<<<< HEAD
    App::DocumentObject* docobj = 0;
    Base::Matrix4D mat;
    TopoDS_Shape sh = Feature::getShape(shapeLink.getValue(),0,false, &mat,&docobj);

    if (!docobj)
        throw Base::Exception("calculateShapeNormal: link is empty");
=======
    if (!shapeLink.getValue())
        throw Base::ValueError("calculateShapeNormal: link is empty");
    const App::DocumentObject* docobj = shapeLink.getValue();
>>>>>>> 73df4e6f

    //special case for sketches and the like: no matter what shape they have, use their local Z axis.
    if (docobj->isDerivedFrom(Part::Part2DObject::getClassTypeId())){
        Base::Vector3d OZ (0.0, 0.0, 1.0);
        Base::Vector3d result;
        Base::Rotation(mat).multVec(OZ, result);
        return result;
    }

    if (sh.IsNull())
        throw NullShapeException("calculateShapeNormal: link points to a valid object, but its shape is null.");

    //find plane
    BRepLib_FindSurface planeFinder(sh, -1, /*OnlyPlane=*/true);
    if (! planeFinder.Found())
        throw Base::ValueError("Can't find normal direction, because the shape is not on a plane.");

    //find plane normal and return result.
    GeomAdaptor_Surface surf(planeFinder.Surface());
    gp_Dir normal = surf.Plane().Axis().Direction();

    //now se know the plane. But if there are faces, the
    //plane normal direction is not dependent on face orientation (because findPlane only uses edges).
    //let's fix that.
    TopExp_Explorer ex(sh, TopAbs_FACE);
    if(ex.More()) {
        BRepAdaptor_Surface surf(TopoDS::Face(ex.Current()));
        normal = surf.Plane().Axis().Direction();
        if (ex.Current().Orientation() == TopAbs_REVERSED){
            normal.Reverse();
        }
    }

    return Base::Vector3d(normal.X(), normal.Y(), normal.Z());
}

void Extrusion::extrudeShape(TopoShape &result, const TopoShape &source, 
        Extrusion::ExtrusionParameters params)
{
    gp_Vec vec = gp_Vec(params.dir).Multiplied(params.lengthFwd+params.lengthRev);//total vector of extrusion

    if (std::fabs(params.taperAngleFwd) >= Precision::Angular() ||
        std::fabs(params.taperAngleRev) >= Precision::Angular() ) {
        //Tapered extrusion!
#if defined(__GNUC__) && defined (FC_OS_LINUX)
        Base::SignalException se;
#endif
        if (source.isNull())
            Standard_Failure::Raise("Cannot extrude empty shape");
        // #0000910: Circles Extrude Only Surfaces, thus use BRepBuilderAPI_Copy
        TopoShape myShape(source.makECopy());

        std::vector<TopoShape> drafts;
        makeDraft(params, myShape, drafts, result.Hasher);
        if (drafts.empty()) {
            Standard_Failure::Raise("Drafting shape failed");
        }else
            result.makECompound(drafts,0,false);
    }
    else {
        //Regular (non-tapered) extrusion!
        if (source.isNull())
            Standard_Failure::Raise("Cannot extrude empty shape");

        // #0000910: Circles Extrude Only Surfaces, thus use BRepBuilderAPI_Copy
        TopoShape myShape(source.makECopy());

        //apply reverse part of extrusion by shifting the source shape
        if (fabs(params.lengthRev)>Precision::Confusion() ){
            gp_Trsf mov;
            mov.SetTranslation(gp_Vec(params.dir)*(-params.lengthRev));
            myShape = myShape.makETransform(mov);
        }

        //make faces from wires
        if (params.solid) {
            //test if we need to make faces from wires. If there are faces - we don't.
            if(!myShape.hasSubShape(TopAbs_FACE)) {
                if(!myShape.Hasher)
                    myShape.Hasher = result.Hasher;
                myShape = myShape.makEFace(0,params.faceMakerClass.c_str());
            }
        }

        //extrude!
        result.makEPrism(myShape,vec);
    }

<<<<<<< HEAD
    if (result.isNull())
        throw Base::Exception("Result of extrusion is null shape.");
=======
    if (result.IsNull())
        throw NullShapeException("Result of extrusion is null shape.");
    return TopoShape(result);

>>>>>>> 73df4e6f
}

App::DocumentObjectExecReturn *Extrusion::execute(void)
{
    App::DocumentObject* link = Base.getValue();
    if (!link)
        return new App::DocumentObjectExecReturn("No object linked");

    try {
        Extrusion::ExtrusionParameters params = computeFinalParameters();
        TopoShape result(0,getDocument()->getStringHasher());
        extrudeShape(result,Feature::getTopoShape(link),params);
        this->Shape.setValue(result);
        return App::DocumentObject::StdReturn;
    }
    catch (Standard_Failure& e) {
        return new App::DocumentObjectExecReturn(e.GetMessageString());
    }
}

void Extrusion::makeDraft(ExtrusionParameters params, const TopoShape& _shape, 
        std::vector<TopoShape>& drafts, App::StringHasherRef hasher)
{
    double distanceFwd = tan(params.taperAngleFwd)*params.lengthFwd;
    double distanceRev = tan(params.taperAngleRev)*params.lengthRev;

    gp_Vec vecFwd = gp_Vec(params.dir)*params.lengthFwd;
    gp_Vec vecRev = gp_Vec(params.dir.Reversed())*params.lengthRev;

    bool bFwd = fabs(params.lengthFwd) > Precision::Confusion();
    bool bRev = fabs(params.lengthRev) > Precision::Confusion();
    bool bMid = !bFwd || !bRev || params.lengthFwd*params.lengthRev > 0.0; //include the source shape as loft section?

    const auto &shape = _shape.getShape();
    TopoShape sourceWire;
    if (shape.IsNull())
        Standard_Failure::Raise("Not a valid shape");
    if (shape.ShapeType() == TopAbs_WIRE) {
        sourceWire = _shape;
        ShapeFix_Wire aFix;
        aFix.Load(TopoDS::Wire(shape));
        aFix.FixReorder();
        aFix.FixConnected();
        aFix.FixClosed();
        sourceWire.setShape(aFix.Wire(),false);
    }
    else if (shape.ShapeType() == TopAbs_FACE) {
        TopoDS_Wire outerWire = ShapeAnalysis::OuterWire(TopoDS::Face(shape));
        sourceWire.setShape(outerWire);
        sourceWire.Tag = _shape.Tag;
        sourceWire.mapSubElement(_shape);
    }
    else if (shape.ShapeType() == TopAbs_COMPOUND) {
        for(auto &s : _shape.getSubTopoShapes()) {
            makeDraft(params, s, drafts, hasher);
        }
    }
    else {
        Standard_Failure::Raise("Only a wire or a face is supported");
    }

    if (!sourceWire.isNull()) {
        std::vector<TopoShape> list_of_sections;

        //first. add wire for reversed part of extrusion
        if (bRev){
            gp_Vec translation = vecRev;
            double offset = distanceRev;

            BRepOffsetAPI_MakeOffset mkOffset;
#if OCC_VERSION_HEX >= 0x060800
            mkOffset.Init(GeomAbs_Arc);
#endif
#if OCC_VERSION_HEX >= 0x070000
            mkOffset.Init(GeomAbs_Intersection);
#endif
            gp_Trsf mat;
            mat.SetTranslation(translation);
            TopoShape offsetShape(sourceWire.makETransform(mat,"RV"));

            if (fabs(offset)>Precision::Confusion()){
                mkOffset.AddWire(TopoDS::Wire(offsetShape.getShape()));
                mkOffset.Perform(offset);

                offsetShape = offsetShape.makEShape(mkOffset,TOPOP_OFFSET);
            }

            if (offsetShape.isNull())
                Standard_Failure::Raise("Tapered shape is empty");
            TopAbs_ShapeEnum type = offsetShape.getShape().ShapeType();
            if (type == TopAbs_WIRE) {
                list_of_sections.push_back(offsetShape);
            }
            else if (type == TopAbs_EDGE) {
                list_of_sections.push_back(offsetShape.makEWires());
            }
            else {
                Standard_Failure::Raise("Tapered shape type is not supported");
            }
        }

        //next. Add source wire as middle section. Order is important.
        if (bMid){
            list_of_sections.push_back(sourceWire);
        }

        //finally. Forward extrusion offset wire.
        if (bFwd){
            gp_Vec translation = vecFwd;
            double offset = distanceFwd;

            BRepOffsetAPI_MakeOffset mkOffset;
#if OCC_VERSION_HEX >= 0x060800
            mkOffset.Init(GeomAbs_Arc);
#endif
#if OCC_VERSION_HEX >= 0x070000
            mkOffset.Init(GeomAbs_Intersection);
#endif
            gp_Trsf mat;
            mat.SetTranslation(translation);
            TopoShape offsetShape(sourceWire.makETransform(mat,"FW"));

            if (fabs(offset)>Precision::Confusion()){
                mkOffset.AddWire(TopoDS::Wire(offsetShape.getShape()));
                mkOffset.Perform(offset);

                offsetShape = offsetShape.makEShape(mkOffset,TOPOP_OFFSET);
            }

            if (offsetShape.isNull())
                Standard_Failure::Raise("Tapered shape is empty");
            TopAbs_ShapeEnum type = offsetShape.getShape().ShapeType();
            if (type == TopAbs_WIRE) {
                list_of_sections.push_back(offsetShape);
            }
            else if (type == TopAbs_EDGE) {
                list_of_sections.push_back(offsetShape.makEWires());
            }
            else {
                Standard_Failure::Raise("Tapered shape type is not supported");
            }
        }

        //make loft
        BRepOffsetAPI_ThruSections mkGenerator(params.solid ? Standard_True : Standard_False, /*ruled=*/Standard_True);
        for(auto &shape : list_of_sections)
            mkGenerator.AddWire(TopoDS::Wire(shape.getShape()));

        try {
#if defined(__GNUC__) && defined (FC_OS_LINUX)
            Base::SignalException se;
#endif
            mkGenerator.Build();
            drafts.push_back(TopoShape(0,hasher).makEShape(mkGenerator,list_of_sections));
        }
        catch (Standard_Failure &){
            throw;
        }
        catch (...) {
            throw Base::CADKernelError("Unknown exception from BRepOffsetAPI_ThruSections");
        }
    }
}

//----------------------------------------------------------------

TYPESYSTEM_SOURCE(Part::FaceMakerExtrusion, Part::FaceMakerCheese)

std::string FaceMakerExtrusion::getUserFriendlyName() const
{
    return std::string(QT_TRANSLATE_NOOP("Part_FaceMaker","Part Extrude facemaker"));
}

std::string FaceMakerExtrusion::getBriefExplanation() const
{
    return std::string(QT_TRANSLATE_NOOP("Part_FaceMaker","Supports making faces with holes, does not support nesting."));
}

void FaceMakerExtrusion::Build()
{
    this->NotDone();
    this->myGenerated.Clear();
    this->myShapesToReturn.clear();
    this->myShape = TopoDS_Shape();
    TopoDS_Shape inputShape;
    if (mySourceShapes.empty())
        throw Base::ValueError("No input shapes!");
    if (mySourceShapes.size() == 1){
        inputShape = mySourceShapes[0].getShape();
    } else {
        TopoDS_Builder builder;
        TopoDS_Compound cmp;
        builder.MakeCompound(cmp);
        for (auto& sh: mySourceShapes){
            builder.Add(cmp, sh.getShape());
        }
        inputShape = cmp;
    }

    std::vector<TopoDS_Wire> wires;
    TopTools_IndexedMapOfShape mapOfWires;
    TopExp::MapShapes(inputShape, TopAbs_WIRE, mapOfWires);

    // if there are no wires then check also for edges
    if (mapOfWires.IsEmpty()) {
        TopTools_IndexedMapOfShape mapOfEdges;
        TopExp::MapShapes(inputShape, TopAbs_EDGE, mapOfEdges);
        for (int i=1; i<=mapOfEdges.Extent(); i++) {
            BRepBuilderAPI_MakeWire mkWire(TopoDS::Edge(mapOfEdges.FindKey(i)));
            wires.push_back(mkWire.Wire());
        }
    }
    else {
        wires.reserve(mapOfWires.Extent());
        for (int i=1; i<=mapOfWires.Extent(); i++) {
            wires.push_back(TopoDS::Wire(mapOfWires.FindKey(i)));
        }
    }

    if (!wires.empty()) {
        //try {
            TopoDS_Shape res = FaceMakerCheese::makeFace(wires);
            if (!res.IsNull())
                this->myShape = res;
        //}
        //catch (...) {

        //}
    }

    this->postBuild();

}


void Part::Extrusion::setupObject()
{
    Part::Feature::setupObject();
    this->FaceMakerClass.setValue("Part::FaceMakerBullseye"); //default for newly created features
}
<|MERGE_RESOLUTION|>--- conflicted
+++ resolved
@@ -1,545 +1,532 @@
-/***************************************************************************
- *   Copyright (c) 2008 Werner Mayer <wmayer[at]users.sourceforge.net>     *
- *                                                                         *
- *   This file is part of the FreeCAD CAx development system.              *
- *                                                                         *
- *   This library is free software; you can redistribute it and/or         *
- *   modify it under the terms of the GNU Library General Public           *
- *   License as published by the Free Software Foundation; either          *
- *   version 2 of the License, or (at your option) any later version.      *
- *                                                                         *
- *   This library  is distributed in the hope that it will be useful,      *
- *   but WITHOUT ANY WARRANTY; without even the implied warranty of        *
- *   MERCHANTABILITY or FITNESS FOR A PARTICULAR PURPOSE.  See the         *
- *   GNU Library General Public License for more details.                  *
- *                                                                         *
- *   You should have received a copy of the GNU Library General Public     *
- *   License along with this library; see the file COPYING.LIB. If not,    *
- *   write to the Free Software Foundation, Inc., 59 Temple Place,         *
- *   Suite 330, Boston, MA  02111-1307, USA                                *
- *                                                                         *
- ***************************************************************************/
-
-
-#include "PreCompiled.h"
-#ifndef _PreComp_
-# include <cmath>
-# include <gp_Pln.hxx>
-# include <gp_Trsf.hxx>
-# include <BRepAdaptor_Surface.hxx>
-# include <BRepAdaptor_Curve.hxx>
-# include <BRepOffsetAPI_MakeOffset.hxx>
-# include <BRepBuilderAPI_Copy.hxx>
-# include <BRepBuilderAPI_MakeWire.hxx>
-# include <BRepOffsetAPI_ThruSections.hxx>
-# include <BRepPrimAPI_MakePrism.hxx>
-# include <Precision.hxx>
-# include <ShapeAnalysis.hxx>
-# include <ShapeFix_Wire.hxx>
-# include <TopoDS.hxx>
-# include <TopoDS_Iterator.hxx>
-# include <TopExp.hxx>
-# include <TopExp_Explorer.hxx>
-# include <TopTools_IndexedMapOfShape.hxx>
-# include <BRepLib_FindSurface.hxx>
-#endif
-
-
-#include "TopoShapeOpCode.h"
-#include "FeatureExtrusion.h"
-#include <Base/Tools.h>
-#include <Base/Exception.h>
-#include <App/Document.h>
-#include "Part2DObject.h"
-
-
-
-using namespace Part;
-
-
-PROPERTY_SOURCE(Part::Extrusion, Part::Feature)
-
-const char* Extrusion::eDirModeStrings[]= {
-    "Custom",
-    "Edge",
-    "Normal",
-    NULL};
-
-Extrusion::Extrusion()
-{
-    ADD_PROPERTY_TYPE(Base,(0), "Extrude", App::Prop_None, "Shape to extrude");
-    ADD_PROPERTY_TYPE(Dir,(Base::Vector3d(0.0,0.0,1.0)), "Extrude", App::Prop_None, "Direction of extrusion (also magnitude, if both lengths are zero).");
-    ADD_PROPERTY_TYPE(DirMode, (dmCustom), "Extrude", App::Prop_None, "Sets, how Dir is updated.");
-    DirMode.setEnums(eDirModeStrings);
-    ADD_PROPERTY_TYPE(DirLink,(nullptr), "Extrude", App::Prop_None, "Link to edge defining extrusion direction.");
-    ADD_PROPERTY_TYPE(LengthFwd,(0.0), "Extrude", App::Prop_None, "Length of extrusion along direction. If both LengthFwd and LengthRev are zero, magnitude of Dir is used.");
-    ADD_PROPERTY_TYPE(LengthRev,(0.0), "Extrude", App::Prop_None, "Length of additional extrusion, against direction.");
-    ADD_PROPERTY_TYPE(Solid,(false), "Extrude", App::Prop_None, "If true, extruding a wire yields a solid. If false, a shell.");
-    ADD_PROPERTY_TYPE(Reversed,(false), "Extrude", App::Prop_None, "Set to true to swap the direction of extrusion.");
-    ADD_PROPERTY_TYPE(Symmetric,(false), "Extrude", App::Prop_None, "If true, extrusion is done in both directions to a total of LengthFwd. LengthRev is ignored.");
-    ADD_PROPERTY_TYPE(TaperAngle,(0.0), "Extrude", App::Prop_None, "Sets the angle of slope (draft) to apply to the sides. The angle is for outward taper; negative value yields inward tapering.");
-    ADD_PROPERTY_TYPE(TaperAngleRev,(0.0), "Extrude", App::Prop_None, "Taper angle of reverse part of extrusion.");
-    ADD_PROPERTY_TYPE(FaceMakerClass,("Part::FaceMakerExtrusion"), "Extrude", App::Prop_None, "If Solid is true, this sets the facemaker class to use when converting wires to faces. Otherwise, ignored."); //default for old documents. See setupObject for default for new extrusions.
-}
-
-short Extrusion::mustExecute() const
-{
-    if (Base.isTouched() ||
-        Dir.isTouched() ||
-        DirMode.isTouched() ||
-        DirLink.isTouched() ||
-        LengthFwd.isTouched() ||
-        LengthRev.isTouched() ||
-        Solid.isTouched() ||
-        Reversed.isTouched() ||
-        Symmetric.isTouched() ||
-        TaperAngle.isTouched() ||
-        TaperAngleRev.isTouched() ||
-        FaceMakerClass.isTouched())
-        return 1;
-    return 0;
-}
-
-bool Extrusion::fetchAxisLink(const App::PropertyLinkSub& axisLink, Base::Vector3d& basepoint, Base::Vector3d& dir)
-{
-    if (!axisLink.getValue())
-        return false;
-
-    TopoDS_Shape axEdge;
-    if (axisLink.getSubValues().size() > 0  &&  axisLink.getSubValues()[0].length() > 0){
-        axEdge = Feature::getShape(axisLink.getValue(),axisLink.getSubValues()[0].c_str(),true);
-    } else {
-        axEdge = Feature::getShape(axisLink.getValue());
-    }
-
-    if (axEdge.IsNull())
-        throw Base::ValueError("DirLink shape is null");
-    if (axEdge.ShapeType() != TopAbs_EDGE)
-        throw Base::TypeError("DirLink shape is not an edge");
-
-    BRepAdaptor_Curve crv(TopoDS::Edge(axEdge));
-    gp_Pnt startpoint;
-    gp_Pnt endpoint;
-    if (crv.GetType() == GeomAbs_Line){
-        startpoint = crv.Value(crv.FirstParameter());
-        endpoint = crv.Value(crv.LastParameter());
-        if (axEdge.Orientation() == TopAbs_REVERSED)
-            std::swap(startpoint, endpoint);
-    } else {
-        throw Base::TypeError("DirLink edge is not a line.");
-    }
-    basepoint.Set(startpoint.X(), startpoint.Y(), startpoint.Z());
-    gp_Vec vec = gp_Vec(startpoint, endpoint);
-    dir.Set(vec.X(), vec.Y(), vec.Z());
-    return true;
-}
-
-Extrusion::ExtrusionParameters Extrusion::computeFinalParameters()
-{
-    Extrusion::ExtrusionParameters result;
-    Base::Vector3d dir;
-    switch(this->DirMode.getValue()){
-        case dmCustom:
-            dir = this->Dir.getValue();
-        break;
-        case dmEdge:{
-            bool fetched;
-            Base::Vector3d base;
-            fetched = fetchAxisLink(this->DirLink, base, dir);
-            if (!fetched)
-                throw Base::ValueError("DirMode is set to use edge, but no edge is linked.");
-            this->Dir.setValue(dir);
-        }break;
-        case dmNormal:
-            dir = calculateShapeNormal(this->Base);
-            this->Dir.setValue(dir);
-        break;
-        default:
-            throw Base::ValueError("Unexpected enum value");
-    }
-    if(dir.Length() < Precision::Confusion())
-        throw Base::ValueError("Direction is zero-length");
-    result.dir = gp_Dir(dir.x, dir.y, dir.z);
-    if (this->Reversed.getValue())
-        result.dir.Reverse();
-
-    result.lengthFwd = this->LengthFwd.getValue();
-    result.lengthRev = this->LengthRev.getValue();
-    if(fabs(result.lengthFwd) < Precision::Confusion()
-            && fabs(result.lengthRev) < Precision::Confusion() ){
-        result.lengthFwd = dir.Length();
-    }
-
-    if (this->Symmetric.getValue()){
-        result.lengthRev = result.lengthFwd * 0.5;
-        result.lengthFwd = result.lengthFwd * 0.5;
-    }
-
-    if (fabs(result.lengthFwd + result.lengthRev) < Precision::Confusion())
-        throw Base::ValueError("Total length of extrusion is zero.");
-
-    result.solid = this->Solid.getValue();
-
-    result.taperAngleFwd = this->TaperAngle.getValue() * M_PI / 180.0;
-    if (fabs(result.taperAngleFwd) > M_PI * 0.5 - Precision::Angular() )
-        throw Base::ValueError("Magnitude of taper angle matches or exceeds 90 degrees. That is too much.");
-    result.taperAngleRev = this->TaperAngleRev.getValue() * M_PI / 180.0;
-    if (fabs(result.taperAngleRev) > M_PI * 0.5 - Precision::Angular() )
-        throw Base::ValueError("Magnitude of taper angle matches or exceeds 90 degrees. That is too much.");
-
-    result.faceMakerClass = this->FaceMakerClass.getValue();
-
-    return result;
-}
-
-Base::Vector3d Extrusion::calculateShapeNormal(const App::PropertyLink& shapeLink)
-{
-<<<<<<< HEAD
-    App::DocumentObject* docobj = 0;
-    Base::Matrix4D mat;
-    TopoDS_Shape sh = Feature::getShape(shapeLink.getValue(),0,false, &mat,&docobj);
-
-    if (!docobj)
-        throw Base::Exception("calculateShapeNormal: link is empty");
-=======
-    if (!shapeLink.getValue())
-        throw Base::ValueError("calculateShapeNormal: link is empty");
-    const App::DocumentObject* docobj = shapeLink.getValue();
->>>>>>> 73df4e6f
-
-    //special case for sketches and the like: no matter what shape they have, use their local Z axis.
-    if (docobj->isDerivedFrom(Part::Part2DObject::getClassTypeId())){
-        Base::Vector3d OZ (0.0, 0.0, 1.0);
-        Base::Vector3d result;
-        Base::Rotation(mat).multVec(OZ, result);
-        return result;
-    }
-
-    if (sh.IsNull())
-        throw NullShapeException("calculateShapeNormal: link points to a valid object, but its shape is null.");
-
-    //find plane
-    BRepLib_FindSurface planeFinder(sh, -1, /*OnlyPlane=*/true);
-    if (! planeFinder.Found())
-        throw Base::ValueError("Can't find normal direction, because the shape is not on a plane.");
-
-    //find plane normal and return result.
-    GeomAdaptor_Surface surf(planeFinder.Surface());
-    gp_Dir normal = surf.Plane().Axis().Direction();
-
-    //now se know the plane. But if there are faces, the
-    //plane normal direction is not dependent on face orientation (because findPlane only uses edges).
-    //let's fix that.
-    TopExp_Explorer ex(sh, TopAbs_FACE);
-    if(ex.More()) {
-        BRepAdaptor_Surface surf(TopoDS::Face(ex.Current()));
-        normal = surf.Plane().Axis().Direction();
-        if (ex.Current().Orientation() == TopAbs_REVERSED){
-            normal.Reverse();
-        }
-    }
-
-    return Base::Vector3d(normal.X(), normal.Y(), normal.Z());
-}
-
-void Extrusion::extrudeShape(TopoShape &result, const TopoShape &source, 
-        Extrusion::ExtrusionParameters params)
-{
-    gp_Vec vec = gp_Vec(params.dir).Multiplied(params.lengthFwd+params.lengthRev);//total vector of extrusion
-
-    if (std::fabs(params.taperAngleFwd) >= Precision::Angular() ||
-        std::fabs(params.taperAngleRev) >= Precision::Angular() ) {
-        //Tapered extrusion!
-#if defined(__GNUC__) && defined (FC_OS_LINUX)
-        Base::SignalException se;
-#endif
-        if (source.isNull())
-            Standard_Failure::Raise("Cannot extrude empty shape");
-        // #0000910: Circles Extrude Only Surfaces, thus use BRepBuilderAPI_Copy
-        TopoShape myShape(source.makECopy());
-
-        std::vector<TopoShape> drafts;
-        makeDraft(params, myShape, drafts, result.Hasher);
-        if (drafts.empty()) {
-            Standard_Failure::Raise("Drafting shape failed");
-        }else
-            result.makECompound(drafts,0,false);
-    }
-    else {
-        //Regular (non-tapered) extrusion!
-        if (source.isNull())
-            Standard_Failure::Raise("Cannot extrude empty shape");
-
-        // #0000910: Circles Extrude Only Surfaces, thus use BRepBuilderAPI_Copy
-        TopoShape myShape(source.makECopy());
-
-        //apply reverse part of extrusion by shifting the source shape
-        if (fabs(params.lengthRev)>Precision::Confusion() ){
-            gp_Trsf mov;
-            mov.SetTranslation(gp_Vec(params.dir)*(-params.lengthRev));
-            myShape = myShape.makETransform(mov);
-        }
-
-        //make faces from wires
-        if (params.solid) {
-            //test if we need to make faces from wires. If there are faces - we don't.
-            if(!myShape.hasSubShape(TopAbs_FACE)) {
-                if(!myShape.Hasher)
-                    myShape.Hasher = result.Hasher;
-                myShape = myShape.makEFace(0,params.faceMakerClass.c_str());
-            }
-        }
-
-        //extrude!
-        result.makEPrism(myShape,vec);
-    }
-
-<<<<<<< HEAD
-    if (result.isNull())
-        throw Base::Exception("Result of extrusion is null shape.");
-=======
-    if (result.IsNull())
-        throw NullShapeException("Result of extrusion is null shape.");
-    return TopoShape(result);
-
->>>>>>> 73df4e6f
-}
-
-App::DocumentObjectExecReturn *Extrusion::execute(void)
-{
-    App::DocumentObject* link = Base.getValue();
-    if (!link)
-        return new App::DocumentObjectExecReturn("No object linked");
-
-    try {
-        Extrusion::ExtrusionParameters params = computeFinalParameters();
-        TopoShape result(0,getDocument()->getStringHasher());
-        extrudeShape(result,Feature::getTopoShape(link),params);
-        this->Shape.setValue(result);
-        return App::DocumentObject::StdReturn;
-    }
-    catch (Standard_Failure& e) {
-        return new App::DocumentObjectExecReturn(e.GetMessageString());
-    }
-}
-
-void Extrusion::makeDraft(ExtrusionParameters params, const TopoShape& _shape, 
-        std::vector<TopoShape>& drafts, App::StringHasherRef hasher)
-{
-    double distanceFwd = tan(params.taperAngleFwd)*params.lengthFwd;
-    double distanceRev = tan(params.taperAngleRev)*params.lengthRev;
-
-    gp_Vec vecFwd = gp_Vec(params.dir)*params.lengthFwd;
-    gp_Vec vecRev = gp_Vec(params.dir.Reversed())*params.lengthRev;
-
-    bool bFwd = fabs(params.lengthFwd) > Precision::Confusion();
-    bool bRev = fabs(params.lengthRev) > Precision::Confusion();
-    bool bMid = !bFwd || !bRev || params.lengthFwd*params.lengthRev > 0.0; //include the source shape as loft section?
-
-    const auto &shape = _shape.getShape();
-    TopoShape sourceWire;
-    if (shape.IsNull())
-        Standard_Failure::Raise("Not a valid shape");
-    if (shape.ShapeType() == TopAbs_WIRE) {
-        sourceWire = _shape;
-        ShapeFix_Wire aFix;
-        aFix.Load(TopoDS::Wire(shape));
-        aFix.FixReorder();
-        aFix.FixConnected();
-        aFix.FixClosed();
-        sourceWire.setShape(aFix.Wire(),false);
-    }
-    else if (shape.ShapeType() == TopAbs_FACE) {
-        TopoDS_Wire outerWire = ShapeAnalysis::OuterWire(TopoDS::Face(shape));
-        sourceWire.setShape(outerWire);
-        sourceWire.Tag = _shape.Tag;
-        sourceWire.mapSubElement(_shape);
-    }
-    else if (shape.ShapeType() == TopAbs_COMPOUND) {
-        for(auto &s : _shape.getSubTopoShapes()) {
-            makeDraft(params, s, drafts, hasher);
-        }
-    }
-    else {
-        Standard_Failure::Raise("Only a wire or a face is supported");
-    }
-
-    if (!sourceWire.isNull()) {
-        std::vector<TopoShape> list_of_sections;
-
-        //first. add wire for reversed part of extrusion
-        if (bRev){
-            gp_Vec translation = vecRev;
-            double offset = distanceRev;
-
-            BRepOffsetAPI_MakeOffset mkOffset;
-#if OCC_VERSION_HEX >= 0x060800
-            mkOffset.Init(GeomAbs_Arc);
-#endif
-#if OCC_VERSION_HEX >= 0x070000
-            mkOffset.Init(GeomAbs_Intersection);
-#endif
-            gp_Trsf mat;
-            mat.SetTranslation(translation);
-            TopoShape offsetShape(sourceWire.makETransform(mat,"RV"));
-
-            if (fabs(offset)>Precision::Confusion()){
-                mkOffset.AddWire(TopoDS::Wire(offsetShape.getShape()));
-                mkOffset.Perform(offset);
-
-                offsetShape = offsetShape.makEShape(mkOffset,TOPOP_OFFSET);
-            }
-
-            if (offsetShape.isNull())
-                Standard_Failure::Raise("Tapered shape is empty");
-            TopAbs_ShapeEnum type = offsetShape.getShape().ShapeType();
-            if (type == TopAbs_WIRE) {
-                list_of_sections.push_back(offsetShape);
-            }
-            else if (type == TopAbs_EDGE) {
-                list_of_sections.push_back(offsetShape.makEWires());
-            }
-            else {
-                Standard_Failure::Raise("Tapered shape type is not supported");
-            }
-        }
-
-        //next. Add source wire as middle section. Order is important.
-        if (bMid){
-            list_of_sections.push_back(sourceWire);
-        }
-
-        //finally. Forward extrusion offset wire.
-        if (bFwd){
-            gp_Vec translation = vecFwd;
-            double offset = distanceFwd;
-
-            BRepOffsetAPI_MakeOffset mkOffset;
-#if OCC_VERSION_HEX >= 0x060800
-            mkOffset.Init(GeomAbs_Arc);
-#endif
-#if OCC_VERSION_HEX >= 0x070000
-            mkOffset.Init(GeomAbs_Intersection);
-#endif
-            gp_Trsf mat;
-            mat.SetTranslation(translation);
-            TopoShape offsetShape(sourceWire.makETransform(mat,"FW"));
-
-            if (fabs(offset)>Precision::Confusion()){
-                mkOffset.AddWire(TopoDS::Wire(offsetShape.getShape()));
-                mkOffset.Perform(offset);
-
-                offsetShape = offsetShape.makEShape(mkOffset,TOPOP_OFFSET);
-            }
-
-            if (offsetShape.isNull())
-                Standard_Failure::Raise("Tapered shape is empty");
-            TopAbs_ShapeEnum type = offsetShape.getShape().ShapeType();
-            if (type == TopAbs_WIRE) {
-                list_of_sections.push_back(offsetShape);
-            }
-            else if (type == TopAbs_EDGE) {
-                list_of_sections.push_back(offsetShape.makEWires());
-            }
-            else {
-                Standard_Failure::Raise("Tapered shape type is not supported");
-            }
-        }
-
-        //make loft
-        BRepOffsetAPI_ThruSections mkGenerator(params.solid ? Standard_True : Standard_False, /*ruled=*/Standard_True);
-        for(auto &shape : list_of_sections)
-            mkGenerator.AddWire(TopoDS::Wire(shape.getShape()));
-
-        try {
-#if defined(__GNUC__) && defined (FC_OS_LINUX)
-            Base::SignalException se;
-#endif
-            mkGenerator.Build();
-            drafts.push_back(TopoShape(0,hasher).makEShape(mkGenerator,list_of_sections));
-        }
-        catch (Standard_Failure &){
-            throw;
-        }
-        catch (...) {
-            throw Base::CADKernelError("Unknown exception from BRepOffsetAPI_ThruSections");
-        }
-    }
-}
-
-//----------------------------------------------------------------
-
-TYPESYSTEM_SOURCE(Part::FaceMakerExtrusion, Part::FaceMakerCheese)
-
-std::string FaceMakerExtrusion::getUserFriendlyName() const
-{
-    return std::string(QT_TRANSLATE_NOOP("Part_FaceMaker","Part Extrude facemaker"));
-}
-
-std::string FaceMakerExtrusion::getBriefExplanation() const
-{
-    return std::string(QT_TRANSLATE_NOOP("Part_FaceMaker","Supports making faces with holes, does not support nesting."));
-}
-
-void FaceMakerExtrusion::Build()
-{
-    this->NotDone();
-    this->myGenerated.Clear();
-    this->myShapesToReturn.clear();
-    this->myShape = TopoDS_Shape();
-    TopoDS_Shape inputShape;
-    if (mySourceShapes.empty())
-        throw Base::ValueError("No input shapes!");
-    if (mySourceShapes.size() == 1){
-        inputShape = mySourceShapes[0].getShape();
-    } else {
-        TopoDS_Builder builder;
-        TopoDS_Compound cmp;
-        builder.MakeCompound(cmp);
-        for (auto& sh: mySourceShapes){
-            builder.Add(cmp, sh.getShape());
-        }
-        inputShape = cmp;
-    }
-
-    std::vector<TopoDS_Wire> wires;
-    TopTools_IndexedMapOfShape mapOfWires;
-    TopExp::MapShapes(inputShape, TopAbs_WIRE, mapOfWires);
-
-    // if there are no wires then check also for edges
-    if (mapOfWires.IsEmpty()) {
-        TopTools_IndexedMapOfShape mapOfEdges;
-        TopExp::MapShapes(inputShape, TopAbs_EDGE, mapOfEdges);
-        for (int i=1; i<=mapOfEdges.Extent(); i++) {
-            BRepBuilderAPI_MakeWire mkWire(TopoDS::Edge(mapOfEdges.FindKey(i)));
-            wires.push_back(mkWire.Wire());
-        }
-    }
-    else {
-        wires.reserve(mapOfWires.Extent());
-        for (int i=1; i<=mapOfWires.Extent(); i++) {
-            wires.push_back(TopoDS::Wire(mapOfWires.FindKey(i)));
-        }
-    }
-
-    if (!wires.empty()) {
-        //try {
-            TopoDS_Shape res = FaceMakerCheese::makeFace(wires);
-            if (!res.IsNull())
-                this->myShape = res;
-        //}
-        //catch (...) {
-
-        //}
-    }
-
-    this->postBuild();
-
-}
-
-
-void Part::Extrusion::setupObject()
-{
-    Part::Feature::setupObject();
-    this->FaceMakerClass.setValue("Part::FaceMakerBullseye"); //default for newly created features
-}
+/***************************************************************************
+ *   Copyright (c) 2008 Werner Mayer <wmayer[at]users.sourceforge.net>     *
+ *                                                                         *
+ *   This file is part of the FreeCAD CAx development system.              *
+ *                                                                         *
+ *   This library is free software; you can redistribute it and/or         *
+ *   modify it under the terms of the GNU Library General Public           *
+ *   License as published by the Free Software Foundation; either          *
+ *   version 2 of the License, or (at your option) any later version.      *
+ *                                                                         *
+ *   This library  is distributed in the hope that it will be useful,      *
+ *   but WITHOUT ANY WARRANTY; without even the implied warranty of        *
+ *   MERCHANTABILITY or FITNESS FOR A PARTICULAR PURPOSE.  See the         *
+ *   GNU Library General Public License for more details.                  *
+ *                                                                         *
+ *   You should have received a copy of the GNU Library General Public     *
+ *   License along with this library; see the file COPYING.LIB. If not,    *
+ *   write to the Free Software Foundation, Inc., 59 Temple Place,         *
+ *   Suite 330, Boston, MA  02111-1307, USA                                *
+ *                                                                         *
+ ***************************************************************************/
+
+
+#include "PreCompiled.h"
+#ifndef _PreComp_
+# include <cmath>
+# include <gp_Pln.hxx>
+# include <gp_Trsf.hxx>
+# include <BRepAdaptor_Surface.hxx>
+# include <BRepAdaptor_Curve.hxx>
+# include <BRepOffsetAPI_MakeOffset.hxx>
+# include <BRepBuilderAPI_Copy.hxx>
+# include <BRepBuilderAPI_MakeWire.hxx>
+# include <BRepOffsetAPI_ThruSections.hxx>
+# include <BRepPrimAPI_MakePrism.hxx>
+# include <Precision.hxx>
+# include <ShapeAnalysis.hxx>
+# include <ShapeFix_Wire.hxx>
+# include <TopoDS.hxx>
+# include <TopoDS_Iterator.hxx>
+# include <TopExp.hxx>
+# include <TopExp_Explorer.hxx>
+# include <TopTools_IndexedMapOfShape.hxx>
+# include <BRepLib_FindSurface.hxx>
+#endif
+
+
+#include "TopoShapeOpCode.h"
+#include "FeatureExtrusion.h"
+#include <Base/Tools.h>
+#include <Base/Exception.h>
+#include <App/Document.h>
+#include "Part2DObject.h"
+
+
+
+using namespace Part;
+
+
+PROPERTY_SOURCE(Part::Extrusion, Part::Feature)
+
+const char* Extrusion::eDirModeStrings[]= {
+    "Custom",
+    "Edge",
+    "Normal",
+    NULL};
+
+Extrusion::Extrusion()
+{
+    ADD_PROPERTY_TYPE(Base,(0), "Extrude", App::Prop_None, "Shape to extrude");
+    ADD_PROPERTY_TYPE(Dir,(Base::Vector3d(0.0,0.0,1.0)), "Extrude", App::Prop_None, "Direction of extrusion (also magnitude, if both lengths are zero).");
+    ADD_PROPERTY_TYPE(DirMode, (dmCustom), "Extrude", App::Prop_None, "Sets, how Dir is updated.");
+    DirMode.setEnums(eDirModeStrings);
+    ADD_PROPERTY_TYPE(DirLink,(nullptr), "Extrude", App::Prop_None, "Link to edge defining extrusion direction.");
+    ADD_PROPERTY_TYPE(LengthFwd,(0.0), "Extrude", App::Prop_None, "Length of extrusion along direction. If both LengthFwd and LengthRev are zero, magnitude of Dir is used.");
+    ADD_PROPERTY_TYPE(LengthRev,(0.0), "Extrude", App::Prop_None, "Length of additional extrusion, against direction.");
+    ADD_PROPERTY_TYPE(Solid,(false), "Extrude", App::Prop_None, "If true, extruding a wire yields a solid. If false, a shell.");
+    ADD_PROPERTY_TYPE(Reversed,(false), "Extrude", App::Prop_None, "Set to true to swap the direction of extrusion.");
+    ADD_PROPERTY_TYPE(Symmetric,(false), "Extrude", App::Prop_None, "If true, extrusion is done in both directions to a total of LengthFwd. LengthRev is ignored.");
+    ADD_PROPERTY_TYPE(TaperAngle,(0.0), "Extrude", App::Prop_None, "Sets the angle of slope (draft) to apply to the sides. The angle is for outward taper; negative value yields inward tapering.");
+    ADD_PROPERTY_TYPE(TaperAngleRev,(0.0), "Extrude", App::Prop_None, "Taper angle of reverse part of extrusion.");
+    ADD_PROPERTY_TYPE(FaceMakerClass,("Part::FaceMakerExtrusion"), "Extrude", App::Prop_None, "If Solid is true, this sets the facemaker class to use when converting wires to faces. Otherwise, ignored."); //default for old documents. See setupObject for default for new extrusions.
+}
+
+short Extrusion::mustExecute() const
+{
+    if (Base.isTouched() ||
+        Dir.isTouched() ||
+        DirMode.isTouched() ||
+        DirLink.isTouched() ||
+        LengthFwd.isTouched() ||
+        LengthRev.isTouched() ||
+        Solid.isTouched() ||
+        Reversed.isTouched() ||
+        Symmetric.isTouched() ||
+        TaperAngle.isTouched() ||
+        TaperAngleRev.isTouched() ||
+        FaceMakerClass.isTouched())
+        return 1;
+    return 0;
+}
+
+bool Extrusion::fetchAxisLink(const App::PropertyLinkSub& axisLink, Base::Vector3d& basepoint, Base::Vector3d& dir)
+{
+    if (!axisLink.getValue())
+        return false;
+
+    TopoDS_Shape axEdge;
+    if (axisLink.getSubValues().size() > 0  &&  axisLink.getSubValues()[0].length() > 0){
+        axEdge = Feature::getShape(axisLink.getValue(),axisLink.getSubValues()[0].c_str(),true);
+    } else {
+        axEdge = Feature::getShape(axisLink.getValue());
+    }
+
+    if (axEdge.IsNull())
+        throw Base::ValueError("DirLink shape is null");
+    if (axEdge.ShapeType() != TopAbs_EDGE)
+        throw Base::TypeError("DirLink shape is not an edge");
+
+    BRepAdaptor_Curve crv(TopoDS::Edge(axEdge));
+    gp_Pnt startpoint;
+    gp_Pnt endpoint;
+    if (crv.GetType() == GeomAbs_Line){
+        startpoint = crv.Value(crv.FirstParameter());
+        endpoint = crv.Value(crv.LastParameter());
+        if (axEdge.Orientation() == TopAbs_REVERSED)
+            std::swap(startpoint, endpoint);
+    } else {
+        throw Base::TypeError("DirLink edge is not a line.");
+    }
+    basepoint.Set(startpoint.X(), startpoint.Y(), startpoint.Z());
+    gp_Vec vec = gp_Vec(startpoint, endpoint);
+    dir.Set(vec.X(), vec.Y(), vec.Z());
+    return true;
+}
+
+Extrusion::ExtrusionParameters Extrusion::computeFinalParameters()
+{
+    Extrusion::ExtrusionParameters result;
+    Base::Vector3d dir;
+    switch(this->DirMode.getValue()){
+        case dmCustom:
+            dir = this->Dir.getValue();
+        break;
+        case dmEdge:{
+            bool fetched;
+            Base::Vector3d base;
+            fetched = fetchAxisLink(this->DirLink, base, dir);
+            if (!fetched)
+                throw Base::ValueError("DirMode is set to use edge, but no edge is linked.");
+            this->Dir.setValue(dir);
+        }break;
+        case dmNormal:
+            dir = calculateShapeNormal(this->Base);
+            this->Dir.setValue(dir);
+        break;
+        default:
+            throw Base::ValueError("Unexpected enum value");
+    }
+    if(dir.Length() < Precision::Confusion())
+        throw Base::ValueError("Direction is zero-length");
+    result.dir = gp_Dir(dir.x, dir.y, dir.z);
+    if (this->Reversed.getValue())
+        result.dir.Reverse();
+
+    result.lengthFwd = this->LengthFwd.getValue();
+    result.lengthRev = this->LengthRev.getValue();
+    if(fabs(result.lengthFwd) < Precision::Confusion()
+            && fabs(result.lengthRev) < Precision::Confusion() ){
+        result.lengthFwd = dir.Length();
+    }
+
+    if (this->Symmetric.getValue()){
+        result.lengthRev = result.lengthFwd * 0.5;
+        result.lengthFwd = result.lengthFwd * 0.5;
+    }
+
+    if (fabs(result.lengthFwd + result.lengthRev) < Precision::Confusion())
+        throw Base::ValueError("Total length of extrusion is zero.");
+
+    result.solid = this->Solid.getValue();
+
+    result.taperAngleFwd = this->TaperAngle.getValue() * M_PI / 180.0;
+    if (fabs(result.taperAngleFwd) > M_PI * 0.5 - Precision::Angular() )
+        throw Base::ValueError("Magnitude of taper angle matches or exceeds 90 degrees. That is too much.");
+    result.taperAngleRev = this->TaperAngleRev.getValue() * M_PI / 180.0;
+    if (fabs(result.taperAngleRev) > M_PI * 0.5 - Precision::Angular() )
+        throw Base::ValueError("Magnitude of taper angle matches or exceeds 90 degrees. That is too much.");
+
+    result.faceMakerClass = this->FaceMakerClass.getValue();
+
+    return result;
+}
+
+Base::Vector3d Extrusion::calculateShapeNormal(const App::PropertyLink& shapeLink)
+{
+    App::DocumentObject* docobj = 0;
+    Base::Matrix4D mat;
+    TopoDS_Shape sh = Feature::getShape(shapeLink.getValue(),0,false, &mat,&docobj);
+
+    if (!docobj)
+        throw Base::ValueError("calculateShapeNormal: link is empty");
+
+    //special case for sketches and the like: no matter what shape they have, use their local Z axis.
+    if (docobj->isDerivedFrom(Part::Part2DObject::getClassTypeId())){
+        Base::Vector3d OZ (0.0, 0.0, 1.0);
+        Base::Vector3d result;
+        Base::Rotation(mat).multVec(OZ, result);
+        return result;
+    }
+
+    if (sh.IsNull())
+        throw NullShapeException("calculateShapeNormal: link points to a valid object, but its shape is null.");
+
+    //find plane
+    BRepLib_FindSurface planeFinder(sh, -1, /*OnlyPlane=*/true);
+    if (! planeFinder.Found())
+        throw Base::ValueError("Can't find normal direction, because the shape is not on a plane.");
+
+    //find plane normal and return result.
+    GeomAdaptor_Surface surf(planeFinder.Surface());
+    gp_Dir normal = surf.Plane().Axis().Direction();
+
+    //now se know the plane. But if there are faces, the
+    //plane normal direction is not dependent on face orientation (because findPlane only uses edges).
+    //let's fix that.
+    TopExp_Explorer ex(sh, TopAbs_FACE);
+    if(ex.More()) {
+        BRepAdaptor_Surface surf(TopoDS::Face(ex.Current()));
+        normal = surf.Plane().Axis().Direction();
+        if (ex.Current().Orientation() == TopAbs_REVERSED){
+            normal.Reverse();
+        }
+    }
+
+    return Base::Vector3d(normal.X(), normal.Y(), normal.Z());
+}
+
+void Extrusion::extrudeShape(TopoShape &result, const TopoShape &source, 
+        Extrusion::ExtrusionParameters params)
+{
+    gp_Vec vec = gp_Vec(params.dir).Multiplied(params.lengthFwd+params.lengthRev);//total vector of extrusion
+
+    if (std::fabs(params.taperAngleFwd) >= Precision::Angular() ||
+        std::fabs(params.taperAngleRev) >= Precision::Angular() ) {
+        //Tapered extrusion!
+#if defined(__GNUC__) && defined (FC_OS_LINUX)
+        Base::SignalException se;
+#endif
+        if (source.isNull())
+            Standard_Failure::Raise("Cannot extrude empty shape");
+        // #0000910: Circles Extrude Only Surfaces, thus use BRepBuilderAPI_Copy
+        TopoShape myShape(source.makECopy());
+
+        std::vector<TopoShape> drafts;
+        makeDraft(params, myShape, drafts, result.Hasher);
+        if (drafts.empty()) {
+            Standard_Failure::Raise("Drafting shape failed");
+        }else
+            result.makECompound(drafts,0,false);
+    }
+    else {
+        //Regular (non-tapered) extrusion!
+        if (source.isNull())
+            Standard_Failure::Raise("Cannot extrude empty shape");
+
+        // #0000910: Circles Extrude Only Surfaces, thus use BRepBuilderAPI_Copy
+        TopoShape myShape(source.makECopy());
+
+        //apply reverse part of extrusion by shifting the source shape
+        if (fabs(params.lengthRev)>Precision::Confusion() ){
+            gp_Trsf mov;
+            mov.SetTranslation(gp_Vec(params.dir)*(-params.lengthRev));
+            myShape = myShape.makETransform(mov);
+        }
+
+        //make faces from wires
+        if (params.solid) {
+            //test if we need to make faces from wires. If there are faces - we don't.
+            if(!myShape.hasSubShape(TopAbs_FACE)) {
+                if(!myShape.Hasher)
+                    myShape.Hasher = result.Hasher;
+                myShape = myShape.makEFace(0,params.faceMakerClass.c_str());
+            }
+        }
+
+        //extrude!
+        result.makEPrism(myShape,vec);
+    }
+
+    if (result.isNull())
+        throw NullShapeException("Result of extrusion is null shape.");
+}
+
+App::DocumentObjectExecReturn *Extrusion::execute(void)
+{
+    App::DocumentObject* link = Base.getValue();
+    if (!link)
+        return new App::DocumentObjectExecReturn("No object linked");
+
+    try {
+        Extrusion::ExtrusionParameters params = computeFinalParameters();
+        TopoShape result(0,getDocument()->getStringHasher());
+        extrudeShape(result,Feature::getTopoShape(link),params);
+        this->Shape.setValue(result);
+        return App::DocumentObject::StdReturn;
+    }
+    catch (Standard_Failure& e) {
+        return new App::DocumentObjectExecReturn(e.GetMessageString());
+    }
+}
+
+void Extrusion::makeDraft(ExtrusionParameters params, const TopoShape& _shape, 
+        std::vector<TopoShape>& drafts, App::StringHasherRef hasher)
+{
+    double distanceFwd = tan(params.taperAngleFwd)*params.lengthFwd;
+    double distanceRev = tan(params.taperAngleRev)*params.lengthRev;
+
+    gp_Vec vecFwd = gp_Vec(params.dir)*params.lengthFwd;
+    gp_Vec vecRev = gp_Vec(params.dir.Reversed())*params.lengthRev;
+
+    bool bFwd = fabs(params.lengthFwd) > Precision::Confusion();
+    bool bRev = fabs(params.lengthRev) > Precision::Confusion();
+    bool bMid = !bFwd || !bRev || params.lengthFwd*params.lengthRev > 0.0; //include the source shape as loft section?
+
+    const auto &shape = _shape.getShape();
+    TopoShape sourceWire;
+    if (shape.IsNull())
+        Standard_Failure::Raise("Not a valid shape");
+    if (shape.ShapeType() == TopAbs_WIRE) {
+        sourceWire = _shape;
+        ShapeFix_Wire aFix;
+        aFix.Load(TopoDS::Wire(shape));
+        aFix.FixReorder();
+        aFix.FixConnected();
+        aFix.FixClosed();
+        sourceWire.setShape(aFix.Wire(),false);
+    }
+    else if (shape.ShapeType() == TopAbs_FACE) {
+        TopoDS_Wire outerWire = ShapeAnalysis::OuterWire(TopoDS::Face(shape));
+        sourceWire.setShape(outerWire);
+        sourceWire.Tag = _shape.Tag;
+        sourceWire.mapSubElement(_shape);
+    }
+    else if (shape.ShapeType() == TopAbs_COMPOUND) {
+        for(auto &s : _shape.getSubTopoShapes()) {
+            makeDraft(params, s, drafts, hasher);
+        }
+    }
+    else {
+        Standard_Failure::Raise("Only a wire or a face is supported");
+    }
+
+    if (!sourceWire.isNull()) {
+        std::vector<TopoShape> list_of_sections;
+
+        //first. add wire for reversed part of extrusion
+        if (bRev){
+            gp_Vec translation = vecRev;
+            double offset = distanceRev;
+
+            BRepOffsetAPI_MakeOffset mkOffset;
+#if OCC_VERSION_HEX >= 0x060800
+            mkOffset.Init(GeomAbs_Arc);
+#endif
+#if OCC_VERSION_HEX >= 0x070000
+            mkOffset.Init(GeomAbs_Intersection);
+#endif
+            gp_Trsf mat;
+            mat.SetTranslation(translation);
+            TopoShape offsetShape(sourceWire.makETransform(mat,"RV"));
+
+            if (fabs(offset)>Precision::Confusion()){
+                mkOffset.AddWire(TopoDS::Wire(offsetShape.getShape()));
+                mkOffset.Perform(offset);
+
+                offsetShape = offsetShape.makEShape(mkOffset,TOPOP_OFFSET);
+            }
+
+            if (offsetShape.isNull())
+                Standard_Failure::Raise("Tapered shape is empty");
+            TopAbs_ShapeEnum type = offsetShape.getShape().ShapeType();
+            if (type == TopAbs_WIRE) {
+                list_of_sections.push_back(offsetShape);
+            }
+            else if (type == TopAbs_EDGE) {
+                list_of_sections.push_back(offsetShape.makEWires());
+            }
+            else {
+                Standard_Failure::Raise("Tapered shape type is not supported");
+            }
+        }
+
+        //next. Add source wire as middle section. Order is important.
+        if (bMid){
+            list_of_sections.push_back(sourceWire);
+        }
+
+        //finally. Forward extrusion offset wire.
+        if (bFwd){
+            gp_Vec translation = vecFwd;
+            double offset = distanceFwd;
+
+            BRepOffsetAPI_MakeOffset mkOffset;
+#if OCC_VERSION_HEX >= 0x060800
+            mkOffset.Init(GeomAbs_Arc);
+#endif
+#if OCC_VERSION_HEX >= 0x070000
+            mkOffset.Init(GeomAbs_Intersection);
+#endif
+            gp_Trsf mat;
+            mat.SetTranslation(translation);
+            TopoShape offsetShape(sourceWire.makETransform(mat,"FW"));
+
+            if (fabs(offset)>Precision::Confusion()){
+                mkOffset.AddWire(TopoDS::Wire(offsetShape.getShape()));
+                mkOffset.Perform(offset);
+
+                offsetShape = offsetShape.makEShape(mkOffset,TOPOP_OFFSET);
+            }
+
+            if (offsetShape.isNull())
+                Standard_Failure::Raise("Tapered shape is empty");
+            TopAbs_ShapeEnum type = offsetShape.getShape().ShapeType();
+            if (type == TopAbs_WIRE) {
+                list_of_sections.push_back(offsetShape);
+            }
+            else if (type == TopAbs_EDGE) {
+                list_of_sections.push_back(offsetShape.makEWires());
+            }
+            else {
+                Standard_Failure::Raise("Tapered shape type is not supported");
+            }
+        }
+
+        //make loft
+        BRepOffsetAPI_ThruSections mkGenerator(params.solid ? Standard_True : Standard_False, /*ruled=*/Standard_True);
+        for(auto &shape : list_of_sections)
+            mkGenerator.AddWire(TopoDS::Wire(shape.getShape()));
+
+        try {
+#if defined(__GNUC__) && defined (FC_OS_LINUX)
+            Base::SignalException se;
+#endif
+            mkGenerator.Build();
+            drafts.push_back(TopoShape(0,hasher).makEShape(mkGenerator,list_of_sections));
+        }
+        catch (Standard_Failure &){
+            throw;
+        }
+        catch (...) {
+            throw Base::CADKernelError("Unknown exception from BRepOffsetAPI_ThruSections");
+        }
+    }
+}
+
+//----------------------------------------------------------------
+
+TYPESYSTEM_SOURCE(Part::FaceMakerExtrusion, Part::FaceMakerCheese)
+
+std::string FaceMakerExtrusion::getUserFriendlyName() const
+{
+    return std::string(QT_TRANSLATE_NOOP("Part_FaceMaker","Part Extrude facemaker"));
+}
+
+std::string FaceMakerExtrusion::getBriefExplanation() const
+{
+    return std::string(QT_TRANSLATE_NOOP("Part_FaceMaker","Supports making faces with holes, does not support nesting."));
+}
+
+void FaceMakerExtrusion::Build()
+{
+    this->NotDone();
+    this->myGenerated.Clear();
+    this->myShapesToReturn.clear();
+    this->myShape = TopoDS_Shape();
+    TopoDS_Shape inputShape;
+    if (mySourceShapes.empty())
+        throw Base::ValueError("No input shapes!");
+    if (mySourceShapes.size() == 1){
+        inputShape = mySourceShapes[0].getShape();
+    } else {
+        TopoDS_Builder builder;
+        TopoDS_Compound cmp;
+        builder.MakeCompound(cmp);
+        for (auto& sh: mySourceShapes){
+            builder.Add(cmp, sh.getShape());
+        }
+        inputShape = cmp;
+    }
+
+    std::vector<TopoDS_Wire> wires;
+    TopTools_IndexedMapOfShape mapOfWires;
+    TopExp::MapShapes(inputShape, TopAbs_WIRE, mapOfWires);
+
+    // if there are no wires then check also for edges
+    if (mapOfWires.IsEmpty()) {
+        TopTools_IndexedMapOfShape mapOfEdges;
+        TopExp::MapShapes(inputShape, TopAbs_EDGE, mapOfEdges);
+        for (int i=1; i<=mapOfEdges.Extent(); i++) {
+            BRepBuilderAPI_MakeWire mkWire(TopoDS::Edge(mapOfEdges.FindKey(i)));
+            wires.push_back(mkWire.Wire());
+        }
+    }
+    else {
+        wires.reserve(mapOfWires.Extent());
+        for (int i=1; i<=mapOfWires.Extent(); i++) {
+            wires.push_back(TopoDS::Wire(mapOfWires.FindKey(i)));
+        }
+    }
+
+    if (!wires.empty()) {
+        //try {
+            TopoDS_Shape res = FaceMakerCheese::makeFace(wires);
+            if (!res.IsNull())
+                this->myShape = res;
+        //}
+        //catch (...) {
+
+        //}
+    }
+
+    this->postBuild();
+
+}
+
+
+void Part::Extrusion::setupObject()
+{
+    Part::Feature::setupObject();
+    this->FaceMakerClass.setValue("Part::FaceMakerBullseye"); //default for newly created features
+}