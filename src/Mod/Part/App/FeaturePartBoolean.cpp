/***************************************************************************
 *   Copyright (c) 2007 Werner Mayer <wmayer[at]users.sourceforge.net>     *
 *                                                                         *
 *   This file is part of the FreeCAD CAx development system.              *
 *                                                                         *
 *   This library is free software; you can redistribute it and/or         *
 *   modify it under the terms of the GNU Library General Public           *
 *   License as published by the Free Software Foundation; either          *
 *   version 2 of the License, or (at your option) any later version.      *
 *                                                                         *
 *   This library  is distributed in the hope that it will be useful,      *
 *   but WITHOUT ANY WARRANTY; without even the implied warranty of        *
 *   MERCHANTABILITY or FITNESS FOR A PARTICULAR PURPOSE.  See the         *
 *   GNU Library General Public License for more details.                  *
 *                                                                         *
 *   You should have received a copy of the GNU Library General Public     *
 *   License along with this library; see the file COPYING.LIB. If not,    *
 *   write to the Free Software Foundation, Inc., 59 Temple Place,         *
 *   Suite 330, Boston, MA  02111-1307, USA                                *
 *                                                                         *
 ***************************************************************************/


#include "PreCompiled.h"
#ifndef _PreComp_
# include <BRepAlgoAPI_BooleanOperation.hxx>
# include <BRepCheck_Analyzer.hxx>
# include <Standard_Failure.hxx>
# include <memory>
#endif

#include "FeaturePartBoolean.h"
#include "modelRefine.h"
#include <App/Application.h>
#include <App/Document.h>
#include <Base/Parameter.h>
#include "TopoShapeOpCode.h"


using namespace Part;

PROPERTY_SOURCE_ABSTRACT(Part::Boolean, Part::Feature)


Boolean::Boolean(void)
{
    ADD_PROPERTY(Base,(0));
    ADD_PROPERTY(Tool,(0));
    ADD_PROPERTY_TYPE(History,(ShapeHistory()), "Boolean", (App::PropertyType)
        (App::Prop_Output|App::Prop_Transient|App::Prop_Hidden), "Shape history");
    History.setSize(0);

    ADD_PROPERTY_TYPE(Refine,(0),"Boolean",(App::PropertyType)(App::Prop_None),"Refine shape (clean up redundant edges) after this boolean operation");

    //init Refine property
    Base::Reference<ParameterGrp> hGrp = App::GetApplication().GetUserParameter()
        .GetGroup("BaseApp")->GetGroup("Preferences")->GetGroup("Mod/Part/Boolean");
    this->Refine.setValue(hGrp->GetBool("RefineModel", false));
}

short Boolean::mustExecute() const
{
    if (Base.getValue() && Tool.getValue()) {
        if (Base.isTouched())
            return 1;
        if (Tool.isTouched())
            return 1;
    }
    return 0;
}

const char *Boolean::opCode() const {
    return TOPOP_BOOLEAN;
}

App::DocumentObjectExecReturn *Boolean::execute(void)
{
    try {
#if defined(__GNUC__) && defined (FC_OS_LINUX)
        Base::SignalException se;
#endif
        std::vector<TopoShape> shapes;
        shapes.reserve(2);
        // Now, let's get the TopoDS_Shape
        shapes.push_back(Feature::getTopoShape(Base.getValue()));
        auto BaseShape = shapes[0].getShape();
        if (BaseShape.IsNull())
<<<<<<< HEAD
            throw Base::Exception("Base shape is null");
        shapes.push_back(Feature::getTopoShape(Tool.getValue()));
        auto ToolShape = shapes[1].getShape();
=======
            throw NullShapeException("Base shape is null");
        TopoDS_Shape ToolShape = tool->Shape.getValue();
>>>>>>> 73df4e6f
        if (ToolShape.IsNull())
            throw NullShapeException("Tool shape is null");

        std::unique_ptr<BRepAlgoAPI_BooleanOperation> mkBool(makeOperation(BaseShape, ToolShape));
        if (!mkBool->IsDone()) {
            return new App::DocumentObjectExecReturn("Boolean operation failed");
        }
        TopoDS_Shape resShape = mkBool->Shape();
        if (resShape.IsNull()) {
            return new App::DocumentObjectExecReturn("Resulting shape is null");
        }
        Base::Reference<ParameterGrp> hGrp = App::GetApplication().GetUserParameter()
            .GetGroup("BaseApp")->GetGroup("Preferences")->GetGroup("Mod/Part/Boolean");

        if (hGrp->GetBool("CheckModel", false)) {
            BRepCheck_Analyzer aChecker(resShape);
            if (! aChecker.IsValid() ) {
                return new App::DocumentObjectExecReturn("Resulting shape is invalid");
            }
        }

#ifdef FC_NO_ELEMENT_MAP
        std::vector<ShapeHistory> history;
        history.emplace_back(*mkBool.get(), TopAbs_FACE, resShape, BaseShape);
        history.emplace_back(*mkBool.get(), TopAbs_FACE, resShape, ToolShape);

        if (this->Refine.getValue()) {
            try {
                TopoDS_Shape oldShape = resShape;
                BRepBuilderAPI_RefineModel mkRefine(oldShape);
                resShape = mkRefine.Shape();
                ShapeHistory hist(mkRefine, TopAbs_FACE, resShape, oldShape);
                history[0].join(hist);
                history[1].join(hist);
            }
            catch (Standard_Failure&) {
                // do nothing
            }
        }

        this->Shape.setValue(resShape);
        this->History.setValues(history);
#else
        TopoShape res(0,getDocument()->getStringHasher());
        res.makEShape(*mkBool,shapes,opCode());
        if (this->Refine.getValue()) 
            res = res.makERefine();
        this->Shape.setValue(res);
#endif
        return App::DocumentObject::StdReturn;
    }
    catch (...) {
        return new App::DocumentObjectExecReturn("A fatal error occurred when running boolean operation");
    }
}
<|MERGE_RESOLUTION|>--- conflicted
+++ resolved
@@ -1,150 +1,145 @@
-/***************************************************************************
- *   Copyright (c) 2007 Werner Mayer <wmayer[at]users.sourceforge.net>     *
- *                                                                         *
- *   This file is part of the FreeCAD CAx development system.              *
- *                                                                         *
- *   This library is free software; you can redistribute it and/or         *
- *   modify it under the terms of the GNU Library General Public           *
- *   License as published by the Free Software Foundation; either          *
- *   version 2 of the License, or (at your option) any later version.      *
- *                                                                         *
- *   This library  is distributed in the hope that it will be useful,      *
- *   but WITHOUT ANY WARRANTY; without even the implied warranty of        *
- *   MERCHANTABILITY or FITNESS FOR A PARTICULAR PURPOSE.  See the         *
- *   GNU Library General Public License for more details.                  *
- *                                                                         *
- *   You should have received a copy of the GNU Library General Public     *
- *   License along with this library; see the file COPYING.LIB. If not,    *
- *   write to the Free Software Foundation, Inc., 59 Temple Place,         *
- *   Suite 330, Boston, MA  02111-1307, USA                                *
- *                                                                         *
- ***************************************************************************/
-
-
-#include "PreCompiled.h"
-#ifndef _PreComp_
-# include <BRepAlgoAPI_BooleanOperation.hxx>
-# include <BRepCheck_Analyzer.hxx>
-# include <Standard_Failure.hxx>
-# include <memory>
-#endif
-
-#include "FeaturePartBoolean.h"
-#include "modelRefine.h"
-#include <App/Application.h>
-#include <App/Document.h>
-#include <Base/Parameter.h>
-#include "TopoShapeOpCode.h"
-
-
-using namespace Part;
-
-PROPERTY_SOURCE_ABSTRACT(Part::Boolean, Part::Feature)
-
-
-Boolean::Boolean(void)
-{
-    ADD_PROPERTY(Base,(0));
-    ADD_PROPERTY(Tool,(0));
-    ADD_PROPERTY_TYPE(History,(ShapeHistory()), "Boolean", (App::PropertyType)
-        (App::Prop_Output|App::Prop_Transient|App::Prop_Hidden), "Shape history");
-    History.setSize(0);
-
-    ADD_PROPERTY_TYPE(Refine,(0),"Boolean",(App::PropertyType)(App::Prop_None),"Refine shape (clean up redundant edges) after this boolean operation");
-
-    //init Refine property
-    Base::Reference<ParameterGrp> hGrp = App::GetApplication().GetUserParameter()
-        .GetGroup("BaseApp")->GetGroup("Preferences")->GetGroup("Mod/Part/Boolean");
-    this->Refine.setValue(hGrp->GetBool("RefineModel", false));
-}
-
-short Boolean::mustExecute() const
-{
-    if (Base.getValue() && Tool.getValue()) {
-        if (Base.isTouched())
-            return 1;
-        if (Tool.isTouched())
-            return 1;
-    }
-    return 0;
-}
-
-const char *Boolean::opCode() const {
-    return TOPOP_BOOLEAN;
-}
-
-App::DocumentObjectExecReturn *Boolean::execute(void)
-{
-    try {
-#if defined(__GNUC__) && defined (FC_OS_LINUX)
-        Base::SignalException se;
-#endif
-        std::vector<TopoShape> shapes;
-        shapes.reserve(2);
-        // Now, let's get the TopoDS_Shape
-        shapes.push_back(Feature::getTopoShape(Base.getValue()));
-        auto BaseShape = shapes[0].getShape();
-        if (BaseShape.IsNull())
-<<<<<<< HEAD
-            throw Base::Exception("Base shape is null");
-        shapes.push_back(Feature::getTopoShape(Tool.getValue()));
-        auto ToolShape = shapes[1].getShape();
-=======
-            throw NullShapeException("Base shape is null");
-        TopoDS_Shape ToolShape = tool->Shape.getValue();
->>>>>>> 73df4e6f
-        if (ToolShape.IsNull())
-            throw NullShapeException("Tool shape is null");
-
-        std::unique_ptr<BRepAlgoAPI_BooleanOperation> mkBool(makeOperation(BaseShape, ToolShape));
-        if (!mkBool->IsDone()) {
-            return new App::DocumentObjectExecReturn("Boolean operation failed");
-        }
-        TopoDS_Shape resShape = mkBool->Shape();
-        if (resShape.IsNull()) {
-            return new App::DocumentObjectExecReturn("Resulting shape is null");
-        }
-        Base::Reference<ParameterGrp> hGrp = App::GetApplication().GetUserParameter()
-            .GetGroup("BaseApp")->GetGroup("Preferences")->GetGroup("Mod/Part/Boolean");
-
-        if (hGrp->GetBool("CheckModel", false)) {
-            BRepCheck_Analyzer aChecker(resShape);
-            if (! aChecker.IsValid() ) {
-                return new App::DocumentObjectExecReturn("Resulting shape is invalid");
-            }
-        }
-
-#ifdef FC_NO_ELEMENT_MAP
-        std::vector<ShapeHistory> history;
-        history.emplace_back(*mkBool.get(), TopAbs_FACE, resShape, BaseShape);
-        history.emplace_back(*mkBool.get(), TopAbs_FACE, resShape, ToolShape);
-
-        if (this->Refine.getValue()) {
-            try {
-                TopoDS_Shape oldShape = resShape;
-                BRepBuilderAPI_RefineModel mkRefine(oldShape);
-                resShape = mkRefine.Shape();
-                ShapeHistory hist(mkRefine, TopAbs_FACE, resShape, oldShape);
-                history[0].join(hist);
-                history[1].join(hist);
-            }
-            catch (Standard_Failure&) {
-                // do nothing
-            }
-        }
-
-        this->Shape.setValue(resShape);
-        this->History.setValues(history);
-#else
-        TopoShape res(0,getDocument()->getStringHasher());
-        res.makEShape(*mkBool,shapes,opCode());
-        if (this->Refine.getValue()) 
-            res = res.makERefine();
-        this->Shape.setValue(res);
-#endif
-        return App::DocumentObject::StdReturn;
-    }
-    catch (...) {
-        return new App::DocumentObjectExecReturn("A fatal error occurred when running boolean operation");
-    }
-}
+/***************************************************************************
+ *   Copyright (c) 2007 Werner Mayer <wmayer[at]users.sourceforge.net>     *
+ *                                                                         *
+ *   This file is part of the FreeCAD CAx development system.              *
+ *                                                                         *
+ *   This library is free software; you can redistribute it and/or         *
+ *   modify it under the terms of the GNU Library General Public           *
+ *   License as published by the Free Software Foundation; either          *
+ *   version 2 of the License, or (at your option) any later version.      *
+ *                                                                         *
+ *   This library  is distributed in the hope that it will be useful,      *
+ *   but WITHOUT ANY WARRANTY; without even the implied warranty of        *
+ *   MERCHANTABILITY or FITNESS FOR A PARTICULAR PURPOSE.  See the         *
+ *   GNU Library General Public License for more details.                  *
+ *                                                                         *
+ *   You should have received a copy of the GNU Library General Public     *
+ *   License along with this library; see the file COPYING.LIB. If not,    *
+ *   write to the Free Software Foundation, Inc., 59 Temple Place,         *
+ *   Suite 330, Boston, MA  02111-1307, USA                                *
+ *                                                                         *
+ ***************************************************************************/
+
+
+#include "PreCompiled.h"
+#ifndef _PreComp_
+# include <BRepAlgoAPI_BooleanOperation.hxx>
+# include <BRepCheck_Analyzer.hxx>
+# include <Standard_Failure.hxx>
+# include <memory>
+#endif
+
+#include "FeaturePartBoolean.h"
+#include "modelRefine.h"
+#include <App/Application.h>
+#include <App/Document.h>
+#include <Base/Parameter.h>
+#include "TopoShapeOpCode.h"
+
+
+using namespace Part;
+
+PROPERTY_SOURCE_ABSTRACT(Part::Boolean, Part::Feature)
+
+
+Boolean::Boolean(void)
+{
+    ADD_PROPERTY(Base,(0));
+    ADD_PROPERTY(Tool,(0));
+    ADD_PROPERTY_TYPE(History,(ShapeHistory()), "Boolean", (App::PropertyType)
+        (App::Prop_Output|App::Prop_Transient|App::Prop_Hidden), "Shape history");
+    History.setSize(0);
+
+    ADD_PROPERTY_TYPE(Refine,(0),"Boolean",(App::PropertyType)(App::Prop_None),"Refine shape (clean up redundant edges) after this boolean operation");
+
+    //init Refine property
+    Base::Reference<ParameterGrp> hGrp = App::GetApplication().GetUserParameter()
+        .GetGroup("BaseApp")->GetGroup("Preferences")->GetGroup("Mod/Part/Boolean");
+    this->Refine.setValue(hGrp->GetBool("RefineModel", false));
+}
+
+short Boolean::mustExecute() const
+{
+    if (Base.getValue() && Tool.getValue()) {
+        if (Base.isTouched())
+            return 1;
+        if (Tool.isTouched())
+            return 1;
+    }
+    return 0;
+}
+
+const char *Boolean::opCode() const {
+    return TOPOP_BOOLEAN;
+}
+
+App::DocumentObjectExecReturn *Boolean::execute(void)
+{
+    try {
+#if defined(__GNUC__) && defined (FC_OS_LINUX)
+        Base::SignalException se;
+#endif
+        std::vector<TopoShape> shapes;
+        shapes.reserve(2);
+        // Now, let's get the TopoDS_Shape
+        shapes.push_back(Feature::getTopoShape(Base.getValue()));
+        auto BaseShape = shapes[0].getShape();
+        if (BaseShape.IsNull())
+            throw NullShapeException("Base shape is null");
+        shapes.push_back(Feature::getTopoShape(Tool.getValue()));
+        auto ToolShape = shapes[1].getShape();
+        if (ToolShape.IsNull())
+            throw NullShapeException("Tool shape is null");
+
+        std::unique_ptr<BRepAlgoAPI_BooleanOperation> mkBool(makeOperation(BaseShape, ToolShape));
+        if (!mkBool->IsDone()) {
+            return new App::DocumentObjectExecReturn("Boolean operation failed");
+        }
+        TopoDS_Shape resShape = mkBool->Shape();
+        if (resShape.IsNull()) {
+            return new App::DocumentObjectExecReturn("Resulting shape is null");
+        }
+        Base::Reference<ParameterGrp> hGrp = App::GetApplication().GetUserParameter()
+            .GetGroup("BaseApp")->GetGroup("Preferences")->GetGroup("Mod/Part/Boolean");
+
+        if (hGrp->GetBool("CheckModel", false)) {
+            BRepCheck_Analyzer aChecker(resShape);
+            if (! aChecker.IsValid() ) {
+                return new App::DocumentObjectExecReturn("Resulting shape is invalid");
+            }
+        }
+
+#ifdef FC_NO_ELEMENT_MAP
+        std::vector<ShapeHistory> history;
+        history.emplace_back(*mkBool.get(), TopAbs_FACE, resShape, BaseShape);
+        history.emplace_back(*mkBool.get(), TopAbs_FACE, resShape, ToolShape);
+
+        if (this->Refine.getValue()) {
+            try {
+                TopoDS_Shape oldShape = resShape;
+                BRepBuilderAPI_RefineModel mkRefine(oldShape);
+                resShape = mkRefine.Shape();
+                ShapeHistory hist(mkRefine, TopAbs_FACE, resShape, oldShape);
+                history[0].join(hist);
+                history[1].join(hist);
+            }
+            catch (Standard_Failure&) {
+                // do nothing
+            }
+        }
+
+        this->Shape.setValue(resShape);
+        this->History.setValues(history);
+#else
+        TopoShape res(0,getDocument()->getStringHasher());
+        res.makEShape(*mkBool,shapes,opCode());
+        if (this->Refine.getValue()) 
+            res = res.makERefine();
+        this->Shape.setValue(res);
+#endif
+        return App::DocumentObject::StdReturn;
+    }
+    catch (...) {
+        return new App::DocumentObjectExecReturn("A fatal error occurred when running boolean operation");
+    }
+}