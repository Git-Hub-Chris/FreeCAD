--- conflicted
+++ resolved
@@ -1,996 +1,966 @@
-/***************************************************************************
- *   Copyright (c) 2002 Jürgen Riegel <juergen.riegel@web.de>              *
- *                                                                         *
- *   This file is part of the FreeCAD CAx development system.              *
- *                                                                         *
- *   This library is free software; you can redistribute it and/or         *
- *   modify it under the terms of the GNU Library General Public           *
- *   License as published by the Free Software Foundation; either          *
- *   version 2 of the License, or (at your option) any later version.      *
- *                                                                         *
- *   This library  is distributed in the hope that it will be useful,      *
- *   but WITHOUT ANY WARRANTY; without even the implied warranty of        *
- *   MERCHANTABILITY or FITNESS FOR A PARTICULAR PURPOSE.  See the         *
- *   GNU Library General Public License for more details.                  *
- *                                                                         *
- *   You should have received a copy of the GNU Library General Public     *
- *   License along with this library; see the file COPYING.LIB. If not,    *
- *   write to the Free Software Foundation, Inc., 59 Temple Place,         *
- *   Suite 330, Boston, MA  02111-1307, USA                                *
- *                                                                         *
- ***************************************************************************/
-
-
-#include "PreCompiled.h"
-
-#ifndef _PreComp_
-# include <sstream>
-
-# include <gp_Trsf.hxx>
-# include <gp_Ax1.hxx>
-# include <BRepBuilderAPI_MakeShape.hxx>
-# include <BRepAlgoAPI_Fuse.hxx>
-# include <BRepAlgoAPI_Common.hxx>
-# include <TopTools_ListIteratorOfListOfShape.hxx>
-# include <TopExp.hxx>
-# include <TopExp_Explorer.hxx>
-# include <TopTools_IndexedMapOfShape.hxx>
-# include <Standard_Failure.hxx>
-# include <TopoDS_Face.hxx>
-# include <gp_Dir.hxx>
-# include <gp_Pln.hxx> // for Precision::Confusion()
-# include <Bnd_Box.hxx>
-# include <BRepBndLib.hxx>
-# include <BRepExtrema_DistShapeShape.hxx>
-# include <BRepAdaptor_Curve.hxx>
-# include <TopoDS.hxx>
-# include <GProp_GProps.hxx>
-# include <BRepGProp.hxx>
-# include <gce_MakeLin.hxx>
-# include <BRepIntCurveSurface_Inter.hxx>
-# include <IntCurveSurface_IntersectionPoint.hxx>
-# include <gce_MakeDir.hxx>
-#endif
-
-#include <boost/range.hpp>
-typedef boost::iterator_range<const char*> CharRange;
-
-#include <boost/algorithm/string/predicate.hpp>
-#include <boost/bind.hpp>
-#include <Base/Console.h>
-#include <Base/Writer.h>
-#include <Base/Reader.h>
-#include <Base/Exception.h>
-#include <Base/FileInfo.h>
-#include <Base/Stream.h>
-#include <Base/Placement.h>
-#include <Base/Rotation.h>
-#include <App/Application.h>
-#include <App/FeaturePythonPyImp.h>
-#include <App/Document.h>
-#include <App/Link.h>
-#include <App/GeoFeatureGroupExtension.h>
-
-#include "PartPyCXX.h"
-#include "PartFeature.h"
-#include "PartFeaturePy.h"
-#include "TopoShapePy.h"
-
-using namespace Part;
-
-FC_LOG_LEVEL_INIT("Part",true,true)
-
-PROPERTY_SOURCE(Part::Feature, App::GeoFeature)
-
-
-Feature::Feature(void)
-{
-    ADD_PROPERTY(Shape, (TopoDS_Shape()));
-    ADD_PROPERTY_TYPE(ColoredElements, (0), "",
-            (App::PropertyType)(App::Prop_Hidden|App::Prop_ReadOnly|App::Prop_Output),"");
-}
-
-Feature::~Feature()
-{
-}
-
-short Feature::mustExecute(void) const
-{
-    return GeoFeature::mustExecute();
-}
-
-App::DocumentObjectExecReturn *Feature::recompute(void)
-{
-    try {
-        return App::GeoFeature::recompute();
-    }
-    catch (Standard_Failure& e) {
-
-        App::DocumentObjectExecReturn* ret = new App::DocumentObjectExecReturn(e.GetMessageString());
-        if (ret->Why.empty()) ret->Why = "Unknown OCC exception";
-        return ret;
-    }
-}
-
-App::DocumentObjectExecReturn *Feature::execute(void)
-{
-    this->Shape.touch();
-    return GeoFeature::execute();
-}
-
-PyObject *Feature::getPyObject(void)
-{
-    if (PythonObject.is(Py::_None())){
-        // ref counter is set to 1
-        PythonObject = Py::Object(new PartFeaturePy(this),true);
-    }
-    return Py::new_reference_to(PythonObject);
-}
-
-App::DocumentObject *Feature::getSubObject(const char *subname, 
-        PyObject **pyObj, Base::Matrix4D *pmat, bool transform, int depth) const
-{
-    // having '.' inside subname means it is referencing some children object,
-    // instead of any sub-element from ourself
-    if(subname && !Data::ComplexGeoData::isMappedElement(subname) && strchr(subname,'.')) 
-        return App::DocumentObject::getSubObject(subname,pyObj,pmat,transform,depth);
-
-    Base::Matrix4D _mat;
-    auto &mat = pmat?*pmat:_mat;
-    if(transform)
-        mat *= Placement.getValue().toMatrix();
-
-    if(!pyObj) {
-#if 0
-        if(subname==0 || *subname==0 || Shape.getShape().hasSubShape(subname))
-            return const_cast<Feature*>(this);
-        return nullptr;
-#else
-        // TopoShape::hasSubShape is kind of slow, let's cut outself some slack here.
-        return const_cast<Feature*>(this);
-#endif
-    }
-
-    try {
-        TopoShape ts(Shape.getShape());
-        bool doTransform = mat!=ts.getTransform();
-        if(doTransform) 
-            ts.setShape(ts.getShape().Located(TopLoc_Location()),false);
-        if(subname && *subname && !ts.isNull())
-            ts = ts.getSubTopoShape(subname,true);
-        if(doTransform && !ts.isNull()) {
-            static int sCopy = -1; 
-            if(sCopy<0) {
-                ParameterGrp::handle hGrp = App::GetApplication().GetParameterGroupByPath(
-                        "User parameter:BaseApp/Preferences/Mod/Part/General");
-                sCopy = hGrp->GetBool("CopySubShape",false)?1:0;
-            }
-            bool copy = sCopy?true:false;
-            if(!copy) {
-                // Work around OCC bug on transforming circular edge with an
-                // offset surface. The bug probably affect other shape type,
-                // too.
-                TopExp_Explorer exp(ts.getShape(),TopAbs_EDGE);
-                if(exp.More()) {
-                    auto edge = TopoDS::Edge(exp.Current());
-                    exp.Next();
-                    if(!exp.More()) {
-                        BRepAdaptor_Curve curve(edge);
-                        copy = curve.GetType() == GeomAbs_Circle;
-                    }
-                }
-            }
-            ts.transformShape(mat,copy,true);
-        }
-        *pyObj =  Py::new_reference_to(shape2pyshape(ts));
-        return const_cast<Feature*>(this);
-    }catch(Standard_Failure &e) {
-        std::ostringstream str;
-        Standard_CString msg = e.GetMessageString();
-        str << typeid(e).name() << " ";
-        if (msg) {str << msg;}
-        else     {str << "No OCCT Exception Message";}
-        str << ": " << getFullName();
-        if (subname) 
-            str << '.' << subname;
-        FC_ERR(str.str());
-        return 0;
-    }
-}
-
-static std::vector<std::pair<long,std::string> > 
-getElementSource(App::DocumentObject *owner, 
-        TopoShape shape, const char *name, char type)
-{
-    std::vector<std::pair<long,std::string> > ret;
-    auto mapped = shape.isMappedElement(name);
-    if(mapped)
-        name = mapped;
-    auto dot = strchr(name,'.');
-    if(dot)
-        ret.emplace_back(0,std::string(name,dot-name));
-    else
-        ret.emplace_back(0,name);
-    while(1) {
-        std::string original;
-        std::vector<std::string> history;
-        // It is possible the name does not belong to the shape, e.g. when user
-        // changes modeling order in PartDesign. So we try to assign the
-        // document hasher here in case getElementHistory() needs to de-hash
-        if(!shape.Hasher && owner)
-            shape.Hasher = owner->getDocument()->getStringHasher();
-        long tag = shape.getElementHistory(ret.back().second.c_str(),&original,&history);
-        if(!tag) 
-            break;
-        auto obj = owner;
-        if(owner) {
-            obj = owner->getDocument()->getObjectByID(tag);
-            if(type) {
-                for(auto &hist : history) {
-                    if(shape.elementType(hist.c_str())!=type)
-                        return ret;
-                }
-            }
-        }
-        owner = 0;
-        if(!obj) {
-            // Object maybe deleted, but it is still possible to extract the
-            // source element name from hasher table.
-            shape.setShape(TopoDS_Shape());
-        }else 
-            shape = Part::Feature::getTopoShape(obj,0,false,0,&owner); 
-        if(type && shape.elementType(original.c_str())!=type)
-            break;
-        ret.emplace_back(tag,original);
-    }
-    return ret;
-}
-
-std::list<Part::Feature::HistoryItem> 
-Feature::getElementHistory(App::DocumentObject *feature, 
-        const char *name, bool recursive, bool sameType)
-{
-    std::list<HistoryItem> ret;
-    TopoShape shape = getTopoShape(feature);
-    std::string mapped = shape.getElementName(name,true);
-    char element_type=0;
-    if(sameType)
-        element_type = shape.elementType(name);
-    do {
-        std::string original;
-        ret.emplace_back(feature,mapped.c_str());
-        long tag = shape.getElementHistory(mapped.c_str(),&original,&ret.back().intermediates);
-        App::DocumentObject *obj;
-        obj = tag?feature->getLinkedObject(true)->getDocument()->getObjectByID(tag):0;
-        if(!recursive) {
-            ret.emplace_back(obj,original.c_str());
-            ret.back().tag = tag;
-            return ret;
-        }
-        if(!obj)
-            break;
-        if(element_type) {
-            for(auto &hist : ret.back().intermediates) {
-                if(shape.elementType(hist.c_str())!=element_type)
-                    return ret;
-            }
-        }
-        feature = obj;
-        shape = Feature::getTopoShape(feature);
-        mapped = original;
-        if(element_type && shape.elementType(original.c_str())!=element_type)
-            break;
-    }while(feature);
-    return ret;
-}
-
-std::vector<std::pair<std::string,std::string> > 
-Feature::getRelatedElements(App::DocumentObject *obj, const char *name, bool sameType, bool withCache)
-{
-    auto owner = obj;
-    auto shape = getTopoShape(obj,0,false,0,&owner); 
-    std::vector<std::pair<std::string,std::string> > ret;
-    if(withCache && shape.getRelatedElementsCached(name,sameType,ret))
-        return ret;
-#if 0
-    auto ret = shape.getRelatedElements(name,sameType); 
-    if(ret.size()) {
-        FC_LOG("topo shape returns " << ret.size() << " related elements");
-        return ret;
-    }
-#endif
-
-    char element_type = shape.elementType(name);
-    TopAbs_ShapeEnum type = TopoShape::shapeType(element_type,true);
-    if(type == TopAbs_SHAPE)
-        return ret;
-
-    auto source = getElementSource(owner,shape,name,element_type);
-    for(auto &src : source) {
-        auto element = shape.getElementName(src.second.c_str(),2);
-        if(element!=src.second.c_str() &&
-           (!sameType || shape.elementType(element) == element_type))
-        {
-            ret.emplace_back(src.second,element);
-            shape.cacheRelatedElements(name,sameType,ret);
-            return ret;
-        }
-    }
-
-    std::map<int,std::vector<std::pair<std::string,std::string> > > retMap;
-
-    auto shapetype = TopoShape::shapeName(type);
-    std::ostringstream ss;
-    for(size_t i=1;i<=shape.countSubShapes(type);++i) {
-        ss.str("");
-        ss << shapetype << i;
-        std::string element(ss.str());
-        auto mapped = shape.getElementName(element.c_str(),true);
-        if(mapped == element.c_str())
-            continue;
-        auto src = getElementSource(owner,shape,mapped,sameType?element_type:0);
-        int idx = (int)source.size()-1;
-        for(auto rit=src.rbegin();idx>=0&&rit!=src.rend();++rit,--idx) {
-            // TODO: shall we ignore source tag when comparing? It could cause
-            // matching unrelated element, but it does help dealing with feature
-            // reording in PartDesign::Body.
-#if 0
-            if(*rit != source[idx])
-#else
-            if(rit->second != source[idx].second)
-#endif
-            {
-                ++idx;
-                break;
-            }
-        }
-        if(idx < (int)source.size())
-            retMap[idx].emplace_back(mapped,element);
-    }
-    if(retMap.size())
-        ret.swap(retMap.begin()->second);
-    shape.cacheRelatedElements(name,sameType,ret);
-    return ret;
-}
-
-TopoDS_Shape Feature::getShape(const App::DocumentObject *obj, const char *subname, 
-        bool needSubElement, Base::Matrix4D *pmat, App::DocumentObject **powner, 
-        bool resolveLink, bool transform) 
-{
-    return getTopoShape(obj,subname,needSubElement,pmat,powner,resolveLink,transform,true).getShape();
-}
-
-<<<<<<< HEAD
-
-static TopoShape _getTopoShape(const App::DocumentObject *obj, const char *subname, 
-        bool needSubElement, Base::Matrix4D *pmat, App::DocumentObject **powner, 
-        bool resolveLink, bool noElementMap, std::vector<App::DocumentObject*> &linkStack)
-=======
-static inline bool checkLink(const App::DocumentObject *obj) {
-    return obj->getExtensionByType<App::LinkBaseExtension>(obj)
-            || obj->getExtensionByType<App::GeoFeatureGroupExtension>(obj);
-}
-
-static bool checkLinkVisibility(std::set<std::string> &hiddens,
-        bool check, const App::DocumentObject *&lastLink,
-        const App::DocumentObject *obj, const char *subname)
-{
-    if(!obj || !obj->getNameInDocument())
-        return false;
-
-    if(checkLink(obj)) {
-        lastLink = obj;
-        for(auto &s : App::LinkBaseExtension::getHiddenSubnames(obj))
-            hiddens.emplace(std::move(s));
-    }
-
-    if(!subname || !subname[0])
-        return true;
-
-    auto element = Data::ComplexGeoData::findElementName(subname);
-    std::string sub(subname,element-subname);
-
-    for(auto pos=sub.find('.');pos!=std::string::npos;pos=sub.find('.',pos+1)) {
-        char c = sub[pos+1];
-        sub[pos+1] = 0;
-
-        for(auto it=hiddens.begin();it!=hiddens.end();) {
-            if(!boost::starts_with(*it,CharRange(sub.c_str(),sub.c_str()+pos+1)))
-                it = hiddens.erase(it);
-            else {
-                if(check && it->size()==pos+1)
-                    return false;
-                ++it;
-            }
-        }
-        auto sobj = obj->getSubObject(sub.c_str());
-        if(!sobj || !sobj->getNameInDocument())
-            return false;
-        if(checkLink(sobj)) {
-            for(auto &s : App::LinkBaseExtension::getHiddenSubnames(sobj))
-                hiddens.insert(std::string(sub)+s);
-            lastLink = sobj;
-        }
-        sub[pos+1] = c;
-    }
-
-    std::set<std::string> res;
-    for(auto &s : hiddens) {
-        if(s.size()>sub.size())
-            res.insert(s.c_str()+sub.size());
-    }
-    hiddens = std::move(res);
-    return true;
-}
-
-static TopoShape _getTopoShape(const App::DocumentObject *obj, const char *subname, 
-        bool needSubElement, Base::Matrix4D *pmat, App::DocumentObject **powner, 
-        bool resolveLink, bool noElementMap, const std::set<std::string> hiddens,
-        const App::DocumentObject *lastLink)
-
->>>>>>> 1e0e7593
-{
-    TopoShape shape;
-
-    if(!obj) return shape;
-
-    PyObject *pyobj = 0;
-    Base::Matrix4D mat;
-    if(powner) *powner = 0;
-
-    std::string _subname;
-    auto subelement = Data::ComplexGeoData::findElementName(subname);
-    if(!needSubElement && subname) {
-        // strip out element name if not needed
-        if(subelement && *subelement) {
-            _subname = std::string(subname,subelement);
-            subname = _subname.c_str();
-        }
-    }
-
-<<<<<<< HEAD
-    if(PropertyShapeCache::getShape(obj,shape,subname)) {
-=======
-    auto canCache = [&](const App::DocumentObject *o) {
-        return !lastLink || 
-            (hiddens.empty() && !App::GeoFeatureGroupExtension::isNonGeoGroup(o));
-    };
-
-    if(canCache(obj) && _ShapeCache.getShape(obj,shape,subname)) {
->>>>>>> 1e0e7593
-        if(noElementMap) {
-            shape.resetElementMap();
-            shape.Tag = 0;
-            shape.Hasher.reset();
-        }
-    }
-
-    App::DocumentObject *linked = 0;
-    App::DocumentObject *owner = 0;
-    Base::Matrix4D linkMat;
-    App::StringHasherRef hasher;
-    long tag;
-    {
-        Base::PyGILStateLocker lock;
-        owner = obj->getSubObject(subname,shape.isNull()?&pyobj:0,&mat,false);
-        if(!owner)
-            return shape;
-        tag = owner->getID();
-        hasher = owner->getDocument()->getStringHasher();
-        linked = owner->getLinkedObject(true,&linkMat,false);
-        if(pmat) {
-            if(resolveLink && obj!=owner)
-                *pmat = mat * linkMat;
-            else
-                *pmat = mat;
-        }
-        if(!linked)
-            linked = owner;
-        if(powner) 
-            *powner = resolveLink?linked:owner;
-
-        if(!shape.isNull())
-            return shape;
-
-        if(pyobj && PyObject_TypeCheck(pyobj,&TopoShapePy::Type)) {
-            shape = *static_cast<TopoShapePy*>(pyobj)->getTopoShapePtr();
-            if(!shape.isNull()) {
-<<<<<<< HEAD
-                if(obj->getDocument() != linked->getDocument())
-                    PropertyShapeCache::setShape(obj,shape,subname);
-=======
-                if(obj->getDocument()!=linked->getDocument() && canCache(obj))
-                    _ShapeCache.setShape(obj,shape,subname);
->>>>>>> 1e0e7593
-                if(noElementMap) {
-                    shape.resetElementMap();
-                    shape.Tag = 0;
-                    shape.Hasher.reset();
-                }
-                Py_DECREF(pyobj);
-                return shape;
-            }
-        }
-
-        Py_XDECREF(pyobj);
-    }
-
-    // nothing can be done if there is sub-element references
-    if(needSubElement && subelement && *subelement)
-        return shape;
-
-    bool scaled = false;
-    if(obj!=owner) {
-<<<<<<< HEAD
-        if(PropertyShapeCache::getShape(owner,shape)) {
-=======
-        if(canCache(owner) && _ShapeCache.getShape(owner,shape)) {
->>>>>>> 1e0e7593
-            auto scaled = shape.transformShape(mat,false,true);
-            if(owner->getDocument()!=obj->getDocument()) {
-                shape.reTagElementMap(obj->getID(),obj->getDocument()->getStringHasher());
-                PropertyShapeCache::setShape(obj,shape,subname);
-            } else if(scaled)
-                PropertyShapeCache::setShape(obj,shape,subname);
-        }
-        if(!shape.isNull()) {
-            if(noElementMap) {
-                shape.resetElementMap();
-                shape.Tag = 0;
-                shape.Hasher.reset();
-            }
-            return shape;
-        }
-    }
-
-    bool cacheable = true;
-
-    auto link = owner->getExtensionByType<App::LinkBaseExtension>(true);
-    if(owner!=linked 
-            && (!link || (!link->_ChildCache.getSize() 
-                            && link->getSubElements().size()<=1))) 
-    {
-        // if there is a linked object, and there is no child cache (which is used
-        // for special handling of plain group), obtain shape from the linked object
-        shape = Feature::getTopoShape(linked,0,false,0,0,false,false);
-        if(shape.isNull())
-            return shape;
-        if(owner==obj)
-            shape.transformShape(mat*linkMat,false,true);
-        else
-            shape.transformShape(linkMat,false,true);
-        shape.reTagElementMap(tag,hasher);
-
-    } else {
-        // Construct a compound of sub objects
-        std::vector<TopoShape> shapes;
-
-        // Acceleration for link array. Unlike non-array link, a link array does
-        // not return the linked object when calling getLinkedObject().
-        // Therefore, it should be handled here.
-        TopoShape baseShape;
-        std::string op;
-        if(link && link->getElementCountValue()) {
-            linked = link->getTrueLinkedObject(false);
-            if(linked && linked!=owner) {
-                baseShape = Feature::getTopoShape(linked,0,false,0,0,false,false);
-                if(!link->getShowElementValue())
-                    baseShape.reTagElementMap(owner->getID(),owner->getDocument()->getStringHasher());
-            }
-        }
-        for(auto &sub : owner->getSubObjects()) {
-            if(sub.empty()) continue;
-            int visible;
-            std::string childName;
-            App::DocumentObject *parent=0;
-            Base::Matrix4D mat;
-            App::DocumentObject *subObj=0;
-            if(sub.find('.')==std::string::npos)
-                visible = 1;
-            else {
-                subObj = owner->resolve(sub.c_str(), &parent, &childName,0,0,&mat,false);
-                if(!parent || !subObj)
-                    continue;
-                if(lastLink && App::GeoFeatureGroupExtension::isNonGeoGroup(parent))
-                    visible = lastLink->isElementVisibleEx(childName.c_str());
-                else
-                    visible = parent->isElementVisibleEx(childName.c_str());
-            }
-            if(visible==0)
-                continue;
-
-            std::set<std::string> nextHiddens = hiddens;
-            const App::DocumentObject *nextLink = lastLink;
-            if(!checkLinkVisibility(nextHiddens,true,nextLink,owner,sub.c_str())) {
-                cacheable = false;
-                continue;
-            }
-
-            TopoShape shape;
-
-            if(!subObj || baseShape.isNull()) {
-                shape = _getTopoShape(owner,sub.c_str(),true,0,&subObj,false,false,nextHiddens,nextLink);
-                if(shape.isNull())
-                    continue;
-                if(visible<0 && subObj && !subObj->Visibility.getValue())
-                    continue;
-            }else{
-                if(link && !link->getShowElementValue())
-                    shape = baseShape.makETransform(mat,(TopoShape::indexPostfix()+childName).c_str());
-                else {
-                    shape = baseShape.makETransform(mat);
-                    shape.reTagElementMap(subObj->getID(),subObj->getDocument()->getStringHasher());
-                }
-            }
-            shapes.push_back(shape);
-        }
-
-        if(shapes.empty()) 
-            return shape;
-        shape.Tag = tag;
-        shape.Hasher = hasher;
-        shape.makECompound(shapes);
-    }
-
-<<<<<<< HEAD
-    PropertyShapeCache::setShape(owner,shape);
-
-    if(owner!=obj) {
-        scaled = shape.transformShape(mat,false,true);
-        if(owner->getDocument()!=obj->getDocument()) {
-            shape.reTagElementMap(obj->getID(),obj->getDocument()->getStringHasher());
-            PropertyShapeCache::setShape(obj,shape,subname);
-        }else if(scaled)
-            PropertyShapeCache::setShape(obj,shape,subname);
-=======
-    if(cacheable && canCache(owner))
-        _ShapeCache.setShape(owner,shape);
-
-    if(owner!=obj) {
-        scaled = shape.transformShape(mat,false,true);
-        if(canCache(obj)) {
-            if(owner->getDocument()!=obj->getDocument()) {
-                // shape.reTagElementMap(obj->getID(),obj->getDocument()->getStringHasher());
-                _ShapeCache.setShape(obj,shape,subname);
-            }else if(scaled)
-                _ShapeCache.setShape(obj,shape,subname);
-        }
->>>>>>> 1e0e7593
-    }
-    if(noElementMap) {
-        shape.resetElementMap();
-        shape.Tag = 0;
-        shape.Hasher.reset();
-    }
-    return shape;
-}
-
-TopoShape Feature::getTopoShape(const App::DocumentObject *obj, const char *subname, 
-        bool needSubElement, Base::Matrix4D *pmat, App::DocumentObject **powner, 
-        bool resolveLink, bool transform, bool noElementMap)
-{
-    if(!obj || !obj->getNameInDocument()) 
-        return TopoShape();
-
-    const App::DocumentObject *lastLink=0;
-    std::set<std::string> hiddens;
-    if(!checkLinkVisibility(hiddens,false,lastLink,obj,subname))
-        return TopoShape();
-
-    // NOTE! _getTopoShape() always return shape without top level
-    // transformation for easy shape caching, i.e.  with `transform` set
-    // to false. So we manually apply the top level transform if asked.
-
-    Base::Matrix4D mat;
-    auto shape = _getTopoShape(obj, subname, needSubElement, &mat, 
-            powner, resolveLink, noElementMap, hiddens, lastLink);
-
-    Base::Matrix4D topMat;
-    if(pmat || transform) {
-        // Obtain top level transformation
-        if(pmat)
-            topMat = *pmat;
-        if(transform)
-            obj->getSubObject(0,0,&topMat);
-
-        // Apply the top level transformation
-        if(!shape.isNull())
-            shape.transformShape(topMat,false,true);
-
-        if(pmat)
-            *pmat = topMat * mat;
-    }
-
-    return shape;
-
-}
-
-App::DocumentObject *Feature::getShapeOwner(const App::DocumentObject *obj, const char *subname)
-{
-    if(!obj) return 0;
-    auto owner = obj->getSubObject(subname);
-    if(owner) {
-        auto linked = owner->getLinkedObject(true);
-        if(linked)
-            owner = linked;
-    }
-    return owner;
-}
-
-void Feature::onChanged(const App::Property* prop)
-{
-    // if the placement has changed apply the change to the point data as well
-    if (prop == &this->Placement) {
-        TopoShape& shape = const_cast<TopoShape&>(this->Shape.getShape());
-        shape.setTransform(this->Placement.getValue().toMatrix());
-    }
-    // if the point data has changed check and adjust the transformation as well
-    else if (prop == &this->Shape) {
-        if (this->isRecomputing()) {
-            TopoShape& shape = const_cast<TopoShape&>(this->Shape.getShape());
-            shape.setTransform(this->Placement.getValue().toMatrix());
-        }
-        else {
-            Base::Placement p;
-            // shape must not be null to override the placement
-            if (!this->Shape.getValue().IsNull()) {
-                p.fromMatrix(this->Shape.getShape().getTransform());
-                if (p != this->Placement.getValue())
-                    this->Placement.setValue(p);
-            }
-        }
-    }
-
-    GeoFeature::onChanged(prop);
-}
-
-TopLoc_Location Feature::getLocation() const
-{
-    Base::Placement pl = this->Placement.getValue();
-    Base::Rotation rot(pl.getRotation());
-    Base::Vector3d axis;
-    double angle;
-    rot.getValue(axis, angle);
-    gp_Trsf trf;
-    trf.SetRotation(gp_Ax1(gp_Pnt(), gp_Dir(axis.x, axis.y, axis.z)), angle);
-    trf.SetTranslationPart(gp_Vec(pl.getPosition().x,pl.getPosition().y,pl.getPosition().z));
-    return TopLoc_Location(trf);
-}
-
-    /// returns the type name of the ViewProvider
-const char* Feature::getViewProviderName(void) const {
-    return "PartGui::ViewProviderPart";
-}
-
-const App::PropertyComplexGeoData* Feature::getPropertyOfGeometry() const
-{
-    return &Shape;
-}
-
-// ---------------------------------------------------------
-
-PROPERTY_SOURCE(Part::FilletBase, Part::Feature)
-
-FilletBase::FilletBase()
-{
-    ADD_PROPERTY(Base,(0));
-    ADD_PROPERTY(Edges,(0,0,0));
-    ADD_PROPERTY_TYPE(EdgeLinks,(0), 0, 
-            (App::PropertyType)(App::Prop_ReadOnly|App::Prop_Hidden),0);
-    Edges.setSize(0);
-}
-
-short FilletBase::mustExecute() const
-{
-    if (Base.isTouched() || Edges.isTouched() || EdgeLinks.isTouched())
-        return 1;
-    return 0;
-}
-
-void FilletBase::onChanged(const App::Property *prop) {
-    if(getDocument() && !getDocument()->testStatus(App::Document::Restoring)) {
-        if(prop == &Edges || prop == &Base) {
-            if(!prop->testStatus(App::Property::User3))
-                syncEdgeLink();
-        }
-    }
-    Feature::onChanged(prop);
-}
-
-void FilletBase::onDocumentRestored() {
-    if(EdgeLinks.getSubValues().empty())
-        syncEdgeLink();
-    Feature::onDocumentRestored();
-}
-
-void FilletBase::syncEdgeLink() {
-    if(!Base.getValue() || !Edges.getSize()) {
-        EdgeLinks.setValue(0);
-        return;
-    }
-    std::vector<std::string> subs;
-    std::string sub("Edge");
-    for(auto &info : Edges.getValues()) 
-        subs.emplace_back(sub+std::to_string(info.edgeid));
-    EdgeLinks.setValue(Base.getValue(),subs);
-}
-
-void FilletBase::onUpdateElementReference(const App::Property *prop) {
-    if(prop!=&EdgeLinks || !getNameInDocument())
-        return;
-    auto values = Edges.getValues();
-    const auto &subs = EdgeLinks.getSubValues();
-    for(size_t i=0;i<values.size();++i) {
-        if(i>=subs.size()) {
-            FC_WARN("fillet edge count mismatch in object " << getFullName());
-            break;
-        }
-        int idx = 0;
-        sscanf(subs[i].c_str(),"Edge%d",&idx);
-        if(idx) 
-            values[i].edgeid = idx;
-        else
-            FC_WARN("invalid fillet edge link '" << subs[i] << "' in object " 
-                    << getFullName());
-    }
-    Edges.setStatus(App::Property::User3,true);
-    Edges.setValues(values);
-    Edges.setStatus(App::Property::User3,false);
-}
-
-// ---------------------------------------------------------
-
-PROPERTY_SOURCE(Part::FeatureExt, Part::Feature)
-
-
-
-namespace App {
-/// @cond DOXERR
-PROPERTY_SOURCE_TEMPLATE(Part::FeaturePython, Part::Feature)
-template<> const char* Part::FeaturePython::getViewProviderName(void) const {
-    return "PartGui::ViewProviderPython";
-}
-template<> PyObject* Part::FeaturePython::getPyObject(void) {
-    if (PythonObject.is(Py::_None())) {
-        // ref counter is set to 1
-        PythonObject = Py::Object(new FeaturePythonPyT<Part::PartFeaturePy>(this),true);
-    }
-    return Py::new_reference_to(PythonObject);
-}
-/// @endcond
-
-// explicit template instantiation
-template class PartExport FeaturePythonT<Part::Feature>;
-}
-
-// ----------------------------------------------------------------
-/*
-#include <GProp_GProps.hxx>
-#include <BRepGProp.hxx>
-#include <gce_MakeLin.hxx>
-#include <BRepIntCurveSurface_Inter.hxx>
-#include <IntCurveSurface_IntersectionPoint.hxx>
-#include <gce_MakeDir.hxx>
-*/
-std::vector<Part::cutFaces> Part::findAllFacesCutBy(
-        const TopoDS_Shape& shape, const TopoDS_Shape& face, const gp_Dir& dir)
-{
-    // Find the centre of gravity of the face
-    GProp_GProps props;
-    BRepGProp::SurfaceProperties(face,props);
-    gp_Pnt cog = props.CentreOfMass();
-
-    // create a line through the centre of gravity
-    gp_Lin line = gce_MakeLin(cog, dir);
-
-    // Find intersection of line with all faces of the shape
-    std::vector<cutFaces> result;
-    BRepIntCurveSurface_Inter mkSection;
-    // TODO: Less precision than Confusion() should be OK?
-
-    for (mkSection.Init(shape, line, Precision::Confusion()); mkSection.More(); mkSection.Next()) {
-        gp_Pnt iPnt = mkSection.Pnt();
-        double dsq = cog.SquareDistance(iPnt);
-
-        if (dsq < Precision::Confusion())
-            continue; // intersection with original face
-
-        // Find out which side of the original face the intersection is on
-        gce_MakeDir mkDir(cog, iPnt);
-        if (!mkDir.IsDone())
-            continue; // some error (appears highly unlikely to happen, though...)
-
-        if (mkDir.Value().IsOpposite(dir, Precision::Confusion()))
-            continue; // wrong side of face (opposite to extrusion direction)
-
-        cutFaces newF;
-        newF.face = mkSection.Face();
-        newF.distsq = dsq;
-        result.push_back(newF);
-    }
-
-    return result;
-}
-
-bool Part::checkIntersection(const TopoDS_Shape& first, const TopoDS_Shape& second,
-                             const bool quick, const bool touch_is_intersection) {
-
-    Bnd_Box first_bb, second_bb;
-    BRepBndLib::Add(first, first_bb);
-    first_bb.SetGap(0);
-    BRepBndLib::Add(second, second_bb);
-    second_bb.SetGap(0);
-
-    // Note: This test fails if the objects are touching one another at zero distance
-
-    // Improving reliability: If it fails sometimes when touching and touching is intersection,
-    // then please check further unless the user asked for a quick potentially unreliable result
-    if (first_bb.IsOut(second_bb) && !touch_is_intersection)
-        return false; // no intersection
-    if (quick && !first_bb.IsOut(second_bb))
-        return true; // assumed intersection
-
-    // Try harder
-
-    // This has been disabled because of:
-    // https://www.freecadweb.org/tracker/view.php?id=3065
-
-    //extrema method
-    /*BRepExtrema_DistShapeShape extrema(first, second);
-    if (!extrema.IsDone())
-      return true;
-    if (extrema.Value() > Precision::Confusion())
-      return false;
-    if (extrema.InnerSolution())
-      return true;
-
-    //here we should have touching shapes.
-    if (touch_is_intersection)
-    {
-
-    //non manifold condition. 1 has to be a face
-    for (int index = 1; index < extrema.NbSolution() + 1; ++index)
-    {
-        if (extrema.SupportTypeShape1(index) == BRepExtrema_IsInFace || extrema.SupportTypeShape2(index) == BRepExtrema_IsInFace)
-            return true;
-        }
-      return false;
-    }
-    else
-      return false;*/
-
-    //boolean method.
-
-    if (touch_is_intersection) {
-        // If both shapes fuse to a single solid, then they intersect
-        BRepAlgoAPI_Fuse mkFuse(first, second);
-        if (!mkFuse.IsDone())
-            return false;
-        if (mkFuse.Shape().IsNull())
-            return false;
-
-        // Did we get one or two solids?
-        TopExp_Explorer xp;
-        xp.Init(mkFuse.Shape(),TopAbs_SOLID);
-        if (xp.More()) {
-            // At least one solid
-            xp.Next();
-            return (xp.More() == Standard_False);
-        } else {
-            return false;
-        }
-    } else {
-        // If both shapes have common material, then they intersect
-        BRepAlgoAPI_Common mkCommon(first, second);
-        if (!mkCommon.IsDone())
-            return false;
-        if (mkCommon.Shape().IsNull())
-            return false;
-
-        // Did we get a solid?
-        TopExp_Explorer xp;
-        xp.Init(mkCommon.Shape(),TopAbs_SOLID);
-        return (xp.More() == Standard_True);
-    }
-
-}
+/***************************************************************************
+ *   Copyright (c) 2002 Jürgen Riegel <juergen.riegel@web.de>              *
+ *                                                                         *
+ *   This file is part of the FreeCAD CAx development system.              *
+ *                                                                         *
+ *   This library is free software; you can redistribute it and/or         *
+ *   modify it under the terms of the GNU Library General Public           *
+ *   License as published by the Free Software Foundation; either          *
+ *   version 2 of the License, or (at your option) any later version.      *
+ *                                                                         *
+ *   This library  is distributed in the hope that it will be useful,      *
+ *   but WITHOUT ANY WARRANTY; without even the implied warranty of        *
+ *   MERCHANTABILITY or FITNESS FOR A PARTICULAR PURPOSE.  See the         *
+ *   GNU Library General Public License for more details.                  *
+ *                                                                         *
+ *   You should have received a copy of the GNU Library General Public     *
+ *   License along with this library; see the file COPYING.LIB. If not,    *
+ *   write to the Free Software Foundation, Inc., 59 Temple Place,         *
+ *   Suite 330, Boston, MA  02111-1307, USA                                *
+ *                                                                         *
+ ***************************************************************************/
+
+
+#include "PreCompiled.h"
+
+#ifndef _PreComp_
+# include <sstream>
+
+# include <gp_Trsf.hxx>
+# include <gp_Ax1.hxx>
+# include <BRepBuilderAPI_MakeShape.hxx>
+# include <BRepAlgoAPI_Fuse.hxx>
+# include <BRepAlgoAPI_Common.hxx>
+# include <TopTools_ListIteratorOfListOfShape.hxx>
+# include <TopExp.hxx>
+# include <TopExp_Explorer.hxx>
+# include <TopTools_IndexedMapOfShape.hxx>
+# include <Standard_Failure.hxx>
+# include <TopoDS_Face.hxx>
+# include <gp_Dir.hxx>
+# include <gp_Pln.hxx> // for Precision::Confusion()
+# include <Bnd_Box.hxx>
+# include <BRepBndLib.hxx>
+# include <BRepExtrema_DistShapeShape.hxx>
+# include <BRepAdaptor_Curve.hxx>
+# include <TopoDS.hxx>
+# include <GProp_GProps.hxx>
+# include <BRepGProp.hxx>
+# include <gce_MakeLin.hxx>
+# include <BRepIntCurveSurface_Inter.hxx>
+# include <IntCurveSurface_IntersectionPoint.hxx>
+# include <gce_MakeDir.hxx>
+#endif
+
+#include <boost/range.hpp>
+typedef boost::iterator_range<const char*> CharRange;
+
+#include <boost/algorithm/string/predicate.hpp>
+#include <boost/bind.hpp>
+#include <Base/Console.h>
+#include <Base/Writer.h>
+#include <Base/Reader.h>
+#include <Base/Exception.h>
+#include <Base/FileInfo.h>
+#include <Base/Stream.h>
+#include <Base/Placement.h>
+#include <Base/Rotation.h>
+#include <App/Application.h>
+#include <App/FeaturePythonPyImp.h>
+#include <App/Document.h>
+#include <App/Link.h>
+#include <App/GeoFeatureGroupExtension.h>
+
+#include "PartPyCXX.h"
+#include "PartFeature.h"
+#include "PartFeaturePy.h"
+#include "TopoShapePy.h"
+
+using namespace Part;
+
+FC_LOG_LEVEL_INIT("Part",true,true)
+
+PROPERTY_SOURCE(Part::Feature, App::GeoFeature)
+
+
+Feature::Feature(void)
+{
+    ADD_PROPERTY(Shape, (TopoDS_Shape()));
+    ADD_PROPERTY_TYPE(ColoredElements, (0), "",
+            (App::PropertyType)(App::Prop_Hidden|App::Prop_ReadOnly|App::Prop_Output),"");
+}
+
+Feature::~Feature()
+{
+}
+
+short Feature::mustExecute(void) const
+{
+    return GeoFeature::mustExecute();
+}
+
+App::DocumentObjectExecReturn *Feature::recompute(void)
+{
+    try {
+        return App::GeoFeature::recompute();
+    }
+    catch (Standard_Failure& e) {
+
+        App::DocumentObjectExecReturn* ret = new App::DocumentObjectExecReturn(e.GetMessageString());
+        if (ret->Why.empty()) ret->Why = "Unknown OCC exception";
+        return ret;
+    }
+}
+
+App::DocumentObjectExecReturn *Feature::execute(void)
+{
+    this->Shape.touch();
+    return GeoFeature::execute();
+}
+
+PyObject *Feature::getPyObject(void)
+{
+    if (PythonObject.is(Py::_None())){
+        // ref counter is set to 1
+        PythonObject = Py::Object(new PartFeaturePy(this),true);
+    }
+    return Py::new_reference_to(PythonObject);
+}
+
+App::DocumentObject *Feature::getSubObject(const char *subname, 
+        PyObject **pyObj, Base::Matrix4D *pmat, bool transform, int depth) const
+{
+    // having '.' inside subname means it is referencing some children object,
+    // instead of any sub-element from ourself
+    if(subname && !Data::ComplexGeoData::isMappedElement(subname) && strchr(subname,'.')) 
+        return App::DocumentObject::getSubObject(subname,pyObj,pmat,transform,depth);
+
+    Base::Matrix4D _mat;
+    auto &mat = pmat?*pmat:_mat;
+    if(transform)
+        mat *= Placement.getValue().toMatrix();
+
+    if(!pyObj) {
+#if 0
+        if(subname==0 || *subname==0 || Shape.getShape().hasSubShape(subname))
+            return const_cast<Feature*>(this);
+        return nullptr;
+#else
+        // TopoShape::hasSubShape is kind of slow, let's cut outself some slack here.
+        return const_cast<Feature*>(this);
+#endif
+    }
+
+    try {
+        TopoShape ts(Shape.getShape());
+        bool doTransform = mat!=ts.getTransform();
+        if(doTransform) 
+            ts.setShape(ts.getShape().Located(TopLoc_Location()),false);
+        if(subname && *subname && !ts.isNull())
+            ts = ts.getSubTopoShape(subname,true);
+        if(doTransform && !ts.isNull()) {
+            static int sCopy = -1; 
+            if(sCopy<0) {
+                ParameterGrp::handle hGrp = App::GetApplication().GetParameterGroupByPath(
+                        "User parameter:BaseApp/Preferences/Mod/Part/General");
+                sCopy = hGrp->GetBool("CopySubShape",false)?1:0;
+            }
+            bool copy = sCopy?true:false;
+            if(!copy) {
+                // Work around OCC bug on transforming circular edge with an
+                // offset surface. The bug probably affect other shape type,
+                // too.
+                TopExp_Explorer exp(ts.getShape(),TopAbs_EDGE);
+                if(exp.More()) {
+                    auto edge = TopoDS::Edge(exp.Current());
+                    exp.Next();
+                    if(!exp.More()) {
+                        BRepAdaptor_Curve curve(edge);
+                        copy = curve.GetType() == GeomAbs_Circle;
+                    }
+                }
+            }
+            ts.transformShape(mat,copy,true);
+        }
+        *pyObj =  Py::new_reference_to(shape2pyshape(ts));
+        return const_cast<Feature*>(this);
+    }catch(Standard_Failure &e) {
+        std::ostringstream str;
+        Standard_CString msg = e.GetMessageString();
+        str << typeid(e).name() << " ";
+        if (msg) {str << msg;}
+        else     {str << "No OCCT Exception Message";}
+        str << ": " << getFullName();
+        if (subname) 
+            str << '.' << subname;
+        FC_ERR(str.str());
+        return 0;
+    }
+}
+
+static std::vector<std::pair<long,std::string> > 
+getElementSource(App::DocumentObject *owner, 
+        TopoShape shape, const char *name, char type)
+{
+    std::vector<std::pair<long,std::string> > ret;
+    auto mapped = shape.isMappedElement(name);
+    if(mapped)
+        name = mapped;
+    auto dot = strchr(name,'.');
+    if(dot)
+        ret.emplace_back(0,std::string(name,dot-name));
+    else
+        ret.emplace_back(0,name);
+    while(1) {
+        std::string original;
+        std::vector<std::string> history;
+        // It is possible the name does not belong to the shape, e.g. when user
+        // changes modeling order in PartDesign. So we try to assign the
+        // document hasher here in case getElementHistory() needs to de-hash
+        if(!shape.Hasher && owner)
+            shape.Hasher = owner->getDocument()->getStringHasher();
+        long tag = shape.getElementHistory(ret.back().second.c_str(),&original,&history);
+        if(!tag) 
+            break;
+        auto obj = owner;
+        if(owner) {
+            obj = owner->getDocument()->getObjectByID(tag);
+            if(type) {
+                for(auto &hist : history) {
+                    if(shape.elementType(hist.c_str())!=type)
+                        return ret;
+                }
+            }
+        }
+        owner = 0;
+        if(!obj) {
+            // Object maybe deleted, but it is still possible to extract the
+            // source element name from hasher table.
+            shape.setShape(TopoDS_Shape());
+        }else 
+            shape = Part::Feature::getTopoShape(obj,0,false,0,&owner); 
+        if(type && shape.elementType(original.c_str())!=type)
+            break;
+        ret.emplace_back(tag,original);
+    }
+    return ret;
+}
+
+std::list<Part::Feature::HistoryItem> 
+Feature::getElementHistory(App::DocumentObject *feature, 
+        const char *name, bool recursive, bool sameType)
+{
+    std::list<HistoryItem> ret;
+    TopoShape shape = getTopoShape(feature);
+    std::string mapped = shape.getElementName(name,true);
+    char element_type=0;
+    if(sameType)
+        element_type = shape.elementType(name);
+    do {
+        std::string original;
+        ret.emplace_back(feature,mapped.c_str());
+        long tag = shape.getElementHistory(mapped.c_str(),&original,&ret.back().intermediates);
+        App::DocumentObject *obj;
+        obj = tag?feature->getLinkedObject(true)->getDocument()->getObjectByID(tag):0;
+        if(!recursive) {
+            ret.emplace_back(obj,original.c_str());
+            ret.back().tag = tag;
+            return ret;
+        }
+        if(!obj)
+            break;
+        if(element_type) {
+            for(auto &hist : ret.back().intermediates) {
+                if(shape.elementType(hist.c_str())!=element_type)
+                    return ret;
+            }
+        }
+        feature = obj;
+        shape = Feature::getTopoShape(feature);
+        mapped = original;
+        if(element_type && shape.elementType(original.c_str())!=element_type)
+            break;
+    }while(feature);
+    return ret;
+}
+
+std::vector<std::pair<std::string,std::string> > 
+Feature::getRelatedElements(App::DocumentObject *obj, const char *name, bool sameType, bool withCache)
+{
+    auto owner = obj;
+    auto shape = getTopoShape(obj,0,false,0,&owner); 
+    std::vector<std::pair<std::string,std::string> > ret;
+    if(withCache && shape.getRelatedElementsCached(name,sameType,ret))
+        return ret;
+#if 0
+    auto ret = shape.getRelatedElements(name,sameType); 
+    if(ret.size()) {
+        FC_LOG("topo shape returns " << ret.size() << " related elements");
+        return ret;
+    }
+#endif
+
+    char element_type = shape.elementType(name);
+    TopAbs_ShapeEnum type = TopoShape::shapeType(element_type,true);
+    if(type == TopAbs_SHAPE)
+        return ret;
+
+    auto source = getElementSource(owner,shape,name,element_type);
+    for(auto &src : source) {
+        auto element = shape.getElementName(src.second.c_str(),2);
+        if(element!=src.second.c_str() &&
+           (!sameType || shape.elementType(element) == element_type))
+        {
+            ret.emplace_back(src.second,element);
+            shape.cacheRelatedElements(name,sameType,ret);
+            return ret;
+        }
+    }
+
+    std::map<int,std::vector<std::pair<std::string,std::string> > > retMap;
+
+    auto shapetype = TopoShape::shapeName(type);
+    std::ostringstream ss;
+    for(size_t i=1;i<=shape.countSubShapes(type);++i) {
+        ss.str("");
+        ss << shapetype << i;
+        std::string element(ss.str());
+        auto mapped = shape.getElementName(element.c_str(),true);
+        if(mapped == element.c_str())
+            continue;
+        auto src = getElementSource(owner,shape,mapped,sameType?element_type:0);
+        int idx = (int)source.size()-1;
+        for(auto rit=src.rbegin();idx>=0&&rit!=src.rend();++rit,--idx) {
+            // TODO: shall we ignore source tag when comparing? It could cause
+            // matching unrelated element, but it does help dealing with feature
+            // reording in PartDesign::Body.
+#if 0
+            if(*rit != source[idx])
+#else
+            if(rit->second != source[idx].second)
+#endif
+            {
+                ++idx;
+                break;
+            }
+        }
+        if(idx < (int)source.size())
+            retMap[idx].emplace_back(mapped,element);
+    }
+    if(retMap.size())
+        ret.swap(retMap.begin()->second);
+    shape.cacheRelatedElements(name,sameType,ret);
+    return ret;
+}
+
+TopoDS_Shape Feature::getShape(const App::DocumentObject *obj, const char *subname, 
+        bool needSubElement, Base::Matrix4D *pmat, App::DocumentObject **powner, 
+        bool resolveLink, bool transform) 
+{
+    return getTopoShape(obj,subname,needSubElement,pmat,powner,resolveLink,transform,true).getShape();
+}
+
+static inline bool checkLink(const App::DocumentObject *obj) {
+    return obj->getExtensionByType<App::LinkBaseExtension>(obj)
+            || obj->getExtensionByType<App::GeoFeatureGroupExtension>(obj);
+}
+
+static bool checkLinkVisibility(std::set<std::string> &hiddens,
+        bool check, const App::DocumentObject *&lastLink,
+        const App::DocumentObject *obj, const char *subname)
+{
+    if(!obj || !obj->getNameInDocument())
+        return false;
+
+    if(checkLink(obj)) {
+        lastLink = obj;
+        for(auto &s : App::LinkBaseExtension::getHiddenSubnames(obj))
+            hiddens.emplace(std::move(s));
+    }
+
+    if(!subname || !subname[0])
+        return true;
+
+    auto element = Data::ComplexGeoData::findElementName(subname);
+    std::string sub(subname,element-subname);
+
+    for(auto pos=sub.find('.');pos!=std::string::npos;pos=sub.find('.',pos+1)) {
+        char c = sub[pos+1];
+        sub[pos+1] = 0;
+
+        for(auto it=hiddens.begin();it!=hiddens.end();) {
+            if(!boost::starts_with(*it,CharRange(sub.c_str(),sub.c_str()+pos+1)))
+                it = hiddens.erase(it);
+            else {
+                if(check && it->size()==pos+1)
+                    return false;
+                ++it;
+            }
+        }
+        auto sobj = obj->getSubObject(sub.c_str());
+        if(!sobj || !sobj->getNameInDocument())
+            return false;
+        if(checkLink(sobj)) {
+            for(auto &s : App::LinkBaseExtension::getHiddenSubnames(sobj))
+                hiddens.insert(std::string(sub)+s);
+            lastLink = sobj;
+        }
+        sub[pos+1] = c;
+    }
+
+    std::set<std::string> res;
+    for(auto &s : hiddens) {
+        if(s.size()>sub.size())
+            res.insert(s.c_str()+sub.size());
+    }
+    hiddens = std::move(res);
+    return true;
+}
+
+static TopoShape _getTopoShape(const App::DocumentObject *obj, const char *subname, 
+        bool needSubElement, Base::Matrix4D *pmat, App::DocumentObject **powner, 
+        bool resolveLink, bool noElementMap, const std::set<std::string> hiddens,
+        const App::DocumentObject *lastLink)
+
+{
+    TopoShape shape;
+
+    if(!obj) return shape;
+
+    PyObject *pyobj = 0;
+    Base::Matrix4D mat;
+    if(powner) *powner = 0;
+
+    std::string _subname;
+    auto subelement = Data::ComplexGeoData::findElementName(subname);
+    if(!needSubElement && subname) {
+        // strip out element name if not needed
+        if(subelement && *subelement) {
+            _subname = std::string(subname,subelement);
+            subname = _subname.c_str();
+        }
+    }
+
+    auto canCache = [&](const App::DocumentObject *o) {
+        return !lastLink || 
+            (hiddens.empty() && !App::GeoFeatureGroupExtension::isNonGeoGroup(o));
+    };
+
+    if(canCache(obj) && PropertyShapeCache::getShape(obj,shape,subname)) {
+        if(noElementMap) {
+            shape.resetElementMap();
+            shape.Tag = 0;
+            shape.Hasher.reset();
+        }
+    }
+
+    App::DocumentObject *linked = 0;
+    App::DocumentObject *owner = 0;
+    Base::Matrix4D linkMat;
+    App::StringHasherRef hasher;
+    long tag;
+    {
+        Base::PyGILStateLocker lock;
+        owner = obj->getSubObject(subname,shape.isNull()?&pyobj:0,&mat,false);
+        if(!owner)
+            return shape;
+        tag = owner->getID();
+        hasher = owner->getDocument()->getStringHasher();
+        linked = owner->getLinkedObject(true,&linkMat,false);
+        if(pmat) {
+            if(resolveLink && obj!=owner)
+                *pmat = mat * linkMat;
+            else
+                *pmat = mat;
+        }
+        if(!linked)
+            linked = owner;
+        if(powner) 
+            *powner = resolveLink?linked:owner;
+
+        if(!shape.isNull())
+            return shape;
+
+        if(pyobj && PyObject_TypeCheck(pyobj,&TopoShapePy::Type)) {
+            shape = *static_cast<TopoShapePy*>(pyobj)->getTopoShapePtr();
+            if(!shape.isNull()) {
+                if(obj->getDocument() != linked->getDocument() && canCache(obj))
+                    PropertyShapeCache::setShape(obj,shape,subname);
+                if(noElementMap) {
+                    shape.resetElementMap();
+                    shape.Tag = 0;
+                    shape.Hasher.reset();
+                }
+                Py_DECREF(pyobj);
+                return shape;
+            }
+        }
+
+        Py_XDECREF(pyobj);
+    }
+
+    // nothing can be done if there is sub-element references
+    if(needSubElement && subelement && *subelement)
+        return shape;
+
+    bool scaled = false;
+    if(obj!=owner) {
+        if(canCache(owner) && PropertyShapeCache::getShape(owner,shape)) {
+            auto scaled = shape.transformShape(mat,false,true);
+            if(owner->getDocument()!=obj->getDocument()) {
+                shape.reTagElementMap(obj->getID(),obj->getDocument()->getStringHasher());
+                PropertyShapeCache::setShape(obj,shape,subname);
+            } else if(scaled)
+                PropertyShapeCache::setShape(obj,shape,subname);
+        }
+        if(!shape.isNull()) {
+            if(noElementMap) {
+                shape.resetElementMap();
+                shape.Tag = 0;
+                shape.Hasher.reset();
+            }
+            return shape;
+        }
+    }
+
+    bool cacheable = true;
+
+    auto link = owner->getExtensionByType<App::LinkBaseExtension>(true);
+    if(owner!=linked 
+            && (!link || (!link->_ChildCache.getSize() 
+                            && link->getSubElements().size()<=1))) 
+    {
+        // if there is a linked object, and there is no child cache (which is used
+        // for special handling of plain group), obtain shape from the linked object
+        shape = Feature::getTopoShape(linked,0,false,0,0,false,false);
+        if(shape.isNull())
+            return shape;
+        if(owner==obj)
+            shape.transformShape(mat*linkMat,false,true);
+        else
+            shape.transformShape(linkMat,false,true);
+        shape.reTagElementMap(tag,hasher);
+
+    } else {
+        // Construct a compound of sub objects
+        std::vector<TopoShape> shapes;
+
+        // Acceleration for link array. Unlike non-array link, a link array does
+        // not return the linked object when calling getLinkedObject().
+        // Therefore, it should be handled here.
+        TopoShape baseShape;
+        std::string op;
+        if(link && link->getElementCountValue()) {
+            linked = link->getTrueLinkedObject(false);
+            if(linked && linked!=owner) {
+                baseShape = Feature::getTopoShape(linked,0,false,0,0,false,false);
+                if(!link->getShowElementValue())
+                    baseShape.reTagElementMap(owner->getID(),owner->getDocument()->getStringHasher());
+            }
+        }
+        for(auto &sub : owner->getSubObjects()) {
+            if(sub.empty()) continue;
+            int visible;
+            std::string childName;
+            App::DocumentObject *parent=0;
+            Base::Matrix4D mat;
+            App::DocumentObject *subObj=0;
+            if(sub.find('.')==std::string::npos)
+                visible = 1;
+            else {
+                subObj = owner->resolve(sub.c_str(), &parent, &childName,0,0,&mat,false);
+                if(!parent || !subObj)
+                    continue;
+                if(lastLink && App::GeoFeatureGroupExtension::isNonGeoGroup(parent))
+                    visible = lastLink->isElementVisibleEx(childName.c_str());
+                else
+                    visible = parent->isElementVisibleEx(childName.c_str());
+            }
+            if(visible==0)
+                continue;
+
+            std::set<std::string> nextHiddens = hiddens;
+            const App::DocumentObject *nextLink = lastLink;
+            if(!checkLinkVisibility(nextHiddens,true,nextLink,owner,sub.c_str())) {
+                cacheable = false;
+                continue;
+            }
+
+            TopoShape shape;
+
+            if(!subObj || baseShape.isNull()) {
+                shape = _getTopoShape(owner,sub.c_str(),true,0,&subObj,false,false,nextHiddens,nextLink);
+                if(shape.isNull())
+                    continue;
+                if(visible<0 && subObj && !subObj->Visibility.getValue())
+                    continue;
+            }else{
+                if(link && !link->getShowElementValue())
+                    shape = baseShape.makETransform(mat,(TopoShape::indexPostfix()+childName).c_str());
+                else {
+                    shape = baseShape.makETransform(mat);
+                    shape.reTagElementMap(subObj->getID(),subObj->getDocument()->getStringHasher());
+                }
+            }
+            shapes.push_back(shape);
+        }
+
+        if(shapes.empty()) 
+            return shape;
+        shape.Tag = tag;
+        shape.Hasher = hasher;
+        shape.makECompound(shapes);
+    }
+
+    PropertyShapeCache::setShape(owner,shape);
+
+    if(cacheable && canCache(owner))
+        PropertyShapeCache::setShape(owner,shape);
+
+    if(owner!=obj) {
+        scaled = shape.transformShape(mat,false,true);
+        if(canCache(obj)) {
+            if(owner->getDocument()!=obj->getDocument()) {
+                shape.reTagElementMap(obj->getID(),obj->getDocument()->getStringHasher());
+                PropertyShapeCache::setShape(obj,shape,subname);
+            }else if(scaled)
+                PropertyShapeCache::setShape(obj,shape,subname);
+        }
+    }
+    if(noElementMap) {
+        shape.resetElementMap();
+        shape.Tag = 0;
+        shape.Hasher.reset();
+    }
+    return shape;
+}
+
+TopoShape Feature::getTopoShape(const App::DocumentObject *obj, const char *subname, 
+        bool needSubElement, Base::Matrix4D *pmat, App::DocumentObject **powner, 
+        bool resolveLink, bool transform, bool noElementMap)
+{
+    if(!obj || !obj->getNameInDocument()) 
+        return TopoShape();
+
+    const App::DocumentObject *lastLink=0;
+    std::set<std::string> hiddens;
+    if(!checkLinkVisibility(hiddens,false,lastLink,obj,subname))
+        return TopoShape();
+
+    // NOTE! _getTopoShape() always return shape without top level
+    // transformation for easy shape caching, i.e.  with `transform` set
+    // to false. So we manually apply the top level transform if asked.
+
+    Base::Matrix4D mat;
+    auto shape = _getTopoShape(obj, subname, needSubElement, &mat, 
+            powner, resolveLink, noElementMap, hiddens, lastLink);
+
+    Base::Matrix4D topMat;
+    if(pmat || transform) {
+        // Obtain top level transformation
+        if(pmat)
+            topMat = *pmat;
+        if(transform)
+            obj->getSubObject(0,0,&topMat);
+
+        // Apply the top level transformation
+        if(!shape.isNull())
+            shape.transformShape(topMat,false,true);
+
+        if(pmat)
+            *pmat = topMat * mat;
+    }
+
+    return shape;
+
+}
+
+App::DocumentObject *Feature::getShapeOwner(const App::DocumentObject *obj, const char *subname)
+{
+    if(!obj) return 0;
+    auto owner = obj->getSubObject(subname);
+    if(owner) {
+        auto linked = owner->getLinkedObject(true);
+        if(linked)
+            owner = linked;
+    }
+    return owner;
+}
+
+void Feature::onChanged(const App::Property* prop)
+{
+    // if the placement has changed apply the change to the point data as well
+    if (prop == &this->Placement) {
+        TopoShape& shape = const_cast<TopoShape&>(this->Shape.getShape());
+        shape.setTransform(this->Placement.getValue().toMatrix());
+    }
+    // if the point data has changed check and adjust the transformation as well
+    else if (prop == &this->Shape) {
+        if (this->isRecomputing()) {
+            TopoShape& shape = const_cast<TopoShape&>(this->Shape.getShape());
+            shape.setTransform(this->Placement.getValue().toMatrix());
+        }
+        else {
+            Base::Placement p;
+            // shape must not be null to override the placement
+            if (!this->Shape.getValue().IsNull()) {
+                p.fromMatrix(this->Shape.getShape().getTransform());
+                if (p != this->Placement.getValue())
+                    this->Placement.setValue(p);
+            }
+        }
+    }
+
+    GeoFeature::onChanged(prop);
+}
+
+TopLoc_Location Feature::getLocation() const
+{
+    Base::Placement pl = this->Placement.getValue();
+    Base::Rotation rot(pl.getRotation());
+    Base::Vector3d axis;
+    double angle;
+    rot.getValue(axis, angle);
+    gp_Trsf trf;
+    trf.SetRotation(gp_Ax1(gp_Pnt(), gp_Dir(axis.x, axis.y, axis.z)), angle);
+    trf.SetTranslationPart(gp_Vec(pl.getPosition().x,pl.getPosition().y,pl.getPosition().z));
+    return TopLoc_Location(trf);
+}
+
+    /// returns the type name of the ViewProvider
+const char* Feature::getViewProviderName(void) const {
+    return "PartGui::ViewProviderPart";
+}
+
+const App::PropertyComplexGeoData* Feature::getPropertyOfGeometry() const
+{
+    return &Shape;
+}
+
+// ---------------------------------------------------------
+
+PROPERTY_SOURCE(Part::FilletBase, Part::Feature)
+
+FilletBase::FilletBase()
+{
+    ADD_PROPERTY(Base,(0));
+    ADD_PROPERTY(Edges,(0,0,0));
+    ADD_PROPERTY_TYPE(EdgeLinks,(0), 0, 
+            (App::PropertyType)(App::Prop_ReadOnly|App::Prop_Hidden),0);
+    Edges.setSize(0);
+}
+
+short FilletBase::mustExecute() const
+{
+    if (Base.isTouched() || Edges.isTouched() || EdgeLinks.isTouched())
+        return 1;
+    return 0;
+}
+
+void FilletBase::onChanged(const App::Property *prop) {
+    if(getDocument() && !getDocument()->testStatus(App::Document::Restoring)) {
+        if(prop == &Edges || prop == &Base) {
+            if(!prop->testStatus(App::Property::User3))
+                syncEdgeLink();
+        }
+    }
+    Feature::onChanged(prop);
+}
+
+void FilletBase::onDocumentRestored() {
+    if(EdgeLinks.getSubValues().empty())
+        syncEdgeLink();
+    Feature::onDocumentRestored();
+}
+
+void FilletBase::syncEdgeLink() {
+    if(!Base.getValue() || !Edges.getSize()) {
+        EdgeLinks.setValue(0);
+        return;
+    }
+    std::vector<std::string> subs;
+    std::string sub("Edge");
+    for(auto &info : Edges.getValues()) 
+        subs.emplace_back(sub+std::to_string(info.edgeid));
+    EdgeLinks.setValue(Base.getValue(),subs);
+}
+
+void FilletBase::onUpdateElementReference(const App::Property *prop) {
+    if(prop!=&EdgeLinks || !getNameInDocument())
+        return;
+    auto values = Edges.getValues();
+    const auto &subs = EdgeLinks.getSubValues();
+    for(size_t i=0;i<values.size();++i) {
+        if(i>=subs.size()) {
+            FC_WARN("fillet edge count mismatch in object " << getFullName());
+            break;
+        }
+        int idx = 0;
+        sscanf(subs[i].c_str(),"Edge%d",&idx);
+        if(idx) 
+            values[i].edgeid = idx;
+        else
+            FC_WARN("invalid fillet edge link '" << subs[i] << "' in object " 
+                    << getFullName());
+    }
+    Edges.setStatus(App::Property::User3,true);
+    Edges.setValues(values);
+    Edges.setStatus(App::Property::User3,false);
+}
+
+// ---------------------------------------------------------
+
+PROPERTY_SOURCE(Part::FeatureExt, Part::Feature)
+
+
+
+namespace App {
+/// @cond DOXERR
+PROPERTY_SOURCE_TEMPLATE(Part::FeaturePython, Part::Feature)
+template<> const char* Part::FeaturePython::getViewProviderName(void) const {
+    return "PartGui::ViewProviderPython";
+}
+template<> PyObject* Part::FeaturePython::getPyObject(void) {
+    if (PythonObject.is(Py::_None())) {
+        // ref counter is set to 1
+        PythonObject = Py::Object(new FeaturePythonPyT<Part::PartFeaturePy>(this),true);
+    }
+    return Py::new_reference_to(PythonObject);
+}
+/// @endcond
+
+// explicit template instantiation
+template class PartExport FeaturePythonT<Part::Feature>;
+}
+
+// ----------------------------------------------------------------
+/*
+#include <GProp_GProps.hxx>
+#include <BRepGProp.hxx>
+#include <gce_MakeLin.hxx>
+#include <BRepIntCurveSurface_Inter.hxx>
+#include <IntCurveSurface_IntersectionPoint.hxx>
+#include <gce_MakeDir.hxx>
+*/
+std::vector<Part::cutFaces> Part::findAllFacesCutBy(
+        const TopoDS_Shape& shape, const TopoDS_Shape& face, const gp_Dir& dir)
+{
+    // Find the centre of gravity of the face
+    GProp_GProps props;
+    BRepGProp::SurfaceProperties(face,props);
+    gp_Pnt cog = props.CentreOfMass();
+
+    // create a line through the centre of gravity
+    gp_Lin line = gce_MakeLin(cog, dir);
+
+    // Find intersection of line with all faces of the shape
+    std::vector<cutFaces> result;
+    BRepIntCurveSurface_Inter mkSection;
+    // TODO: Less precision than Confusion() should be OK?
+
+    for (mkSection.Init(shape, line, Precision::Confusion()); mkSection.More(); mkSection.Next()) {
+        gp_Pnt iPnt = mkSection.Pnt();
+        double dsq = cog.SquareDistance(iPnt);
+
+        if (dsq < Precision::Confusion())
+            continue; // intersection with original face
+
+        // Find out which side of the original face the intersection is on
+        gce_MakeDir mkDir(cog, iPnt);
+        if (!mkDir.IsDone())
+            continue; // some error (appears highly unlikely to happen, though...)
+
+        if (mkDir.Value().IsOpposite(dir, Precision::Confusion()))
+            continue; // wrong side of face (opposite to extrusion direction)
+
+        cutFaces newF;
+        newF.face = mkSection.Face();
+        newF.distsq = dsq;
+        result.push_back(newF);
+    }
+
+    return result;
+}
+
+bool Part::checkIntersection(const TopoDS_Shape& first, const TopoDS_Shape& second,
+                             const bool quick, const bool touch_is_intersection) {
+
+    Bnd_Box first_bb, second_bb;
+    BRepBndLib::Add(first, first_bb);
+    first_bb.SetGap(0);
+    BRepBndLib::Add(second, second_bb);
+    second_bb.SetGap(0);
+
+    // Note: This test fails if the objects are touching one another at zero distance
+
+    // Improving reliability: If it fails sometimes when touching and touching is intersection,
+    // then please check further unless the user asked for a quick potentially unreliable result
+    if (first_bb.IsOut(second_bb) && !touch_is_intersection)
+        return false; // no intersection
+    if (quick && !first_bb.IsOut(second_bb))
+        return true; // assumed intersection
+
+    // Try harder
+
+    // This has been disabled because of:
+    // https://www.freecadweb.org/tracker/view.php?id=3065
+
+    //extrema method
+    /*BRepExtrema_DistShapeShape extrema(first, second);
+    if (!extrema.IsDone())
+      return true;
+    if (extrema.Value() > Precision::Confusion())
+      return false;
+    if (extrema.InnerSolution())
+      return true;
+
+    //here we should have touching shapes.
+    if (touch_is_intersection)
+    {
+
+    //non manifold condition. 1 has to be a face
+    for (int index = 1; index < extrema.NbSolution() + 1; ++index)
+    {
+        if (extrema.SupportTypeShape1(index) == BRepExtrema_IsInFace || extrema.SupportTypeShape2(index) == BRepExtrema_IsInFace)
+            return true;
+        }
+      return false;
+    }
+    else
+      return false;*/
+
+    //boolean method.
+
+    if (touch_is_intersection) {
+        // If both shapes fuse to a single solid, then they intersect
+        BRepAlgoAPI_Fuse mkFuse(first, second);
+        if (!mkFuse.IsDone())
+            return false;
+        if (mkFuse.Shape().IsNull())
+            return false;
+
+        // Did we get one or two solids?
+        TopExp_Explorer xp;
+        xp.Init(mkFuse.Shape(),TopAbs_SOLID);
+        if (xp.More()) {
+            // At least one solid
+            xp.Next();
+            return (xp.More() == Standard_False);
+        } else {
+            return false;
+        }
+    } else {
+        // If both shapes have common material, then they intersect
+        BRepAlgoAPI_Common mkCommon(first, second);
+        if (!mkCommon.IsDone())
+            return false;
+        if (mkCommon.Shape().IsNull())
+            return false;
+
+        // Did we get a solid?
+        TopExp_Explorer xp;
+        xp.Init(mkCommon.Shape(),TopAbs_SOLID);
+        return (xp.More() == Standard_True);
+    }
+
+}