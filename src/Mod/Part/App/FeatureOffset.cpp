/***************************************************************************
 *   Copyright (c) 2016 Victor Titov (DeepSOIC) <vv.titov@gmail.com>       *
 *                                                                         *
 *   This file is part of the FreeCAD CAx development system.              *
 *                                                                         *
 *   This library is free software; you can redistribute it and/or         *
 *   modify it under the terms of the GNU Library General Public           *
 *   License as published by the Free Software Foundation; either          *
 *   version 2 of the License, or (at your option) any later version.      *
 *                                                                         *
 *   This library  is distributed in the hope that it will be useful,      *
 *   but WITHOUT ANY WARRANTY; without even the implied warranty of        *
 *   MERCHANTABILITY or FITNESS FOR A PARTICULAR PURPOSE.  See the         *
 *   GNU Library General Public License for more details.                  *
 *                                                                         *
 *   You should have received a copy of the GNU Library General Public     *
 *   License along with this library; see the file COPYING.LIB. If not,    *
 *   write to the Free Software Foundation, Inc., 59 Temple Place,         *
 *   Suite 330, Boston, MA  02111-1307, USA                                *
 *                                                                         *
 ***************************************************************************/
#include "PreCompiled.h"
#ifndef _PreComp_
# include <Precision.hxx>
#endif


#include <App/Document.h>
#include "FeatureOffset.h"


using namespace Part;

const char* Part::Offset::ModeEnums[]= {"Skin","Pipe", "RectoVerso",NULL};
const char* Part::Offset::JoinEnums[]= {"Arc","Tangent", "Intersection",NULL};

PROPERTY_SOURCE(Part::Offset, Part::Feature)

Offset::Offset()
{
    ADD_PROPERTY_TYPE(Source,(0),"Offset",App::Prop_None,"Source shape");
    ADD_PROPERTY_TYPE(Value,(1.0),"Offset",App::Prop_None,"Offset value");
    ADD_PROPERTY_TYPE(Mode,(long(0)),"Offset",App::Prop_None,"Mode");
    Mode.setEnums(ModeEnums);
    ADD_PROPERTY_TYPE(Join,(long(0)),"Offset",App::Prop_None,"Join type");
    Join.setEnums(JoinEnums);
    ADD_PROPERTY_TYPE(Intersection,(false),"Offset",App::Prop_None,"Intersection");
    ADD_PROPERTY_TYPE(SelfIntersection,(false),"Offset",App::Prop_None,"Self Intersection");
    ADD_PROPERTY_TYPE(Fill,(false),"Offset",App::Prop_None,"Fill offset");

    Source.setScope(App::LinkScope::Global);
}

Offset::~Offset()
{

}

short Offset::mustExecute() const
{
    if (Source.isTouched())
        return 1;
    if (Value.isTouched())
        return 1;
    if (Mode.isTouched())
        return 1;
    if (Join.isTouched())
        return 1;
    if (Intersection.isTouched())
        return 1;
    if (SelfIntersection.isTouched())
        return 1;
    if (Fill.isTouched())
        return 1;
    return 0;
}

App::DocumentObjectExecReturn *Offset::execute(void)
{
    App::DocumentObject* source = Source.getValue();
    if (!source)
        return new App::DocumentObjectExecReturn("No source shape linked.");
    double offset = Value.getValue();
    double tol = Precision::Confusion();
    bool inter = Intersection.getValue();
    bool self = SelfIntersection.getValue();
    short mode = (short)Mode.getValue();
    short join = (short)Join.getValue();
    bool fill = Fill.getValue();
<<<<<<< HEAD
#ifdef FC_NO_ELEMENT_MAP
=======
>>>>>>> c0753806
    const TopoShape& shape = Feature::getShape(source);
    if (fabs(offset) > 2*tol)
        this->Shape.setValue(shape.makeOffsetShape(offset, tol, inter, self, mode, join, fill));
    else
        this->Shape.setValue(shape);
#else
    auto shape = Feature::getTopoShape(source);
    if(shape.isNull())
        return new App::DocumentObjectExecReturn("Invalid source link");
    this->Shape.setValue(TopoShape(0,getDocument()->getStringHasher()).makEOffset(
                shape,offset,tol,inter,self,mode,join,fill));
#endif
    return App::DocumentObject::StdReturn;
}


//-------------------------------------------------------------------------------------------------------


PROPERTY_SOURCE(Part::Offset2D, Part::Offset)

Offset2D::Offset2D()
{
    this->SelfIntersection.setStatus(App::Property::Status::Hidden, true);
    this->Mode.setValue(1); //switch to Pipe mode by default, because skin mode does not function properly on closed profiles.
}

Offset2D::~Offset2D()
{

}

short Offset2D::mustExecute() const
{
    if (Source.isTouched())
        return 1;
    if (Value.isTouched())
        return 1;
    if (Mode.isTouched())
        return 1;
    if (Join.isTouched())
        return 1;
    if (Fill.isTouched())
        return 1;
    if (Intersection.isTouched())
        return 1;
    return 0;
}

App::DocumentObjectExecReturn *Offset2D::execute(void)
{
    App::DocumentObject* source = Source.getValue();
    if (!source)
        return new App::DocumentObjectExecReturn("No source shape linked.");
    double offset = Value.getValue();
    short mode = (short)Mode.getValue();
    short join = (short)Join.getValue();
    bool fill = Fill.getValue();
    bool inter = Intersection.getValue();
    if (mode == 2)
        return new App::DocumentObjectExecReturn("Mode 'Recto-Verso' is not supported for 2D offset.");
#ifdef FC_NO_ELEMENT_MAP
    const TopoShape& shape = Feature::getShape(source);
    this->Shape.setValue(shape.makeOffset2D(offset, join, fill, mode == 0, inter));
#else
    auto shape = Feature::getTopoShape(source);
    if(shape.isNull())
        return new App::DocumentObjectExecReturn("Invalid source link");
    this->Shape.setValue(TopoShape(0,getDocument()->getStringHasher()).makEOffset2D(
                shape,offset,join,fill,mode==0,inter));
#endif
    return App::DocumentObject::StdReturn;
}<|MERGE_RESOLUTION|>--- conflicted
+++ resolved
@@ -87,10 +87,7 @@
     short mode = (short)Mode.getValue();
     short join = (short)Join.getValue();
     bool fill = Fill.getValue();
-<<<<<<< HEAD
 #ifdef FC_NO_ELEMENT_MAP
-=======
->>>>>>> c0753806
     const TopoShape& shape = Feature::getShape(source);
     if (fabs(offset) > 2*tol)
         this->Shape.setValue(shape.makeOffsetShape(offset, tol, inter, self, mode, join, fill));
