/***************************************************************************
 *   Copyright (c) Eivind Kvedalen (eivind@kvedalen.name) 2015             *
 *                                                                         *
 *   This file is part of the FreeCAD CAx development system.              *
 *                                                                         *
 *   This library is free software; you can redistribute it and/or         *
 *   modify it under the terms of the GNU Library General Public           *
 *   License as published by the Free Software Foundation; either          *
 *   version 2 of the License, or (at your option) any later version.      *
 *                                                                         *
 *   This library  is distributed in the hope that it will be useful,      *
 *   but WITHOUT ANY WARRANTY; without even the implied warranty of        *
 *   MERCHANTABILITY or FITNESS FOR A PARTICULAR PURPOSE.  See the         *
 *   GNU Library General Public License for more details.                  *
 *                                                                         *
 *   You should have received a copy of the GNU Library General Public     *
 *   License along with this library; see the file COPYING.LIB. If not,    *
 *   write to the Free Software Foundation, Inc., 59 Temple Place,         *
 *   Suite 330, Boston, MA  02111-1307, USA                                *
 *                                                                         *
 ***************************************************************************/

#include "PreCompiled.h"
#ifndef _PreComp_
# include <QKeyEvent>
# include <QAction>
<<<<<<< HEAD
# include <QPushButton>
=======
>>>>>>> 0d3d3128
# include <QMenu>
# include <QApplication>
# include <QClipboard>
# include <QMessageBox>
# include <QMimeData>
#endif

#include <App/Application.h>
#include <App/AutoTransaction.h>
#include <App/Document.h>
#include <Gui/CommandT.h>
#include <Gui/Application.h>
#include <Gui/MainWindow.h>
#include <boost/bind.hpp>
#include "../App/Utils.h"
#include "../App/Cell.h"
#include <App/Range.h>
#include "SheetTableView.h"
#include "LineEdit.h"
#include "PropertiesDialog.h"
#include "DlgBindSheet.h"
#include "DlgSheetConf.h"

using namespace SpreadsheetGui;
using namespace Spreadsheet;
using namespace App;

void SheetViewHeader::mouseReleaseEvent(QMouseEvent *event)
{
    QHeaderView::mouseReleaseEvent(event);
    resizeFinished();
}

bool SheetViewHeader::viewportEvent(QEvent *e) {
    if(e->type() == QEvent::ContextMenu) {
        auto *ce = static_cast<QContextMenuEvent*>(e);
        int section = logicalIndexAt(ce->pos());
        if(section>=0) {
            if(orientation() == Qt::Horizontal) {
                if(!owner->selectionModel()->isColumnSelected(section,owner->rootIndex())) {
                    owner->clearSelection();
                    owner->selectColumn(section);
                }
            }else if(!owner->selectionModel()->isRowSelected(section,owner->rootIndex())) {
                owner->clearSelection();
                owner->selectRow(section);
            }
        }
    }
    return QHeaderView::viewportEvent(e);
}

SheetTableView::SheetTableView(QWidget *parent)
    : QTableView(parent)
    , sheet(0)
{
    QAction * insertRows = new QAction(tr("Insert rows"), this);
    QAction * removeRows = new QAction(tr("Remove rows"), this);
    QAction * hideRows = new QAction(tr("Toggle rows"), this);
    actionShowRows = new QAction(tr("Show all rows"), this);
    actionShowRows->setCheckable(true);
    QAction * insertColumns = new QAction(tr("Insert columns"), this);
    QAction * removeColumns = new QAction(tr("Remove columns"), this);
    QAction * hideColumns = new QAction(tr("Toggle columns"), this);
    actionShowColumns = new QAction(tr("Show all columns"), this);
    actionShowColumns->setCheckable(true);

    setHorizontalHeader(new SheetViewHeader(this,Qt::Horizontal));
    setVerticalHeader(new SheetViewHeader(this,Qt::Vertical));
    setVerticalScrollMode(QAbstractItemView::ScrollPerPixel);
    setHorizontalScrollMode(QAbstractItemView::ScrollPerPixel);

    horizontalHeader()->addAction(insertColumns);
    horizontalHeader()->addAction(removeColumns);
    horizontalHeader()->addAction(hideColumns);
    horizontalHeader()->addAction(actionShowColumns);
    horizontalHeader()->setContextMenuPolicy(Qt::ActionsContextMenu);

    verticalHeader()->addAction(insertRows);
    verticalHeader()->addAction(removeRows);
    verticalHeader()->addAction(hideRows);
    verticalHeader()->addAction(actionShowRows);
    verticalHeader()->setContextMenuPolicy(Qt::ActionsContextMenu);

    connect(insertRows, SIGNAL(triggered()), this, SLOT(insertRows()));
    connect(insertColumns, SIGNAL(triggered()), this, SLOT(insertColumns()));
    connect(hideRows, SIGNAL(triggered()), this, SLOT(hideRows()));
    connect(actionShowRows, SIGNAL(toggled(bool)), this, SLOT(showRows()));
    connect(removeRows, SIGNAL(triggered()), this, SLOT(removeRows()));
    connect(removeColumns, SIGNAL(triggered()), this, SLOT(removeColumns()));
    connect(hideColumns, SIGNAL(triggered()), this, SLOT(hideColumns()));
    connect(actionShowColumns, SIGNAL(toggled(bool)), this, SLOT(showColumns()));

<<<<<<< HEAD
=======
    contextMenu = new QMenu(this);

    QAction * cellProperties = new QAction(tr("Properties..."), this);
    contextMenu->addAction(cellProperties);

    connect(cellProperties, SIGNAL(triggered()), this, SLOT(cellProperties()));

    contextMenu->addSeparator();
    QAction *recompute = new QAction(tr("Recompute"),this);
    connect(recompute, SIGNAL(triggered()), this, SLOT(onRecompute()));
    contextMenu->addAction(recompute);

    actionBind = new QAction(tr("Bind..."),this);
    connect(actionBind, SIGNAL(triggered()), this, SLOT(onBind()));
    contextMenu->addAction(actionBind);

    QAction *actionConf = new QAction(tr("Configuration table..."),this);
    connect(actionConf, SIGNAL(triggered()), this, SLOT(onConfSetup()));
    contextMenu->addAction(actionConf);

    horizontalHeader()->addAction(actionBind);
    verticalHeader()->addAction(actionBind);

    contextMenu->addSeparator();
    actionMerge = contextMenu->addAction(tr("Merge cells"));
    connect(actionMerge,SIGNAL(triggered()), this, SLOT(mergeCells()));
    actionSplit = contextMenu->addAction(tr("Split cells"));
    connect(actionSplit,SIGNAL(triggered()), this, SLOT(splitCell()));

    contextMenu->addSeparator();
    actionCut = contextMenu->addAction(tr("Cut"));
    connect(actionCut,SIGNAL(triggered()), this, SLOT(cutSelection()));
    actionCopy = contextMenu->addAction(tr("Copy"));
    connect(actionCopy,SIGNAL(triggered()), this, SLOT(copySelection()));
    actionPaste = contextMenu->addAction(tr("Paste"));
    connect(actionPaste,SIGNAL(triggered()), this, SLOT(pasteClipboard()));
    actionDel = contextMenu->addAction(tr("Delete"));
    connect(actionDel,SIGNAL(triggered()), this, SLOT(deleteSelection()));

>>>>>>> 0d3d3128
    setTabKeyNavigation(false);
}

<<<<<<< HEAD
    contextMenu = new QMenu(this);

    QAction * cellProperties = new QAction(tr("Properties..."), this);
    contextMenu->addAction(cellProperties);

    connect(cellProperties, SIGNAL(triggered()), this, SLOT(cellProperties()));

    QActionGroup *editGroup = new QActionGroup(this);
    editGroup->setExclusive(true);
    actionEditNormal = new QAction(tr("Normal"),this);
    actionEditNormal->setCheckable(true);
    actionEditNormal->setData(QVariant((int)Cell::EditNormal));
    editGroup->addAction(actionEditNormal);
    actionEditButton = new QAction(tr("Button"),this);
    actionEditButton->setCheckable(true);
    actionEditButton->setData(QVariant((int)Cell::EditButton));
    editGroup->addAction(actionEditButton);
    actionEditCombo = new QAction(tr("ComboBox"),this);
    actionEditCombo->setCheckable(true);
    actionEditCombo->setData(QVariant((int)Cell::EditCombo));
    editGroup->addAction(actionEditCombo);
    actionEditLabel = new QAction(tr("Label"),this);
    actionEditLabel->setCheckable(true);
    actionEditLabel->setData(QVariant((int)Cell::EditLabel));
    editGroup->addAction(actionEditLabel);

    QMenu *subMenu = new QMenu(tr("Edit mode"),contextMenu);
    contextMenu->addMenu(subMenu);
    subMenu->addActions(editGroup->actions());
    connect(editGroup, SIGNAL(triggered(QAction*)), this, SLOT(editMode(QAction*)));

    QAction *recompute = new QAction(tr("Recompute"),this);
    connect(recompute, SIGNAL(triggered()), this, SLOT(onRecompute()));
    contextMenu->addAction(recompute);

    contextMenu->addSeparator();
    actionCut = contextMenu->addAction(tr("Cut"));
    connect(actionCut,SIGNAL(triggered()), this, SLOT(cutSelection()));
    actionCopy = contextMenu->addAction(tr("Copy"));
    connect(actionCopy,SIGNAL(triggered()), this, SLOT(copySelection()));
    actionPaste = contextMenu->addAction(tr("Paste"));
    connect(actionPaste,SIGNAL(triggered()), this, SLOT(pasteClipboard()));
    actionDel = contextMenu->addAction(tr("Delete"));
    connect(actionDel,SIGNAL(triggered()), this, SLOT(deleteSelection()));
}

void SheetTableView::updateHiddenRows() {
    bool showAll = actionShowRows->isChecked();
    for(auto i : sheet->hiddenRows.getValues()) {
        if(!hiddenRows.erase(i))
            verticalHeader()->headerDataChanged(Qt::Vertical,i,i);
        setRowHidden(i, !showAll);
    }
    for(auto i : hiddenRows) {
        verticalHeader()->headerDataChanged(Qt::Vertical,i,i);
        setRowHidden(i,false);
    }
    hiddenRows = sheet->hiddenRows.getValues();
}

void SheetTableView::updateHiddenColumns() {
    bool showAll = actionShowColumns->isChecked();
    for(auto i : sheet->hiddenColumns.getValues()) {
        if(!hiddenColumns.erase(i))
            horizontalHeader()->headerDataChanged(Qt::Horizontal,i,i);
        setColumnHidden(i, !showAll);
    }
    for(auto i : hiddenColumns) {
        horizontalHeader()->headerDataChanged(Qt::Horizontal,i,i);
        setColumnHidden(i,false);
    }
    hiddenColumns = sheet->hiddenColumns.getValues();
}

void SheetTableView::editMode(QAction *action) {
    int mode = action->data().toInt();

    Gui::Command::openCommand("Cell edit mode");
    try {
        for(auto &index : selectionModel()->selectedIndexes()) {
            auto cell = sheet->getCell(CellAddress(index.row(), index.column()));
            if(cell) {
                cell->setEditMode((Cell::EditMode)mode);
                if(mode == Cell::EditButton)
                    openPersistentEditor(index);
                else
                    closePersistentEditor(index);
            }
        }
    }catch(Base::Exception &e) {
        e.ReportException();
        Gui::Command::abortCommand();
    }
    Gui::Command::commitCommand();
}

void SheetTableView::onRecompute() {
    Gui::Command::openCommand("Recompute cells");
    for(auto &range : selectedRanges()) {
        FCMD_OBJ_CMD(sheet, "touchCells('" << range.fromCellString()
                << "','" << range.toCellString() << "')");
    }
    Gui::Command::doCommand(Gui::Command::Doc, "App.ActiveDocument.recompute()");
    Gui::Command::commitCommand();
=======
void SheetTableView::onRecompute() {
    Gui::Command::openCommand("Recompute cells");
    for(auto &range : selectedRanges()) {
        Gui::cmdAppObjectArgs(sheet, "recomputeCells('%s', '%s')",
                range.fromCellString(), range.toCellString());
    }
    Gui::Command::commitCommand();
}

void SheetTableView::onBind() {
    auto ranges = selectedRanges();
    if(ranges.size()>=1 && ranges.size()<=2) {
        DlgBindSheet dlg(sheet,ranges,this);
        dlg.exec();
    }
}

void SheetTableView::onConfSetup() {
    auto ranges = selectedRanges();
    if(ranges.empty())
        return;
    DlgSheetConf dlg(sheet,ranges.back(),this);
    dlg.exec();
>>>>>>> 0d3d3128
}

void SheetTableView::cellProperties()
{
    std::unique_ptr<PropertiesDialog> dialog(new PropertiesDialog(sheet, selectedRanges(), this));

    if (dialog->exec() == QDialog::Accepted) {
        dialog->apply();
    }
}

std::vector<Range> SheetTableView::selectedRanges() const
{
    QModelIndexList list = selectionModel()->selectedIndexes();
    std::vector<Range> result;

    // Insert selected cells into set. This variable should ideally be a hash_set
    // but that is not part of standard stl.
    std::set<std::pair<int, int> > cells;
    for (QModelIndexList::const_iterator it = list.begin(); it != list.end(); ++it)
        cells.insert(std::make_pair<int,int>((*it).row(), (*it).column()));

    // Create rectangular cells from the unordered collection of selected cells
    std::map<std::pair<int, int>, std::pair<int, int> > rectangles;
    createRectangles(cells, rectangles);

    std::map<std::pair<int, int>, std::pair<int, int> >::const_iterator i = rectangles.begin();
    for (; i != rectangles.end(); ++i) {
        std::pair<int, int> ul = (*i).first;
        std::pair<int, int> size = (*i).second;

        result.emplace_back(ul.first, ul.second,
                                                   ul.first + size.first - 1, ul.second + size.second - 1);
    }

    return result;
}

void SheetTableView::insertRows()
{
    assert(sheet != 0);

    QModelIndexList rows = selectionModel()->selectedRows();
    std::vector<int> sortedRows;

    bool updateHidden = false;
    if(hiddenRows.size() && !actionShowRows->isChecked()) {
        updateHidden = true;
        actionShowRows->setChecked(true);
        // To make sure the hidden rows are actually shown. Any better idea?
        qApp->sendPostedEvents();
    }

    /* Make sure rows are sorted in ascending order */
    for (QModelIndexList::const_iterator it = rows.begin(); it != rows.end(); ++it)
        sortedRows.push_back(it->row());
    std::sort(sortedRows.begin(), sortedRows.end());

    /* Insert rows */
    Gui::Command::openCommand("Insert rows");
    std::vector<int>::const_reverse_iterator it = sortedRows.rbegin();
    while (it != sortedRows.rend()) {
        int prev = *it;
        int count = 1;

        /* Collect neighbouring rows into one chunk */
        ++it;
        while (it != sortedRows.rend()) {
            if (*it == prev - 1) {
                prev = *it;
                ++count;
                ++it;
            }
            else
                break;
        }

        Gui::cmdAppObjectArgs(sheet, "insertRows('%s', %d)", rowName(prev).c_str(), count);
    }
    Gui::Command::commitCommand();
    Gui::Command::doCommand(Gui::Command::Doc, "App.ActiveDocument.recompute()");

    if(updateHidden)
        actionShowRows->setChecked(false);
}

void SheetTableView::removeRows()
{
    assert(sheet != 0);

    bool updateHidden = false;
    if(hiddenRows.size() && !actionShowRows->isChecked()) {
        updateHidden = true;
        actionShowRows->setChecked(true);
        // To make sure the hidden rows are actually shown. Any better idea?
        qApp->sendPostedEvents();
    }

    QModelIndexList rows = selectionModel()->selectedRows();
    std::vector<int> sortedRows;

    /* Make sure rows are sorted in descending order */
    for (QModelIndexList::const_iterator it = rows.begin(); it != rows.end(); ++it)
        sortedRows.push_back(it->row());
    std::sort(sortedRows.begin(), sortedRows.end(), std::greater<int>());

    /* Remove rows */
    Gui::Command::openCommand("Remove rows");
    for (std::vector<int>::const_iterator it = sortedRows.begin(); it != sortedRows.end(); ++it) {
        Gui::cmdAppObjectArgs(sheet, "removeRows('%s', %d)", rowName(*it).c_str(), 1);
    }
    Gui::Command::commitCommand();
    Gui::Command::doCommand(Gui::Command::Doc, "App.ActiveDocument.recompute()");

    if(updateHidden)
        actionShowRows->setChecked(false);
}

void SheetTableView::insertColumns()
{
    assert(sheet != 0);

    QModelIndexList cols = selectionModel()->selectedColumns();
    std::vector<int> sortedColumns;

    bool updateHidden = false;
    if(hiddenColumns.size() && !actionShowColumns->isChecked()) {
        updateHidden = true;
        actionShowColumns->setChecked(true);
        qApp->sendPostedEvents();
    }

    /* Make sure rows are sorted in ascending order */
    for (QModelIndexList::const_iterator it = cols.begin(); it != cols.end(); ++it)
        sortedColumns.push_back(it->column());
    std::sort(sortedColumns.begin(), sortedColumns.end());

    /* Insert columns */
    Gui::Command::openCommand("Insert columns");
    std::vector<int>::const_reverse_iterator it = sortedColumns.rbegin();
    while (it != sortedColumns.rend()) {
        int prev = *it;
        int count = 1;

        /* Collect neighbouring columns into one chunk */
        ++it;
        while (it != sortedColumns.rend()) {
            if (*it == prev - 1) {
                prev = *it;
                ++count;
                ++it;
            }
            else
                break;
        }

        Gui::cmdAppObjectArgs(sheet, "insertColumns('%s', %d)",
                                     columnName(prev).c_str(), count);
    }
    Gui::Command::commitCommand();
    Gui::Command::doCommand(Gui::Command::Doc, "App.ActiveDocument.recompute()");

    if(updateHidden)
        actionShowColumns->setChecked(false);
}

void SheetTableView::removeColumns()
{
    assert(sheet != 0);

    QModelIndexList cols = selectionModel()->selectedColumns();
    std::vector<int> sortedColumns;

    bool updateHidden = false;
    if(hiddenColumns.size() && !actionShowColumns->isChecked()) {
        updateHidden = true;
        actionShowColumns->setChecked(true);
        qApp->sendPostedEvents();
    }

    /* Make sure rows are sorted in descending order */
    for (QModelIndexList::const_iterator it = cols.begin(); it != cols.end(); ++it)
        sortedColumns.push_back(it->column());
    std::sort(sortedColumns.begin(), sortedColumns.end(), std::greater<int>());

    /* Remove columns */
    Gui::Command::openCommand("Remove rows");
    for (std::vector<int>::const_iterator it = sortedColumns.begin(); it != sortedColumns.end(); ++it)
        Gui::cmdAppObjectArgs(sheet, "removeColumns('%s', %d)",
                                     columnName(*it).c_str(), 1);
    Gui::Command::commitCommand();
    Gui::Command::doCommand(Gui::Command::Doc, "App.ActiveDocument.recompute()");

    if(updateHidden)
        actionShowColumns->setChecked(false);
}

void SheetTableView::showColumns()
{
    updateHiddenColumns();
}

void SheetTableView::hideColumns() {
    auto hidden = sheet->hiddenColumns.getValues();
    for(auto &idx : selectionModel()->selectedColumns()) {
        auto res = hidden.insert(idx.column());
        if(!res.second)
            hidden.erase(res.first);
    }
    sheet->hiddenColumns.setValues(hidden);
}

void SheetTableView::showRows()
{
    updateHiddenRows();
}

void SheetTableView::hideRows() {
    auto hidden = sheet->hiddenRows.getValues();
    for(auto &idx : selectionModel()->selectedRows()) {
        auto res = hidden.insert(idx.row());
        if(!res.second)
            hidden.erase(res.first);
    }
    sheet->hiddenRows.setValues(hidden);
}

SheetTableView::~SheetTableView()
{

}

void SheetTableView::updateCellSpan(CellAddress address)
{
    int rows, cols;

    sheet->getSpans(address, rows, cols);

    if (rows != rowSpan(address.row(), address.col()) || cols != columnSpan(address.row(), address.col()))
        setSpan(address.row(), address.col(), rows, cols);
}

void SheetTableView::setSheet(Sheet * _sheet)
{
    sheet = _sheet;
    cellSpanChangedConnection = sheet->cellSpanChanged.connect(bind(&SheetTableView::updateCellSpan, this, _1));

    // Update row and column spans
    std::vector<std::string> usedCells = sheet->getUsedCells();

    for (std::vector<std::string>::const_iterator i = usedCells.begin(); i != usedCells.end(); ++i) {
        CellAddress address(*i);
        auto cell = sheet->getCell(address);
        if(cell && cell->getEditMode()==Cell::EditButton)
            openPersistentEditor(model()->index(address.row(),address.col()));

        if (sheet->isMergedCell(address))
            updateCellSpan(address);
    }

    // Update column widths and row height
    std::map<int, int> columWidths = sheet->getColumnWidths();
    for (std::map<int, int>::const_iterator i = columWidths.begin(); i != columWidths.end(); ++i) {
        int newSize = i->second;

        if (newSize > 0 && horizontalHeader()->sectionSize(i->first) != newSize)
            setColumnWidth(i->first, newSize);
    }

    std::map<int, int> rowHeights = sheet->getRowHeights();
    for (std::map<int, int>::const_iterator i = rowHeights.begin(); i != rowHeights.end(); ++i) {
        int newSize = i->second;

        if (newSize > 0 && verticalHeader()->sectionSize(i->first) != newSize)
            setRowHeight(i->first, newSize);
    }

    updateHiddenRows();
    updateHiddenColumns();
}

void SheetTableView::commitData ( QWidget * editor )
{
    QTableView::commitData(editor);
}

bool SheetTableView::edit ( const QModelIndex & index, EditTrigger trigger, QEvent * event )
{
    if (trigger & (QAbstractItemView::DoubleClicked | QAbstractItemView::AnyKeyPressed | QAbstractItemView::EditKeyPressed) )
        currentEditIndex = index;
    return QTableView::edit(index, trigger, event);
}

bool SheetTableView::event(QEvent *event)
{
    /* Catch key presses for navigating the table; Enter/Return (+Shift), and Tab (+Shift) */
    if (event && event->type() == QEvent::KeyPress) {
        QKeyEvent * kevent = static_cast<QKeyEvent*>(event);

        if (kevent->key() == Qt::Key_Tab) {
            QModelIndex c = currentIndex();

            if (kevent->modifiers() == 0) {
                setCurrentIndex(model()->index(c.row(), qMin(c.column() + 1, model()->columnCount() -1)));
                return true;
            }
        }
        else if (kevent->key() == Qt::Key_Backtab) {
            QModelIndex c = currentIndex();

            if (kevent->modifiers() == Qt::ShiftModifier) {
                setCurrentIndex(model()->index(c.row(), qMax(c.column() - 1, 0)));
                return true;
            }
        }
        else if (kevent->key() == Qt::Key_Enter || kevent->key() == Qt::Key_Return) {
            QModelIndex c = currentIndex();

            if (kevent->modifiers() == 0) {
                setCurrentIndex(model()->index(qMin(c.row() + 1, model()->rowCount() - 1), c.column()));
                return true;
            }
            else if (kevent->modifiers() == Qt::ShiftModifier) {
                setCurrentIndex(model()->index(qMax(c.row() - 1, 0), c.column()));
                return true;
            }
        }
        else if (kevent->key() == Qt::Key_Delete) {
            deleteSelection();
            return true;
        }
        else if (kevent->matches(QKeySequence::Cut)) {
            cutSelection();
            return true;
        }
        else if (kevent->matches(QKeySequence::Copy)) {
            copySelection();
            return true;
        }
        else if (kevent->matches(QKeySequence::Paste)) {
            pasteClipboard();
            return true;
        }
    }
    else if (event && event->type() == QEvent::ShortcutOverride) {
        QKeyEvent * kevent = static_cast<QKeyEvent*>(event);
        if (kevent->modifiers() == Qt::NoModifier ||
            kevent->modifiers() == Qt::ShiftModifier ||
            kevent->modifiers() == Qt::KeypadModifier) {
            switch (kevent->key()) {
                case Qt::Key_Return:
                case Qt::Key_Enter:
                case Qt::Key_Delete:
                case Qt::Key_Home:
                case Qt::Key_End:
                case Qt::Key_Backspace:
                case Qt::Key_Left:
                case Qt::Key_Right:
                case Qt::Key_Up:
                case Qt::Key_Down:
                case Qt::Key_Tab:
                    kevent->accept();
                default:
                    break;
            }

            if (kevent->key() < Qt::Key_Escape) {
                kevent->accept();
            }
        }

        if (kevent->matches(QKeySequence::Cut)) {
            kevent->accept();
        }
        else if (kevent->matches(QKeySequence::Copy)) {
            kevent->accept();
        }
        else if (kevent->matches(QKeySequence::Paste)) {
            kevent->accept();
        }
    }
    return QTableView::event(event);
}

void SheetTableView::deleteSelection()
{
    QModelIndexList selection = selectionModel()->selectedIndexes();

    if (selection.size() > 0) {
        Gui::Command::openCommand("Clear cell(s)");
        std::vector<Range> ranges = selectedRanges();
        std::vector<Range>::const_iterator i = ranges.begin();

        for (; i != ranges.end(); ++i) {
            Gui::Command::doCommand(Gui::Command::Doc,"App.ActiveDocument.%s.clear('%s')", sheet->getNameInDocument(),
                                    i->rangeString().c_str());
        }
        Gui::Command::commitCommand();
        Gui::Command::doCommand(Gui::Command::Doc, "App.ActiveDocument.recompute()");
    }
}

static const QLatin1String _SheetMime("application/x-fc-spreadsheet");

void SheetTableView::copySelection()
{
    QModelIndexList selection = selectionModel()->selectedIndexes();
    int minRow = INT_MAX;
    int maxRow = 0;
    int minCol = INT_MAX;
    int maxCol = 0;
    for (auto it : selection) {
        int row = it.row();
        int col = it.column();
        minRow = std::min(minRow, row);
        maxRow = std::max(maxRow, row);
        minCol = std::min(minCol, col);
        maxCol = std::max(maxCol, col);
    }

    QString selectedText;
    for (int i=minRow; i<=maxRow; i++) {
        for (int j=minCol; j<=maxCol; j++) {
            QModelIndex index = model()->index(i,j);
            QString cell = index.data(Qt::EditRole).toString();
            if (j < maxCol)
                cell.append(QChar::fromLatin1('\t'));
            selectedText += cell;
        }
        if (i < maxRow)
            selectedText.append(QChar::fromLatin1('\n'));
    }

    Base::StringWriter writer;
    sheet->getCells()->copyCells(writer,selectedRanges());
    QMimeData *mime = new QMimeData();
    mime->setText(selectedText);
    mime->setData(_SheetMime,QByteArray(writer.getString().c_str()));
    QApplication::clipboard()->setMimeData(mime);
}

void SheetTableView::cutSelection()
{
    copySelection();
    deleteSelection();
}

void SheetTableView::pasteClipboard()
{
    const QMimeData* mimeData = QApplication::clipboard()->mimeData();
    if(!mimeData || !mimeData->hasText())
        return;

    auto ranges = selectedRanges();
    if(ranges.empty())
        return;

    Range range = ranges.back();

    App::AutoTransaction committer("Paste cell");
    try {
        if (!mimeData->hasFormat(_SheetMime)) {
            CellAddress current = range.from();
            QStringList cells;
            QString text = mimeData->text();
            int i=0;
            for (auto it : text.split(QLatin1Char('\n'))) {
                QStringList cols = it.split(QLatin1Char('\t'));
                int j=0;
                for (auto jt : cols) {
                    QModelIndex index = model()->index(current.row()+i, current.col()+j);
                    model()->setData(index, jt);
                    j++;
                }
                i++;
            }
        }else{
            QByteArray res = mimeData->data(_SheetMime);
            Base::ByteArrayIStreambuf buf(res);
            std::istream in(0);
            in.rdbuf(&buf);
            Base::XMLReader reader("<memory>", in);
            sheet->getCells()->pasteCells(reader,range);
        }

        GetApplication().getActiveDocument()->recompute();

    }catch(Base::Exception &e) {
        e.ReportException();
        QMessageBox::critical(Gui::getMainWindow(), QObject::tr("Copy & Paste failed"),
                QString::fromLatin1(e.what()));
        return;
    }
    clearSelection();
}

void SheetTableView::mergeCells() {
    Gui::Application::Instance->commandManager().runCommandByName("Spreadsheet_MergeCells");
}

void SheetTableView::splitCell() {
    Gui::Application::Instance->commandManager().runCommandByName("Spreadsheet_SplitCell");
}

void SheetTableView::closeEditor(QWidget * editor, QAbstractItemDelegate::EndEditHint hint)
{
    SpreadsheetGui::TextEdit * le = qobject_cast<SpreadsheetGui::TextEdit*>(editor);
    if(le) {
        currentEditIndex = QModelIndex();
        QTableView::closeEditor(editor, hint);
        setCurrentIndex(le->next());
        return;
    }
    QPushButton *button = qobject_cast<QPushButton*>(editor);
    if(!button)
        QTableView::closeEditor(editor, hint);
}

void SheetTableView::edit ( const QModelIndex & index )
{
    currentEditIndex = index;
    QTableView::edit(index);
}

void SheetTableView::contextMenuEvent(QContextMenuEvent *) {
<<<<<<< HEAD
    QAction *action = 0;
    for(auto &range : selectedRanges()) {
        do {
            auto cell = sheet->getCell(range.address());
            if(!cell) continue;
            switch(cell->getEditMode()) {
            case Cell::EditButton:
                action = actionEditButton;
                break;
            case Cell::EditCombo:
                action = actionEditCombo;
                break;
            case Cell::EditLabel:
                action = actionEditLabel;
                break;
            default:
                action = actionEditNormal;
                break;
            }
            break;
        } while (range.next());
        if(action)
            break;
    }
    if(!action)
        action = actionEditNormal;
    action->setChecked(true);

=======
>>>>>>> 0d3d3128
    const QMimeData* mimeData = QApplication::clipboard()->mimeData();
    if(!selectionModel()->hasSelection()) {
        actionCut->setEnabled(false);
        actionCopy->setEnabled(false);
        actionDel->setEnabled(false);
        actionPaste->setEnabled(false);
<<<<<<< HEAD
=======
        actionSplit->setEnabled(false);
        actionMerge->setEnabled(false);
>>>>>>> 0d3d3128
    }else{
        actionPaste->setEnabled(mimeData && (mimeData->hasText() || mimeData->hasText()));
        actionCut->setEnabled(true);
        actionCopy->setEnabled(true);
        actionDel->setEnabled(true);
<<<<<<< HEAD
    }

    contextMenu->exec(QCursor::pos());
}

void SheetTableView::dataChanged(const QModelIndex &topLeft, const QModelIndex &bottomRight
#if QT_VERSION >= 0x050000
        , const QVector<int> &roles
#endif
        )
{
    App::Range range(topLeft.row(),topLeft.column(),bottomRight.row(),bottomRight.column());
    do {
        auto address = *range;
        auto cell = sheet->getCell(address);
        closePersistentEditor(model()->index(address.row(),address.col()));
        if(cell && cell->getEditMode()==Cell::EditButton)
            openPersistentEditor(model()->index(address.row(),address.col()));
    }while(range.next());

#if QT_VERSION >= 0x050000
    QTableView::dataChanged(topLeft,bottomRight,roles);
#else
    QTableView::dataChanged(topLeft,bottomRight);
#endif
=======
        actionSplit->setEnabled(true);
        actionMerge->setEnabled(true);
    }

    auto ranges = selectedRanges();
    actionBind->setEnabled(ranges.size()>=1 && ranges.size()<=2);

    contextMenu->exec(QCursor::pos());
>>>>>>> 0d3d3128
}

#include "moc_SheetTableView.cpp"<|MERGE_RESOLUTION|>--- conflicted
+++ resolved
@@ -24,10 +24,7 @@
 #ifndef _PreComp_
 # include <QKeyEvent>
 # include <QAction>
-<<<<<<< HEAD
 # include <QPushButton>
-=======
->>>>>>> 0d3d3128
 # include <QMenu>
 # include <QApplication>
 # include <QClipboard>
@@ -121,52 +118,6 @@
     connect(hideColumns, SIGNAL(triggered()), this, SLOT(hideColumns()));
     connect(actionShowColumns, SIGNAL(toggled(bool)), this, SLOT(showColumns()));
 
-<<<<<<< HEAD
-=======
-    contextMenu = new QMenu(this);
-
-    QAction * cellProperties = new QAction(tr("Properties..."), this);
-    contextMenu->addAction(cellProperties);
-
-    connect(cellProperties, SIGNAL(triggered()), this, SLOT(cellProperties()));
-
-    contextMenu->addSeparator();
-    QAction *recompute = new QAction(tr("Recompute"),this);
-    connect(recompute, SIGNAL(triggered()), this, SLOT(onRecompute()));
-    contextMenu->addAction(recompute);
-
-    actionBind = new QAction(tr("Bind..."),this);
-    connect(actionBind, SIGNAL(triggered()), this, SLOT(onBind()));
-    contextMenu->addAction(actionBind);
-
-    QAction *actionConf = new QAction(tr("Configuration table..."),this);
-    connect(actionConf, SIGNAL(triggered()), this, SLOT(onConfSetup()));
-    contextMenu->addAction(actionConf);
-
-    horizontalHeader()->addAction(actionBind);
-    verticalHeader()->addAction(actionBind);
-
-    contextMenu->addSeparator();
-    actionMerge = contextMenu->addAction(tr("Merge cells"));
-    connect(actionMerge,SIGNAL(triggered()), this, SLOT(mergeCells()));
-    actionSplit = contextMenu->addAction(tr("Split cells"));
-    connect(actionSplit,SIGNAL(triggered()), this, SLOT(splitCell()));
-
-    contextMenu->addSeparator();
-    actionCut = contextMenu->addAction(tr("Cut"));
-    connect(actionCut,SIGNAL(triggered()), this, SLOT(cutSelection()));
-    actionCopy = contextMenu->addAction(tr("Copy"));
-    connect(actionCopy,SIGNAL(triggered()), this, SLOT(copySelection()));
-    actionPaste = contextMenu->addAction(tr("Paste"));
-    connect(actionPaste,SIGNAL(triggered()), this, SLOT(pasteClipboard()));
-    actionDel = contextMenu->addAction(tr("Delete"));
-    connect(actionDel,SIGNAL(triggered()), this, SLOT(deleteSelection()));
-
->>>>>>> 0d3d3128
-    setTabKeyNavigation(false);
-}
-
-<<<<<<< HEAD
     contextMenu = new QMenu(this);
 
     QAction * cellProperties = new QAction(tr("Properties..."), this);
@@ -198,9 +149,27 @@
     subMenu->addActions(editGroup->actions());
     connect(editGroup, SIGNAL(triggered(QAction*)), this, SLOT(editMode(QAction*)));
 
+    contextMenu->addSeparator();
     QAction *recompute = new QAction(tr("Recompute"),this);
     connect(recompute, SIGNAL(triggered()), this, SLOT(onRecompute()));
     contextMenu->addAction(recompute);
+
+    actionBind = new QAction(tr("Bind..."),this);
+    connect(actionBind, SIGNAL(triggered()), this, SLOT(onBind()));
+    contextMenu->addAction(actionBind);
+
+    QAction *actionConf = new QAction(tr("Configuration table..."),this);
+    connect(actionConf, SIGNAL(triggered()), this, SLOT(onConfSetup()));
+    contextMenu->addAction(actionConf);
+
+    horizontalHeader()->addAction(actionBind);
+    verticalHeader()->addAction(actionBind);
+
+    contextMenu->addSeparator();
+    actionMerge = contextMenu->addAction(tr("Merge cells"));
+    connect(actionMerge,SIGNAL(triggered()), this, SLOT(mergeCells()));
+    actionSplit = contextMenu->addAction(tr("Split cells"));
+    connect(actionSplit,SIGNAL(triggered()), this, SLOT(splitCell()));
 
     contextMenu->addSeparator();
     actionCut = contextMenu->addAction(tr("Cut"));
@@ -211,6 +180,8 @@
     connect(actionPaste,SIGNAL(triggered()), this, SLOT(pasteClipboard()));
     actionDel = contextMenu->addAction(tr("Delete"));
     connect(actionDel,SIGNAL(triggered()), this, SLOT(deleteSelection()));
+
+    setTabKeyNavigation(false);
 }
 
 void SheetTableView::updateHiddenRows() {
@@ -266,15 +237,6 @@
 void SheetTableView::onRecompute() {
     Gui::Command::openCommand("Recompute cells");
     for(auto &range : selectedRanges()) {
-        FCMD_OBJ_CMD(sheet, "touchCells('" << range.fromCellString()
-                << "','" << range.toCellString() << "')");
-    }
-    Gui::Command::doCommand(Gui::Command::Doc, "App.ActiveDocument.recompute()");
-    Gui::Command::commitCommand();
-=======
-void SheetTableView::onRecompute() {
-    Gui::Command::openCommand("Recompute cells");
-    for(auto &range : selectedRanges()) {
         Gui::cmdAppObjectArgs(sheet, "recomputeCells('%s', '%s')",
                 range.fromCellString(), range.toCellString());
     }
@@ -295,7 +257,6 @@
         return;
     DlgSheetConf dlg(sheet,ranges.back(),this);
     dlg.exec();
->>>>>>> 0d3d3128
 }
 
 void SheetTableView::cellProperties()
@@ -821,7 +782,6 @@
 }
 
 void SheetTableView::contextMenuEvent(QContextMenuEvent *) {
-<<<<<<< HEAD
     QAction *action = 0;
     for(auto &range : selectedRanges()) {
         do {
@@ -850,26 +810,25 @@
         action = actionEditNormal;
     action->setChecked(true);
 
-=======
->>>>>>> 0d3d3128
     const QMimeData* mimeData = QApplication::clipboard()->mimeData();
     if(!selectionModel()->hasSelection()) {
         actionCut->setEnabled(false);
         actionCopy->setEnabled(false);
         actionDel->setEnabled(false);
         actionPaste->setEnabled(false);
-<<<<<<< HEAD
-=======
         actionSplit->setEnabled(false);
         actionMerge->setEnabled(false);
->>>>>>> 0d3d3128
     }else{
         actionPaste->setEnabled(mimeData && (mimeData->hasText() || mimeData->hasText()));
         actionCut->setEnabled(true);
         actionCopy->setEnabled(true);
         actionDel->setEnabled(true);
-<<<<<<< HEAD
-    }
+        actionSplit->setEnabled(true);
+        actionMerge->setEnabled(true);
+    }
+
+    auto ranges = selectedRanges();
+    actionBind->setEnabled(ranges.size()>=1 && ranges.size()<=2);
 
     contextMenu->exec(QCursor::pos());
 }
@@ -894,16 +853,6 @@
 #else
     QTableView::dataChanged(topLeft,bottomRight);
 #endif
-=======
-        actionSplit->setEnabled(true);
-        actionMerge->setEnabled(true);
-    }
-
-    auto ranges = selectedRanges();
-    actionBind->setEnabled(ranges.size()>=1 && ranges.size()<=2);
-
-    contextMenu->exec(QCursor::pos());
->>>>>>> 0d3d3128
 }
 
 #include "moc_SheetTableView.cpp"