--- conflicted
+++ resolved
@@ -87,16 +87,12 @@
     QModelIndex currentEditIndex;
     Spreadsheet::Sheet * sheet;
 
-<<<<<<< HEAD
     QMenu *contextMenu;
     QAction *actionEditNormal;
     QAction *actionEditButton;
     QAction *actionEditCombo;
 
-    boost::BOOST_SIGNALS_NAMESPACE::scoped_connection cellSpanChangedConnection;
-=======
     boost::signals2::scoped_connection cellSpanChangedConnection;
->>>>>>> 73df4e6f
 };
 
 }
