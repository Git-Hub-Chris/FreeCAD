--- conflicted
+++ resolved
@@ -64,16 +64,12 @@
     void setSheet(Spreadsheet::Sheet *_sheet);
     std::vector<App::Range> selectedRanges() const;
 
-<<<<<<< HEAD
     void updateHiddenRows();
     void updateHiddenColumns();
 
 public Q_SLOTS:
-=======
-public Q_SLOTS:
     void mergeCells();
     void splitCell();
->>>>>>> 0d3d3128
     void deleteSelection();
     void copySelection();
     void cutSelection();
@@ -91,39 +87,32 @@
     void showColumns();
     void hideColumns();
     void cellProperties();
-<<<<<<< HEAD
     void editMode(QAction *);
-    void onRecompute();
-=======
     void onRecompute();
     void onBind();
     void onConfSetup();
->>>>>>> 0d3d3128
 
 protected:
     bool edit(const QModelIndex &index, EditTrigger trigger, QEvent *event);
     bool event(QEvent *event);
     void closeEditor(QWidget *editor, QAbstractItemDelegate::EndEditHint hint);
 
-<<<<<<< HEAD
     void dataChanged(const QModelIndex &topLeft, const QModelIndex &bottomRight
 #if QT_VERSION >= 0x050000
             , const QVector<int> &
 #endif
             ) override;
 
-=======
->>>>>>> 0d3d3128
     void contextMenuEvent (QContextMenuEvent * e);
 
     QModelIndex currentEditIndex;
     Spreadsheet::Sheet * sheet;
 
-<<<<<<< HEAD
     std::set<long> hiddenRows;
     std::set<long> hiddenColumns;
 
     QMenu *contextMenu;
+
     QAction *actionEditNormal;
     QAction *actionEditButton;
     QAction *actionEditCombo;
@@ -132,20 +121,13 @@
     QAction *actionShowRows;
     QAction *actionShowColumns;
 
-=======
-    QMenu *contextMenu;
-
     QAction *actionMerge;
     QAction *actionSplit;
->>>>>>> 0d3d3128
     QAction *actionCopy;
     QAction *actionPaste;
     QAction *actionCut;
     QAction *actionDel;
-<<<<<<< HEAD
-=======
     QAction *actionBind;
->>>>>>> 0d3d3128
 
     boost::signals2::scoped_connection cellSpanChangedConnection;
 };
