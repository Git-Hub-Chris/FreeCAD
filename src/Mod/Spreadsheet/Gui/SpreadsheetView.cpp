/***************************************************************************
 *   Copyright (c) Eivind Kvedalen (eivind@kvedalen.name) 2015-2016        *
 *                                                                         *
 *   This file is part of the FreeCAD CAx development system.              *
 *                                                                         *
 *   This library is free software; you can redistribute it and/or         *
 *   modify it under the terms of the GNU Library General Public           *
 *   License as published by the Free Software Foundation; either          *
 *   version 2 of the License, or (at your option) any later version.      *
 *                                                                         *
 *   This library  is distributed in the hope that it will be useful,      *
 *   but WITHOUT ANY WARRANTY; without even the implied warranty of        *
 *   MERCHANTABILITY or FITNESS FOR A PARTICULAR PURPOSE.  See the         *
 *   GNU Library General Public License for more details.                  *
 *                                                                         *
 *   You should have received a copy of the GNU Library General Public     *
 *   License along with this library; see the file COPYING.LIB. If not,    *
 *   write to the Free Software Foundation, Inc., 59 Temple Place,         *
 *   Suite 330, Boston, MA  02111-1307, USA                                *
 *                                                                         *
 ***************************************************************************/

#include "PreCompiled.h"
#ifndef _PreComp_
# include <QAction>
# include <QApplication>
# include <QMenu>
# include <QMouseEvent>
# include <QSlider>
# include <QStatusBar>
# include <QToolBar>
# include <QTableWidgetItem>
# include <QMessageBox>
# include <QPalette>
# include <cmath>
#endif

#include "SpreadsheetView.h"
#include "SpreadsheetDelegate.h"
#include <Mod/Spreadsheet/App/Sheet.h>
#include <App/Range.h>
#include <Gui/MainWindow.h>
#include <Gui/Application.h>
#include <Gui/Document.h>
#include <Gui/ExpressionCompleter.h>
#include <App/DocumentObject.h>
#include <App/PropertyStandard.h>
#include <Gui/Command.h>
#include <boost/bind.hpp>
#include <Mod/Spreadsheet/App/Utils.h>
#include "qtcolorpicker.h"
#include <LineEdit.h>

#include "ui_Sheet.h"

using namespace SpreadsheetGui;
using namespace Spreadsheet;
using namespace Gui;
using namespace App;

/* TRANSLATOR SpreadsheetGui::SheetView */

TYPESYSTEM_SOURCE_ABSTRACT(SpreadsheetGui::SheetView, Gui::MDIView);

SheetView::SheetView(Gui::Document *pcDocument, App::DocumentObject *docObj, QWidget *parent)
    : MDIView(pcDocument, parent)
    , sheet(static_cast<Sheet*>(docObj))
{
    // Set up ui

    model = new SheetModel(static_cast<Sheet*>(docObj));

    ui = new Ui::Sheet();
    QWidget * w = new QWidget(this);
    ui->setupUi(w);
    setCentralWidget(w);

    delegate = new SpreadsheetDelegate(sheet);
    ui->cells->setModel(model);
    ui->cells->setItemDelegate(delegate);
    ui->cells->setSheet(sheet);

    // Connect signals
    connect(ui->cells->selectionModel(), SIGNAL( currentChanged( QModelIndex, QModelIndex ) ),
            this,        SLOT( currentChanged( QModelIndex, QModelIndex ) ) );

    connect(ui->cells->horizontalHeader(), SIGNAL(resizeFinished()),
            this, SLOT(columnResizeFinished()));
    connect(ui->cells->horizontalHeader(), SIGNAL(sectionResized ( int, int, int ) ),
            this, SLOT(columnResized(int, int, int)));

    connect(ui->cells->verticalHeader(), SIGNAL(resizeFinished()),
            this, SLOT(rowResizeFinished()));
    connect(ui->cells->verticalHeader(), SIGNAL(sectionResized ( int, int, int ) ),
            this, SLOT(rowResized(int, int, int)));

    connect(ui->cellContent, SIGNAL(returnPressed()), this, SLOT( editingFinished() ));

    columnWidthChangedConnection = sheet->columnWidthChanged.connect(bind(&SheetView::resizeColumn, this, _1, _2));
    rowHeightChangedConnection = sheet->rowHeightChanged.connect(bind(&SheetView::resizeRow, this, _1, _2));

    connect( model, SIGNAL(dataChanged(const QModelIndex &, const QModelIndex &)), this, SLOT(modelUpdated(const QModelIndex &, const QModelIndex &)));

    QPalette palette = ui->cells->palette();
    palette.setColor(QPalette::Base, QColor(255, 255, 255));
    palette.setColor(QPalette::Text, QColor(0, 0, 0));
    ui->cells->setPalette(palette);

    QList<QtColorPicker*> bgList = Gui::getMainWindow()->findChildren<QtColorPicker*>(QString::fromLatin1("Spreadsheet_BackgroundColor"));
    if (bgList.size() > 0)
        bgList[0]->setCurrentColor(palette.color(QPalette::Base));

    QList<QtColorPicker*> fgList = Gui::getMainWindow()->findChildren<QtColorPicker*>(QString::fromLatin1("Spreadsheet_ForegroundColor"));
    if (fgList.size() > 0)
        fgList[0]->setCurrentColor(palette.color(QPalette::Text));

    // Set document object to create auto completer
    ui->cellContent->setDocumentObject(sheet);
}

SheetView::~SheetView()
{
    Gui::Application::Instance->detachView(this);
    //delete delegate;
}

bool SheetView::onMsg(const char *pMsg, const char **)
{
    if(strcmp("Undo",pMsg) == 0 ) {
        getGuiDocument()->undo(1);
        App::Document* doc = getAppDocument();
        if (doc)
            doc->recompute();
        return true;
    }
    else  if(strcmp("Redo",pMsg) == 0 ) {
        getGuiDocument()->redo(1);
        App::Document* doc = getAppDocument();
        if (doc)
            doc->recompute();
        return true;
    }
    else if (strcmp("Save",pMsg) == 0) {
        getGuiDocument()->save();
        return true;
    }
    else if (strcmp("SaveAs",pMsg) == 0) {
        getGuiDocument()->saveAs();
        return true;
    }
<<<<<<< HEAD
    else if(strcmp("Std_Delete",pMsg) == 0) {
        std::vector<Range> ranges = selectedRanges();
        if (sheet->hasCell(ranges)) {
            Gui::Command::openCommand("Clear cell(s)");
            std::vector<Range>::const_iterator i = ranges.begin();
            for (; i != ranges.end(); ++i) {
                FCMD_OBJ_CMD(sheet, "clear('" << i->rangeString() << "')");
            }
            Gui::Command::commitCommand();
            Gui::Command::doCommand(Gui::Command::Doc, "App.ActiveDocument.recompute()");
        }
        return true;
    }

    return false;
=======
    else if (strcmp("Cut",pMsg) == 0) {
        ui->cells->cutSelection();
        return true;
    }
    else if (strcmp("Copy",pMsg) == 0) {
        ui->cells->copySelection();
        return true;
    }
    else if (strcmp("Paste",pMsg) == 0) {
        ui->cells->pasteClipboard();
        return true;
    }
    else
        return false;
>>>>>>> 73df4e6f
}

bool SheetView::onHasMsg(const char *pMsg) const
{
    if (strcmp("Undo",pMsg) == 0) {
        App::Document* doc = getAppDocument();
        return doc && doc->getAvailableUndos() > 0;
    }
    else if (strcmp("Redo",pMsg) == 0) {
        App::Document* doc = getAppDocument();
        return doc && doc->getAvailableRedos() > 0;
    }
    else if  (strcmp("Save",pMsg) == 0)
        return true;
    else if (strcmp("SaveAs",pMsg) == 0)
        return true;
    else if (strcmp("Cut",pMsg) == 0)
        return true;
    else if (strcmp("Copy",pMsg) == 0)
        return true;
    else if (strcmp("Paste",pMsg) == 0)
        return true;
    else
        return false;
}

void SheetView::setCurrentCell(QString str)
{
    Q_UNUSED(str);
    updateContentLine();
}

void SheetView::keyPressEvent(QKeyEvent *event)
{
    if (event->key() == Qt::Key_Delete) {
        if (event->modifiers() == 0) {
            //model()->setData(currentIndex(), QVariant(), Qt::EditRole);
        }
        else if (event->modifiers() == Qt::ControlModifier) {
            //model()->setData(currentIndex(), QVariant(), Qt::EditRole);
        }
    }
    else
        Gui::MDIView::keyPressEvent(event);
}

void SheetView::updateContentLine()
{
    QModelIndex i = ui->cells->currentIndex();

    if (i.isValid()) {
        std::string str;
        Cell * cell = sheet->getCell(CellAddress(i.row(), i.column()));

        if (cell)
            cell->getStringContent(str);
        ui->cellContent->setText(QString::fromUtf8(str.c_str()));
        ui->cellContent->setIndex(i);
        ui->cellContent->setEnabled(true);

        // Update completer model; for the time being, we do this by setting the document object of the input line.
        ui->cellContent->setDocumentObject(sheet);
    }
}

void SheetView::columnResizeFinished()
{
    if (newColumnSizes.size() == 0)
        return;

    blockSignals(true);
    // Gui::Command::openCommand("Resize column");

    QMap<int, int>::const_iterator i = newColumnSizes.begin();
    while (i != newColumnSizes.end()) {
        Gui::Command::doCommand(Gui::Command::Doc,"App.ActiveDocument.%s.setColumnWidth('%s', %d)", sheet->getNameInDocument(),
                                columnName(i.key()).c_str(), i.value());
        ++i;
    }
    // Gui::Command::commitCommand();
    // Gui::Command::doCommand(Gui::Command::Doc, "App.ActiveDocument.recompute()");
    blockSignals(false);
    newColumnSizes.clear();
}

void SheetView::rowResizeFinished()
{
    if (newRowSizes.size() == 0)
        return;

    blockSignals(true);
    // Gui::Command::openCommand("Resize row");

    QMap<int, int>::const_iterator i = newRowSizes.begin();
    while (i != newRowSizes.end()) {
        Gui::Command::doCommand(Gui::Command::Doc,"App.ActiveDocument.%s.setRowHeight('%s', %d)", sheet->getNameInDocument(),
                                rowName(i.key()).c_str(), i.value());
        ++i;
    }
    // Gui::Command::commitCommand();
    // Gui::Command::doCommand(Gui::Command::Doc, "App.ActiveDocument.recompute()");
    blockSignals(false);
    newRowSizes.clear();
}

void SheetView::modelUpdated(const QModelIndex &topLeft, const QModelIndex &bottomRight)
{
    const QModelIndex & current = ui->cells->currentIndex();

    if (current < topLeft || bottomRight < current)
        return;

    updateContentLine();
}

void SheetView::columnResized(int col, int oldSize, int newSize)
{
    Q_UNUSED(oldSize);
    newColumnSizes[col] = newSize;
}

void SheetView::rowResized(int row, int oldSize, int newSize)
{
    Q_UNUSED(oldSize);
    newRowSizes[row] = newSize;
}

void SheetView::resizeColumn(int col, int newSize)
{
    if (ui->cells->horizontalHeader()->sectionSize(col) != newSize)
        ui->cells->setColumnWidth(col, newSize);
}

void SheetView::resizeRow(int col, int newSize)
{
    if (ui->cells->verticalHeader()->sectionSize(col) != newSize)
        ui->cells->setRowHeight(col, newSize);
}

void SheetView::editingFinished()
{
    if (ui->cellContent->completerActive()) {
        ui->cellContent->hideCompleter();
        return;
    }

    QModelIndex i = ui->cells->currentIndex();

    // Update data in cell
    ui->cells->model()->setData(i, QVariant(ui->cellContent->text()), Qt::EditRole);

    ui->cells->setCurrentIndex(ui->cellContent->next());
    ui->cells->setFocus();
}

void SheetView::currentChanged ( const QModelIndex & current, const QModelIndex & previous  )
{
    Q_UNUSED(current);
    Q_UNUSED(previous);
    updateContentLine();
}

void SheetView::updateCell(const App::Property *prop)
{
    try {
        CellAddress address;

        if(!sheet->getCellAddress(prop, address))
            return;

        if (currentIndex().row() == address.row() && currentIndex().column() == address.col() )
            updateContentLine();
    }
    catch (...) {
        // Property is not a cell
        return;
    }
}

std::vector<Range> SheetView::selectedRanges() const
{
    return ui->cells->selectedRanges();
}

QModelIndexList SheetView::selectedIndexes() const
{
    return ui->cells->selectionModel()->selectedIndexes();
}

void SheetView::deleteSelection()
{
    ui->cells->deleteSelection();
}

QModelIndex SheetView::currentIndex() const
{
    return ui->cells->currentIndex();
}

PyObject *SheetView::getPyObject()
{
    Py_Return;
}

void SheetView::deleteSelf()
{
    Gui::MDIView::deleteSelf();
}

#include "moc_SpreadsheetView.cpp"
<|MERGE_RESOLUTION|>--- conflicted
+++ resolved
@@ -1,392 +1,387 @@
-/***************************************************************************
- *   Copyright (c) Eivind Kvedalen (eivind@kvedalen.name) 2015-2016        *
- *                                                                         *
- *   This file is part of the FreeCAD CAx development system.              *
- *                                                                         *
- *   This library is free software; you can redistribute it and/or         *
- *   modify it under the terms of the GNU Library General Public           *
- *   License as published by the Free Software Foundation; either          *
- *   version 2 of the License, or (at your option) any later version.      *
- *                                                                         *
- *   This library  is distributed in the hope that it will be useful,      *
- *   but WITHOUT ANY WARRANTY; without even the implied warranty of        *
- *   MERCHANTABILITY or FITNESS FOR A PARTICULAR PURPOSE.  See the         *
- *   GNU Library General Public License for more details.                  *
- *                                                                         *
- *   You should have received a copy of the GNU Library General Public     *
- *   License along with this library; see the file COPYING.LIB. If not,    *
- *   write to the Free Software Foundation, Inc., 59 Temple Place,         *
- *   Suite 330, Boston, MA  02111-1307, USA                                *
- *                                                                         *
- ***************************************************************************/
-
-#include "PreCompiled.h"
-#ifndef _PreComp_
-# include <QAction>
-# include <QApplication>
-# include <QMenu>
-# include <QMouseEvent>
-# include <QSlider>
-# include <QStatusBar>
-# include <QToolBar>
-# include <QTableWidgetItem>
-# include <QMessageBox>
-# include <QPalette>
-# include <cmath>
-#endif
-
-#include "SpreadsheetView.h"
-#include "SpreadsheetDelegate.h"
-#include <Mod/Spreadsheet/App/Sheet.h>
-#include <App/Range.h>
-#include <Gui/MainWindow.h>
-#include <Gui/Application.h>
-#include <Gui/Document.h>
-#include <Gui/ExpressionCompleter.h>
-#include <App/DocumentObject.h>
-#include <App/PropertyStandard.h>
-#include <Gui/Command.h>
-#include <boost/bind.hpp>
-#include <Mod/Spreadsheet/App/Utils.h>
-#include "qtcolorpicker.h"
-#include <LineEdit.h>
-
-#include "ui_Sheet.h"
-
-using namespace SpreadsheetGui;
-using namespace Spreadsheet;
-using namespace Gui;
-using namespace App;
-
-/* TRANSLATOR SpreadsheetGui::SheetView */
-
-TYPESYSTEM_SOURCE_ABSTRACT(SpreadsheetGui::SheetView, Gui::MDIView);
-
-SheetView::SheetView(Gui::Document *pcDocument, App::DocumentObject *docObj, QWidget *parent)
-    : MDIView(pcDocument, parent)
-    , sheet(static_cast<Sheet*>(docObj))
-{
-    // Set up ui
-
-    model = new SheetModel(static_cast<Sheet*>(docObj));
-
-    ui = new Ui::Sheet();
-    QWidget * w = new QWidget(this);
-    ui->setupUi(w);
-    setCentralWidget(w);
-
-    delegate = new SpreadsheetDelegate(sheet);
-    ui->cells->setModel(model);
-    ui->cells->setItemDelegate(delegate);
-    ui->cells->setSheet(sheet);
-
-    // Connect signals
-    connect(ui->cells->selectionModel(), SIGNAL( currentChanged( QModelIndex, QModelIndex ) ),
-            this,        SLOT( currentChanged( QModelIndex, QModelIndex ) ) );
-
-    connect(ui->cells->horizontalHeader(), SIGNAL(resizeFinished()),
-            this, SLOT(columnResizeFinished()));
-    connect(ui->cells->horizontalHeader(), SIGNAL(sectionResized ( int, int, int ) ),
-            this, SLOT(columnResized(int, int, int)));
-
-    connect(ui->cells->verticalHeader(), SIGNAL(resizeFinished()),
-            this, SLOT(rowResizeFinished()));
-    connect(ui->cells->verticalHeader(), SIGNAL(sectionResized ( int, int, int ) ),
-            this, SLOT(rowResized(int, int, int)));
-
-    connect(ui->cellContent, SIGNAL(returnPressed()), this, SLOT( editingFinished() ));
-
-    columnWidthChangedConnection = sheet->columnWidthChanged.connect(bind(&SheetView::resizeColumn, this, _1, _2));
-    rowHeightChangedConnection = sheet->rowHeightChanged.connect(bind(&SheetView::resizeRow, this, _1, _2));
-
-    connect( model, SIGNAL(dataChanged(const QModelIndex &, const QModelIndex &)), this, SLOT(modelUpdated(const QModelIndex &, const QModelIndex &)));
-
-    QPalette palette = ui->cells->palette();
-    palette.setColor(QPalette::Base, QColor(255, 255, 255));
-    palette.setColor(QPalette::Text, QColor(0, 0, 0));
-    ui->cells->setPalette(palette);
-
-    QList<QtColorPicker*> bgList = Gui::getMainWindow()->findChildren<QtColorPicker*>(QString::fromLatin1("Spreadsheet_BackgroundColor"));
-    if (bgList.size() > 0)
-        bgList[0]->setCurrentColor(palette.color(QPalette::Base));
-
-    QList<QtColorPicker*> fgList = Gui::getMainWindow()->findChildren<QtColorPicker*>(QString::fromLatin1("Spreadsheet_ForegroundColor"));
-    if (fgList.size() > 0)
-        fgList[0]->setCurrentColor(palette.color(QPalette::Text));
-
-    // Set document object to create auto completer
-    ui->cellContent->setDocumentObject(sheet);
-}
-
-SheetView::~SheetView()
-{
-    Gui::Application::Instance->detachView(this);
-    //delete delegate;
-}
-
-bool SheetView::onMsg(const char *pMsg, const char **)
-{
-    if(strcmp("Undo",pMsg) == 0 ) {
-        getGuiDocument()->undo(1);
-        App::Document* doc = getAppDocument();
-        if (doc)
-            doc->recompute();
-        return true;
-    }
-    else  if(strcmp("Redo",pMsg) == 0 ) {
-        getGuiDocument()->redo(1);
-        App::Document* doc = getAppDocument();
-        if (doc)
-            doc->recompute();
-        return true;
-    }
-    else if (strcmp("Save",pMsg) == 0) {
-        getGuiDocument()->save();
-        return true;
-    }
-    else if (strcmp("SaveAs",pMsg) == 0) {
-        getGuiDocument()->saveAs();
-        return true;
-    }
-<<<<<<< HEAD
-    else if(strcmp("Std_Delete",pMsg) == 0) {
-        std::vector<Range> ranges = selectedRanges();
-        if (sheet->hasCell(ranges)) {
-            Gui::Command::openCommand("Clear cell(s)");
-            std::vector<Range>::const_iterator i = ranges.begin();
-            for (; i != ranges.end(); ++i) {
-                FCMD_OBJ_CMD(sheet, "clear('" << i->rangeString() << "')");
-            }
-            Gui::Command::commitCommand();
-            Gui::Command::doCommand(Gui::Command::Doc, "App.ActiveDocument.recompute()");
-        }
-        return true;
-    }
-
-    return false;
-=======
-    else if (strcmp("Cut",pMsg) == 0) {
-        ui->cells->cutSelection();
-        return true;
-    }
-    else if (strcmp("Copy",pMsg) == 0) {
-        ui->cells->copySelection();
-        return true;
-    }
-    else if (strcmp("Paste",pMsg) == 0) {
-        ui->cells->pasteClipboard();
-        return true;
-    }
-    else
-        return false;
->>>>>>> 73df4e6f
-}
-
-bool SheetView::onHasMsg(const char *pMsg) const
-{
-    if (strcmp("Undo",pMsg) == 0) {
-        App::Document* doc = getAppDocument();
-        return doc && doc->getAvailableUndos() > 0;
-    }
-    else if (strcmp("Redo",pMsg) == 0) {
-        App::Document* doc = getAppDocument();
-        return doc && doc->getAvailableRedos() > 0;
-    }
-    else if  (strcmp("Save",pMsg) == 0)
-        return true;
-    else if (strcmp("SaveAs",pMsg) == 0)
-        return true;
-    else if (strcmp("Cut",pMsg) == 0)
-        return true;
-    else if (strcmp("Copy",pMsg) == 0)
-        return true;
-    else if (strcmp("Paste",pMsg) == 0)
-        return true;
-    else
-        return false;
-}
-
-void SheetView::setCurrentCell(QString str)
-{
-    Q_UNUSED(str);
-    updateContentLine();
-}
-
-void SheetView::keyPressEvent(QKeyEvent *event)
-{
-    if (event->key() == Qt::Key_Delete) {
-        if (event->modifiers() == 0) {
-            //model()->setData(currentIndex(), QVariant(), Qt::EditRole);
-        }
-        else if (event->modifiers() == Qt::ControlModifier) {
-            //model()->setData(currentIndex(), QVariant(), Qt::EditRole);
-        }
-    }
-    else
-        Gui::MDIView::keyPressEvent(event);
-}
-
-void SheetView::updateContentLine()
-{
-    QModelIndex i = ui->cells->currentIndex();
-
-    if (i.isValid()) {
-        std::string str;
-        Cell * cell = sheet->getCell(CellAddress(i.row(), i.column()));
-
-        if (cell)
-            cell->getStringContent(str);
-        ui->cellContent->setText(QString::fromUtf8(str.c_str()));
-        ui->cellContent->setIndex(i);
-        ui->cellContent->setEnabled(true);
-
-        // Update completer model; for the time being, we do this by setting the document object of the input line.
-        ui->cellContent->setDocumentObject(sheet);
-    }
-}
-
-void SheetView::columnResizeFinished()
-{
-    if (newColumnSizes.size() == 0)
-        return;
-
-    blockSignals(true);
-    // Gui::Command::openCommand("Resize column");
-
-    QMap<int, int>::const_iterator i = newColumnSizes.begin();
-    while (i != newColumnSizes.end()) {
-        Gui::Command::doCommand(Gui::Command::Doc,"App.ActiveDocument.%s.setColumnWidth('%s', %d)", sheet->getNameInDocument(),
-                                columnName(i.key()).c_str(), i.value());
-        ++i;
-    }
-    // Gui::Command::commitCommand();
-    // Gui::Command::doCommand(Gui::Command::Doc, "App.ActiveDocument.recompute()");
-    blockSignals(false);
-    newColumnSizes.clear();
-}
-
-void SheetView::rowResizeFinished()
-{
-    if (newRowSizes.size() == 0)
-        return;
-
-    blockSignals(true);
-    // Gui::Command::openCommand("Resize row");
-
-    QMap<int, int>::const_iterator i = newRowSizes.begin();
-    while (i != newRowSizes.end()) {
-        Gui::Command::doCommand(Gui::Command::Doc,"App.ActiveDocument.%s.setRowHeight('%s', %d)", sheet->getNameInDocument(),
-                                rowName(i.key()).c_str(), i.value());
-        ++i;
-    }
-    // Gui::Command::commitCommand();
-    // Gui::Command::doCommand(Gui::Command::Doc, "App.ActiveDocument.recompute()");
-    blockSignals(false);
-    newRowSizes.clear();
-}
-
-void SheetView::modelUpdated(const QModelIndex &topLeft, const QModelIndex &bottomRight)
-{
-    const QModelIndex & current = ui->cells->currentIndex();
-
-    if (current < topLeft || bottomRight < current)
-        return;
-
-    updateContentLine();
-}
-
-void SheetView::columnResized(int col, int oldSize, int newSize)
-{
-    Q_UNUSED(oldSize);
-    newColumnSizes[col] = newSize;
-}
-
-void SheetView::rowResized(int row, int oldSize, int newSize)
-{
-    Q_UNUSED(oldSize);
-    newRowSizes[row] = newSize;
-}
-
-void SheetView::resizeColumn(int col, int newSize)
-{
-    if (ui->cells->horizontalHeader()->sectionSize(col) != newSize)
-        ui->cells->setColumnWidth(col, newSize);
-}
-
-void SheetView::resizeRow(int col, int newSize)
-{
-    if (ui->cells->verticalHeader()->sectionSize(col) != newSize)
-        ui->cells->setRowHeight(col, newSize);
-}
-
-void SheetView::editingFinished()
-{
-    if (ui->cellContent->completerActive()) {
-        ui->cellContent->hideCompleter();
-        return;
-    }
-
-    QModelIndex i = ui->cells->currentIndex();
-
-    // Update data in cell
-    ui->cells->model()->setData(i, QVariant(ui->cellContent->text()), Qt::EditRole);
-
-    ui->cells->setCurrentIndex(ui->cellContent->next());
-    ui->cells->setFocus();
-}
-
-void SheetView::currentChanged ( const QModelIndex & current, const QModelIndex & previous  )
-{
-    Q_UNUSED(current);
-    Q_UNUSED(previous);
-    updateContentLine();
-}
-
-void SheetView::updateCell(const App::Property *prop)
-{
-    try {
-        CellAddress address;
-
-        if(!sheet->getCellAddress(prop, address))
-            return;
-
-        if (currentIndex().row() == address.row() && currentIndex().column() == address.col() )
-            updateContentLine();
-    }
-    catch (...) {
-        // Property is not a cell
-        return;
-    }
-}
-
-std::vector<Range> SheetView::selectedRanges() const
-{
-    return ui->cells->selectedRanges();
-}
-
-QModelIndexList SheetView::selectedIndexes() const
-{
-    return ui->cells->selectionModel()->selectedIndexes();
-}
-
-void SheetView::deleteSelection()
-{
-    ui->cells->deleteSelection();
-}
-
-QModelIndex SheetView::currentIndex() const
-{
-    return ui->cells->currentIndex();
-}
-
-PyObject *SheetView::getPyObject()
-{
-    Py_Return;
-}
-
-void SheetView::deleteSelf()
-{
-    Gui::MDIView::deleteSelf();
-}
-
-#include "moc_SpreadsheetView.cpp"
+/***************************************************************************
+ *   Copyright (c) Eivind Kvedalen (eivind@kvedalen.name) 2015-2016        *
+ *                                                                         *
+ *   This file is part of the FreeCAD CAx development system.              *
+ *                                                                         *
+ *   This library is free software; you can redistribute it and/or         *
+ *   modify it under the terms of the GNU Library General Public           *
+ *   License as published by the Free Software Foundation; either          *
+ *   version 2 of the License, or (at your option) any later version.      *
+ *                                                                         *
+ *   This library  is distributed in the hope that it will be useful,      *
+ *   but WITHOUT ANY WARRANTY; without even the implied warranty of        *
+ *   MERCHANTABILITY or FITNESS FOR A PARTICULAR PURPOSE.  See the         *
+ *   GNU Library General Public License for more details.                  *
+ *                                                                         *
+ *   You should have received a copy of the GNU Library General Public     *
+ *   License along with this library; see the file COPYING.LIB. If not,    *
+ *   write to the Free Software Foundation, Inc., 59 Temple Place,         *
+ *   Suite 330, Boston, MA  02111-1307, USA                                *
+ *                                                                         *
+ ***************************************************************************/
+
+#include "PreCompiled.h"
+#ifndef _PreComp_
+# include <QAction>
+# include <QApplication>
+# include <QMenu>
+# include <QMouseEvent>
+# include <QSlider>
+# include <QStatusBar>
+# include <QToolBar>
+# include <QTableWidgetItem>
+# include <QMessageBox>
+# include <QPalette>
+# include <cmath>
+#endif
+
+#include "SpreadsheetView.h"
+#include "SpreadsheetDelegate.h"
+#include <Mod/Spreadsheet/App/Sheet.h>
+#include <App/Range.h>
+#include <Gui/MainWindow.h>
+#include <Gui/Application.h>
+#include <Gui/Document.h>
+#include <Gui/ExpressionCompleter.h>
+#include <App/DocumentObject.h>
+#include <App/PropertyStandard.h>
+#include <Gui/Command.h>
+#include <boost/bind.hpp>
+#include <Mod/Spreadsheet/App/Utils.h>
+#include "qtcolorpicker.h"
+#include <LineEdit.h>
+
+#include "ui_Sheet.h"
+
+using namespace SpreadsheetGui;
+using namespace Spreadsheet;
+using namespace Gui;
+using namespace App;
+
+/* TRANSLATOR SpreadsheetGui::SheetView */
+
+TYPESYSTEM_SOURCE_ABSTRACT(SpreadsheetGui::SheetView, Gui::MDIView);
+
+SheetView::SheetView(Gui::Document *pcDocument, App::DocumentObject *docObj, QWidget *parent)
+    : MDIView(pcDocument, parent)
+    , sheet(static_cast<Sheet*>(docObj))
+{
+    // Set up ui
+
+    model = new SheetModel(static_cast<Sheet*>(docObj));
+
+    ui = new Ui::Sheet();
+    QWidget * w = new QWidget(this);
+    ui->setupUi(w);
+    setCentralWidget(w);
+
+    delegate = new SpreadsheetDelegate(sheet);
+    ui->cells->setModel(model);
+    ui->cells->setItemDelegate(delegate);
+    ui->cells->setSheet(sheet);
+
+    // Connect signals
+    connect(ui->cells->selectionModel(), SIGNAL( currentChanged( QModelIndex, QModelIndex ) ),
+            this,        SLOT( currentChanged( QModelIndex, QModelIndex ) ) );
+
+    connect(ui->cells->horizontalHeader(), SIGNAL(resizeFinished()),
+            this, SLOT(columnResizeFinished()));
+    connect(ui->cells->horizontalHeader(), SIGNAL(sectionResized ( int, int, int ) ),
+            this, SLOT(columnResized(int, int, int)));
+
+    connect(ui->cells->verticalHeader(), SIGNAL(resizeFinished()),
+            this, SLOT(rowResizeFinished()));
+    connect(ui->cells->verticalHeader(), SIGNAL(sectionResized ( int, int, int ) ),
+            this, SLOT(rowResized(int, int, int)));
+
+    connect(ui->cellContent, SIGNAL(returnPressed()), this, SLOT( editingFinished() ));
+
+    columnWidthChangedConnection = sheet->columnWidthChanged.connect(bind(&SheetView::resizeColumn, this, _1, _2));
+    rowHeightChangedConnection = sheet->rowHeightChanged.connect(bind(&SheetView::resizeRow, this, _1, _2));
+
+    connect( model, SIGNAL(dataChanged(const QModelIndex &, const QModelIndex &)), this, SLOT(modelUpdated(const QModelIndex &, const QModelIndex &)));
+
+    QPalette palette = ui->cells->palette();
+    palette.setColor(QPalette::Base, QColor(255, 255, 255));
+    palette.setColor(QPalette::Text, QColor(0, 0, 0));
+    ui->cells->setPalette(palette);
+
+    QList<QtColorPicker*> bgList = Gui::getMainWindow()->findChildren<QtColorPicker*>(QString::fromLatin1("Spreadsheet_BackgroundColor"));
+    if (bgList.size() > 0)
+        bgList[0]->setCurrentColor(palette.color(QPalette::Base));
+
+    QList<QtColorPicker*> fgList = Gui::getMainWindow()->findChildren<QtColorPicker*>(QString::fromLatin1("Spreadsheet_ForegroundColor"));
+    if (fgList.size() > 0)
+        fgList[0]->setCurrentColor(palette.color(QPalette::Text));
+
+    // Set document object to create auto completer
+    ui->cellContent->setDocumentObject(sheet);
+}
+
+SheetView::~SheetView()
+{
+    Gui::Application::Instance->detachView(this);
+    //delete delegate;
+}
+
+bool SheetView::onMsg(const char *pMsg, const char **)
+{
+    if(strcmp("Undo",pMsg) == 0 ) {
+        getGuiDocument()->undo(1);
+        App::Document* doc = getAppDocument();
+        if (doc)
+            doc->recompute();
+        return true;
+    }
+    else  if(strcmp("Redo",pMsg) == 0 ) {
+        getGuiDocument()->redo(1);
+        App::Document* doc = getAppDocument();
+        if (doc)
+            doc->recompute();
+        return true;
+    }
+    else if (strcmp("Save",pMsg) == 0) {
+        getGuiDocument()->save();
+        return true;
+    }
+    else if (strcmp("SaveAs",pMsg) == 0) {
+        getGuiDocument()->saveAs();
+        return true;
+    }
+    else if(strcmp("Std_Delete",pMsg) == 0) {
+        std::vector<Range> ranges = selectedRanges();
+        if (sheet->hasCell(ranges)) {
+            Gui::Command::openCommand("Clear cell(s)");
+            std::vector<Range>::const_iterator i = ranges.begin();
+            for (; i != ranges.end(); ++i) {
+                FCMD_OBJ_CMD(sheet, "clear('" << i->rangeString() << "')");
+            }
+            Gui::Command::commitCommand();
+            Gui::Command::doCommand(Gui::Command::Doc, "App.ActiveDocument.recompute()");
+        }
+        return true;
+    }
+    else if (strcmp("Cut",pMsg) == 0) {
+        ui->cells->cutSelection();
+        return true;
+    }
+    else if (strcmp("Copy",pMsg) == 0) {
+        ui->cells->copySelection();
+        return true;
+    }
+    else if (strcmp("Paste",pMsg) == 0) {
+        ui->cells->pasteClipboard();
+        return true;
+    }
+    else
+        return false;
+}
+
+bool SheetView::onHasMsg(const char *pMsg) const
+{
+    if (strcmp("Undo",pMsg) == 0) {
+        App::Document* doc = getAppDocument();
+        return doc && doc->getAvailableUndos() > 0;
+    }
+    else if (strcmp("Redo",pMsg) == 0) {
+        App::Document* doc = getAppDocument();
+        return doc && doc->getAvailableRedos() > 0;
+    }
+    else if  (strcmp("Save",pMsg) == 0)
+        return true;
+    else if (strcmp("SaveAs",pMsg) == 0)
+        return true;
+    else if (strcmp("Cut",pMsg) == 0)
+        return true;
+    else if (strcmp("Copy",pMsg) == 0)
+        return true;
+    else if (strcmp("Paste",pMsg) == 0)
+        return true;
+    else
+        return false;
+}
+
+void SheetView::setCurrentCell(QString str)
+{
+    Q_UNUSED(str);
+    updateContentLine();
+}
+
+void SheetView::keyPressEvent(QKeyEvent *event)
+{
+    if (event->key() == Qt::Key_Delete) {
+        if (event->modifiers() == 0) {
+            //model()->setData(currentIndex(), QVariant(), Qt::EditRole);
+        }
+        else if (event->modifiers() == Qt::ControlModifier) {
+            //model()->setData(currentIndex(), QVariant(), Qt::EditRole);
+        }
+    }
+    else
+        Gui::MDIView::keyPressEvent(event);
+}
+
+void SheetView::updateContentLine()
+{
+    QModelIndex i = ui->cells->currentIndex();
+
+    if (i.isValid()) {
+        std::string str;
+        Cell * cell = sheet->getCell(CellAddress(i.row(), i.column()));
+
+        if (cell)
+            cell->getStringContent(str);
+        ui->cellContent->setText(QString::fromUtf8(str.c_str()));
+        ui->cellContent->setIndex(i);
+        ui->cellContent->setEnabled(true);
+
+        // Update completer model; for the time being, we do this by setting the document object of the input line.
+        ui->cellContent->setDocumentObject(sheet);
+    }
+}
+
+void SheetView::columnResizeFinished()
+{
+    if (newColumnSizes.size() == 0)
+        return;
+
+    blockSignals(true);
+    // Gui::Command::openCommand("Resize column");
+
+    QMap<int, int>::const_iterator i = newColumnSizes.begin();
+    while (i != newColumnSizes.end()) {
+        Gui::Command::doCommand(Gui::Command::Doc,"App.ActiveDocument.%s.setColumnWidth('%s', %d)", sheet->getNameInDocument(),
+                                columnName(i.key()).c_str(), i.value());
+        ++i;
+    }
+    // Gui::Command::commitCommand();
+    // Gui::Command::doCommand(Gui::Command::Doc, "App.ActiveDocument.recompute()");
+    blockSignals(false);
+    newColumnSizes.clear();
+}
+
+void SheetView::rowResizeFinished()
+{
+    if (newRowSizes.size() == 0)
+        return;
+
+    blockSignals(true);
+    // Gui::Command::openCommand("Resize row");
+
+    QMap<int, int>::const_iterator i = newRowSizes.begin();
+    while (i != newRowSizes.end()) {
+        Gui::Command::doCommand(Gui::Command::Doc,"App.ActiveDocument.%s.setRowHeight('%s', %d)", sheet->getNameInDocument(),
+                                rowName(i.key()).c_str(), i.value());
+        ++i;
+    }
+    // Gui::Command::commitCommand();
+    // Gui::Command::doCommand(Gui::Command::Doc, "App.ActiveDocument.recompute()");
+    blockSignals(false);
+    newRowSizes.clear();
+}
+
+void SheetView::modelUpdated(const QModelIndex &topLeft, const QModelIndex &bottomRight)
+{
+    const QModelIndex & current = ui->cells->currentIndex();
+
+    if (current < topLeft || bottomRight < current)
+        return;
+
+    updateContentLine();
+}
+
+void SheetView::columnResized(int col, int oldSize, int newSize)
+{
+    Q_UNUSED(oldSize);
+    newColumnSizes[col] = newSize;
+}
+
+void SheetView::rowResized(int row, int oldSize, int newSize)
+{
+    Q_UNUSED(oldSize);
+    newRowSizes[row] = newSize;
+}
+
+void SheetView::resizeColumn(int col, int newSize)
+{
+    if (ui->cells->horizontalHeader()->sectionSize(col) != newSize)
+        ui->cells->setColumnWidth(col, newSize);
+}
+
+void SheetView::resizeRow(int col, int newSize)
+{
+    if (ui->cells->verticalHeader()->sectionSize(col) != newSize)
+        ui->cells->setRowHeight(col, newSize);
+}
+
+void SheetView::editingFinished()
+{
+    if (ui->cellContent->completerActive()) {
+        ui->cellContent->hideCompleter();
+        return;
+    }
+
+    QModelIndex i = ui->cells->currentIndex();
+
+    // Update data in cell
+    ui->cells->model()->setData(i, QVariant(ui->cellContent->text()), Qt::EditRole);
+
+    ui->cells->setCurrentIndex(ui->cellContent->next());
+    ui->cells->setFocus();
+}
+
+void SheetView::currentChanged ( const QModelIndex & current, const QModelIndex & previous  )
+{
+    Q_UNUSED(current);
+    Q_UNUSED(previous);
+    updateContentLine();
+}
+
+void SheetView::updateCell(const App::Property *prop)
+{
+    try {
+        CellAddress address;
+
+        if(!sheet->getCellAddress(prop, address))
+            return;
+
+        if (currentIndex().row() == address.row() && currentIndex().column() == address.col() )
+            updateContentLine();
+    }
+    catch (...) {
+        // Property is not a cell
+        return;
+    }
+}
+
+std::vector<Range> SheetView::selectedRanges() const
+{
+    return ui->cells->selectedRanges();
+}
+
+QModelIndexList SheetView::selectedIndexes() const
+{
+    return ui->cells->selectionModel()->selectedIndexes();
+}
+
+void SheetView::deleteSelection()
+{
+    ui->cells->deleteSelection();
+}
+
+QModelIndex SheetView::currentIndex() const
+{
+    return ui->cells->currentIndex();
+}
+
+PyObject *SheetView::getPyObject()
+{
+    Py_Return;
+}
+
+void SheetView::deleteSelf()
+{
+    Gui::MDIView::deleteSelf();
+}
+
+#include "moc_SpreadsheetView.cpp"