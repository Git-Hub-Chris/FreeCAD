--- conflicted
+++ resolved
@@ -1,1399 +1,1394 @@
-/***************************************************************************
- *   Copyright (c) Eivind Kvedalen (eivind@kvedalen.name) 2015             *
- *                                                                         *
- *   This file is part of the FreeCAD CAx development system.              *
- *                                                                         *
- *   This library is free software; you can redistribute it and/or         *
- *   modify it under the terms of the GNU Library General Public           *
- *   License as published by the Free Software Foundation; either          *
- *   version 2 of the License, or (at your option) any later version.      *
- *                                                                         *
- *   This library  is distributed in the hope that it will be useful,      *
- *   but WITHOUT ANY WARRANTY; without even the implied warranty of        *
- *   MERCHANTABILITY or FITNESS FOR A PARTICULAR PURPOSE.  See the         *
- *   GNU Library General Public License for more details.                  *
- *                                                                         *
- *   You should have received a copy of the GNU Library General Public     *
- *   License along with this library; see the file COPYING.LIB. If not,    *
- *   write to the Free Software Foundation, Inc., 59 Temple Place,         *
- *   Suite 330, Boston, MA  02111-1307, USA                                *
- *                                                                         *
- ***************************************************************************/
-
-#include "PreCompiled.h"
-
-#ifndef _PreComp_
-#endif
-
-#include <boost/tokenizer.hpp>
-#include <boost/range/adaptor/map.hpp>
-#include <boost/range/algorithm/copy.hpp>
-#include <boost/assign.hpp>
-#include <boost/graph/topological_sort.hpp>
-#include <App/Application.h>
-#include <App/Document.h>
-#include <App/DynamicProperty.h>
-#include <App/FeaturePythonPyImp.h>
-#include <App/ExpressionParser.h>
-#include <Base/Exception.h>
-#include <Base/FileInfo.h>
-#include <Base/Placement.h>
-#include <Base/Reader.h>
-#include <Base/Stream.h>
-#include <Base/Writer.h>
-#include <Base/Tools.h>
-#include <Base/Console.h>
-#include "Sheet.h"
-#include "SheetObserver.h"
-#include "Utils.h"
-#include "SheetPy.h"
-#include <ostream>
-#include <fstream>
-#include <string>
-#include <iomanip>
-#include <boost/regex.hpp>
-#include <boost/bind.hpp>
-#include <deque>
-
-FC_LOG_LEVEL_INIT("Spreadsheet",true,true);
-
-using namespace Base;
-using namespace App;
-using namespace Spreadsheet;
-
-PROPERTY_SOURCE(Spreadsheet::Sheet, App::DocumentObject)
-
-typedef boost::adjacency_list <
-boost::vecS,           // class OutEdgeListS  : a Sequence or an AssociativeContainer
-boost::vecS,           // class VertexListS   : a Sequence or a RandomAccessContainer
-boost::directedS,      // class DirectedS     : This is a directed graph
-boost::no_property,    // class VertexProperty:
-boost::no_property,    // class EdgeProperty:
-boost::no_property,    // class GraphProperty:
-boost::listS           // class EdgeListS:
-> DependencyList;
-typedef boost::graph_traits<DependencyList> Traits;
-typedef Traits::vertex_descriptor Vertex;
-typedef Traits::edge_descriptor Edge;
-
-/**
-  * Construct a new Sheet object.
-  */
-
-Sheet::Sheet()
-    : DocumentObject()
-    , props(this)
-    , cells(this)
-{
-    ADD_PROPERTY_TYPE(cells, (), "Spreadsheet", (PropertyType)(Prop_Hidden), "Cell contents");
-    ADD_PROPERTY_TYPE(columnWidths, (), "Spreadsheet", (PropertyType)(Prop_ReadOnly|Prop_Hidden|Prop_Output), "Column widths");
-    ADD_PROPERTY_TYPE(rowHeights, (), "Spreadsheet", (PropertyType)(Prop_ReadOnly|Prop_Hidden|Prop_Output), "Row heights");
-
-    onRenamedDocumentConnection = GetApplication().signalRenameDocument.connect(boost::bind(&Spreadsheet::Sheet::onRenamedDocument, this, _1));
-    onRelabledDocumentConnection = GetApplication().signalRelabelDocument.connect(boost::bind(&Spreadsheet::Sheet::onRelabledDocument, this, _1));
-
-}
-
-/**
- * @brief Sheet::~Sheet
- *
- * The destructor; clear properties to release all memory.
- *
- */
-
-Sheet::~Sheet()
-{
-    clearAll();
-}
-
-/**
-  * Clear all cells in the sheet.
-  */
-
-void Sheet::clearAll()
-{
-    cells.clear();
-
-    std::vector<std::string> propNames = props.getDynamicPropertyNames();
-
-    for (std::vector<std::string>::const_iterator i = propNames.begin(); i != propNames.end(); ++i)
-        this->removeDynamicProperty((*i).c_str());
-
-    propAddress.clear();
-    cellErrors.clear();
-    columnWidths.clear();
-    rowHeights.clear();
-    removedAliases.clear();
-
-    for (ObserverMap::iterator i = observers.begin(); i != observers.end(); ++i)
-        delete i->second;
-    observers.clear();
-}
-
-/**
-  * Import a file into the spreadsheet object.
-  *
-  * @param filename   Name of file to import
-  * @param delimiter  The field delimiter character used.
-  * @param quoteChar  Quote character, if any (set to '\0' to disable).
-  * @param escapeChar The escape character used, if any (set to '0' to disable).
-  *
-  * @returns True if successful, false if something failed.
-  */
-
-bool Sheet::importFromFile(const std::string &filename, char delimiter, char quoteChar, char escapeChar)
-{
-    Base::FileInfo fi(filename);
-    Base::ifstream file(fi, std::ios::in);
-    int row = 0;
-
-    PropertySheet::AtomicPropertyChange signaller(cells);
-
-    clearAll();
-
-    if (file.is_open()) {
-        std::string line;
-
-        while (std::getline(file, line)) {
-            using namespace boost;
-
-            try {
-                escaped_list_separator<char> e;
-                int col = 0;
-
-                if (quoteChar)
-                    e = escaped_list_separator<char>(escapeChar, delimiter, quoteChar);
-                else
-                    e = escaped_list_separator<char>('\0', delimiter, '\0');
-
-                tokenizer<escaped_list_separator<char> > tok(line, e);
-
-                for(tokenizer<escaped_list_separator<char> >::iterator i = tok.begin(); i != tok.end();++i) {
-                    if ((*i).size() > 0)
-                        setCell(CellAddress(row, col), (*i).c_str());
-                    col++;
-                }
-            }
-            catch (...) {
-                return false;
-            }
-
-            ++row;
-        }
-        file.close();
-        return true;
-    }
-    else
-        return false;
-}
-
-/**
-  * Write an escaped version of the string \a s to the stream \a out.
-  *
-  * @param s          The string to write.
-  * @param quoteChar  The quote character.
-  * @param escapeChar The escape character.
-  * @param stream     The stream to output the escaped string to.
-  *
-  */
-
-static void writeEscaped(std::string const& s, char quoteChar, char escapeChar, std::ostream & out) {
-  out << quoteChar;
-  for (std::string::const_iterator i = s.begin(), end = s.end(); i != end; ++i) {
-    unsigned char c = *i;
-    if (c != quoteChar)
-        out << c;
-    else {
-        out << escapeChar;
-        out << c;
-    }
-  }
-  out << quoteChar;
-}
-
-/**
-  * Export spreadsheet data to file.
-  *
-  * @param filename   Filename to store data to.
-  * @param delimiter  Field delimiter
-  * @param quoteChar  Quote character ('\0' to disable)
-  * @param escapeChar Escape character ('\0' to disable)
-  *
-  * @returns True if store is successful, false if something failed.
-  *
-  */
-
-bool Sheet::exportToFile(const std::string &filename, char delimiter, char quoteChar, char escapeChar) const
-{
-    std::ofstream file;
-    int prevRow = -1, prevCol = -1;
-
-    file.open(filename.c_str(), std::ios::out | std::ios::ate | std::ios::binary);
-
-    if (!file.is_open())
-        return false;
-
-    std::set<CellAddress> usedCells = cells.getUsedCells();
-    std::set<CellAddress>::const_iterator i = usedCells.begin();
-
-    while (i != usedCells.end()) {
-        Property * prop = getProperty(*i);
-
-        if (prevRow != -1 && prevRow != i->row()) {
-            for (int j = prevRow; j < i->row(); ++j)
-                file << std::endl;
-            prevCol = 0;
-        }
-        if (prevCol != -1 && i->col() != prevCol) {
-            for (int j = prevCol; j < i->col(); ++j)
-                file << delimiter;
-        }
-
-        std::stringstream field;
-
-        if (prop->isDerivedFrom((PropertyQuantity::getClassTypeId())))
-            field << static_cast<PropertyQuantity*>(prop)->getValue();
-        else if (prop->isDerivedFrom((PropertyFloat::getClassTypeId())))
-            field << static_cast<PropertyFloat*>(prop)->getValue();
-        else if (prop->isDerivedFrom((PropertyString::getClassTypeId())))
-            field << static_cast<PropertyString*>(prop)->getValue();
-        else
-            assert(0);
-
-        std::string str = field.str();
-
-        if (quoteChar && str.find(quoteChar) != std::string::npos)
-            writeEscaped(str, quoteChar, escapeChar, file);
-        else
-            file << str;
-
-        prevRow = i->row();
-        prevCol = i->col();
-        ++i;
-    }
-    file << std::endl;
-    file.close();
-
-    return true;
-}
-
-/**
-  * Merge a rectangle specified by \a range into one logical cell.
-  * Data in all but the upper right cell are cleared when the cells are merged.
-  *
-  * @param range Range to merge.
-  * @returns True if the cells were merged, false if the merge was unsuccessful.
-  *
-  */
-
-bool Sheet::mergeCells(const Range & range)
-{
-    return cells.mergeCells(range.from(), range.to());
-}
-
-/**
-  * Split a previously merged cell specified by \a address into its individual cells.
-  * The address can point to any of the cells that make up the merged cell.
-  *
-  * @param address Address of cell to split
-  *
-  */
-
-void Sheet::splitCell(CellAddress address)
-{
-    cells.splitCell(address);
-}
-
-/**
-  * Get contents of the cell specified by \a address, or 0 if it is not defined
-  *
-  * @returns A CellContent object or 0.
-  */
-
-Cell *Sheet::getCell(CellAddress address)
-{
-    return cells.getValue(address);
-}
-
-/**
-  * Get cell contents specified by \a address.
-  *
-  * @param address
-  */
-
-Cell *Sheet::getNewCell(CellAddress address)
-{
-     Cell * cell = getCell(address);
-
-    if (cell == 0)
-        cell = cells.createCell(address);
-
-    return cell;
-}
-
-/**
-  * Set cell given by \a address to \a contents.
-  *
-  * @param address  Address of cell to set.
-  * @param contents New contents of given cell.
-  *
-  */
-
-void Sheet::setCell(const char * address, const char * contents)
-{
-    assert(address != 0 &&  contents != 0);
-
-    setCell(CellAddress(address), contents);
-}
-
-/**
-  * Set cell at \a address to \a value. If a merged cell is specified, the upper right corner of the
-  * merged cell must be specified.
-  *
-  * @param address    Row position of cell.
-  * @param value      String value of expression.
-  *
-  */
-
-void Sheet::setCell(CellAddress address, const char * value)
-{
-    assert(value != 0);
-
-
-    if (*value == '\0') {
-        clear(address, false);
-        return;
-    }
-
-    // Update expression, delete old first if necessary
-    Cell * cell = getNewCell(address);
-
-    PropertySheet::AtomicPropertyChange signaller(cells);
-
-    if (cell->getExpression()) {
-        setContent(address, 0);
-    }
-    setContent(address, value);
-}
-
-/**
-  * Get the Python object for the Sheet.
-  *
-  * @returns The Python object.
-  */
-
-PyObject *Sheet::getPyObject(void)
-{
-    if (PythonObject.is(Py::_None())){
-        // ref counter is set to 1
-        PythonObject = Py::Object(new SheetPy(this),true);
-    }
-    return Py::new_reference_to(PythonObject);
-}
-
-/**
-  * Get the Cell Property for the cell at \a key.
-  *
-  * @returns The Property object.
-  *
-  */
-
-Property * Sheet::getProperty(CellAddress key) const
-{
-    return props.getDynamicPropertyByName(key.toString().c_str());
-}
-
-/**
- * @brief Get a dynamic property.
- * @param addr Name of dynamic propeerty.
- * @return Pointer to property, or 0 if it does not exist.
- */
-
-Property * Sheet::getProperty(const char * addr) const
-{
-    return props.getDynamicPropertyByName(addr);
-}
-
-/**
-  * Get the address as \a address of the Property \a prop. This function
-  * throws an exception if the property is not found.
-  *
-  */
-
-bool Sheet::getCellAddress(const Property *prop, CellAddress & address)
-{
-    std::map<const Property*, CellAddress >::const_iterator i = propAddress.find(prop);
-
-    if (i != propAddress.end()) {
-        address = i->second;
-<<<<<<< HEAD
-        return true;
-    }
-    return false;
-=======
-    else
-        throw Base::TypeError("Property is not a cell");
->>>>>>> 73df4e6f
-}
-
-/**
- * @brief Get a map with column indices and widths.
- * @return Map with results.
- */
-
-std::map<int, int> Sheet::getColumnWidths() const
-{
-    return columnWidths.getValues();
-}
-
-/**
- * @brief Get a map with row indices and heights.
- * @return Map with results
- */
-
-std::map<int, int> Sheet::getRowHeights() const
-{
-    return rowHeights.getValues();
-}
-
-
-/**
- * @brief Remove all aliases.
- *
- */
-
-void Sheet::removeAliases()
-{
-    std::map<CellAddress, std::string>::iterator i = removedAliases.begin();
-
-    while (i != removedAliases.end()) {
-        this->removeDynamicProperty(i->second.c_str());
-        ++i;
-    }
-    removedAliases.clear();
-}
-
-/**
- * Update internal structure when document is set for this property.
- */
-
-void Sheet::onSettingDocument()
-{
-    cells.documentSet();
-}
-
-/**
-  * Set the property for cell \p key to a PropertyFloat with the value \a value.
-  * If the Property exists, but of wrong type, the previous Property is destroyed and recreated as the correct type.
-  *
-  * @param key   The address of the cell we want to create a Property for
-  * @param value The value we want to assign to the Property.
-  *
-  */
-
-Property * Sheet::setFloatProperty(CellAddress key, double value)
-{
-    Property * prop = props.getPropertyByName(key.toString().c_str());
-    PropertyFloat * floatProp;
-
-    if (!prop || prop->getTypeId() != PropertyFloat::getClassTypeId()) {
-        if (prop) {
-            this->removeDynamicProperty(key.toString().c_str());
-            propAddress.erase(prop);
-        }
-        floatProp = freecad_dynamic_cast<PropertyFloat>(props.addDynamicProperty("App::PropertyFloat", key.toString().c_str(), 0, 0, Prop_ReadOnly | Prop_Hidden | Prop_Transient));
-    }
-    else
-        floatProp = static_cast<PropertyFloat*>(prop);
-
-    propAddress[floatProp] = key;
-    floatProp->setValue(value);
-
-    return floatProp;
-}
-
-/**
-  * Set the property for cell \p key to a PropertyQuantity with \a value and \a unit.
-  * If the Property exists, but of wrong type, the previous Property is destroyed and recreated as the correct type.
-  *
-  * @param key   The address of the cell we want to create a Property for
-  * @param value The value we want to assign to the Property.
-  * @param unit  The associated unit for \a value.
-  *
-  */
-
-Property * Sheet::setQuantityProperty(CellAddress key, double value, const Base::Unit & unit)
-{
-    Property * prop = props.getPropertyByName(key.toString().c_str());
-    PropertySpreadsheetQuantity * quantityProp;
-
-    if (!prop || prop->getTypeId() != PropertySpreadsheetQuantity::getClassTypeId()) {
-        if (prop) {
-            this->removeDynamicProperty(key.toString().c_str());
-            propAddress.erase(prop);
-        }
-        Property * p = props.addDynamicProperty("Spreadsheet::PropertySpreadsheetQuantity", key.toString().c_str(), 0, 0, Prop_ReadOnly | Prop_Hidden | Prop_Transient);
-        quantityProp = freecad_dynamic_cast<PropertySpreadsheetQuantity>(p);
-    }
-    else
-       quantityProp = static_cast<PropertySpreadsheetQuantity*>(prop);
-
-    propAddress[quantityProp] = key;
-    quantityProp->setValue(value);
-    quantityProp->setUnit(unit);
-
-    cells.setComputedUnit(key, unit);
-
-    return quantityProp;
-}
-
-/**
-  * Set the property for cell \p key to a PropertyString with \a value.
-  * If the Property exists, but of wrong type, the previous Property is destroyed and recreated as the correct type.
-  *
-  * @param key   The address of the cell we want to create a Property for
-  * @param value The value we want to assign to the Property.
-  *
-  */
-
-Property * Sheet::setStringProperty(CellAddress key, const std::string & value)
-{
-    Property * prop = props.getPropertyByName(key.toString().c_str());
-    PropertyString * stringProp = freecad_dynamic_cast<PropertyString>(prop);
-
-    if (!stringProp) {
-        if (prop) {
-            this->removeDynamicProperty(key.toString().c_str());
-            propAddress.erase(prop);
-        }
-        stringProp = freecad_dynamic_cast<PropertyString>(props.addDynamicProperty("App::PropertyString", key.toString().c_str(), 0, 0, Prop_ReadOnly | Prop_Hidden | Prop_Transient));
-    }
-
-    propAddress[stringProp] = key;
-    stringProp->setValue(value.c_str());
-
-    return stringProp;
-}
-
-Property * Sheet::setObjectProperty(CellAddress key, Py::Object object)
-{
-    Property * prop = props.getPropertyByName(key.toString().c_str());
-    PropertyPythonObject * pyProp = freecad_dynamic_cast<PropertyPythonObject>(prop);
-
-    if (!pyProp) {
-        if (prop) {
-            this->removeDynamicProperty(key.toString().c_str());
-            propAddress.erase(prop);
-        }
-        pyProp = freecad_dynamic_cast<PropertyPythonObject>(props.addDynamicProperty("App::PropertyPythonObject", key.toString().c_str(), 0, 0, Prop_ReadOnly | Prop_Hidden | Prop_Transient));
-    }
-
-    propAddress[pyProp] = key;
-    pyProp->setValue(object);
-
-    return pyProp;
-}
-
-/**
- * @brief Update the alias for the cell at \a key.
- * @param key Cell to update.
- */
-
-void Sheet::updateAlias(CellAddress key)
-{
-    std::string alias;
-    Property * prop = props.getDynamicPropertyByName(key.toString().c_str());
-
-    if (!prop)
-        return;
-
-    Cell * cell = getCell(key);
-
-    if (cell && cell->getAlias(alias)) {
-        Property * aliasProp = props.getDynamicPropertyByName(alias.c_str());
-
-        /* Update or create alias? */
-        if (aliasProp) {
-            // Type of alias and property must always be the same
-            if (aliasProp->getTypeId() != prop->getTypeId()) {
-                this->removeDynamicProperty(alias.c_str());
-                aliasProp = 0;
-            }
-        }
-
-        if (!aliasProp) {
-            aliasProp = props.addDynamicProperty(prop->getTypeId().getName(), alias.c_str(), 0, 0, Prop_ReadOnly | Prop_Transient);
-            aliasProp->setStatus(App::Property::Hidden,true);
-        }
-
-        aliasProp->Paste(*prop);
-    }
-}
-
-/**
-  * Update the Property given by \a key. This will also eventually trigger recomputations of cells depending on \a key.
-  *
-  * @param key The address of the cell we want to recompute.
-  *
-  */
-
-void Sheet::updateProperty(CellAddress key)
-{
-    Cell * cell = getCell(key);
-
-    if (cell != 0) {
-        std::unique_ptr<Expression> output;
-        const Expression * input = cell->getExpression();
-
-        if (input) {
-            output = input->eval();
-        }
-        else {
-            std::string s;
-
-            if (cell->getStringContent(s))
-                output = StringExpression::create(this, std::move(s));
-            else
-                output = StringExpression::create(this, "");
-        }
-
-        /* Eval returns either NumberExpression or StringExpression, or
-         * PyObjectExpression objects */
-        auto number = freecad_dynamic_cast<NumberExpression>(output.get());
-        if(number) {
-            if (number->getUnit().isEmpty())
-                setFloatProperty(key, number->getValue());
-            else
-                setQuantityProperty(key, number->getValue(), number->getUnit());
-        }else{
-            auto str_expr = freecad_dynamic_cast<StringExpression>(output.get());
-            if(str_expr) 
-                setStringProperty(key, str_expr->getText().c_str());
-            else {
-                Base::PyGILStateLocker lock;
-                auto py_expr = freecad_dynamic_cast<PyObjectExpression>(output.get());
-                if(py_expr) 
-                    setObjectProperty(key, py_expr->getPyObject());
-                else
-                    setObjectProperty(key, Py::Object());
-            }
-        }
-    }
-    else
-        clear(key);
-
-    cellUpdated(key);
-}
-
-/**
-  * Retrieve a specific Property given by \a name.
-  * This function might throw an exception if something fails, but might also
-  * return 0 in case the property is not found.
-  *
-  * @returns The property, or 0 if not found.
-  *
-  */
-
-Property *Sheet::getPropertyByName(const char* name) const
-{
-    Property * prop = getProperty(name);
-
-    if (prop)
-        return prop;
-    else
-        return DocumentObject::getPropertyByName(name);
-}
-
-/**
- * @brief Get name of a property, given a pointer to it.
- * @param prop Pointer to property.
- * @return Pointer to string.
- */
-
-const char *Sheet::getPropertyName(const Property *prop) const
-{
-    const char * name = props.getPropertyName(prop);
-
-    if (name)
-        return name;
-    else
-        return PropertyContainer::getPropertyName(prop);
-}
-
-/**
- * @brief Recompute cell at address \a p.
- * @param p Address of cell.
- */
-
-void Sheet::recomputeCell(CellAddress p)
-{
-    Cell * cell = cells.getValue(p);
-    std::string docName = getDocument()->Label.getValue();
-    std::string docObjName = std::string(getNameInDocument());
-    std::string name = docName + "#" + docObjName + "." + p.toString();
-
-    try {
-        if (cell) {
-            cell->clearException();
-            cell->clearResolveException();
-        }
-        updateProperty(p);
-        cells.clearDirty(p);
-        cellErrors.erase(p);
-    }
-    catch (const Base::Exception & e) {
-        QString msg = QString::fromUtf8("ERR: %1").arg(QString::fromUtf8(e.what()));
-
-        setStringProperty(p, Base::Tools::toStdString(msg));
-        if (cell)
-            cell->setException(e.what());
-
-        // Mark as erroneous
-        cellErrors.insert(p);
-    }
-
-    updateAlias(p);
-
-    if (!cell || cell->spansChanged())
-        cellSpanChanged(p);
-}
-
-/**
-  * Update the document properties.
-  *
-  */
-
-DocumentObjectExecReturn *Sheet::execute(void)
-{
-    // Remove all aliases first
-    removeAliases();
-
-    // Get dirty cells that we have to recompute
-    std::set<CellAddress> dirtyCells = cells.getDirty();
-
-    // Always recompute cells that have failed
-    for (std::set<CellAddress>::const_iterator i = cellErrors.begin(); i != cellErrors.end(); ++i) {
-         cells.recomputeDependencies(*i);
-         dirtyCells.insert(*i);
-    }
-
-    // Push dirty cells onto queue
-    for (std::set<CellAddress>::const_iterator i = dirtyCells.begin(); i != dirtyCells.end(); ++i) {
-        // Create queue and a graph structure to compute order of evaluation
-        std::deque<CellAddress> workQueue;
-        DependencyList graph;
-        std::map<CellAddress, Vertex> VertexList;
-        std::map<Vertex, CellAddress> VertexIndexList;
-
-        workQueue.push_back(*i);
-
-        while (workQueue.size() > 0) {
-            CellAddress currPos = workQueue.front();
-            std::set<CellAddress> s;
-
-            // Get other cells that depends on the current cell (currPos)
-            providesTo(currPos, s);
-            workQueue.pop_front();
-
-            // Insert into map of CellPos -> Index, if it doesn't exist already
-            if (VertexList.find(currPos) == VertexList.end()) {
-                VertexList[currPos] = add_vertex(graph);
-                VertexIndexList[VertexList[currPos]] = currPos;
-            }
-
-            // Process cells that depend on the current cell
-            std::set<CellAddress>::const_iterator i = s.begin();
-            while (i != s.end()) {
-                // Insert into map of CellPos -> Index, if it doesn't exist already
-                if (VertexList.find(*i) == VertexList.end()) {
-                    VertexList[*i] = add_vertex(graph);
-                    VertexIndexList[VertexList[*i]] = *i;
-                    workQueue.push_back(*i);
-                }
-                // Add edge to graph to signal dependency
-                add_edge(VertexList[currPos], VertexList[*i], graph);
-                ++i;
-            }
-        }
-
-        // Compute cells
-        std::list<Vertex> make_order;
-
-        // Sort graph topologically to find evaluation order
-        try {
-            boost::topological_sort(graph, std::front_inserter(make_order));
-
-            // Recompute cells
-            std::list<Vertex>::const_iterator i = make_order.begin();
-            while (i != make_order.end()) {
-                recomputeCell(VertexIndexList[*i]);
-                ++i;
-            }
-        }
-        catch (std::exception&) {
-            // Cycle detected; flag all with errors
-
-            std::map<CellAddress, Vertex>::const_iterator i = VertexList.begin();
-            while (i != VertexList.end()) {
-                Cell * cell = cells.getValue(i->first);
-
-                // Mark as erroneous
-                cellErrors.insert(i->first);
-
-                if (cell)
-                    cell->setException("Circular dependency.");
-                updateProperty(i->first);
-                updateAlias(i->first);
-
-                ++i;
-            }
-        }
-
-    }
-
-    // Signal update of column widths
-    const std::set<int> & dirtyColumns = columnWidths.getDirty();
-
-    for (std::set<int>::const_iterator i = dirtyColumns.begin(); i != dirtyColumns.end(); ++i)
-        columnWidthChanged(*i, columnWidths.getValue(*i));
-
-    // Signal update of row heights
-    const std::set<int> & dirtyRows = rowHeights.getDirty();
-
-    for (std::set<int>::const_iterator i = dirtyRows.begin(); i != dirtyRows.end(); ++i)
-        rowHeightChanged(*i, rowHeights.getValue(*i));
-
-    //cells.clearDirty();
-    rowHeights.clearDirty();
-    columnWidths.clearDirty();
-
-    if (cellErrors.size() == 0)
-        return DocumentObject::StdReturn;
-    else
-        return new DocumentObjectExecReturn("One or more cells failed contains errors.", this);
-}
-
-/**
-  * Determine whether this object needs to be executed to update internal structures.
-  *
-  */
-
-short Sheet::mustExecute(void) const
-{
-    if (cellErrors.size() > 0 || cells.isTouched())
-        return 1;
-    else
-        return 0;
-}
-
-
-
-/**
-  * Clear the cell at \a address. If \a all is false, only the text or expression
-  * contents are cleared. If \a all is true everything in the cell
-  * is cleared, including color, style, etc.
-  *
-  * @param address Address of cell to clear
-  * @param all     Whether we should clear all or not.
-  *
-  */
-
-void Sheet::clear(CellAddress address, bool /*all*/)
-{
-    Cell * cell = getCell(address);
-    std::string addr = address.toString();
-    Property * prop = props.getDynamicPropertyByName(addr.c_str());
-
-    // Remove alias, if defined
-    std::string aliasStr;
-    if (cell && cell->getAlias(aliasStr))
-        this->removeDynamicProperty(aliasStr.c_str());
-
-    cells.clear(address);
-
-    propAddress.erase(prop);
-    this->removeDynamicProperty(addr.c_str());
-}
-
-/**
-  * Get row an column span for the cell at (row, col).
-  *
-  * @param address Address of cell
-  * @param rows The number of unit cells this cell spans
-  * @param cols The number of unit rows this cell spans
-  *
-  */
-
-void Sheet::getSpans(CellAddress address, int &rows, int &cols) const
-{
-    return cells.getSpans(address, rows, cols);
-}
-
-/**
-  * Determine whether this cell is merged with another or not.
-  *
-  * @param address
-  *
-  * @returns True if cell is merged, false if not.
-  *
-  */
-
-bool Sheet::isMergedCell(CellAddress address) const
-{
-    return cells.isMergedCell(address);
-}
-
-/**
- * @brief Set column with of column \a col to \a width-
- * @param col   Index of column.
- * @param width New width of column.
- */
-
-void Sheet::setColumnWidth(int col, int width)
-{
-    columnWidths.setValue(col, width);
-}
-
-/**
- * @brief Get column with of column at index \a col.
- * @param col
- * @return
- */
-
-int Sheet::getColumnWidth(int col) const
-{
-    return columnWidths.getValue(col);
-}
-
-/**
- * @brief Set row height of row given by index in \p row to \a height.
- * @param row Row index.
- * @param height New height of row.
- */
-
-void Sheet::setRowHeight(int row, int height)
-{
-    rowHeights.setValue(row, height);
-}
-
-/**
- * @brief Get height of row at index \a row.
- * @param row Index of row.
- * @return Height
- */
-
-int Sheet::getRowHeight(int row) const
-{
-    return rowHeights.getValue(row);
-}
-
-/**
-  * Get a vector of strings with addresses of all used cells.
-  *
-  * @returns vector of strings.
-  *
-  */
-
-std::vector<std::string> Sheet::getUsedCells() const
-{
-    std::vector<std::string> usedCells;
-
-    // Insert int usedSet
-    std::set<CellAddress> usedSet = cells.getUsedCells();
-
-    for (std::set<CellAddress>::const_iterator i = usedSet.begin(); i != usedSet.end(); ++i)
-        usedCells.push_back(i->toString());
-
-    return usedCells;
-}
-
-/**
-  * Insert \a count columns at before column \a col in the spreadsheet.
-  *
-  * @param col   Address of column where the columns are inserted.
-  * @param count Number of columns to insert
-  *
-  */
-
-void Sheet::insertColumns(int col, int count)
-{
-
-    cells.insertColumns(col, count);
-}
-
-/**
-  * Remove \a count columns at column \a col.
-  *
-  * @param col   Address of first column to remove.
-  * @param count Number of columns to remove.
-  *
-  */
-
-void Sheet::removeColumns(int col, int count)
-{
-    cells.removeColumns(col, count);
-}
-
-/**
-  * Inser \a count rows at row \a row.
-  *
-  * @param row   Address of row where the rows are inserted.
-  * @param count Number of rows to insert.
-  *
-  */
-
-void Sheet::insertRows(int row, int count)
-{
-    cells.insertRows(row, count);
-}
-
-/**
-  * Remove \a count rows starting at \a row from the spreadsheet.
-  *
-  * @param row   Address of first row to remove.
-  * @param count Number of rows to remove.
-  *
-  */
-
-void Sheet::removeRows(int row, int count)
-{
-    cells.removeRows(row, count);
-}
-
-/**
- * @brief Set content of cell at \a address to \a value.
- * @param address Address of cell
- * @param value New value
- */
-
-void Sheet::setContent(CellAddress address, const char *value)
-{
-    cells.setContent(address, value);
-}
-
-/**
- * @brief Set alignment of content in cell at \a address to \a alignment.
- * @param address Address of cell
- * @param alignment New alignment
- */
-
-void Sheet::setAlignment(CellAddress address, int alignment)
-{
-    cells.setAlignment(address, alignment);
-}
-
-/**
- * @brief Set style of cell at \a address to \a style.
- * @param address Address of cell
- * @param style New style
- */
-
-void Sheet::setStyle(CellAddress address, const std::set<std::string> &style)
-{
-    cells.setStyle(address, style);
-}
-
-/**
- * @brief Set foreground (text color) of cell at address \a address to \a color.
- * @param address Address of cell
- * @param color New color
- */
-
-void Sheet::setForeground(CellAddress address, const Color &color)
-{
-    cells.setForeground(address, color);
-}
-
-/**
- * @brief Set background color of cell at address \a address to \a color.
- * @param address Address of cell
- * @param color New color
- */
-
-void Sheet::setBackground(CellAddress address, const Color &color)
-{
-    cells.setBackground(address, color);
-}
-
-/**
- * @brief Set display unit of cell at address \a address to \a unit.
- * @param address Address of cell
- * @param unit New unit
- */
-
-void Sheet::setDisplayUnit(CellAddress address, const std::string &unit)
-{
-    cells.setDisplayUnit(address, unit);
-}
-
-/**
- * @brief Set computed unit for cell at address \a address to \a unit.
- * @param address Address of cell
- * @param unit New unit.
- */
-
-void Sheet::setComputedUnit(CellAddress address, const Base::Unit &unit)
-{
-    cells.setComputedUnit(address, unit);
-}
-
-/**
- * @brief Set alias for cell at address \a address to \a alias. If the alias
- * is an empty string, the existing alias is removed.
- * @param address Address of cell
- * @param alias New alias.
- */
-
-void Sheet::setAlias(CellAddress address, const std::string &alias)
-{
-    std::string existingAlias = getAddressFromAlias(alias);
-
-    if (existingAlias.size() > 0) {
-        if (existingAlias == address.toString()) // Same as old?
-            return;
-        else
-            throw Base::ValueError("Alias already defined");
-    }
-    else if (alias.size() == 0) // Empty?
-        cells.setAlias(address, "");
-    else if (isValidAlias(alias)) // Valid?
-        cells.setAlias(address, alias);
-    else
-        throw Base::ValueError("Invalid alias");
-}
-
-/**
- * @brief Get cell given an alias string
- * @param alias Alias for cell
- *
- * @returns Name of cell, or empty string if not defined
- */
-
-std::string Sheet::getAddressFromAlias(const std::string &alias) const
-{
-    const Cell * cell = cells.getValueFromAlias(alias);
-
-    if (cell)
-        return cell->getAddress().toString();
-    else
-        return std::string();
-}
-
-/**
- * @brief Determine whether a given alias candidate is valid or not.
- *
- * A candidate is valid is the string is syntactically correct,
- * and the alias does not conflict with an existing property.
- *
- */
-
-bool Sheet::isValidAlias(const std::string & candidate)
-{
-    // Valid syntactically?
-    if (!cells.isValidAlias(candidate))
-        return false;
-
-    // Existing alias? Then it's ok
-    if (getAddressFromAlias(candidate).size() > 0 )
-        return true;
-
-    // Check to see that is does not crash with any other property in the Sheet object.
-    if (getPropertyByName(candidate.c_str()))
-        return false;
-    else
-        return true;
-}
-
-/**
- * @brief Set row and column span for the cell at address \a address to \a rows and \a columns.
- * @param address Address to upper right corner of cell
- * @param rows Rows to span
- * @param columns Columns to span
- */
-
-void Sheet::setSpans(CellAddress address, int rows, int columns)
-{
-    cells.setSpans(address, rows, columns);
-}
-
-/**
- * @brief Called when alias \a alias at \a address is removed.
- * @param address Address of alias.
- * @param alias Removed alias.
- */
-
-void Sheet::aliasRemoved(CellAddress address, const std::string & alias)
-{
-    removedAliases[address] = alias;
-}
-
-/**
- * @brief Return a set of dependencies links for cell at \a address.
- * @param address Address of cell
- * @return Set of dependencies.
- */
-
-std::set<std::string> Sheet::dependsOn(CellAddress address) const
-{
-    return cells.getDeps(address);
-}
-
-/**
- * @brief Compute links to cells that cell at \a address provides input to.
- * @param address Address of cell
- * @param result Set of links.
- */
-
-void Sheet::providesTo(CellAddress address, std::set<std::string> & result) const
-{
-    const char * docName = getDocument()->Label.getValue();
-    const char * docObjName = getNameInDocument();
-    std::string fullName = std::string(docName) + "#" + std::string(docObjName) + "." + address.toString();
-    std::set<CellAddress> tmpResult = cells.getDeps(fullName);
-
-    for (std::set<CellAddress>::const_iterator i = tmpResult.begin(); i != tmpResult.end(); ++i)
-        result.insert(std::string(docName) + "#" + std::string(docObjName) + "." + i->toString());
-}
-
-/**
- * @brief Compute links to cells that cell at \a address provides input to.
- * @param address Address of cell
- * @param result Set of links.
- */
-
-void Sheet::providesTo(CellAddress address, std::set<CellAddress> & result) const
-{
-    const char * docName = getDocument()->Label.getValue();
-    const char * docObjName = getNameInDocument();
-    std::string fullName = std::string(docName) + "#" + std::string(docObjName) + "." + address.toString();
-    result = cells.getDeps(fullName);
-}
-
-void Sheet::onDocumentRestored()
-{
-    execute();
-}
-
-/**
- * @brief Slot called when a document is relabelled.
- * @param document Relabelled document.
- */
-
-void Sheet::onRelabledDocument(const Document &document)
-{
-    bool touched = cells.isTouched();
-    cells.renamedDocument(&document);
-    if(!touched)
-        cells.purgeTouched();
-}
-
-/**
- * @brief Unimplemented.
- * @param document
- */
-
-void Sheet::onRenamedDocument(const Document & /*document*/)
-{
-}
-
-/**
- * @brief Create a document observer for this sheet. Used to track changes.
- * @param document document to observer.
- */
-
-void Sheet::observeDocument(Document * document)
-{
-    // observer is no longer required as PropertySheet is now derived from
-    // PropertyLinkBase and will handle all the link related behavior
-#if 1
-    (void)document;
-#else
-    ObserverMap::const_iterator it = observers.find(document->getName());
-
-    if (it != observers.end()) {
-        // An observer already exists, increase reference counter for it
-        it->second->ref();
-    }
-    else {
-        // Create a new observer
-        SheetObserver * observer = new SheetObserver(document, &cells);
-
-        observers[document->getName()] = observer;
-    }
-#endif
-}
-
-void Sheet::renameObjectIdentifiers(const std::map<ObjectIdentifier, ObjectIdentifier> &paths)
-{
-    DocumentObject::renameObjectIdentifiers(paths);
-
-    cells.renameObjectIdentifiers(paths);
-}
-
-void Sheet::editCell(App::CellAddress address, const char *data) {
-    auto cell = getCell(address);
-    if(!cell || cell->getEditMode()==Cell::EditNormal) {
-        setCell(address,data);
-        return;
-    }
-
-    if(cell->hasException()) {
-        FC_THROWM(Base::ExpressionError,cell->getException());
-        return;
-    }
-
-    cell->setEditData(data);
-}
-
-bool Sheet::hasCell(const std::vector<App::Range> &ranges) const {
-    for(auto range : ranges) {
-        do {
-            if(cells.getValue(*range))
-                return true;
-        }while(range.next());
-    }
-    return false;
-}
-
-///////////////////////////////////////////////////////////////////////////////
-
-TYPESYSTEM_SOURCE(Spreadsheet::PropertySpreadsheetQuantity, App::PropertyQuantity);
-
-Property *PropertySpreadsheetQuantity::Copy() const
-{
-    PropertySpreadsheetQuantity * obj = new PropertySpreadsheetQuantity();
-
-    obj->_dValue = _dValue;
-    obj->_Unit = _Unit;
-
-    return obj;
-}
-
-void PropertySpreadsheetQuantity::Paste(const Property &from)
-{
-    aboutToSetValue();
-    _dValue = static_cast<const PropertySpreadsheetQuantity*>(&from)->_dValue;
-    _Unit = static_cast<const PropertySpreadsheetQuantity*>(&from)->_Unit;
-    hasSetValue();
-}
-
-// Python sheet feature ---------------------------------------------------------
-
-namespace App {
-/// @cond DOXERR
-PROPERTY_SOURCE_TEMPLATE(Spreadsheet::SheetPython, Spreadsheet::Sheet)
-template<> const char* Spreadsheet::SheetPython::getViewProviderName(void) const {
-    return "SpreadsheetGui::ViewProviderSheet";
-}
-template<> PyObject* Spreadsheet::SheetPython::getPyObject(void) {
-    if (PythonObject.is(Py::_None())) {
-        // ref counter is set to 1
-        PythonObject = Py::Object(new FeaturePythonPyT<Spreadsheet::SheetPy>(this),true);
-    }
-    return Py::new_reference_to(PythonObject);
-}
-/// @endcond
-
-// explicit template instantiation
-template class SpreadsheetExport FeaturePythonT<Spreadsheet::Sheet>;
-}
+/***************************************************************************
+ *   Copyright (c) Eivind Kvedalen (eivind@kvedalen.name) 2015             *
+ *                                                                         *
+ *   This file is part of the FreeCAD CAx development system.              *
+ *                                                                         *
+ *   This library is free software; you can redistribute it and/or         *
+ *   modify it under the terms of the GNU Library General Public           *
+ *   License as published by the Free Software Foundation; either          *
+ *   version 2 of the License, or (at your option) any later version.      *
+ *                                                                         *
+ *   This library  is distributed in the hope that it will be useful,      *
+ *   but WITHOUT ANY WARRANTY; without even the implied warranty of        *
+ *   MERCHANTABILITY or FITNESS FOR A PARTICULAR PURPOSE.  See the         *
+ *   GNU Library General Public License for more details.                  *
+ *                                                                         *
+ *   You should have received a copy of the GNU Library General Public     *
+ *   License along with this library; see the file COPYING.LIB. If not,    *
+ *   write to the Free Software Foundation, Inc., 59 Temple Place,         *
+ *   Suite 330, Boston, MA  02111-1307, USA                                *
+ *                                                                         *
+ ***************************************************************************/
+
+#include "PreCompiled.h"
+
+#ifndef _PreComp_
+#endif
+
+#include <boost/tokenizer.hpp>
+#include <boost/range/adaptor/map.hpp>
+#include <boost/range/algorithm/copy.hpp>
+#include <boost/assign.hpp>
+#include <boost/graph/topological_sort.hpp>
+#include <App/Application.h>
+#include <App/Document.h>
+#include <App/DynamicProperty.h>
+#include <App/FeaturePythonPyImp.h>
+#include <App/ExpressionParser.h>
+#include <Base/Exception.h>
+#include <Base/FileInfo.h>
+#include <Base/Placement.h>
+#include <Base/Reader.h>
+#include <Base/Stream.h>
+#include <Base/Writer.h>
+#include <Base/Tools.h>
+#include <Base/Console.h>
+#include "Sheet.h"
+#include "SheetObserver.h"
+#include "Utils.h"
+#include "SheetPy.h"
+#include <ostream>
+#include <fstream>
+#include <string>
+#include <iomanip>
+#include <boost/regex.hpp>
+#include <boost/bind.hpp>
+#include <deque>
+
+FC_LOG_LEVEL_INIT("Spreadsheet",true,true);
+
+using namespace Base;
+using namespace App;
+using namespace Spreadsheet;
+
+PROPERTY_SOURCE(Spreadsheet::Sheet, App::DocumentObject)
+
+typedef boost::adjacency_list <
+boost::vecS,           // class OutEdgeListS  : a Sequence or an AssociativeContainer
+boost::vecS,           // class VertexListS   : a Sequence or a RandomAccessContainer
+boost::directedS,      // class DirectedS     : This is a directed graph
+boost::no_property,    // class VertexProperty:
+boost::no_property,    // class EdgeProperty:
+boost::no_property,    // class GraphProperty:
+boost::listS           // class EdgeListS:
+> DependencyList;
+typedef boost::graph_traits<DependencyList> Traits;
+typedef Traits::vertex_descriptor Vertex;
+typedef Traits::edge_descriptor Edge;
+
+/**
+  * Construct a new Sheet object.
+  */
+
+Sheet::Sheet()
+    : DocumentObject()
+    , props(this)
+    , cells(this)
+{
+    ADD_PROPERTY_TYPE(cells, (), "Spreadsheet", (PropertyType)(Prop_Hidden), "Cell contents");
+    ADD_PROPERTY_TYPE(columnWidths, (), "Spreadsheet", (PropertyType)(Prop_ReadOnly|Prop_Hidden|Prop_Output), "Column widths");
+    ADD_PROPERTY_TYPE(rowHeights, (), "Spreadsheet", (PropertyType)(Prop_ReadOnly|Prop_Hidden|Prop_Output), "Row heights");
+
+    onRenamedDocumentConnection = GetApplication().signalRenameDocument.connect(boost::bind(&Spreadsheet::Sheet::onRenamedDocument, this, _1));
+    onRelabledDocumentConnection = GetApplication().signalRelabelDocument.connect(boost::bind(&Spreadsheet::Sheet::onRelabledDocument, this, _1));
+
+}
+
+/**
+ * @brief Sheet::~Sheet
+ *
+ * The destructor; clear properties to release all memory.
+ *
+ */
+
+Sheet::~Sheet()
+{
+    clearAll();
+}
+
+/**
+  * Clear all cells in the sheet.
+  */
+
+void Sheet::clearAll()
+{
+    cells.clear();
+
+    std::vector<std::string> propNames = props.getDynamicPropertyNames();
+
+    for (std::vector<std::string>::const_iterator i = propNames.begin(); i != propNames.end(); ++i)
+        this->removeDynamicProperty((*i).c_str());
+
+    propAddress.clear();
+    cellErrors.clear();
+    columnWidths.clear();
+    rowHeights.clear();
+    removedAliases.clear();
+
+    for (ObserverMap::iterator i = observers.begin(); i != observers.end(); ++i)
+        delete i->second;
+    observers.clear();
+}
+
+/**
+  * Import a file into the spreadsheet object.
+  *
+  * @param filename   Name of file to import
+  * @param delimiter  The field delimiter character used.
+  * @param quoteChar  Quote character, if any (set to '\0' to disable).
+  * @param escapeChar The escape character used, if any (set to '0' to disable).
+  *
+  * @returns True if successful, false if something failed.
+  */
+
+bool Sheet::importFromFile(const std::string &filename, char delimiter, char quoteChar, char escapeChar)
+{
+    Base::FileInfo fi(filename);
+    Base::ifstream file(fi, std::ios::in);
+    int row = 0;
+
+    PropertySheet::AtomicPropertyChange signaller(cells);
+
+    clearAll();
+
+    if (file.is_open()) {
+        std::string line;
+
+        while (std::getline(file, line)) {
+            using namespace boost;
+
+            try {
+                escaped_list_separator<char> e;
+                int col = 0;
+
+                if (quoteChar)
+                    e = escaped_list_separator<char>(escapeChar, delimiter, quoteChar);
+                else
+                    e = escaped_list_separator<char>('\0', delimiter, '\0');
+
+                tokenizer<escaped_list_separator<char> > tok(line, e);
+
+                for(tokenizer<escaped_list_separator<char> >::iterator i = tok.begin(); i != tok.end();++i) {
+                    if ((*i).size() > 0)
+                        setCell(CellAddress(row, col), (*i).c_str());
+                    col++;
+                }
+            }
+            catch (...) {
+                return false;
+            }
+
+            ++row;
+        }
+        file.close();
+        return true;
+    }
+    else
+        return false;
+}
+
+/**
+  * Write an escaped version of the string \a s to the stream \a out.
+  *
+  * @param s          The string to write.
+  * @param quoteChar  The quote character.
+  * @param escapeChar The escape character.
+  * @param stream     The stream to output the escaped string to.
+  *
+  */
+
+static void writeEscaped(std::string const& s, char quoteChar, char escapeChar, std::ostream & out) {
+  out << quoteChar;
+  for (std::string::const_iterator i = s.begin(), end = s.end(); i != end; ++i) {
+    unsigned char c = *i;
+    if (c != quoteChar)
+        out << c;
+    else {
+        out << escapeChar;
+        out << c;
+    }
+  }
+  out << quoteChar;
+}
+
+/**
+  * Export spreadsheet data to file.
+  *
+  * @param filename   Filename to store data to.
+  * @param delimiter  Field delimiter
+  * @param quoteChar  Quote character ('\0' to disable)
+  * @param escapeChar Escape character ('\0' to disable)
+  *
+  * @returns True if store is successful, false if something failed.
+  *
+  */
+
+bool Sheet::exportToFile(const std::string &filename, char delimiter, char quoteChar, char escapeChar) const
+{
+    std::ofstream file;
+    int prevRow = -1, prevCol = -1;
+
+    file.open(filename.c_str(), std::ios::out | std::ios::ate | std::ios::binary);
+
+    if (!file.is_open())
+        return false;
+
+    std::set<CellAddress> usedCells = cells.getUsedCells();
+    std::set<CellAddress>::const_iterator i = usedCells.begin();
+
+    while (i != usedCells.end()) {
+        Property * prop = getProperty(*i);
+
+        if (prevRow != -1 && prevRow != i->row()) {
+            for (int j = prevRow; j < i->row(); ++j)
+                file << std::endl;
+            prevCol = 0;
+        }
+        if (prevCol != -1 && i->col() != prevCol) {
+            for (int j = prevCol; j < i->col(); ++j)
+                file << delimiter;
+        }
+
+        std::stringstream field;
+
+        if (prop->isDerivedFrom((PropertyQuantity::getClassTypeId())))
+            field << static_cast<PropertyQuantity*>(prop)->getValue();
+        else if (prop->isDerivedFrom((PropertyFloat::getClassTypeId())))
+            field << static_cast<PropertyFloat*>(prop)->getValue();
+        else if (prop->isDerivedFrom((PropertyString::getClassTypeId())))
+            field << static_cast<PropertyString*>(prop)->getValue();
+        else
+            assert(0);
+
+        std::string str = field.str();
+
+        if (quoteChar && str.find(quoteChar) != std::string::npos)
+            writeEscaped(str, quoteChar, escapeChar, file);
+        else
+            file << str;
+
+        prevRow = i->row();
+        prevCol = i->col();
+        ++i;
+    }
+    file << std::endl;
+    file.close();
+
+    return true;
+}
+
+/**
+  * Merge a rectangle specified by \a range into one logical cell.
+  * Data in all but the upper right cell are cleared when the cells are merged.
+  *
+  * @param range Range to merge.
+  * @returns True if the cells were merged, false if the merge was unsuccessful.
+  *
+  */
+
+bool Sheet::mergeCells(const Range & range)
+{
+    return cells.mergeCells(range.from(), range.to());
+}
+
+/**
+  * Split a previously merged cell specified by \a address into its individual cells.
+  * The address can point to any of the cells that make up the merged cell.
+  *
+  * @param address Address of cell to split
+  *
+  */
+
+void Sheet::splitCell(CellAddress address)
+{
+    cells.splitCell(address);
+}
+
+/**
+  * Get contents of the cell specified by \a address, or 0 if it is not defined
+  *
+  * @returns A CellContent object or 0.
+  */
+
+Cell *Sheet::getCell(CellAddress address)
+{
+    return cells.getValue(address);
+}
+
+/**
+  * Get cell contents specified by \a address.
+  *
+  * @param address
+  */
+
+Cell *Sheet::getNewCell(CellAddress address)
+{
+     Cell * cell = getCell(address);
+
+    if (cell == 0)
+        cell = cells.createCell(address);
+
+    return cell;
+}
+
+/**
+  * Set cell given by \a address to \a contents.
+  *
+  * @param address  Address of cell to set.
+  * @param contents New contents of given cell.
+  *
+  */
+
+void Sheet::setCell(const char * address, const char * contents)
+{
+    assert(address != 0 &&  contents != 0);
+
+    setCell(CellAddress(address), contents);
+}
+
+/**
+  * Set cell at \a address to \a value. If a merged cell is specified, the upper right corner of the
+  * merged cell must be specified.
+  *
+  * @param address    Row position of cell.
+  * @param value      String value of expression.
+  *
+  */
+
+void Sheet::setCell(CellAddress address, const char * value)
+{
+    assert(value != 0);
+
+
+    if (*value == '\0') {
+        clear(address, false);
+        return;
+    }
+
+    // Update expression, delete old first if necessary
+    Cell * cell = getNewCell(address);
+
+    PropertySheet::AtomicPropertyChange signaller(cells);
+
+    if (cell->getExpression()) {
+        setContent(address, 0);
+    }
+    setContent(address, value);
+}
+
+/**
+  * Get the Python object for the Sheet.
+  *
+  * @returns The Python object.
+  */
+
+PyObject *Sheet::getPyObject(void)
+{
+    if (PythonObject.is(Py::_None())){
+        // ref counter is set to 1
+        PythonObject = Py::Object(new SheetPy(this),true);
+    }
+    return Py::new_reference_to(PythonObject);
+}
+
+/**
+  * Get the Cell Property for the cell at \a key.
+  *
+  * @returns The Property object.
+  *
+  */
+
+Property * Sheet::getProperty(CellAddress key) const
+{
+    return props.getDynamicPropertyByName(key.toString().c_str());
+}
+
+/**
+ * @brief Get a dynamic property.
+ * @param addr Name of dynamic propeerty.
+ * @return Pointer to property, or 0 if it does not exist.
+ */
+
+Property * Sheet::getProperty(const char * addr) const
+{
+    return props.getDynamicPropertyByName(addr);
+}
+
+/**
+  * Get the address as \a address of the Property \a prop. This function
+  * throws an exception if the property is not found.
+  *
+  */
+
+bool Sheet::getCellAddress(const Property *prop, CellAddress & address)
+{
+    std::map<const Property*, CellAddress >::const_iterator i = propAddress.find(prop);
+
+    if (i != propAddress.end()) {
+        address = i->second;
+        return true;
+    }
+    return false;
+}
+
+/**
+ * @brief Get a map with column indices and widths.
+ * @return Map with results.
+ */
+
+std::map<int, int> Sheet::getColumnWidths() const
+{
+    return columnWidths.getValues();
+}
+
+/**
+ * @brief Get a map with row indices and heights.
+ * @return Map with results
+ */
+
+std::map<int, int> Sheet::getRowHeights() const
+{
+    return rowHeights.getValues();
+}
+
+
+/**
+ * @brief Remove all aliases.
+ *
+ */
+
+void Sheet::removeAliases()
+{
+    std::map<CellAddress, std::string>::iterator i = removedAliases.begin();
+
+    while (i != removedAliases.end()) {
+        this->removeDynamicProperty(i->second.c_str());
+        ++i;
+    }
+    removedAliases.clear();
+}
+
+/**
+ * Update internal structure when document is set for this property.
+ */
+
+void Sheet::onSettingDocument()
+{
+    cells.documentSet();
+}
+
+/**
+  * Set the property for cell \p key to a PropertyFloat with the value \a value.
+  * If the Property exists, but of wrong type, the previous Property is destroyed and recreated as the correct type.
+  *
+  * @param key   The address of the cell we want to create a Property for
+  * @param value The value we want to assign to the Property.
+  *
+  */
+
+Property * Sheet::setFloatProperty(CellAddress key, double value)
+{
+    Property * prop = props.getPropertyByName(key.toString().c_str());
+    PropertyFloat * floatProp;
+
+    if (!prop || prop->getTypeId() != PropertyFloat::getClassTypeId()) {
+        if (prop) {
+            this->removeDynamicProperty(key.toString().c_str());
+            propAddress.erase(prop);
+        }
+        floatProp = freecad_dynamic_cast<PropertyFloat>(props.addDynamicProperty("App::PropertyFloat", key.toString().c_str(), 0, 0, Prop_ReadOnly | Prop_Hidden | Prop_Transient));
+    }
+    else
+        floatProp = static_cast<PropertyFloat*>(prop);
+
+    propAddress[floatProp] = key;
+    floatProp->setValue(value);
+
+    return floatProp;
+}
+
+/**
+  * Set the property for cell \p key to a PropertyQuantity with \a value and \a unit.
+  * If the Property exists, but of wrong type, the previous Property is destroyed and recreated as the correct type.
+  *
+  * @param key   The address of the cell we want to create a Property for
+  * @param value The value we want to assign to the Property.
+  * @param unit  The associated unit for \a value.
+  *
+  */
+
+Property * Sheet::setQuantityProperty(CellAddress key, double value, const Base::Unit & unit)
+{
+    Property * prop = props.getPropertyByName(key.toString().c_str());
+    PropertySpreadsheetQuantity * quantityProp;
+
+    if (!prop || prop->getTypeId() != PropertySpreadsheetQuantity::getClassTypeId()) {
+        if (prop) {
+            this->removeDynamicProperty(key.toString().c_str());
+            propAddress.erase(prop);
+        }
+        Property * p = props.addDynamicProperty("Spreadsheet::PropertySpreadsheetQuantity", key.toString().c_str(), 0, 0, Prop_ReadOnly | Prop_Hidden | Prop_Transient);
+        quantityProp = freecad_dynamic_cast<PropertySpreadsheetQuantity>(p);
+    }
+    else
+       quantityProp = static_cast<PropertySpreadsheetQuantity*>(prop);
+
+    propAddress[quantityProp] = key;
+    quantityProp->setValue(value);
+    quantityProp->setUnit(unit);
+
+    cells.setComputedUnit(key, unit);
+
+    return quantityProp;
+}
+
+/**
+  * Set the property for cell \p key to a PropertyString with \a value.
+  * If the Property exists, but of wrong type, the previous Property is destroyed and recreated as the correct type.
+  *
+  * @param key   The address of the cell we want to create a Property for
+  * @param value The value we want to assign to the Property.
+  *
+  */
+
+Property * Sheet::setStringProperty(CellAddress key, const std::string & value)
+{
+    Property * prop = props.getPropertyByName(key.toString().c_str());
+    PropertyString * stringProp = freecad_dynamic_cast<PropertyString>(prop);
+
+    if (!stringProp) {
+        if (prop) {
+            this->removeDynamicProperty(key.toString().c_str());
+            propAddress.erase(prop);
+        }
+        stringProp = freecad_dynamic_cast<PropertyString>(props.addDynamicProperty("App::PropertyString", key.toString().c_str(), 0, 0, Prop_ReadOnly | Prop_Hidden | Prop_Transient));
+    }
+
+    propAddress[stringProp] = key;
+    stringProp->setValue(value.c_str());
+
+    return stringProp;
+}
+
+Property * Sheet::setObjectProperty(CellAddress key, Py::Object object)
+{
+    Property * prop = props.getPropertyByName(key.toString().c_str());
+    PropertyPythonObject * pyProp = freecad_dynamic_cast<PropertyPythonObject>(prop);
+
+    if (!pyProp) {
+        if (prop) {
+            this->removeDynamicProperty(key.toString().c_str());
+            propAddress.erase(prop);
+        }
+        pyProp = freecad_dynamic_cast<PropertyPythonObject>(props.addDynamicProperty("App::PropertyPythonObject", key.toString().c_str(), 0, 0, Prop_ReadOnly | Prop_Hidden | Prop_Transient));
+    }
+
+    propAddress[pyProp] = key;
+    pyProp->setValue(object);
+
+    return pyProp;
+}
+
+/**
+ * @brief Update the alias for the cell at \a key.
+ * @param key Cell to update.
+ */
+
+void Sheet::updateAlias(CellAddress key)
+{
+    std::string alias;
+    Property * prop = props.getDynamicPropertyByName(key.toString().c_str());
+
+    if (!prop)
+        return;
+
+    Cell * cell = getCell(key);
+
+    if (cell && cell->getAlias(alias)) {
+        Property * aliasProp = props.getDynamicPropertyByName(alias.c_str());
+
+        /* Update or create alias? */
+        if (aliasProp) {
+            // Type of alias and property must always be the same
+            if (aliasProp->getTypeId() != prop->getTypeId()) {
+                this->removeDynamicProperty(alias.c_str());
+                aliasProp = 0;
+            }
+        }
+
+        if (!aliasProp) {
+            aliasProp = props.addDynamicProperty(prop->getTypeId().getName(), alias.c_str(), 0, 0, Prop_ReadOnly | Prop_Transient);
+            aliasProp->setStatus(App::Property::Hidden,true);
+        }
+
+        aliasProp->Paste(*prop);
+    }
+}
+
+/**
+  * Update the Property given by \a key. This will also eventually trigger recomputations of cells depending on \a key.
+  *
+  * @param key The address of the cell we want to recompute.
+  *
+  */
+
+void Sheet::updateProperty(CellAddress key)
+{
+    Cell * cell = getCell(key);
+
+    if (cell != 0) {
+        std::unique_ptr<Expression> output;
+        const Expression * input = cell->getExpression();
+
+        if (input) {
+            output = input->eval();
+        }
+        else {
+            std::string s;
+
+            if (cell->getStringContent(s))
+                output = StringExpression::create(this, std::move(s));
+            else
+                output = StringExpression::create(this, "");
+        }
+
+        /* Eval returns either NumberExpression or StringExpression, or
+         * PyObjectExpression objects */
+        auto number = freecad_dynamic_cast<NumberExpression>(output.get());
+        if(number) {
+            if (number->getUnit().isEmpty())
+                setFloatProperty(key, number->getValue());
+            else
+                setQuantityProperty(key, number->getValue(), number->getUnit());
+        }else{
+            auto str_expr = freecad_dynamic_cast<StringExpression>(output.get());
+            if(str_expr) 
+                setStringProperty(key, str_expr->getText().c_str());
+            else {
+                Base::PyGILStateLocker lock;
+                auto py_expr = freecad_dynamic_cast<PyObjectExpression>(output.get());
+                if(py_expr) 
+                    setObjectProperty(key, py_expr->getPyObject());
+                else
+                    setObjectProperty(key, Py::Object());
+            }
+        }
+    }
+    else
+        clear(key);
+
+    cellUpdated(key);
+}
+
+/**
+  * Retrieve a specific Property given by \a name.
+  * This function might throw an exception if something fails, but might also
+  * return 0 in case the property is not found.
+  *
+  * @returns The property, or 0 if not found.
+  *
+  */
+
+Property *Sheet::getPropertyByName(const char* name) const
+{
+    Property * prop = getProperty(name);
+
+    if (prop)
+        return prop;
+    else
+        return DocumentObject::getPropertyByName(name);
+}
+
+/**
+ * @brief Get name of a property, given a pointer to it.
+ * @param prop Pointer to property.
+ * @return Pointer to string.
+ */
+
+const char *Sheet::getPropertyName(const Property *prop) const
+{
+    const char * name = props.getPropertyName(prop);
+
+    if (name)
+        return name;
+    else
+        return PropertyContainer::getPropertyName(prop);
+}
+
+/**
+ * @brief Recompute cell at address \a p.
+ * @param p Address of cell.
+ */
+
+void Sheet::recomputeCell(CellAddress p)
+{
+    Cell * cell = cells.getValue(p);
+    std::string docName = getDocument()->Label.getValue();
+    std::string docObjName = std::string(getNameInDocument());
+    std::string name = docName + "#" + docObjName + "." + p.toString();
+
+    try {
+        if (cell) {
+            cell->clearException();
+            cell->clearResolveException();
+        }
+        updateProperty(p);
+        cells.clearDirty(p);
+        cellErrors.erase(p);
+    }
+    catch (const Base::Exception & e) {
+        QString msg = QString::fromUtf8("ERR: %1").arg(QString::fromUtf8(e.what()));
+
+        setStringProperty(p, Base::Tools::toStdString(msg));
+        if (cell)
+            cell->setException(e.what());
+
+        // Mark as erroneous
+        cellErrors.insert(p);
+    }
+
+    updateAlias(p);
+
+    if (!cell || cell->spansChanged())
+        cellSpanChanged(p);
+}
+
+/**
+  * Update the document properties.
+  *
+  */
+
+DocumentObjectExecReturn *Sheet::execute(void)
+{
+    // Remove all aliases first
+    removeAliases();
+
+    // Get dirty cells that we have to recompute
+    std::set<CellAddress> dirtyCells = cells.getDirty();
+
+    // Always recompute cells that have failed
+    for (std::set<CellAddress>::const_iterator i = cellErrors.begin(); i != cellErrors.end(); ++i) {
+         cells.recomputeDependencies(*i);
+         dirtyCells.insert(*i);
+    }
+
+    // Push dirty cells onto queue
+    for (std::set<CellAddress>::const_iterator i = dirtyCells.begin(); i != dirtyCells.end(); ++i) {
+        // Create queue and a graph structure to compute order of evaluation
+        std::deque<CellAddress> workQueue;
+        DependencyList graph;
+        std::map<CellAddress, Vertex> VertexList;
+        std::map<Vertex, CellAddress> VertexIndexList;
+
+        workQueue.push_back(*i);
+
+        while (workQueue.size() > 0) {
+            CellAddress currPos = workQueue.front();
+            std::set<CellAddress> s;
+
+            // Get other cells that depends on the current cell (currPos)
+            providesTo(currPos, s);
+            workQueue.pop_front();
+
+            // Insert into map of CellPos -> Index, if it doesn't exist already
+            if (VertexList.find(currPos) == VertexList.end()) {
+                VertexList[currPos] = add_vertex(graph);
+                VertexIndexList[VertexList[currPos]] = currPos;
+            }
+
+            // Process cells that depend on the current cell
+            std::set<CellAddress>::const_iterator i = s.begin();
+            while (i != s.end()) {
+                // Insert into map of CellPos -> Index, if it doesn't exist already
+                if (VertexList.find(*i) == VertexList.end()) {
+                    VertexList[*i] = add_vertex(graph);
+                    VertexIndexList[VertexList[*i]] = *i;
+                    workQueue.push_back(*i);
+                }
+                // Add edge to graph to signal dependency
+                add_edge(VertexList[currPos], VertexList[*i], graph);
+                ++i;
+            }
+        }
+
+        // Compute cells
+        std::list<Vertex> make_order;
+
+        // Sort graph topologically to find evaluation order
+        try {
+            boost::topological_sort(graph, std::front_inserter(make_order));
+
+            // Recompute cells
+            std::list<Vertex>::const_iterator i = make_order.begin();
+            while (i != make_order.end()) {
+                recomputeCell(VertexIndexList[*i]);
+                ++i;
+            }
+        }
+        catch (std::exception&) {
+            // Cycle detected; flag all with errors
+
+            std::map<CellAddress, Vertex>::const_iterator i = VertexList.begin();
+            while (i != VertexList.end()) {
+                Cell * cell = cells.getValue(i->first);
+
+                // Mark as erroneous
+                cellErrors.insert(i->first);
+
+                if (cell)
+                    cell->setException("Circular dependency.");
+                updateProperty(i->first);
+                updateAlias(i->first);
+
+                ++i;
+            }
+        }
+
+    }
+
+    // Signal update of column widths
+    const std::set<int> & dirtyColumns = columnWidths.getDirty();
+
+    for (std::set<int>::const_iterator i = dirtyColumns.begin(); i != dirtyColumns.end(); ++i)
+        columnWidthChanged(*i, columnWidths.getValue(*i));
+
+    // Signal update of row heights
+    const std::set<int> & dirtyRows = rowHeights.getDirty();
+
+    for (std::set<int>::const_iterator i = dirtyRows.begin(); i != dirtyRows.end(); ++i)
+        rowHeightChanged(*i, rowHeights.getValue(*i));
+
+    //cells.clearDirty();
+    rowHeights.clearDirty();
+    columnWidths.clearDirty();
+
+    if (cellErrors.size() == 0)
+        return DocumentObject::StdReturn;
+    else
+        return new DocumentObjectExecReturn("One or more cells failed contains errors.", this);
+}
+
+/**
+  * Determine whether this object needs to be executed to update internal structures.
+  *
+  */
+
+short Sheet::mustExecute(void) const
+{
+    if (cellErrors.size() > 0 || cells.isTouched())
+        return 1;
+    else
+        return 0;
+}
+
+
+
+/**
+  * Clear the cell at \a address. If \a all is false, only the text or expression
+  * contents are cleared. If \a all is true everything in the cell
+  * is cleared, including color, style, etc.
+  *
+  * @param address Address of cell to clear
+  * @param all     Whether we should clear all or not.
+  *
+  */
+
+void Sheet::clear(CellAddress address, bool /*all*/)
+{
+    Cell * cell = getCell(address);
+    std::string addr = address.toString();
+    Property * prop = props.getDynamicPropertyByName(addr.c_str());
+
+    // Remove alias, if defined
+    std::string aliasStr;
+    if (cell && cell->getAlias(aliasStr))
+        this->removeDynamicProperty(aliasStr.c_str());
+
+    cells.clear(address);
+
+    propAddress.erase(prop);
+    this->removeDynamicProperty(addr.c_str());
+}
+
+/**
+  * Get row an column span for the cell at (row, col).
+  *
+  * @param address Address of cell
+  * @param rows The number of unit cells this cell spans
+  * @param cols The number of unit rows this cell spans
+  *
+  */
+
+void Sheet::getSpans(CellAddress address, int &rows, int &cols) const
+{
+    return cells.getSpans(address, rows, cols);
+}
+
+/**
+  * Determine whether this cell is merged with another or not.
+  *
+  * @param address
+  *
+  * @returns True if cell is merged, false if not.
+  *
+  */
+
+bool Sheet::isMergedCell(CellAddress address) const
+{
+    return cells.isMergedCell(address);
+}
+
+/**
+ * @brief Set column with of column \a col to \a width-
+ * @param col   Index of column.
+ * @param width New width of column.
+ */
+
+void Sheet::setColumnWidth(int col, int width)
+{
+    columnWidths.setValue(col, width);
+}
+
+/**
+ * @brief Get column with of column at index \a col.
+ * @param col
+ * @return
+ */
+
+int Sheet::getColumnWidth(int col) const
+{
+    return columnWidths.getValue(col);
+}
+
+/**
+ * @brief Set row height of row given by index in \p row to \a height.
+ * @param row Row index.
+ * @param height New height of row.
+ */
+
+void Sheet::setRowHeight(int row, int height)
+{
+    rowHeights.setValue(row, height);
+}
+
+/**
+ * @brief Get height of row at index \a row.
+ * @param row Index of row.
+ * @return Height
+ */
+
+int Sheet::getRowHeight(int row) const
+{
+    return rowHeights.getValue(row);
+}
+
+/**
+  * Get a vector of strings with addresses of all used cells.
+  *
+  * @returns vector of strings.
+  *
+  */
+
+std::vector<std::string> Sheet::getUsedCells() const
+{
+    std::vector<std::string> usedCells;
+
+    // Insert int usedSet
+    std::set<CellAddress> usedSet = cells.getUsedCells();
+
+    for (std::set<CellAddress>::const_iterator i = usedSet.begin(); i != usedSet.end(); ++i)
+        usedCells.push_back(i->toString());
+
+    return usedCells;
+}
+
+/**
+  * Insert \a count columns at before column \a col in the spreadsheet.
+  *
+  * @param col   Address of column where the columns are inserted.
+  * @param count Number of columns to insert
+  *
+  */
+
+void Sheet::insertColumns(int col, int count)
+{
+
+    cells.insertColumns(col, count);
+}
+
+/**
+  * Remove \a count columns at column \a col.
+  *
+  * @param col   Address of first column to remove.
+  * @param count Number of columns to remove.
+  *
+  */
+
+void Sheet::removeColumns(int col, int count)
+{
+    cells.removeColumns(col, count);
+}
+
+/**
+  * Inser \a count rows at row \a row.
+  *
+  * @param row   Address of row where the rows are inserted.
+  * @param count Number of rows to insert.
+  *
+  */
+
+void Sheet::insertRows(int row, int count)
+{
+    cells.insertRows(row, count);
+}
+
+/**
+  * Remove \a count rows starting at \a row from the spreadsheet.
+  *
+  * @param row   Address of first row to remove.
+  * @param count Number of rows to remove.
+  *
+  */
+
+void Sheet::removeRows(int row, int count)
+{
+    cells.removeRows(row, count);
+}
+
+/**
+ * @brief Set content of cell at \a address to \a value.
+ * @param address Address of cell
+ * @param value New value
+ */
+
+void Sheet::setContent(CellAddress address, const char *value)
+{
+    cells.setContent(address, value);
+}
+
+/**
+ * @brief Set alignment of content in cell at \a address to \a alignment.
+ * @param address Address of cell
+ * @param alignment New alignment
+ */
+
+void Sheet::setAlignment(CellAddress address, int alignment)
+{
+    cells.setAlignment(address, alignment);
+}
+
+/**
+ * @brief Set style of cell at \a address to \a style.
+ * @param address Address of cell
+ * @param style New style
+ */
+
+void Sheet::setStyle(CellAddress address, const std::set<std::string> &style)
+{
+    cells.setStyle(address, style);
+}
+
+/**
+ * @brief Set foreground (text color) of cell at address \a address to \a color.
+ * @param address Address of cell
+ * @param color New color
+ */
+
+void Sheet::setForeground(CellAddress address, const Color &color)
+{
+    cells.setForeground(address, color);
+}
+
+/**
+ * @brief Set background color of cell at address \a address to \a color.
+ * @param address Address of cell
+ * @param color New color
+ */
+
+void Sheet::setBackground(CellAddress address, const Color &color)
+{
+    cells.setBackground(address, color);
+}
+
+/**
+ * @brief Set display unit of cell at address \a address to \a unit.
+ * @param address Address of cell
+ * @param unit New unit
+ */
+
+void Sheet::setDisplayUnit(CellAddress address, const std::string &unit)
+{
+    cells.setDisplayUnit(address, unit);
+}
+
+/**
+ * @brief Set computed unit for cell at address \a address to \a unit.
+ * @param address Address of cell
+ * @param unit New unit.
+ */
+
+void Sheet::setComputedUnit(CellAddress address, const Base::Unit &unit)
+{
+    cells.setComputedUnit(address, unit);
+}
+
+/**
+ * @brief Set alias for cell at address \a address to \a alias. If the alias
+ * is an empty string, the existing alias is removed.
+ * @param address Address of cell
+ * @param alias New alias.
+ */
+
+void Sheet::setAlias(CellAddress address, const std::string &alias)
+{
+    std::string existingAlias = getAddressFromAlias(alias);
+
+    if (existingAlias.size() > 0) {
+        if (existingAlias == address.toString()) // Same as old?
+            return;
+        else
+            throw Base::ValueError("Alias already defined");
+    }
+    else if (alias.size() == 0) // Empty?
+        cells.setAlias(address, "");
+    else if (isValidAlias(alias)) // Valid?
+        cells.setAlias(address, alias);
+    else
+        throw Base::ValueError("Invalid alias");
+}
+
+/**
+ * @brief Get cell given an alias string
+ * @param alias Alias for cell
+ *
+ * @returns Name of cell, or empty string if not defined
+ */
+
+std::string Sheet::getAddressFromAlias(const std::string &alias) const
+{
+    const Cell * cell = cells.getValueFromAlias(alias);
+
+    if (cell)
+        return cell->getAddress().toString();
+    else
+        return std::string();
+}
+
+/**
+ * @brief Determine whether a given alias candidate is valid or not.
+ *
+ * A candidate is valid is the string is syntactically correct,
+ * and the alias does not conflict with an existing property.
+ *
+ */
+
+bool Sheet::isValidAlias(const std::string & candidate)
+{
+    // Valid syntactically?
+    if (!cells.isValidAlias(candidate))
+        return false;
+
+    // Existing alias? Then it's ok
+    if (getAddressFromAlias(candidate).size() > 0 )
+        return true;
+
+    // Check to see that is does not crash with any other property in the Sheet object.
+    if (getPropertyByName(candidate.c_str()))
+        return false;
+    else
+        return true;
+}
+
+/**
+ * @brief Set row and column span for the cell at address \a address to \a rows and \a columns.
+ * @param address Address to upper right corner of cell
+ * @param rows Rows to span
+ * @param columns Columns to span
+ */
+
+void Sheet::setSpans(CellAddress address, int rows, int columns)
+{
+    cells.setSpans(address, rows, columns);
+}
+
+/**
+ * @brief Called when alias \a alias at \a address is removed.
+ * @param address Address of alias.
+ * @param alias Removed alias.
+ */
+
+void Sheet::aliasRemoved(CellAddress address, const std::string & alias)
+{
+    removedAliases[address] = alias;
+}
+
+/**
+ * @brief Return a set of dependencies links for cell at \a address.
+ * @param address Address of cell
+ * @return Set of dependencies.
+ */
+
+std::set<std::string> Sheet::dependsOn(CellAddress address) const
+{
+    return cells.getDeps(address);
+}
+
+/**
+ * @brief Compute links to cells that cell at \a address provides input to.
+ * @param address Address of cell
+ * @param result Set of links.
+ */
+
+void Sheet::providesTo(CellAddress address, std::set<std::string> & result) const
+{
+    const char * docName = getDocument()->Label.getValue();
+    const char * docObjName = getNameInDocument();
+    std::string fullName = std::string(docName) + "#" + std::string(docObjName) + "." + address.toString();
+    std::set<CellAddress> tmpResult = cells.getDeps(fullName);
+
+    for (std::set<CellAddress>::const_iterator i = tmpResult.begin(); i != tmpResult.end(); ++i)
+        result.insert(std::string(docName) + "#" + std::string(docObjName) + "." + i->toString());
+}
+
+/**
+ * @brief Compute links to cells that cell at \a address provides input to.
+ * @param address Address of cell
+ * @param result Set of links.
+ */
+
+void Sheet::providesTo(CellAddress address, std::set<CellAddress> & result) const
+{
+    const char * docName = getDocument()->Label.getValue();
+    const char * docObjName = getNameInDocument();
+    std::string fullName = std::string(docName) + "#" + std::string(docObjName) + "." + address.toString();
+    result = cells.getDeps(fullName);
+}
+
+void Sheet::onDocumentRestored()
+{
+    execute();
+}
+
+/**
+ * @brief Slot called when a document is relabelled.
+ * @param document Relabelled document.
+ */
+
+void Sheet::onRelabledDocument(const Document &document)
+{
+    bool touched = cells.isTouched();
+    cells.renamedDocument(&document);
+    if(!touched)
+        cells.purgeTouched();
+}
+
+/**
+ * @brief Unimplemented.
+ * @param document
+ */
+
+void Sheet::onRenamedDocument(const Document & /*document*/)
+{
+}
+
+/**
+ * @brief Create a document observer for this sheet. Used to track changes.
+ * @param document document to observer.
+ */
+
+void Sheet::observeDocument(Document * document)
+{
+    // observer is no longer required as PropertySheet is now derived from
+    // PropertyLinkBase and will handle all the link related behavior
+#if 1
+    (void)document;
+#else
+    ObserverMap::const_iterator it = observers.find(document->getName());
+
+    if (it != observers.end()) {
+        // An observer already exists, increase reference counter for it
+        it->second->ref();
+    }
+    else {
+        // Create a new observer
+        SheetObserver * observer = new SheetObserver(document, &cells);
+
+        observers[document->getName()] = observer;
+    }
+#endif
+}
+
+void Sheet::renameObjectIdentifiers(const std::map<ObjectIdentifier, ObjectIdentifier> &paths)
+{
+    DocumentObject::renameObjectIdentifiers(paths);
+
+    cells.renameObjectIdentifiers(paths);
+}
+
+void Sheet::editCell(App::CellAddress address, const char *data) {
+    auto cell = getCell(address);
+    if(!cell || cell->getEditMode()==Cell::EditNormal) {
+        setCell(address,data);
+        return;
+    }
+
+    if(cell->hasException()) {
+        FC_THROWM(Base::ExpressionError,cell->getException());
+        return;
+    }
+
+    cell->setEditData(data);
+}
+
+bool Sheet::hasCell(const std::vector<App::Range> &ranges) const {
+    for(auto range : ranges) {
+        do {
+            if(cells.getValue(*range))
+                return true;
+        }while(range.next());
+    }
+    return false;
+}
+
+///////////////////////////////////////////////////////////////////////////////
+
+TYPESYSTEM_SOURCE(Spreadsheet::PropertySpreadsheetQuantity, App::PropertyQuantity);
+
+Property *PropertySpreadsheetQuantity::Copy() const
+{
+    PropertySpreadsheetQuantity * obj = new PropertySpreadsheetQuantity();
+
+    obj->_dValue = _dValue;
+    obj->_Unit = _Unit;
+
+    return obj;
+}
+
+void PropertySpreadsheetQuantity::Paste(const Property &from)
+{
+    aboutToSetValue();
+    _dValue = static_cast<const PropertySpreadsheetQuantity*>(&from)->_dValue;
+    _Unit = static_cast<const PropertySpreadsheetQuantity*>(&from)->_Unit;
+    hasSetValue();
+}
+
+// Python sheet feature ---------------------------------------------------------
+
+namespace App {
+/// @cond DOXERR
+PROPERTY_SOURCE_TEMPLATE(Spreadsheet::SheetPython, Spreadsheet::Sheet)
+template<> const char* Spreadsheet::SheetPython::getViewProviderName(void) const {
+    return "SpreadsheetGui::ViewProviderSheet";
+}
+template<> PyObject* Spreadsheet::SheetPython::getPyObject(void) {
+    if (PythonObject.is(Py::_None())) {
+        // ref counter is set to 1
+        PythonObject = Py::Object(new FeaturePythonPyT<Spreadsheet::SheetPy>(this),true);
+    }
+    return Py::new_reference_to(PythonObject);
+}
+/// @endcond
+
+// explicit template instantiation
+template class SpreadsheetExport FeaturePythonT<Spreadsheet::Sheet>;
+}