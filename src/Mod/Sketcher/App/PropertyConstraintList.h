--- conflicted
+++ resolved
@@ -1,183 +1,174 @@
-/***************************************************************************
- *   Copyright (c) 2010 Jürgen Riegel <juergen.riegel@web.de>              *
- *                                                                         *
- *   This file is part of the FreeCAD CAx development system.              *
- *                                                                         *
- *   This library is free software; you can redistribute it and/or         *
- *   modify it under the terms of the GNU Library General Public           *
- *   License as published by the Free Software Foundation; either          *
- *   version 2 of the License, or (at your option) any later version.      *
- *                                                                         *
- *   This library  is distributed in the hope that it will be useful,      *
- *   but WITHOUT ANY WARRANTY; without even the implied warranty of        *
- *   MERCHANTABILITY or FITNESS FOR A PARTICULAR PURPOSE.  See the         *
- *   GNU Library General Public License for more details.                  *
- *                                                                         *
- *   You should have received a copy of the GNU Library General Public     *
- *   License along with this library; see the file COPYING.LIB. If not,    *
- *   write to the Free Software Foundation, Inc., 59 Temple Place,         *
- *   Suite 330, Boston, MA  02111-1307, USA                                *
- *                                                                         *
- ***************************************************************************/
-
-
-#ifndef APP_PropertyConstraintList_H
-#define APP_PropertyConstraintList_H
-
-// Std. configurations
-
-
-#include <vector>
-#include <string>
-#include <App/Property.h>
-#include <Mod/Part/App/Geometry.h>
-#include "Constraint.h"
-#include <boost/signals2.hpp>
-#include <boost/unordered/unordered_map.hpp>
-
-namespace Base {
-class Writer;
-}
-
-namespace Sketcher
-{
-class Constraint;
-
-class SketcherExport PropertyConstraintList : public App::PropertyLists
-{
-    TYPESYSTEM_HEADER_WITH_OVERRIDE();
-
-public:
-    /**
-     * A constructor.
-     * A more elaborate description of the constructor.
-     */
-    PropertyConstraintList();
-
-    /**
-     * A destructor.
-     * A more elaborate description of the destructor.
-     */
-    virtual ~PropertyConstraintList();
-
-    virtual void setSize(int newSize) override;
-    virtual int getSize(void) const override;
-    
-    const char* getEditorName(void) const override {
-        return "SketcherGui::PropertyConstraintListItem";
-    }
-
-    /*!
-      Sets a single constraint to the property at a certain
-      position. The value is cloned inernally so it's in the
-      responsibility of the caller to free the memory.
-    */
-    void set1Value(const int idx, const Constraint*);
-    /*!
-      Sets a single constraint to the property.
-      The value is cloned inernally so it's in the
-      responsibility of the caller to free the memory.
-    */
-    void setValue(const Constraint*);
-    /*!
-      Sets a vector of constraint to the property.
-      The values of the array are cloned inernally so it's
-      in the responsibility of the caller to free the memory.
-    */
-    void setValues(const std::vector<Constraint*>&);
-
-    /*!
-      Sets a vector of constraint to the property.
-      The values of the array are moved, and the ownership of constraints
-      inside are taken by this property
-    */
-    void setValues(std::vector<Constraint*>&&);
-
-    /*!
-     Index operator
-     \note If the geometry is invalid then the index operator
-           returns null. This must be checked by the caller.
-    */
-    const Constraint *operator[] (const int idx) const {
-        return invalidGeometry ? 0 : _lValueList[idx];
-    }
-
-    const std::vector<Constraint*> &getValues(void) const {
-        return invalidGeometry ? _emptyValueList : _lValueList;
-    }
-    const std::vector<Constraint*> &getValuesForce(void) const {//to suppress check for invalid geometry, to be used for sketch repairing.
-        return  _lValueList;
-    }
-
-    virtual PyObject *getPyObject(void) override;
-    virtual void setPyObject(PyObject *) override;
-
-    virtual void Save(Base::Writer &writer) const override;
-    virtual void Restore(Base::XMLReader &reader) override;
-
-    virtual Property *Copy(void) const override;
-    virtual void Paste(const App::Property &from) override;
-
-    virtual unsigned int getMemSize(void) const override;
-
-    void acceptGeometry(const std::vector<Part::Geometry *> &GeoList);
-    void checkGeometry(const std::vector<Part::Geometry *> &GeoList);
-    bool scanGeometry(const std::vector<Part::Geometry *> &GeoList) const;
-
-    /// Return status of geometry for better error reporting
-    bool hasInvalidGeometry() const { return invalidGeometry; }
-
-
-    const Constraint *getConstraint(const App::ObjectIdentifier &path) const;
-<<<<<<< HEAD
-    virtual void setPathValue(const App::ObjectIdentifier & path, const App::any & value);
-    virtual App::any getPathValue(const App::ObjectIdentifier & path) const;
-    virtual App::ObjectIdentifier canonicalPath(const App::ObjectIdentifier & p) const;
-    virtual void getPaths(std::vector<App::ObjectIdentifier> & paths) const;
-=======
-    virtual void setPathValue(const App::ObjectIdentifier & path, const boost::any & value) override;
-    virtual const boost::any getPathValue(const App::ObjectIdentifier & path) const override;
-    virtual App::ObjectIdentifier canonicalPath(const App::ObjectIdentifier & p) const override;
-    virtual void getPaths(std::vector<App::ObjectIdentifier> & paths) const override;
-
-    virtual bool getPyPathValue(const App::ObjectIdentifier &path, Py::Object &res) const override;
->>>>>>> c0753806
-
-    virtual bool getPyPathValue(const App::ObjectIdentifier &path, Py::Object &res) const override;
-
-    typedef std::pair<int, const Constraint*> ConstraintInfo ;
-
-    boost::signals2::signal<void (const std::map<App::ObjectIdentifier, App::ObjectIdentifier> &)> signalConstraintsRenamed;
-    boost::signals2::signal<void (const std::set<App::ObjectIdentifier> &)> signalConstraintsRemoved;
-
-    static std::string getConstraintName(const std::string &name, int i);
-
-    static std::string getConstraintName(int i);
-
-    static int getIndexFromConstraintName(const std::string & name);
-
-    static bool validConstraintName(const std::string &name);
-
-    App::ObjectIdentifier createPath(int ConstrNbr) const;
-
-private:
-    App::ObjectIdentifier makeArrayPath(int idx);
-    App::ObjectIdentifier makeSimplePath(const Constraint *c);
-    App::ObjectIdentifier makePath(int idx, const Constraint *c);
-
-    std::vector<Constraint *> _lValueList;
-    boost::unordered_map<boost::uuids::uuid, std::size_t> valueMap;
-
-    std::vector<unsigned int> validGeometryKeys;
-    bool invalidGeometry;
-
-    void applyValues(std::vector<Constraint*>&&);
-    void applyValidGeometryKeys(const std::vector<unsigned int> &keys);
-
-    static std::vector<Constraint *> _emptyValueList;
-};
-
-} // namespace Sketcher
-
-
-#endif // APP_PropertyConstraintList_H
+/***************************************************************************
+ *   Copyright (c) 2010 Jürgen Riegel <juergen.riegel@web.de>              *
+ *                                                                         *
+ *   This file is part of the FreeCAD CAx development system.              *
+ *                                                                         *
+ *   This library is free software; you can redistribute it and/or         *
+ *   modify it under the terms of the GNU Library General Public           *
+ *   License as published by the Free Software Foundation; either          *
+ *   version 2 of the License, or (at your option) any later version.      *
+ *                                                                         *
+ *   This library  is distributed in the hope that it will be useful,      *
+ *   but WITHOUT ANY WARRANTY; without even the implied warranty of        *
+ *   MERCHANTABILITY or FITNESS FOR A PARTICULAR PURPOSE.  See the         *
+ *   GNU Library General Public License for more details.                  *
+ *                                                                         *
+ *   You should have received a copy of the GNU Library General Public     *
+ *   License along with this library; see the file COPYING.LIB. If not,    *
+ *   write to the Free Software Foundation, Inc., 59 Temple Place,         *
+ *   Suite 330, Boston, MA  02111-1307, USA                                *
+ *                                                                         *
+ ***************************************************************************/
+
+
+#ifndef APP_PropertyConstraintList_H
+#define APP_PropertyConstraintList_H
+
+// Std. configurations
+
+
+#include <vector>
+#include <string>
+#include <App/Property.h>
+#include <Mod/Part/App/Geometry.h>
+#include "Constraint.h"
+#include <boost/signals2.hpp>
+#include <boost/unordered/unordered_map.hpp>
+
+namespace Base {
+class Writer;
+}
+
+namespace Sketcher
+{
+class Constraint;
+
+class SketcherExport PropertyConstraintList : public App::PropertyLists
+{
+    TYPESYSTEM_HEADER_WITH_OVERRIDE();
+
+public:
+    /**
+     * A constructor.
+     * A more elaborate description of the constructor.
+     */
+    PropertyConstraintList();
+
+    /**
+     * A destructor.
+     * A more elaborate description of the destructor.
+     */
+    virtual ~PropertyConstraintList();
+
+    virtual void setSize(int newSize) override;
+    virtual int getSize(void) const override;
+    
+    const char* getEditorName(void) const override {
+        return "SketcherGui::PropertyConstraintListItem";
+    }
+
+    /*!
+      Sets a single constraint to the property at a certain
+      position. The value is cloned inernally so it's in the
+      responsibility of the caller to free the memory.
+    */
+    void set1Value(const int idx, const Constraint*);
+    /*!
+      Sets a single constraint to the property.
+      The value is cloned inernally so it's in the
+      responsibility of the caller to free the memory.
+    */
+    void setValue(const Constraint*);
+    /*!
+      Sets a vector of constraint to the property.
+      The values of the array are cloned inernally so it's
+      in the responsibility of the caller to free the memory.
+    */
+    void setValues(const std::vector<Constraint*>&);
+
+    /*!
+      Sets a vector of constraint to the property.
+      The values of the array are moved, and the ownership of constraints
+      inside are taken by this property
+    */
+    void setValues(std::vector<Constraint*>&&);
+
+    /*!
+     Index operator
+     \note If the geometry is invalid then the index operator
+           returns null. This must be checked by the caller.
+    */
+    const Constraint *operator[] (const int idx) const {
+        return invalidGeometry ? 0 : _lValueList[idx];
+    }
+
+    const std::vector<Constraint*> &getValues(void) const {
+        return invalidGeometry ? _emptyValueList : _lValueList;
+    }
+    const std::vector<Constraint*> &getValuesForce(void) const {//to suppress check for invalid geometry, to be used for sketch repairing.
+        return  _lValueList;
+    }
+
+    virtual PyObject *getPyObject(void) override;
+    virtual void setPyObject(PyObject *) override;
+
+    virtual void Save(Base::Writer &writer) const override;
+    virtual void Restore(Base::XMLReader &reader) override;
+
+    virtual Property *Copy(void) const override;
+    virtual void Paste(const App::Property &from) override;
+
+    virtual unsigned int getMemSize(void) const override;
+
+    void acceptGeometry(const std::vector<Part::Geometry *> &GeoList);
+    void checkGeometry(const std::vector<Part::Geometry *> &GeoList);
+    bool scanGeometry(const std::vector<Part::Geometry *> &GeoList) const;
+
+    /// Return status of geometry for better error reporting
+    bool hasInvalidGeometry() const { return invalidGeometry; }
+
+
+    const Constraint *getConstraint(const App::ObjectIdentifier &path) const;
+    virtual void setPathValue(const App::ObjectIdentifier & path, const App::any & value) override;
+    virtual App::any getPathValue(const App::ObjectIdentifier & path) const override;
+    virtual App::ObjectIdentifier canonicalPath(const App::ObjectIdentifier & p) const override;
+    virtual void getPaths(std::vector<App::ObjectIdentifier> & paths) const override;
+
+    virtual bool getPyPathValue(const App::ObjectIdentifier &path, Py::Object &res) const override;
+
+    typedef std::pair<int, const Constraint*> ConstraintInfo ;
+
+    boost::signals2::signal<void (const std::map<App::ObjectIdentifier, App::ObjectIdentifier> &)> signalConstraintsRenamed;
+    boost::signals2::signal<void (const std::set<App::ObjectIdentifier> &)> signalConstraintsRemoved;
+
+    static std::string getConstraintName(const std::string &name, int i);
+
+    static std::string getConstraintName(int i);
+
+    static int getIndexFromConstraintName(const std::string & name);
+
+    static bool validConstraintName(const std::string &name);
+
+    App::ObjectIdentifier createPath(int ConstrNbr) const;
+
+private:
+    App::ObjectIdentifier makeArrayPath(int idx);
+    App::ObjectIdentifier makeSimplePath(const Constraint *c);
+    App::ObjectIdentifier makePath(int idx, const Constraint *c);
+
+    std::vector<Constraint *> _lValueList;
+    boost::unordered_map<boost::uuids::uuid, std::size_t> valueMap;
+
+    std::vector<unsigned int> validGeometryKeys;
+    bool invalidGeometry;
+
+    void applyValues(std::vector<Constraint*>&&);
+    void applyValidGeometryKeys(const std::vector<unsigned int> &keys);
+
+    static std::vector<Constraint *> _emptyValueList;
+};
+
+} // namespace Sketcher
+
+
+#endif // APP_PropertyConstraintList_H