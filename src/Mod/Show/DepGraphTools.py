#/***************************************************************************
# *   Copyright (c) Victor Titov (DeepSOIC)                                 *
# *                                           (vv.titov@gmail.com) 2016     *
# *                                                                         *
# *   This file is part of the FreeCAD CAx development system.              *
# *                                                                         *
# *   This library is free software; you can redistribute it and/or         *
# *   modify it under the terms of the GNU Library General Public           *
# *   License as published by the Free Software Foundation; either          *
# *   version 2 of the License, or (at your option) any later version.      *
# *                                                                         *
# *   This library  is distributed in the hope that it will be useful,      *
# *   but WITHOUT ANY WARRANTY; without even the implied warranty of        *
# *   MERCHANTABILITY or FITNESS FOR A PARTICULAR PURPOSE.  See the         *
# *   GNU Library General Public License for more details.                  *
# *                                                                         *
# *   You should have received a copy of the GNU Library General Public     *
# *   License along with this library; see the file COPYING.LIB. If not,    *
# *   write to the Free Software Foundation, Inc., 59 Temple Place,         *
# *   Suite 330, Boston, MA  02111-1307, USA                                *
# *                                                                         *
# ***************************************************************************/

import FreeCAD as App

def getAllDependencies(feat):
    '''getAllDependencies(feat): gets all features feat depends on, directly or indirectly. 
    Returns a list, with deepest dependencies last. feat is not included in the list, except 
    if the feature depends on itself (dependency loop).'''
    list_traversing_now = [feat]
    set_of_deps = set()
    list_of_deps = []
    
    while len(list_traversing_now) > 0:
        list_to_be_traversed_next = []
        for feat in list_traversing_now:
            for dep in feat.OutList:
                if not (dep in set_of_deps):
                    set_of_deps.add(dep)
                    list_of_deps.append(dep)
                    list_to_be_traversed_next.append(dep)
        
        list_traversing_now = list_to_be_traversed_next
    
    return list_of_deps

def getAllDependent(feat):
    '''getAllDependent(feat): gets all features that depend on feat, directly or indirectly. 
    Returns a list, with deepest dependencies last. feat is not included in the list, except 
    if the feature depends on itself (dependency loop).'''
    list_traversing_now = [feat]
    set_of_deps = set()
    list_of_deps = []
    
    while len(list_traversing_now) > 0:
        list_to_be_traversed_next = []
        for feat in list_traversing_now:
            for dep in feat.InList:
                if not (dep in set_of_deps):
                    set_of_deps.add(dep)
                    list_of_deps.append(dep)
                    list_to_be_traversed_next.append(dep)
        
        list_traversing_now = list_to_be_traversed_next
    
<<<<<<< HEAD
    return list_of_deps

def _isContainer(obj):
    '''isContainer(obj): returns True if obj is an object container, such as 
    Group, Part, Body. The important characterisic of an object being a 
    container is visibility nesting.'''
    
    if obj.hasChildElement():
        return True
    if obj.hasExtension('App::OriginGroupExtension'):
        return True
    if obj.hasExtension('App::GroupExtension'):
        return True
    if obj.isDerivedFrom('App::Origin'):
        return True
    return False

def isContainer(obj):
    if _isContainer(obj):
        return True
    linked = obj.getLinkedObject()
    return linked and linked!=obj and _isContainer(linked)
=======
    return list_of_deps
>>>>>>> c0753806
<|MERGE_RESOLUTION|>--- conflicted
+++ resolved
@@ -63,29 +63,4 @@
         
         list_traversing_now = list_to_be_traversed_next
     
-<<<<<<< HEAD
-    return list_of_deps
-
-def _isContainer(obj):
-    '''isContainer(obj): returns True if obj is an object container, such as 
-    Group, Part, Body. The important characterisic of an object being a 
-    container is visibility nesting.'''
-    
-    if obj.hasChildElement():
-        return True
-    if obj.hasExtension('App::OriginGroupExtension'):
-        return True
-    if obj.hasExtension('App::GroupExtension'):
-        return True
-    if obj.isDerivedFrom('App::Origin'):
-        return True
-    return False
-
-def isContainer(obj):
-    if _isContainer(obj):
-        return True
-    linked = obj.getLinkedObject()
-    return linked and linked!=obj and _isContainer(linked)
-=======
-    return list_of_deps
->>>>>>> c0753806
+    return list_of_deps