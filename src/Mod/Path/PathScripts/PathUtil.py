# -*- coding: utf-8 -*-

# ***************************************************************************
# *                                                                         *
# *   Copyright (c) 2017 sliptonic <shopinthewoods@gmail.com>               *
# *                                                                         *
# *   This program is free software; you can redistribute it and/or modify  *
# *   it under the terms of the GNU Lesser General Public License (LGPL)    *
# *   as published by the Free Software Foundation; either version 2 of     *
# *   the License, or (at your option) any later version.                   *
# *   for detail see the LICENCE text file.                                 *
# *                                                                         *
# *   This program is distributed in the hope that it will be useful,       *
# *   but WITHOUT ANY WARRANTY; without even the implied warranty of        *
# *   MERCHANTABILITY or FITNESS FOR A PARTICULAR PURPOSE.  See the         *
# *   GNU Library General Public License for more details.                  *
# *                                                                         *
# *   You should have received a copy of the GNU Library General Public     *
# *   License along with this program; if not, write to the Free Software   *
# *   Foundation, Inc., 59 Temple Place, Suite 330, Boston, MA  02111-1307  *
# *   USA                                                                   *
# *                                                                         *
# ***************************************************************************

'''
The purpose of this file is to collect some handy functions. The reason they
are not in PathUtils (and there is this confusing naming going on) is that
PathUtils depends on PathJob. Which makes it impossible to use the functions
and classes defined there in PathJob.

So if you add to this file and think about importing anything from PathScripts
other than PathLog, then it probably doesn't belong here.
'''

import six
import PathScripts.PathLog as PathLog
import PySide

PathLog.setLevel(PathLog.Level.INFO, PathLog.thisModule())

def translate(context, text, disambig=None):
    return PySide.QtCore.QCoreApplication.translate(context, text, disambig)

def _getProperty(obj, prop):
    o = obj
    attr = obj
    name = None
    for name in prop.split('.'):
        o = attr
        if not hasattr(o, name):
            break
        attr = getattr(o, name)

    if o == attr:
        PathLog.warning(translate('PathGui', "%s has no property %s (%s))") % (obj.Label, prop, name))
        return (None, None, None)

    #PathLog.debug("found property %s of %s (%s: %s)" % (prop, obj.Label, name, attr))
    return(o, attr, name)

def getProperty(obj, prop):
    '''getProperty(obj, prop) ... answer obj's property defined by its canonical name.'''
    o, attr, name = _getProperty(obj, prop) # pylint: disable=unused-variable
    return attr

def getPropertyValueString(obj, prop):
    '''getPropertyValueString(obj, prop) ... answer a string represntation of an object's property's value.'''
    attr = getProperty(obj, prop)
    if hasattr(attr, 'UserString'):
        return attr.UserString
    return str(attr)

def setProperty(obj, prop, value):
    '''setProperty(obj, prop, value) ... set the property value of obj's property defined by its canonical name.'''
    o, attr, name = _getProperty(obj, prop) # pylint: disable=unused-variable
    if o and name:
        setattr(o, name, value)

# NotValidBaseTypeIds = ['Sketcher::SketchObject']
NotValidBaseTypeIds = []


def isValidBaseObject(obj):
    '''isValidBaseObject(obj) ... returns true if the object can be used as a base for a job.'''
    if hasattr(obj, 'getParentGeoFeatureGroup') and obj.getParentGeoFeatureGroup():
        # Can't link to anything inside a geo feature group anymore
        PathLog.debug("%s is inside a geo feature group" % obj.Label)
        return False
<<<<<<< HEAD
=======
    if hasattr(obj, 'BitBody') and hasattr(obj, 'BitShape'):
        # ToolBit's are not valid base objects
        return False
>>>>>>> c0753806
    if obj.TypeId in NotValidBaseTypeIds:
        PathLog.debug("%s is blacklisted (%s)" % (obj.Label, obj.TypeId))
        return False
    if hasattr(obj, 'Sheets') or hasattr(obj, 'TagText'): # Arch.Panels and Arch.PanelCut
        PathLog.debug("%s is not an Arch.Panel" % (obj.Label))
        return False
    import Part
    return not Part.getShape(obj).isNull()

def isSolid(obj):
    '''isSolid(obj) ... return True if the object is a valid solid.'''
    import Part
    shape = Part.getShape(obj)
    return not shape.isNull() and shape.Volume and shape.isClosed()
<<<<<<< HEAD
=======

def opProperty(op, prop):
    '''opProperty(op, prop) ... return the value of property prop of the underlying operation (or None if prop does not exist)'''
    if hasattr(op, prop):
        return getattr(op, prop)
    if hasattr(op, 'Base'):
        return opProperty(op.Base, prop)
    return None
>>>>>>> c0753806

def toolControllerForOp(op):
    '''toolControllerForOp(op) ... return the tool controller used by the op.
    If the op doesn't have its own tool controller but has a Base object, return its tool controller.
    Otherwise return None.'''
    return opProperty(op, 'ToolController')

def getPublicObject(obj):
    '''getPublicObject(obj) ... returns the object which should be used to reference a feature of the given object.'''
    if hasattr(obj, 'getParentGeoFeatureGroup'):
        body = obj.getParentGeoFeatureGroup()
        if body:
            return getPublicObject(body)
    return obj

def clearExpressionEngine(obj):
    '''clearExpressionEngine(obj) ... removes all expressions from obj.

There is currently a bug that invalidates the DAG if an object
is deleted that still has one or more expressions attached to it.
Use this function to remove all expressions before deletion.'''
    if hasattr(obj, 'ExpressionEngine'):
        for attr, expr in obj.ExpressionEngine: # pylint: disable=unused-variable
            obj.setExpression(attr, None)

def toUnicode(string):
    '''toUnicode(string) ... returns a unicode version of string regardless of the python version.'''
    return six.text_type(string)

def isString(string):
    '''isString(string) ... return True if string is a string, regardless of string type and python version.'''
    return isinstance(string, six.string_types)

def keyValueIter(dictionary):
    '''keyValueIter(dict) ... return iterable object over dictionary's (key,value) tuples.'''
    return six.iteritems(dictionary)<|MERGE_RESOLUTION|>--- conflicted
+++ resolved
@@ -86,12 +86,9 @@
         # Can't link to anything inside a geo feature group anymore
         PathLog.debug("%s is inside a geo feature group" % obj.Label)
         return False
-<<<<<<< HEAD
-=======
     if hasattr(obj, 'BitBody') and hasattr(obj, 'BitShape'):
         # ToolBit's are not valid base objects
         return False
->>>>>>> c0753806
     if obj.TypeId in NotValidBaseTypeIds:
         PathLog.debug("%s is blacklisted (%s)" % (obj.Label, obj.TypeId))
         return False
@@ -106,8 +103,6 @@
     import Part
     shape = Part.getShape(obj)
     return not shape.isNull() and shape.Volume and shape.isClosed()
-<<<<<<< HEAD
-=======
 
 def opProperty(op, prop):
     '''opProperty(op, prop) ... return the value of property prop of the underlying operation (or None if prop does not exist)'''
@@ -116,7 +111,6 @@
     if hasattr(op, 'Base'):
         return opProperty(op.Base, prop)
     return None
->>>>>>> c0753806
 
 def toolControllerForOp(op):
     '''toolControllerForOp(op) ... return the tool controller used by the op.
