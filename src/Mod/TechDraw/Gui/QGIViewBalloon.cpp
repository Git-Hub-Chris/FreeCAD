--- conflicted
+++ resolved
@@ -46,7 +46,7 @@
 #include <Base/Console.h>
 #include <Base/Exception.h>
 #include <Base/Parameter.h>
-#include <Gui/Command.h>
+#include <Gui/CommandT.h>
 #include <Gui/Control.h>
 #include <string>
 
@@ -445,13 +445,8 @@
     double x = Rez::appX(balloonLabel->X()),
            y = Rez::appX(balloonLabel->Y());
     Gui::Command::openCommand("Drag Balloon");
-<<<<<<< HEAD
-    FCMD_OBJ_CMD(dim,"X = " <<  x);
-    FCMD_OBJ_CMD(dim,"Y = " <<  -y);
-=======
-    Gui::Command::doCommand(Gui::Command::Doc,"App.ActiveDocument.%s.X = %f", dvb->getNameInDocument(), x);
-    Gui::Command::doCommand(Gui::Command::Doc,"App.ActiveDocument.%s.Y = %f", dvb->getNameInDocument(), -y);
->>>>>>> c0753806
+    Gui::cmdAppObjectArgs(dvb,"X = %f", x);
+    Gui::cmdAppObjectArgs(dvb,"Y = %f", -y);
     Gui::Command::commitCommand();
 }
 
