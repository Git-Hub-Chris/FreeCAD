/***************************************************************************
 *   Copyright (c) 2002 Jürgen Riegel <juergen.riegel@web.de>              *
 *   Copyright (c) 2014 Luke Parry <l.parry@warwick.ac.uk>                 *
 *                                                                         *
 *   This file is part of the FreeCAD CAx development system.              *
 *                                                                         *
 *   This library is free software; you can redistribute it and/or         *
 *   modify it under the terms of the GNU Library General Public           *
 *   License as published by the Free Software Foundation; either          *
 *   version 2 of the License, or (at your option) any later version.      *
 *                                                                         *
 *   This library  is distributed in the hope that it will be useful,      *
 *   but WITHOUT ANY WARRANTY; without even the implied warranty of        *
 *   MERCHANTABILITY or FITNESS FOR A PARTICULAR PURPOSE.  See the         *
 *   GNU Library General Public License for more details.                  *
 *                                                                         *
 *   You should have received a copy of the GNU Library General Public     *
 *   License along with this library; see the file COPYING.LIB. If not,    *
 *   write to the Free Software Foundation, Inc., 59 Temple Place,         *
 *   Suite 330, Boston, MA  02111-1307, USA                                *
 *                                                                         *
 ***************************************************************************/

#include "PreCompiled.h"

#ifndef _PreComp_
# include <sstream>
# include <QDomDocument>
# include <QFile>
# include <QJsonDocument>
# include <QJsonArray>
#endif

#include <App/Application.h>
#include <App/Document.h>
#include <App/DocumentObject.h>     //TODO: should be in DrawTemplate.h??
#include <Base/Console.h>
#include <Base/FileInfo.h>
#include <Base/Quantity.h>
#include <Base/Tools.h>

#include "DrawPage.h"
#include "DrawSVGTemplate.h"
#include "DrawSVGTemplatePy.h"
#include "DrawUtil.h"
#include "XMLQuery.h"
#include "Preferences.h"

<<<<<<< HEAD
#include <csignal>

=======
>>>>>>> 49a9442d
using namespace TechDraw;

PROPERTY_SOURCE(TechDraw::DrawSVGTemplate, TechDraw::DrawTemplate)

DrawSVGTemplate::DrawSVGTemplate()
{
    static const char *group = "Template";

    ADD_PROPERTY_TYPE(Filepath, (nullptr), group, App::Prop_Output, "Filename containing the SVG markup for the template");   //n/a for users

    // Width and Height properties shouldn't be set by the user
    Height.setStatus(App::Property::ReadOnly, true);
    Width.setStatus(App::Property::ReadOnly, true);
    Orientation.setStatus(App::Property::ReadOnly, true);

    std::string svgFilter("Svg files (*.svg *.SVG);;All files (*)");
    Filepath.setFilter(svgFilter);
}

DrawSVGTemplate::~DrawSVGTemplate()
{
}

PyObject *DrawSVGTemplate::getPyObject()
{
    if (PythonObject.is(Py::_None())) {
        // ref counter is set to 1
        PythonObject = Py::Object(new DrawSVGTemplatePy(this), true);
    }
    return Py::new_reference_to(PythonObject);
}

void DrawSVGTemplate::onChanged(const App::Property* prop)
{
    if (prop == &Filepath && !isRestoring()) {
        //if we are restoring an existing file we just want the properties set as they were save,
        //but if we are not restoring, we need to replace the embedded file and extract the new
        //EditableTexts.
        //We could try to find matching field names are preserve the values from
        //the old template, but there is no guarantee that the same fields will be present.
        checkFilepath();
        processTemplate();
        fillEditableTexts();
    } else if (prop == &EditableTexts) {
        // partially handled by ViewProvider
        processTemplate();
    }

    TechDraw::DrawTemplate::onChanged(prop);
}

//parse the Svg code, inserting current EditableTexts values, and return the result as a QString.
//While parsing, note the Orientation, Width and Height values in the Svg code.
void DrawSVGTemplate::processTemplate()
{
//    Base::Console().Message("DSVGT::processTemplate() - isRestoring: %d\n", isRestoring());
    if (isRestoring()) {
        //until everything is fully restored, the embedded file is not available, so we
        //can't do anything
        return;
    }

    QFile templateFile(Base::Tools::fromStdString(Filepath.getValue()));
    if (!templateFile.open(QIODevice::ReadOnly)) {
        Base::Console().Error("DrawSVGTemplate::processTemplate can't read embedded template %s!\n", Filepath.getValue());
        return;
    }

    QDomDocument templateDocument;
    if (!templateDocument.setContent(&templateFile)) {
        Base::Console().Error("DrawSVGTemplate::processTemplate - failed to parse file: %s\n",
            Filepath.getValue());
        return;
    }

    XMLQuery query(templateDocument);
    std::map<std::string, std::string> substitutions = EditableTexts.getValues();

    // XPath query to select all <tspan> nodes whose <text> parent
    // has "freecad:editable" attribute
    query.processItems(QString::fromUtf8(
        "declare default element namespace \"" SVG_NS_URI "\"; "
        "declare namespace freecad=\"" FREECAD_SVG_NS_URI "\"; "
        "//text[@freecad:editable]/tspan"),
        [&substitutions, &templateDocument](QDomElement& tspan) -> bool {
        // Replace the editable text spans with new nodes holding actual values
        QString editableName = tspan.parentNode().toElement().attribute(QString::fromUtf8("freecad:editable"));
        std::map<std::string, std::string>::iterator item =
            substitutions.find(editableName.toStdString());
        if (item != substitutions.end()) {
            // Keep all spaces in the text node
            tspan.setAttribute(QString::fromUtf8("xml:space"), QString::fromUtf8("preserve"));

            // Remove all child nodes and append text node with editable replacement as the only descendant
            while (!tspan.lastChild().isNull()) {
                tspan.removeChild(tspan.lastChild());
            }
            tspan.appendChild(templateDocument.createTextNode(QString::fromUtf8(item->second.c_str())));
        }
        return true;
    });

    // Calculate the dimensions of the page and store for retrieval
    // Obtain the size of the SVG document by reading the document attributes
    QDomElement docElement = templateDocument.documentElement();
    Base::Quantity quantity;

    // Obtain the width
    QString str = docElement.attribute(QString::fromLatin1("width"));
    quantity = Base::Quantity::parse(str);
    quantity.setUnit(Base::Unit::Length);

    Width.setValue(quantity.getValue());

    str = docElement.attribute(QString::fromLatin1("height"));
    quantity = Base::Quantity::parse(str);
    quantity.setUnit(Base::Unit::Length);

    Height.setValue(quantity.getValue());

    bool isLandscape = getWidth() / getHeight() >= 1.;

    Orientation.setValue(isLandscape ? 1 : 0);

    //all Qt holds on files should be released on exit #4085
    m_SVGMarkup = templateDocument.toString();
}

double DrawSVGTemplate::getWidth() const
{
    return Width.getValue();
}

double DrawSVGTemplate::getHeight() const
{
    return Height.getValue();
}

void DrawSVGTemplate::checkFilepath()
{
    // Base::Console().Message("DSVGT::checkFilepath(%s)\n", Filepath.getValue());
    if (Filepath.getValue()) {
        return;
    }

    Base::FileInfo tfi(Filepath.getValue());
    if (!tfi.isReadable()) {
        // If there is an old absolute template file set use a redirect
        const std::string newPath = App::Application::getResourceDir() + "Mod/Drawing/Templates/" + tfi.fileName();
        tfi.setFile(newPath);
        // Try the redirect
        if (tfi.isReadable()) {
            Filepath.setValue(newPath.c_str());
            return;
        }
        Filepath.setValue(nullptr);// We don't want to use an invalid filepath further down the road
        throw Base::RuntimeError("Could not read the new template file");
    }
}

void DrawSVGTemplate::fillEditableTexts() { 
    QByteArray rawPresetEntries = QByteArray::fromStdString( 
        Preferences::getPreferenceGroup("Template")->GetASCII("EditableTextPresets") 
    ); 
    QJsonArray presetEntries = QJsonDocument::fromJson(rawPresetEntries).array();

    EditableTexts.setStatus(App::Property::Busy, true);
    for(const QJsonValue presetEntry : presetEntries) { 
        std::string fieldName = presetEntry.toArray().at(0).toString().toStdString(); 
        std::string value = presetEntry.toArray().at(1).toString().toStdString();
        // Currently, everytime we set a single value, it will trigger processTemplate() :(
        EditableTexts.setValue(fieldName, value);
    }
}

//! get a translated label string from the context (ex TaskActiveView), the base name (ex ActiveView) and
//! the unique name within the document (ex ActiveView001), and use it to update the Label property.
void DrawSVGTemplate::translateLabel(std::string context, std::string baseName, std::string uniqueName)
{
    Label.setValue(DrawUtil::translateArbitrary(context, baseName, uniqueName));
}

// Python Template feature ---------------------------------------------------------
namespace App {
/// @cond DOXERR
PROPERTY_SOURCE_TEMPLATE(TechDraw::DrawSVGTemplatePython, TechDraw::DrawSVGTemplate)
template<> const char* TechDraw::DrawSVGTemplatePython::getViewProviderName() const {
    return "TechDrawGui::ViewProviderPython";
}
/// @endcond

// explicit template instantiation
template class TechDrawExport FeaturePythonT<TechDraw::DrawSVGTemplate>;
}
<|MERGE_RESOLUTION|>--- conflicted
+++ resolved
@@ -1,247 +1,242 @@
-/***************************************************************************
- *   Copyright (c) 2002 Jürgen Riegel <juergen.riegel@web.de>              *
- *   Copyright (c) 2014 Luke Parry <l.parry@warwick.ac.uk>                 *
- *                                                                         *
- *   This file is part of the FreeCAD CAx development system.              *
- *                                                                         *
- *   This library is free software; you can redistribute it and/or         *
- *   modify it under the terms of the GNU Library General Public           *
- *   License as published by the Free Software Foundation; either          *
- *   version 2 of the License, or (at your option) any later version.      *
- *                                                                         *
- *   This library  is distributed in the hope that it will be useful,      *
- *   but WITHOUT ANY WARRANTY; without even the implied warranty of        *
- *   MERCHANTABILITY or FITNESS FOR A PARTICULAR PURPOSE.  See the         *
- *   GNU Library General Public License for more details.                  *
- *                                                                         *
- *   You should have received a copy of the GNU Library General Public     *
- *   License along with this library; see the file COPYING.LIB. If not,    *
- *   write to the Free Software Foundation, Inc., 59 Temple Place,         *
- *   Suite 330, Boston, MA  02111-1307, USA                                *
- *                                                                         *
- ***************************************************************************/
-
-#include "PreCompiled.h"
-
-#ifndef _PreComp_
-# include <sstream>
-# include <QDomDocument>
-# include <QFile>
-# include <QJsonDocument>
-# include <QJsonArray>
-#endif
-
-#include <App/Application.h>
-#include <App/Document.h>
-#include <App/DocumentObject.h>     //TODO: should be in DrawTemplate.h??
-#include <Base/Console.h>
-#include <Base/FileInfo.h>
-#include <Base/Quantity.h>
-#include <Base/Tools.h>
-
-#include "DrawPage.h"
-#include "DrawSVGTemplate.h"
-#include "DrawSVGTemplatePy.h"
-#include "DrawUtil.h"
-#include "XMLQuery.h"
-#include "Preferences.h"
-
-<<<<<<< HEAD
-#include <csignal>
-
-=======
->>>>>>> 49a9442d
-using namespace TechDraw;
-
-PROPERTY_SOURCE(TechDraw::DrawSVGTemplate, TechDraw::DrawTemplate)
-
-DrawSVGTemplate::DrawSVGTemplate()
-{
-    static const char *group = "Template";
-
-    ADD_PROPERTY_TYPE(Filepath, (nullptr), group, App::Prop_Output, "Filename containing the SVG markup for the template");   //n/a for users
-
-    // Width and Height properties shouldn't be set by the user
-    Height.setStatus(App::Property::ReadOnly, true);
-    Width.setStatus(App::Property::ReadOnly, true);
-    Orientation.setStatus(App::Property::ReadOnly, true);
-
-    std::string svgFilter("Svg files (*.svg *.SVG);;All files (*)");
-    Filepath.setFilter(svgFilter);
-}
-
-DrawSVGTemplate::~DrawSVGTemplate()
-{
-}
-
-PyObject *DrawSVGTemplate::getPyObject()
-{
-    if (PythonObject.is(Py::_None())) {
-        // ref counter is set to 1
-        PythonObject = Py::Object(new DrawSVGTemplatePy(this), true);
-    }
-    return Py::new_reference_to(PythonObject);
-}
-
-void DrawSVGTemplate::onChanged(const App::Property* prop)
-{
-    if (prop == &Filepath && !isRestoring()) {
-        //if we are restoring an existing file we just want the properties set as they were save,
-        //but if we are not restoring, we need to replace the embedded file and extract the new
-        //EditableTexts.
-        //We could try to find matching field names are preserve the values from
-        //the old template, but there is no guarantee that the same fields will be present.
-        checkFilepath();
-        processTemplate();
-        fillEditableTexts();
-    } else if (prop == &EditableTexts) {
-        // partially handled by ViewProvider
-        processTemplate();
-    }
-
-    TechDraw::DrawTemplate::onChanged(prop);
-}
-
-//parse the Svg code, inserting current EditableTexts values, and return the result as a QString.
-//While parsing, note the Orientation, Width and Height values in the Svg code.
-void DrawSVGTemplate::processTemplate()
-{
-//    Base::Console().Message("DSVGT::processTemplate() - isRestoring: %d\n", isRestoring());
-    if (isRestoring()) {
-        //until everything is fully restored, the embedded file is not available, so we
-        //can't do anything
-        return;
-    }
-
-    QFile templateFile(Base::Tools::fromStdString(Filepath.getValue()));
-    if (!templateFile.open(QIODevice::ReadOnly)) {
-        Base::Console().Error("DrawSVGTemplate::processTemplate can't read embedded template %s!\n", Filepath.getValue());
-        return;
-    }
-
-    QDomDocument templateDocument;
-    if (!templateDocument.setContent(&templateFile)) {
-        Base::Console().Error("DrawSVGTemplate::processTemplate - failed to parse file: %s\n",
-            Filepath.getValue());
-        return;
-    }
-
-    XMLQuery query(templateDocument);
-    std::map<std::string, std::string> substitutions = EditableTexts.getValues();
-
-    // XPath query to select all <tspan> nodes whose <text> parent
-    // has "freecad:editable" attribute
-    query.processItems(QString::fromUtf8(
-        "declare default element namespace \"" SVG_NS_URI "\"; "
-        "declare namespace freecad=\"" FREECAD_SVG_NS_URI "\"; "
-        "//text[@freecad:editable]/tspan"),
-        [&substitutions, &templateDocument](QDomElement& tspan) -> bool {
-        // Replace the editable text spans with new nodes holding actual values
-        QString editableName = tspan.parentNode().toElement().attribute(QString::fromUtf8("freecad:editable"));
-        std::map<std::string, std::string>::iterator item =
-            substitutions.find(editableName.toStdString());
-        if (item != substitutions.end()) {
-            // Keep all spaces in the text node
-            tspan.setAttribute(QString::fromUtf8("xml:space"), QString::fromUtf8("preserve"));
-
-            // Remove all child nodes and append text node with editable replacement as the only descendant
-            while (!tspan.lastChild().isNull()) {
-                tspan.removeChild(tspan.lastChild());
-            }
-            tspan.appendChild(templateDocument.createTextNode(QString::fromUtf8(item->second.c_str())));
-        }
-        return true;
-    });
-
-    // Calculate the dimensions of the page and store for retrieval
-    // Obtain the size of the SVG document by reading the document attributes
-    QDomElement docElement = templateDocument.documentElement();
-    Base::Quantity quantity;
-
-    // Obtain the width
-    QString str = docElement.attribute(QString::fromLatin1("width"));
-    quantity = Base::Quantity::parse(str);
-    quantity.setUnit(Base::Unit::Length);
-
-    Width.setValue(quantity.getValue());
-
-    str = docElement.attribute(QString::fromLatin1("height"));
-    quantity = Base::Quantity::parse(str);
-    quantity.setUnit(Base::Unit::Length);
-
-    Height.setValue(quantity.getValue());
-
-    bool isLandscape = getWidth() / getHeight() >= 1.;
-
-    Orientation.setValue(isLandscape ? 1 : 0);
-
-    //all Qt holds on files should be released on exit #4085
-    m_SVGMarkup = templateDocument.toString();
-}
-
-double DrawSVGTemplate::getWidth() const
-{
-    return Width.getValue();
-}
-
-double DrawSVGTemplate::getHeight() const
-{
-    return Height.getValue();
-}
-
-void DrawSVGTemplate::checkFilepath()
-{
-    // Base::Console().Message("DSVGT::checkFilepath(%s)\n", Filepath.getValue());
-    if (Filepath.getValue()) {
-        return;
-    }
-
-    Base::FileInfo tfi(Filepath.getValue());
-    if (!tfi.isReadable()) {
-        // If there is an old absolute template file set use a redirect
-        const std::string newPath = App::Application::getResourceDir() + "Mod/Drawing/Templates/" + tfi.fileName();
-        tfi.setFile(newPath);
-        // Try the redirect
-        if (tfi.isReadable()) {
-            Filepath.setValue(newPath.c_str());
-            return;
-        }
-        Filepath.setValue(nullptr);// We don't want to use an invalid filepath further down the road
-        throw Base::RuntimeError("Could not read the new template file");
-    }
-}
-
-void DrawSVGTemplate::fillEditableTexts() { 
-    QByteArray rawPresetEntries = QByteArray::fromStdString( 
-        Preferences::getPreferenceGroup("Template")->GetASCII("EditableTextPresets") 
-    ); 
-    QJsonArray presetEntries = QJsonDocument::fromJson(rawPresetEntries).array();
-
-    EditableTexts.setStatus(App::Property::Busy, true);
-    for(const QJsonValue presetEntry : presetEntries) { 
-        std::string fieldName = presetEntry.toArray().at(0).toString().toStdString(); 
-        std::string value = presetEntry.toArray().at(1).toString().toStdString();
-        // Currently, everytime we set a single value, it will trigger processTemplate() :(
-        EditableTexts.setValue(fieldName, value);
-    }
-}
-
-//! get a translated label string from the context (ex TaskActiveView), the base name (ex ActiveView) and
-//! the unique name within the document (ex ActiveView001), and use it to update the Label property.
-void DrawSVGTemplate::translateLabel(std::string context, std::string baseName, std::string uniqueName)
-{
-    Label.setValue(DrawUtil::translateArbitrary(context, baseName, uniqueName));
-}
-
-// Python Template feature ---------------------------------------------------------
-namespace App {
-/// @cond DOXERR
-PROPERTY_SOURCE_TEMPLATE(TechDraw::DrawSVGTemplatePython, TechDraw::DrawSVGTemplate)
-template<> const char* TechDraw::DrawSVGTemplatePython::getViewProviderName() const {
-    return "TechDrawGui::ViewProviderPython";
-}
-/// @endcond
-
-// explicit template instantiation
-template class TechDrawExport FeaturePythonT<TechDraw::DrawSVGTemplate>;
-}
+/***************************************************************************
+ *   Copyright (c) 2002 Jürgen Riegel <juergen.riegel@web.de>              *
+ *   Copyright (c) 2014 Luke Parry <l.parry@warwick.ac.uk>                 *
+ *                                                                         *
+ *   This file is part of the FreeCAD CAx development system.              *
+ *                                                                         *
+ *   This library is free software; you can redistribute it and/or         *
+ *   modify it under the terms of the GNU Library General Public           *
+ *   License as published by the Free Software Foundation; either          *
+ *   version 2 of the License, or (at your option) any later version.      *
+ *                                                                         *
+ *   This library  is distributed in the hope that it will be useful,      *
+ *   but WITHOUT ANY WARRANTY; without even the implied warranty of        *
+ *   MERCHANTABILITY or FITNESS FOR A PARTICULAR PURPOSE.  See the         *
+ *   GNU Library General Public License for more details.                  *
+ *                                                                         *
+ *   You should have received a copy of the GNU Library General Public     *
+ *   License along with this library; see the file COPYING.LIB. If not,    *
+ *   write to the Free Software Foundation, Inc., 59 Temple Place,         *
+ *   Suite 330, Boston, MA  02111-1307, USA                                *
+ *                                                                         *
+ ***************************************************************************/
+
+#include "PreCompiled.h"
+
+#ifndef _PreComp_
+# include <sstream>
+# include <QDomDocument>
+# include <QFile>
+# include <QJsonDocument>
+# include <QJsonArray>
+#endif
+
+#include <App/Application.h>
+#include <App/Document.h>
+#include <App/DocumentObject.h>     //TODO: should be in DrawTemplate.h??
+#include <Base/Console.h>
+#include <Base/FileInfo.h>
+#include <Base/Quantity.h>
+#include <Base/Tools.h>
+
+#include "DrawPage.h"
+#include "DrawSVGTemplate.h"
+#include "DrawSVGTemplatePy.h"
+#include "DrawUtil.h"
+#include "XMLQuery.h"
+#include "Preferences.h"
+
+using namespace TechDraw;
+
+PROPERTY_SOURCE(TechDraw::DrawSVGTemplate, TechDraw::DrawTemplate)
+
+DrawSVGTemplate::DrawSVGTemplate()
+{
+    static const char *group = "Template";
+
+    ADD_PROPERTY_TYPE(Filepath, (nullptr), group, App::Prop_Output, "Filename containing the SVG markup for the template");   //n/a for users
+
+    // Width and Height properties shouldn't be set by the user
+    Height.setStatus(App::Property::ReadOnly, true);
+    Width.setStatus(App::Property::ReadOnly, true);
+    Orientation.setStatus(App::Property::ReadOnly, true);
+
+    std::string svgFilter("Svg files (*.svg *.SVG);;All files (*)");
+    Filepath.setFilter(svgFilter);
+}
+
+DrawSVGTemplate::~DrawSVGTemplate()
+{
+}
+
+PyObject *DrawSVGTemplate::getPyObject()
+{
+    if (PythonObject.is(Py::_None())) {
+        // ref counter is set to 1
+        PythonObject = Py::Object(new DrawSVGTemplatePy(this), true);
+    }
+    return Py::new_reference_to(PythonObject);
+}
+
+void DrawSVGTemplate::onChanged(const App::Property* prop)
+{
+    if (prop == &Filepath && !isRestoring()) {
+        //if we are restoring an existing file we just want the properties set as they were save,
+        //but if we are not restoring, we need to replace the embedded file and extract the new
+        //EditableTexts.
+        //We could try to find matching field names are preserve the values from
+        //the old template, but there is no guarantee that the same fields will be present.
+        checkFilepath();
+        processTemplate();
+        fillEditableTexts();
+    } else if (prop == &EditableTexts) {
+        // partially handled by ViewProvider
+        processTemplate();
+    }
+
+    TechDraw::DrawTemplate::onChanged(prop);
+}
+
+//parse the Svg code, inserting current EditableTexts values, and return the result as a QString.
+//While parsing, note the Orientation, Width and Height values in the Svg code.
+void DrawSVGTemplate::processTemplate()
+{
+//    Base::Console().Message("DSVGT::processTemplate() - isRestoring: %d\n", isRestoring());
+    if (isRestoring()) {
+        //until everything is fully restored, the embedded file is not available, so we
+        //can't do anything
+        return;
+    }
+
+    QFile templateFile(Base::Tools::fromStdString(Filepath.getValue()));
+    if (!templateFile.open(QIODevice::ReadOnly)) {
+        Base::Console().Error("DrawSVGTemplate::processTemplate can't read embedded template %s!\n", Filepath.getValue());
+        return;
+    }
+
+    QDomDocument templateDocument;
+    if (!templateDocument.setContent(&templateFile)) {
+        Base::Console().Error("DrawSVGTemplate::processTemplate - failed to parse file: %s\n",
+            Filepath.getValue());
+        return;
+    }
+
+    XMLQuery query(templateDocument);
+    std::map<std::string, std::string> substitutions = EditableTexts.getValues();
+
+    // XPath query to select all <tspan> nodes whose <text> parent
+    // has "freecad:editable" attribute
+    query.processItems(QString::fromUtf8(
+        "declare default element namespace \"" SVG_NS_URI "\"; "
+        "declare namespace freecad=\"" FREECAD_SVG_NS_URI "\"; "
+        "//text[@freecad:editable]/tspan"),
+        [&substitutions, &templateDocument](QDomElement& tspan) -> bool {
+        // Replace the editable text spans with new nodes holding actual values
+        QString editableName = tspan.parentNode().toElement().attribute(QString::fromUtf8("freecad:editable"));
+        std::map<std::string, std::string>::iterator item =
+            substitutions.find(editableName.toStdString());
+        if (item != substitutions.end()) {
+            // Keep all spaces in the text node
+            tspan.setAttribute(QString::fromUtf8("xml:space"), QString::fromUtf8("preserve"));
+
+            // Remove all child nodes and append text node with editable replacement as the only descendant
+            while (!tspan.lastChild().isNull()) {
+                tspan.removeChild(tspan.lastChild());
+            }
+            tspan.appendChild(templateDocument.createTextNode(QString::fromUtf8(item->second.c_str())));
+        }
+        return true;
+    });
+
+    // Calculate the dimensions of the page and store for retrieval
+    // Obtain the size of the SVG document by reading the document attributes
+    QDomElement docElement = templateDocument.documentElement();
+    Base::Quantity quantity;
+
+    // Obtain the width
+    QString str = docElement.attribute(QString::fromLatin1("width"));
+    quantity = Base::Quantity::parse(str);
+    quantity.setUnit(Base::Unit::Length);
+
+    Width.setValue(quantity.getValue());
+
+    str = docElement.attribute(QString::fromLatin1("height"));
+    quantity = Base::Quantity::parse(str);
+    quantity.setUnit(Base::Unit::Length);
+
+    Height.setValue(quantity.getValue());
+
+    bool isLandscape = getWidth() / getHeight() >= 1.;
+
+    Orientation.setValue(isLandscape ? 1 : 0);
+
+    //all Qt holds on files should be released on exit #4085
+    m_SVGMarkup = templateDocument.toString();
+}
+
+double DrawSVGTemplate::getWidth() const
+{
+    return Width.getValue();
+}
+
+double DrawSVGTemplate::getHeight() const
+{
+    return Height.getValue();
+}
+
+void DrawSVGTemplate::checkFilepath()
+{
+    // Base::Console().Message("DSVGT::checkFilepath(%s)\n", Filepath.getValue());
+    if (Filepath.getValue()) {
+        return;
+    }
+
+    Base::FileInfo tfi(Filepath.getValue());
+    if (!tfi.isReadable()) {
+        // If there is an old absolute template file set use a redirect
+        const std::string newPath = App::Application::getResourceDir() + "Mod/Drawing/Templates/" + tfi.fileName();
+        tfi.setFile(newPath);
+        // Try the redirect
+        if (tfi.isReadable()) {
+            Filepath.setValue(newPath.c_str());
+            return;
+        }
+        Filepath.setValue(nullptr);// We don't want to use an invalid filepath further down the road
+        throw Base::RuntimeError("Could not read the new template file");
+    }
+}
+
+void DrawSVGTemplate::fillEditableTexts() { 
+    QByteArray rawPresetEntries = QByteArray::fromStdString( 
+        Preferences::getPreferenceGroup("Template")->GetASCII("EditableTextPresets") 
+    ); 
+    QJsonArray presetEntries = QJsonDocument::fromJson(rawPresetEntries).array();
+
+    EditableTexts.setStatus(App::Property::Busy, true);
+    for(const QJsonValue presetEntry : presetEntries) { 
+        std::string fieldName = presetEntry.toArray().at(0).toString().toStdString(); 
+        std::string value = presetEntry.toArray().at(1).toString().toStdString();
+        // Currently, everytime we set a single value, it will trigger processTemplate() :(
+        EditableTexts.setValue(fieldName, value);
+    }
+}
+
+//! get a translated label string from the context (ex TaskActiveView), the base name (ex ActiveView) and
+//! the unique name within the document (ex ActiveView001), and use it to update the Label property.
+void DrawSVGTemplate::translateLabel(std::string context, std::string baseName, std::string uniqueName)
+{
+    Label.setValue(DrawUtil::translateArbitrary(context, baseName, uniqueName));
+}
+
+// Python Template feature ---------------------------------------------------------
+namespace App {
+/// @cond DOXERR
+PROPERTY_SOURCE_TEMPLATE(TechDraw::DrawSVGTemplatePython, TechDraw::DrawSVGTemplate)
+template<> const char* TechDraw::DrawSVGTemplatePython::getViewProviderName() const {
+    return "TechDrawGui::ViewProviderPython";
+}
+/// @endcond
+
+// explicit template instantiation
+template class TechDrawExport FeaturePythonT<TechDraw::DrawSVGTemplate>;
+}