--- conflicted
+++ resolved
@@ -1,182 +1,148 @@
-/***************************************************************************
- *   Copyright (c) 2016 York van Havre <yorik@uncreated.net>               *
- *                                                                         *
- *   This file is part of the FreeCAD CAx development system.              *
- *                                                                         *
- *   This library is free software; you can redistribute it and/or         *
- *   modify it under the terms of the GNU Library General Public           *
- *   License as published by the Free Software Foundation; either          *
- *   version 2 of the License, or (at your option) any later version.      *
- *                                                                         *
- *   This library  is distributed in the hope that it will be useful,      *
- *   but WITHOUT ANY WARRANTY; without even the implied warranty of        *
- *   MERCHANTABILITY or FITNESS FOR A PARTICULAR PURPOSE.  See the         *
- *   GNU Library General Public License for more details.                  *
- *                                                                         *
- *   You should have received a copy of the GNU Library General Public     *
- *   License along with this library; see the file COPYING.LIB. If not,    *
- *   write to the Free Software Foundation, Inc., 59 Temple Place,         *
- *   Suite 330, Boston, MA  02111-1307, USA                                *
- *                                                                         *
- ***************************************************************************/
-
-
-#include "PreCompiled.h"
-
-#ifndef _PreComp_
-# include <sstream>
-#endif
-
-#include <iomanip>
-
-#include <Base/Console.h>
-#include <Base/Exception.h>
-#include <Base/FileInfo.h>
-#include <Base/Interpreter.h>
-#include <App/Document.h>
-
-#include "DrawViewArch.h"
-
-using namespace TechDraw;
-using namespace std;
-
-
-//===========================================================================
-// DrawViewArch
-//===========================================================================
-
-PROPERTY_SOURCE(TechDraw::DrawViewArch, TechDraw::DrawViewSymbol)
-
-const char* DrawViewArch::RenderModeEnums[]= {"Wireframe",
-                                              "Solid",
-                                              "Coin",
-                                              "Coin mono",
-                                              NULL};
-
-DrawViewArch::DrawViewArch(void)
-{
-    static const char *group = "Arch view";
-
-    ADD_PROPERTY_TYPE(Source ,(0),group,App::Prop_None,"SectionPlane or BuildingPart object for this view");
-    Source.setScope(App::LinkScope::Global);
-    ADD_PROPERTY_TYPE(AllOn ,(false),group,App::Prop_None,"If hidden objects must be shown or not");
-    RenderMode.setEnums(RenderModeEnums);
-    ADD_PROPERTY_TYPE(RenderMode, ((long)0),group,App::Prop_None,"The render mode to use");
-    ADD_PROPERTY_TYPE(FillSpaces ,(false),group,App::Prop_None,"If True, Arch Spaces are shown as a colored area");
-    ADD_PROPERTY_TYPE(ShowHidden ,(false),group,App::Prop_None,"If the hidden geometry behind the section plane is shown or not");
-    ADD_PROPERTY_TYPE(ShowFill ,(false),group,App::Prop_None,"If cut areas must be filled with a hatch pattern or not");
-    ADD_PROPERTY_TYPE(LineWidth,(0.25),group,App::Prop_None,"Line width of this view");
-    ADD_PROPERTY_TYPE(FontSize,(12.0),group,App::Prop_None,"Text size for this view");
-    ADD_PROPERTY_TYPE(CutLineWidth,(0.50),group,App::Prop_None,"Width of cut lines of this view");
-    ADD_PROPERTY_TYPE(JoinArch ,(false),group,App::Prop_None,"If True, walls and structure will be fused by material");
-    ScaleType.setValue("Custom");
-}
-
-DrawViewArch::~DrawViewArch()
-{
-}
-
-short DrawViewArch::mustExecute() const
-{
-    short result = 0;
-    if (!isRestoring()) {
-        result = (Source.isTouched() ||
-                AllOn.isTouched() ||
-                RenderMode.isTouched() ||
-                ShowHidden.isTouched() ||
-                ShowFill.isTouched() ||
-                LineWidth.isTouched() ||
-                FontSize.isTouched() ||
-                CutLineWidth.isTouched() ||
-                JoinArch.isTouched());
-    }
-    if ((bool) result) {
-        return result;
-    }
-    return DrawViewSymbol::mustExecute();
-}
-
-
-App::DocumentObjectExecReturn *DrawViewArch::execute(void)
-{
-    if (!keepUpdated()) {
-        return App::DocumentObject::StdReturn;
-    }
-
-    App::DocumentObject* sourceObj = Source.getValue();
-    if (sourceObj) {
-<<<<<<< HEAD
-        std::stringstream cmd;
-        cmd << "import ArchSectionPlane\n"
-            << "App.getDocument('" << getDocument()->getName() << "').getObject('"
-            << getNameInDocument() << "').Symbol = '" << getSVGHead() << "' + "
-                << "ArchSelectionPlane.getSVG(App.getDocument('"
-                    << sourceObj->getDocument()->getName() << "').getObject('" 
-                    << sourceObj->getNameInDocument() << "'),"
-                    << ",allOn=" << (AllOn.getValue() ? "True" : "False")
-                    << ",renderMode=" << RenderMode.getValue()
-                    << ",showHidden=" << (ShowHidden.getValue() ? "True" : "False")
-                    << ",showFill=" << (ShowFill.getValue() ? "True" : "False")
-                    << ",scale=" << getScale()
-                    << ",linewidth=" << LineWidth.getValue()
-                    << ",fontsize=" << FontSize.getValue()
-                    << ",techdraw=True"
-                    << ",rotation=" << Rotation.getValue()
-                    << ",fillSpaces=" << (FillSpaces.getValue() ? "True" : "False")
-                    << ")"
-                << " + '" << getSVGTail() << "'";
-
-        Base::Interpreter().runString(cmd.str().c_str());
-=======
-        std::string svgFrag;
-        std::string svgHead = getSVGHead();
-        std::string svgTail = getSVGTail();
-        std::string FeatName = getNameInDocument();
-        std::string SourceName = sourceObj->getNameInDocument();
-        // ArchSectionPlane.getSVG(section,allOn=False,renderMode="Wireframe",showHidden=False,showFill=False,scale=1,linewidth=1,fontsize=1):
-
-        std::stringstream paramStr;
-        paramStr << ",allOn=" << (AllOn.getValue() ? "True" : "False")
-                 << ",renderMode=" << RenderMode.getValue()
-                 << ",showHidden=" << (ShowHidden.getValue() ? "True" : "False")
-                 << ",showFill=" << (ShowFill.getValue() ? "True" : "False")
-                 << ",scale=" << getScale()
-                 << ",linewidth=" << LineWidth.getValue()
-                 << ",fontsize=" << FontSize.getValue()
-                 << ",techdraw=True"
-                 << ",rotation=" << Rotation.getValue()
-                 << ",fillSpaces=" << (FillSpaces.getValue() ? "True" : "False")
-                 << ",cutlinewidth=" << CutLineWidth.getValue()
-                 << ",joinArch=" << (JoinArch.getValue() ? "True" : "False");
-
-        Base::Interpreter().runString("import ArchSectionPlane");
-        Base::Interpreter().runStringArg("svgBody = ArchSectionPlane.getSVG(App.activeDocument().%s %s)",
-                                         SourceName.c_str(),paramStr.str().c_str());
-        Base::Interpreter().runStringArg("App.activeDocument().%s.Symbol = '%s' + svgBody + '%s'",
-                                          FeatName.c_str(),svgHead.c_str(),svgTail.c_str());
->>>>>>> c0753806
-    }
-//    requestPaint();
-    return DrawView::execute();
-}
-
-std::string DrawViewArch::getSVGHead(void)
-{
-    std::string head = std::string("<svg\\n") +
-                       std::string("	xmlns=\"http://www.w3.org/2000/svg\" version=\"1.1\"\\n") +
-                       std::string("	xmlns:freecad=\"http://www.freecadweb.org/wiki/index.php?title=Svg_Namespace\">\\n");
-    return head;
-}
-
-std::string DrawViewArch::getSVGTail(void)
-{
-    std::string tail = "\\n</svg>";
-    return tail;
-<<<<<<< HEAD
-}
-
-
-=======
-}
-
->>>>>>> c0753806
+/***************************************************************************
+ *   Copyright (c) 2016 York van Havre <yorik@uncreated.net>               *
+ *                                                                         *
+ *   This file is part of the FreeCAD CAx development system.              *
+ *                                                                         *
+ *   This library is free software; you can redistribute it and/or         *
+ *   modify it under the terms of the GNU Library General Public           *
+ *   License as published by the Free Software Foundation; either          *
+ *   version 2 of the License, or (at your option) any later version.      *
+ *                                                                         *
+ *   This library  is distributed in the hope that it will be useful,      *
+ *   but WITHOUT ANY WARRANTY; without even the implied warranty of        *
+ *   MERCHANTABILITY or FITNESS FOR A PARTICULAR PURPOSE.  See the         *
+ *   GNU Library General Public License for more details.                  *
+ *                                                                         *
+ *   You should have received a copy of the GNU Library General Public     *
+ *   License along with this library; see the file COPYING.LIB. If not,    *
+ *   write to the Free Software Foundation, Inc., 59 Temple Place,         *
+ *   Suite 330, Boston, MA  02111-1307, USA                                *
+ *                                                                         *
+ ***************************************************************************/
+
+
+#include "PreCompiled.h"
+
+#ifndef _PreComp_
+# include <sstream>
+#endif
+
+#include <iomanip>
+
+#include <Base/Console.h>
+#include <Base/Exception.h>
+#include <Base/FileInfo.h>
+#include <Base/Interpreter.h>
+#include <App/Document.h>
+
+#include "DrawViewArch.h"
+
+using namespace TechDraw;
+using namespace std;
+
+
+//===========================================================================
+// DrawViewArch
+//===========================================================================
+
+PROPERTY_SOURCE(TechDraw::DrawViewArch, TechDraw::DrawViewSymbol)
+
+const char* DrawViewArch::RenderModeEnums[]= {"Wireframe",
+                                              "Solid",
+                                              "Coin",
+                                              "Coin mono",
+                                              NULL};
+
+DrawViewArch::DrawViewArch(void)
+{
+    static const char *group = "Arch view";
+
+    ADD_PROPERTY_TYPE(Source ,(0),group,App::Prop_None,"SectionPlane or BuildingPart object for this view");
+    Source.setScope(App::LinkScope::Global);
+    ADD_PROPERTY_TYPE(AllOn ,(false),group,App::Prop_None,"If hidden objects must be shown or not");
+    RenderMode.setEnums(RenderModeEnums);
+    ADD_PROPERTY_TYPE(RenderMode, ((long)0),group,App::Prop_None,"The render mode to use");
+    ADD_PROPERTY_TYPE(FillSpaces ,(false),group,App::Prop_None,"If True, Arch Spaces are shown as a colored area");
+    ADD_PROPERTY_TYPE(ShowHidden ,(false),group,App::Prop_None,"If the hidden geometry behind the section plane is shown or not");
+    ADD_PROPERTY_TYPE(ShowFill ,(false),group,App::Prop_None,"If cut areas must be filled with a hatch pattern or not");
+    ADD_PROPERTY_TYPE(LineWidth,(0.25),group,App::Prop_None,"Line width of this view");
+    ADD_PROPERTY_TYPE(FontSize,(12.0),group,App::Prop_None,"Text size for this view");
+    ADD_PROPERTY_TYPE(CutLineWidth,(0.50),group,App::Prop_None,"Width of cut lines of this view");
+    ADD_PROPERTY_TYPE(JoinArch ,(false),group,App::Prop_None,"If True, walls and structure will be fused by material");
+    ScaleType.setValue("Custom");
+}
+
+DrawViewArch::~DrawViewArch()
+{
+}
+
+short DrawViewArch::mustExecute() const
+{
+    short result = 0;
+    if (!isRestoring()) {
+        result = (Source.isTouched() ||
+                AllOn.isTouched() ||
+                RenderMode.isTouched() ||
+                ShowHidden.isTouched() ||
+                ShowFill.isTouched() ||
+                LineWidth.isTouched() ||
+                FontSize.isTouched() ||
+                CutLineWidth.isTouched() ||
+                JoinArch.isTouched());
+    }
+    if ((bool) result) {
+        return result;
+    }
+    return DrawViewSymbol::mustExecute();
+}
+
+
+App::DocumentObjectExecReturn *DrawViewArch::execute(void)
+{
+    if (!keepUpdated()) {
+        return App::DocumentObject::StdReturn;
+    }
+
+    App::DocumentObject* sourceObj = Source.getValue();
+    if (sourceObj) {
+        std::stringstream cmd;
+        cmd << "import ArchSectionPlane\n"
+            << "App.getDocument('" << getDocument()->getName() << "').getObject('"
+            << getNameInDocument() << "').Symbol = '" << getSVGHead() << "' + "
+                << "ArchSelectionPlane.getSVG(App.getDocument('"
+                    << sourceObj->getDocument()->getName() << "').getObject('" 
+                    << sourceObj->getNameInDocument() << "'),"
+                    << ",allOn=" << (AllOn.getValue() ? "True" : "False")
+                    << ",renderMode=" << RenderMode.getValue()
+                    << ",showHidden=" << (ShowHidden.getValue() ? "True" : "False")
+                    << ",showFill=" << (ShowFill.getValue() ? "True" : "False")
+                    << ",scale=" << getScale()
+                    << ",linewidth=" << LineWidth.getValue()
+                    << ",fontsize=" << FontSize.getValue()
+                    << ",techdraw=True"
+                    << ",rotation=" << Rotation.getValue()
+                    << ",fillSpaces=" << (FillSpaces.getValue() ? "True" : "False")
+                    << ",cutlinewidth=" << CutLineWidth.getValue()
+                    << ",joinArch=" << (JoinArch.getValue() ? "True" : "False")
+                    << ")"
+                << " + '" << getSVGTail() << "'";
+
+        Base::Interpreter().runString(cmd.str().c_str());
+    }
+//    requestPaint();
+    return DrawView::execute();
+}
+
+std::string DrawViewArch::getSVGHead(void)
+{
+    std::string head = std::string("<svg\\n") +
+                       std::string("	xmlns=\"http://www.w3.org/2000/svg\" version=\"1.1\"\\n") +
+                       std::string("	xmlns:freecad=\"http://www.freecadweb.org/wiki/index.php?title=Svg_Namespace\">\\n");
+    return head;
+}
+
+std::string DrawViewArch::getSVGTail(void)
+{
+    std::string tail = "\\n</svg>";
+    return tail;
+}