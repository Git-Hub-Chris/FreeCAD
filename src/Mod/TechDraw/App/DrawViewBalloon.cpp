--- conflicted
+++ resolved
@@ -1,312 +1,304 @@
-/***************************************************************************
- *   Copyright (c) 2013 Luke Parry <l.parry@warwick.ac.uk>                 *
- *                                                                         *
- *   This file is part of the FreeCAD CAx development system.              *
- *                                                                         *
- *   This library is free software; you can redistribute it and/or         *
- *   modify it under the terms of the GNU Library General Public           *
- *   License as published by the Free Software Foundation; either          *
- *   version 2 of the License, or (at your option) any later version.      *
- *                                                                         *
- *   This library  is distributed in the hope that it will be useful,      *
- *   but WITHOUT ANY WARRANTY; without even the implied warranty of        *
- *   MERCHANTABILITY or FITNESS FOR A PARTICULAR PURPOSE.  See the         *
- *   GNU Library General Public License for more details.                  *
- *                                                                         *
- *   You should have received a copy of the GNU Library General Public     *
- *   License along with this library; see the file COPYING.LIB. If not,    *
- *   write to the Free Software Foundation, Inc., 59 Temple Place,         *
- *   Suite 330, Boston, MA  02111-1307, USA                                *
- *                                                                         *
- ***************************************************************************/
-
-#include "PreCompiled.h"
-
-#ifndef _PreComp_
-# include <sstream>
-# include <cstring>
-# include <cstdlib>
-# include <exception>
-# include <QString>
-# include <QStringList>
-# include <QRegExp>
-#include <BRepBuilderAPI_MakeVertex.hxx>
-#include <BRepBuilderAPI_MakeEdge.hxx>
-#include <BRepExtrema_DistShapeShape.hxx>
-#include <gp_Pnt.hxx>
-#include <TopoDS_Shape.hxx>
-#include <TopoDS_Edge.hxx>
-#endif
-
-#include <QLocale>
-
-#include <App/Application.h>
-#include <Base/Console.h>
-#include <Base/Exception.h>
-#include <Base/Parameter.h>
-#include <Base/Quantity.h>
-#include <Base/Tools.h>
-#include <Base/UnitsApi.h>
-
-#include <Mod/Measure/App/Measurement.h>
-
-#include "Preferences.h"
-#include "Geometry.h"
-#include "DrawViewPart.h"
-#include "DrawViewBalloon.h"
-#include "DrawUtil.h"
-#include "LineGroup.h"
-#include "ArrowPropEnum.h"
-
-
-//#include <Mod/TechDraw/App/DrawViewBalloonPy.h>  // generated from DrawViewBalloonPy.xml
-
-using namespace TechDraw;
-
-App::PropertyFloatConstraint::Constraints DrawViewBalloon::SymbolScaleRange = { Precision::Confusion(),
-                                                                  std::numeric_limits<double>::max(),
-                                                                  (0.1) };
-
-//===========================================================================
-// DrawViewBalloon
-//===========================================================================
-// Balloon coordinates are relative to the position of the SourceView
-// X,Y is the center of the balloon bubble
-// OriginX, OriginY is the tip of the arrow
-// these are in unscaled SourceView coordinates
-// Note that if the SourceView coordinate system changes
-// (ie location changes or additional items added to the View
-// the location of the balloon may also change.
-
-PROPERTY_SOURCE(TechDraw::DrawViewBalloon, TechDraw::DrawView)
-
-const char* DrawViewBalloon::balloonTypeEnums[]= {"Circular",
-                                                  "None",
-                                                  "Triangle",
-                                                  "Inspection",
-                                                  "Hexagon",
-                                                  "Square",
-                                                  "Rectangle",
-                                                  "Line",
-                                                  nullptr};
-
-DrawViewBalloon::DrawViewBalloon(void)
-{
-    ADD_PROPERTY_TYPE(Text, (""), "", App::Prop_None, "The text to be displayed");
-    ADD_PROPERTY_TYPE(SourceView, (nullptr), "", (App::PropertyType)(App::Prop_None), "Source view for balloon");
-    ADD_PROPERTY_TYPE(OriginX, (0), "", (App::PropertyType)(App::Prop_None), "Balloon origin x");
-    ADD_PROPERTY_TYPE(OriginY, (0), "", (App::PropertyType)(App::Prop_None), "Balloon origin y");
-
-    EndType.setEnums(ArrowPropEnum::ArrowTypeEnums);
-    ADD_PROPERTY_TYPE(EndType, (prefEnd()), "", (App::PropertyType)(App::Prop_None), "End symbol for the balloon line");
-
-    ADD_PROPERTY_TYPE(EndTypeScale, (1.0), "", (App::PropertyType)(App::Prop_None),"End symbol scale factor");
-    EndTypeScale.setConstraints(&SymbolScaleRange);
-
-    BubbleShape.setEnums(balloonTypeEnums);
-    ADD_PROPERTY_TYPE(BubbleShape, (prefShape()), "", (App::PropertyType)(App::Prop_None), "Shape of the balloon bubble");
-
-    ADD_PROPERTY_TYPE(ShapeScale, (1.0), "", (App::PropertyType)(App::Prop_None), "Balloon shape scale");
-    ShapeScale.setConstraints(&SymbolScaleRange);
-
-    ADD_PROPERTY_TYPE(TextWrapLen, (-1), "", (App::PropertyType)(App::Prop_None), "Text wrap length; -1 means no wrap");
-
-    ADD_PROPERTY_TYPE(KinkLength, (prefKinkLength()), "", (App::PropertyType)(App::Prop_None),
-                                  "Distance from symbol to leader kink");
-
-    SourceView.setScope(App::LinkScope::Global);
-    Rotation.setStatus(App::Property::Hidden,true);
-    Caption.setStatus(App::Property::Hidden,true);
-}
-
-DrawViewBalloon::~DrawViewBalloon()
-{
-
-}
-
-void DrawViewBalloon::onChanged(const App::Property* prop)
-{
-    if (!isRestoring()) {
-        if ( (prop == &EndType) ||
-             (prop == &BubbleShape)  ||
-             (prop == &ShapeScale)   ||
-             (prop == &Text)    ||
-             (prop == &KinkLength)   ||
-             (prop == &EndTypeScale) ||
-             (prop == &OriginX) ||
-             (prop == &OriginY) ) {
-            requestPaint();
-        }
-    }
-    DrawView::onChanged(prop);
-}
-
-void DrawViewBalloon::handleChangedPropertyName(Base::XMLReader &reader, const char * TypeName, const char *PropName)
-{
-    Base::Type type = Base::Type::fromName(TypeName);
-    // was sourceView in the past, now is SourceView
-    if (SourceView.getClassTypeId() == type && strcmp(PropName, "sourceView") == 0) {
-        SourceView.Restore(reader);
-    } else if (BubbleShape.getClassTypeId() == type && strcmp(PropName, "Symbol") == 0) {
-        // was Symbol, then Shape in the past, now is BubbleShape
-        BubbleShape.Restore(reader);
-    } else if (BubbleShape.getClassTypeId() == type && strcmp(PropName, "Shape") == 0) {
-        // was Symbol, then Shape in the past, now is BubbleShape
-        BubbleShape.Restore(reader);
-    } else if (ShapeScale.getClassTypeId() == type && strcmp(PropName, "SymbolScale") == 0) {
-        // was SymbolScale in the past, now is ShapeScale
-        ShapeScale.Restore(reader);
-    } else {
-        DrawView::handleChangedPropertyName(reader, TypeName, PropName);
-    }
-}
-
-void DrawViewBalloon::handleChangedPropertyType(Base::XMLReader &reader, const char *TypeName, App::Property *prop)
-// transforms properties that had been changed
-{
-    // also check for changed properties of the base class
-    DrawView::handleChangedPropertyType(reader, TypeName, prop);
-
-    // property OriginX had the App::PropertyFloat and was changed to App::PropertyDistance
-    if ( (prop == &OriginX) && 
-         (strcmp(TypeName, "App::PropertyFloat") == 0) )  {
-        App::PropertyFloat OriginXProperty;
-        // restore the PropertyFloat to be able to set its value
-        OriginXProperty.Restore(reader);
-        OriginX.setValue(OriginXProperty.getValue());
-    } else if ( (prop == &OriginX) && 
-                (strcmp(TypeName, "App::PropertyLength") == 0) )  {
-        App::PropertyLength OriginXProperty;
-        // restore the PropertyFloat to be able to set its value
-        OriginXProperty.Restore(reader);
-        OriginX.setValue(OriginXProperty.getValue());
-
-    // property OriginY had the App::PropertyFloat and was changed to App::PropertyDistance
-    } else if ( (prop == &OriginY) && 
-                (strcmp(TypeName, "App::PropertyFloat") == 0) )  {
-        App::PropertyFloat OriginYProperty;
-        // restore the PropertyFloat to be able to set its value
-        OriginYProperty.Restore(reader);
-        OriginY.setValue(OriginYProperty.getValue());
-    } else if ( (prop == &OriginY) && 
-                (strcmp(TypeName, "App::PropertyLength") == 0) )  {
-        App::PropertyLength OriginYProperty;
-        // restore the PropertyLength to be able to set its value
-        OriginYProperty.Restore(reader);
-        OriginY.setValue(OriginYProperty.getValue());
-    }
-}
-
-short DrawViewBalloon::mustExecute() const
-{
-    if (!isRestoring() && Text.isTouched()) {
-        return true;
-    }
-
-    auto dvp = getViewPart();
-<<<<<<< HEAD
-    if (dvp != nullptr && dvp->isTouched()) {
-        return true;
-=======
-    if (dvp) {
-        result = dvp->isTouched();
-    }
-    if (result) {
-        return result;
->>>>>>> fba4663b
-    }
-
-    return DrawView::mustExecute();
-}
-
-void DrawViewBalloon::handleXYLock(void) {
-    bool on = isLocked();
-    if (!OriginX.testStatus(App::Property::ReadOnly)) {
-        OriginX.setStatus(App::Property::ReadOnly, on);
-        OriginX.purgeTouched();
-    }
-    if (!OriginY.testStatus(App::Property::ReadOnly)) {
-        OriginY.setStatus(App::Property::ReadOnly, on);
-        OriginY.purgeTouched();
-    }
-    DrawView::handleXYLock();
-}
-
-
-DrawViewPart* DrawViewBalloon::getViewPart() const
-{
-    App::DocumentObject* obj = SourceView.getValue();
-    DrawViewPart* result = dynamic_cast<DrawViewPart*>(obj);
-    return result;
-}
-
-App::DocumentObjectExecReturn *DrawViewBalloon::execute(void)
-{
-    requestPaint();
-    return App::DocumentObject::execute();
-}
-
-void DrawViewBalloon::setOrigin(Base::Vector3d newOrigin)
-{
-    //suspend onChanged/recompute?
-    OriginX.setValue(newOrigin.x);
-    OriginY.setValue(newOrigin.y);
-    origin = QPointF(newOrigin.x, newOrigin.y);
-}
-
-double DrawViewBalloon::prefKinkLength(void) const
-{
-    Base::Reference<ParameterGrp> hGrp = App::GetApplication().GetUserParameter().
-                                         GetGroup("BaseApp")->GetGroup("Preferences")->
-                                         GetGroup("Mod/TechDraw/Dimensions");
-    return hGrp->GetFloat("BalloonKink", 5.0);
-}
-
-int DrawViewBalloon::prefShape(void) const
-{
-    Base::Reference<ParameterGrp> hGrp = App::GetApplication().GetUserParameter()
-          .GetGroup("BaseApp")->GetGroup("Preferences")->GetGroup("Mod/TechDraw/Decorations");
-    return hGrp->GetInt("BalloonShape", 0);
-}
-
-int DrawViewBalloon::prefEnd(void) const
-{
-    return Preferences::balloonArrow();
-}
-
-QPointF DrawViewBalloon::getOrigin()
-{
-    double x = OriginX.getValue();
-    double y = OriginY.getValue();
-    return QPointF(x, y);
-}
-
-void DrawViewBalloon::setOrigin(QPointF p)
-{
-    OriginX.setValue(p.x());
-    OriginY.setValue(p.y());
-    origin = p;
-}
-
-Base::Vector3d DrawViewBalloon::getOriginOffset() const
-{
-    double x = X.getValue();
-    double y = Y.getValue();
-    Base::Vector3d pos(x, y, 0.0);
-    double ox = OriginX.getValue();
-    double oy = OriginY.getValue();
-    Base::Vector3d org(ox, oy, 0.0);
-    Base::Vector3d offset = pos - org;
-    return  offset;
-}
-
-/*
-PyObject *DrawViewBalloon::getPyObject(void)
-{
-    if (PythonObject.is(Py::_None())) {
-        // ref counter is set to 1
-        PythonObject = Py::Object(new DrawViewBalloonPy(this),true);
-    }
-    return Py::new_reference_to(PythonObject);
-}
-*/
+/***************************************************************************
+ *   Copyright (c) 2013 Luke Parry <l.parry@warwick.ac.uk>                 *
+ *                                                                         *
+ *   This file is part of the FreeCAD CAx development system.              *
+ *                                                                         *
+ *   This library is free software; you can redistribute it and/or         *
+ *   modify it under the terms of the GNU Library General Public           *
+ *   License as published by the Free Software Foundation; either          *
+ *   version 2 of the License, or (at your option) any later version.      *
+ *                                                                         *
+ *   This library  is distributed in the hope that it will be useful,      *
+ *   but WITHOUT ANY WARRANTY; without even the implied warranty of        *
+ *   MERCHANTABILITY or FITNESS FOR A PARTICULAR PURPOSE.  See the         *
+ *   GNU Library General Public License for more details.                  *
+ *                                                                         *
+ *   You should have received a copy of the GNU Library General Public     *
+ *   License along with this library; see the file COPYING.LIB. If not,    *
+ *   write to the Free Software Foundation, Inc., 59 Temple Place,         *
+ *   Suite 330, Boston, MA  02111-1307, USA                                *
+ *                                                                         *
+ ***************************************************************************/
+
+#include "PreCompiled.h"
+
+#ifndef _PreComp_
+# include <sstream>
+# include <cstring>
+# include <cstdlib>
+# include <exception>
+# include <QString>
+# include <QStringList>
+# include <QRegExp>
+#include <BRepBuilderAPI_MakeVertex.hxx>
+#include <BRepBuilderAPI_MakeEdge.hxx>
+#include <BRepExtrema_DistShapeShape.hxx>
+#include <gp_Pnt.hxx>
+#include <TopoDS_Shape.hxx>
+#include <TopoDS_Edge.hxx>
+#endif
+
+#include <QLocale>
+
+#include <App/Application.h>
+#include <Base/Console.h>
+#include <Base/Exception.h>
+#include <Base/Parameter.h>
+#include <Base/Quantity.h>
+#include <Base/Tools.h>
+#include <Base/UnitsApi.h>
+
+#include <Mod/Measure/App/Measurement.h>
+
+#include "Preferences.h"
+#include "Geometry.h"
+#include "DrawViewPart.h"
+#include "DrawViewBalloon.h"
+#include "DrawUtil.h"
+#include "LineGroup.h"
+#include "ArrowPropEnum.h"
+
+
+//#include <Mod/TechDraw/App/DrawViewBalloonPy.h>  // generated from DrawViewBalloonPy.xml
+
+using namespace TechDraw;
+
+App::PropertyFloatConstraint::Constraints DrawViewBalloon::SymbolScaleRange = { Precision::Confusion(),
+                                                                  std::numeric_limits<double>::max(),
+                                                                  (0.1) };
+
+//===========================================================================
+// DrawViewBalloon
+//===========================================================================
+// Balloon coordinates are relative to the position of the SourceView
+// X,Y is the center of the balloon bubble
+// OriginX, OriginY is the tip of the arrow
+// these are in unscaled SourceView coordinates
+// Note that if the SourceView coordinate system changes
+// (ie location changes or additional items added to the View
+// the location of the balloon may also change.
+
+PROPERTY_SOURCE(TechDraw::DrawViewBalloon, TechDraw::DrawView)
+
+const char* DrawViewBalloon::balloonTypeEnums[]= {"Circular",
+                                                  "None",
+                                                  "Triangle",
+                                                  "Inspection",
+                                                  "Hexagon",
+                                                  "Square",
+                                                  "Rectangle",
+                                                  "Line",
+                                                  nullptr};
+
+DrawViewBalloon::DrawViewBalloon(void)
+{
+    ADD_PROPERTY_TYPE(Text, (""), "", App::Prop_None, "The text to be displayed");
+    ADD_PROPERTY_TYPE(SourceView, (nullptr), "", (App::PropertyType)(App::Prop_None), "Source view for balloon");
+    ADD_PROPERTY_TYPE(OriginX, (0), "", (App::PropertyType)(App::Prop_None), "Balloon origin x");
+    ADD_PROPERTY_TYPE(OriginY, (0), "", (App::PropertyType)(App::Prop_None), "Balloon origin y");
+
+    EndType.setEnums(ArrowPropEnum::ArrowTypeEnums);
+    ADD_PROPERTY_TYPE(EndType, (prefEnd()), "", (App::PropertyType)(App::Prop_None), "End symbol for the balloon line");
+
+    ADD_PROPERTY_TYPE(EndTypeScale, (1.0), "", (App::PropertyType)(App::Prop_None),"End symbol scale factor");
+    EndTypeScale.setConstraints(&SymbolScaleRange);
+
+    BubbleShape.setEnums(balloonTypeEnums);
+    ADD_PROPERTY_TYPE(BubbleShape, (prefShape()), "", (App::PropertyType)(App::Prop_None), "Shape of the balloon bubble");
+
+    ADD_PROPERTY_TYPE(ShapeScale, (1.0), "", (App::PropertyType)(App::Prop_None), "Balloon shape scale");
+    ShapeScale.setConstraints(&SymbolScaleRange);
+
+    ADD_PROPERTY_TYPE(TextWrapLen, (-1), "", (App::PropertyType)(App::Prop_None), "Text wrap length; -1 means no wrap");
+
+    ADD_PROPERTY_TYPE(KinkLength, (prefKinkLength()), "", (App::PropertyType)(App::Prop_None),
+                                  "Distance from symbol to leader kink");
+
+    SourceView.setScope(App::LinkScope::Global);
+    Rotation.setStatus(App::Property::Hidden,true);
+    Caption.setStatus(App::Property::Hidden,true);
+}
+
+DrawViewBalloon::~DrawViewBalloon()
+{
+
+}
+
+void DrawViewBalloon::onChanged(const App::Property* prop)
+{
+    if (!isRestoring()) {
+        if ( (prop == &EndType) ||
+             (prop == &BubbleShape)  ||
+             (prop == &ShapeScale)   ||
+             (prop == &Text)    ||
+             (prop == &KinkLength)   ||
+             (prop == &EndTypeScale) ||
+             (prop == &OriginX) ||
+             (prop == &OriginY) ) {
+            requestPaint();
+        }
+    }
+    DrawView::onChanged(prop);
+}
+
+void DrawViewBalloon::handleChangedPropertyName(Base::XMLReader &reader, const char * TypeName, const char *PropName)
+{
+    Base::Type type = Base::Type::fromName(TypeName);
+    // was sourceView in the past, now is SourceView
+    if (SourceView.getClassTypeId() == type && strcmp(PropName, "sourceView") == 0) {
+        SourceView.Restore(reader);
+    } else if (BubbleShape.getClassTypeId() == type && strcmp(PropName, "Symbol") == 0) {
+        // was Symbol, then Shape in the past, now is BubbleShape
+        BubbleShape.Restore(reader);
+    } else if (BubbleShape.getClassTypeId() == type && strcmp(PropName, "Shape") == 0) {
+        // was Symbol, then Shape in the past, now is BubbleShape
+        BubbleShape.Restore(reader);
+    } else if (ShapeScale.getClassTypeId() == type && strcmp(PropName, "SymbolScale") == 0) {
+        // was SymbolScale in the past, now is ShapeScale
+        ShapeScale.Restore(reader);
+    } else {
+        DrawView::handleChangedPropertyName(reader, TypeName, PropName);
+    }
+}
+
+void DrawViewBalloon::handleChangedPropertyType(Base::XMLReader &reader, const char *TypeName, App::Property *prop)
+// transforms properties that had been changed
+{
+    // also check for changed properties of the base class
+    DrawView::handleChangedPropertyType(reader, TypeName, prop);
+
+    // property OriginX had the App::PropertyFloat and was changed to App::PropertyDistance
+    if ( (prop == &OriginX) && 
+         (strcmp(TypeName, "App::PropertyFloat") == 0) )  {
+        App::PropertyFloat OriginXProperty;
+        // restore the PropertyFloat to be able to set its value
+        OriginXProperty.Restore(reader);
+        OriginX.setValue(OriginXProperty.getValue());
+    } else if ( (prop == &OriginX) && 
+                (strcmp(TypeName, "App::PropertyLength") == 0) )  {
+        App::PropertyLength OriginXProperty;
+        // restore the PropertyFloat to be able to set its value
+        OriginXProperty.Restore(reader);
+        OriginX.setValue(OriginXProperty.getValue());
+
+    // property OriginY had the App::PropertyFloat and was changed to App::PropertyDistance
+    } else if ( (prop == &OriginY) && 
+                (strcmp(TypeName, "App::PropertyFloat") == 0) )  {
+        App::PropertyFloat OriginYProperty;
+        // restore the PropertyFloat to be able to set its value
+        OriginYProperty.Restore(reader);
+        OriginY.setValue(OriginYProperty.getValue());
+    } else if ( (prop == &OriginY) && 
+                (strcmp(TypeName, "App::PropertyLength") == 0) )  {
+        App::PropertyLength OriginYProperty;
+        // restore the PropertyLength to be able to set its value
+        OriginYProperty.Restore(reader);
+        OriginY.setValue(OriginYProperty.getValue());
+    }
+}
+
+short DrawViewBalloon::mustExecute() const
+{
+    if (!isRestoring() && Text.isTouched()) {
+        return true;
+    }
+
+    auto dvp = getViewPart();
+    if (dvp && dvp->isTouched()) {
+        return true;
+    }
+
+    return DrawView::mustExecute();
+}
+
+void DrawViewBalloon::handleXYLock(void) {
+    bool on = isLocked();
+    if (!OriginX.testStatus(App::Property::ReadOnly)) {
+        OriginX.setStatus(App::Property::ReadOnly, on);
+        OriginX.purgeTouched();
+    }
+    if (!OriginY.testStatus(App::Property::ReadOnly)) {
+        OriginY.setStatus(App::Property::ReadOnly, on);
+        OriginY.purgeTouched();
+    }
+    DrawView::handleXYLock();
+}
+
+
+DrawViewPart* DrawViewBalloon::getViewPart() const
+{
+    App::DocumentObject* obj = SourceView.getValue();
+    DrawViewPart* result = dynamic_cast<DrawViewPart*>(obj);
+    return result;
+}
+
+App::DocumentObjectExecReturn *DrawViewBalloon::execute(void)
+{
+    requestPaint();
+    return App::DocumentObject::execute();
+}
+
+void DrawViewBalloon::setOrigin(Base::Vector3d newOrigin)
+{
+    //suspend onChanged/recompute?
+    OriginX.setValue(newOrigin.x);
+    OriginY.setValue(newOrigin.y);
+    origin = QPointF(newOrigin.x, newOrigin.y);
+}
+
+double DrawViewBalloon::prefKinkLength(void) const
+{
+    Base::Reference<ParameterGrp> hGrp = App::GetApplication().GetUserParameter().
+                                         GetGroup("BaseApp")->GetGroup("Preferences")->
+                                         GetGroup("Mod/TechDraw/Dimensions");
+    return hGrp->GetFloat("BalloonKink", 5.0);
+}
+
+int DrawViewBalloon::prefShape(void) const
+{
+    Base::Reference<ParameterGrp> hGrp = App::GetApplication().GetUserParameter()
+          .GetGroup("BaseApp")->GetGroup("Preferences")->GetGroup("Mod/TechDraw/Decorations");
+    return hGrp->GetInt("BalloonShape", 0);
+}
+
+int DrawViewBalloon::prefEnd(void) const
+{
+    return Preferences::balloonArrow();
+}
+
+QPointF DrawViewBalloon::getOrigin()
+{
+    double x = OriginX.getValue();
+    double y = OriginY.getValue();
+    return QPointF(x, y);
+}
+
+void DrawViewBalloon::setOrigin(QPointF p)
+{
+    OriginX.setValue(p.x());
+    OriginY.setValue(p.y());
+    origin = p;
+}
+
+Base::Vector3d DrawViewBalloon::getOriginOffset() const
+{
+    double x = X.getValue();
+    double y = Y.getValue();
+    Base::Vector3d pos(x, y, 0.0);
+    double ox = OriginX.getValue();
+    double oy = OriginY.getValue();
+    Base::Vector3d org(ox, oy, 0.0);
+    Base::Vector3d offset = pos - org;
+    return  offset;
+}
+
+/*
+PyObject *DrawViewBalloon::getPyObject(void)
+{
+    if (PythonObject.is(Py::_None())) {
+        // ref counter is set to 1
+        PythonObject = Py::Object(new DrawViewBalloonPy(this),true);
+    }
+    return Py::new_reference_to(PythonObject);
+}
+*/