if(MSVC)
    add_definitions(-DFCAppFem -DHAVE_ACOSH -DHAVE_ASINH -DHAVE_ATANH)
else(MSVC)
    add_definitions(-DHAVE_LIMITS_H -DHAVE_CONFIG_H)
endif(MSVC)

if(BUILD_FEM_NETGEN)
    add_definitions(-DFCWithNetgen)
endif(BUILD_FEM_NETGEN)


include_directories(
    ${CMAKE_BINARY_DIR}
    ${CMAKE_SOURCE_DIR}/src
    ${CMAKE_BINARY_DIR}/src
    ${CMAKE_CURRENT_BINARY_DIR}
    ${CMAKE_SOURCE_DIR}/src/3rdParty/ANN/include
    ${Boost_INCLUDE_DIRS}
    ${QT_INCLUDE_DIR}
    ${OCC_INCLUDE_DIR}
    ${PYTHON_INCLUDE_DIRS}
    ${ZLIB_INCLUDE_DIR}
    ${XercesC_INCLUDE_DIRS}
    ${SMESH_INCLUDE_DIR}
)

link_directories(${OCC_LIBRARY_DIR})


if(BUILD_FEM_NETGEN)
    set(Fem_LIBS
        Part
        FreeCADApp
        StdMeshers
        NETGENPlugin
        SMESH
        SMDS
        SMESHDS
    )
else(BUILD_FEM_NETGEN)
    set(Fem_LIBS
        Part
        FreeCADApp
        StdMeshers
        SMESH
        SMDS
        SMESHDS
    )
endif(BUILD_FEM_NETGEN)

generate_from_xml(FemMeshPy)


SET(Python_SRCS
    FemMeshPy.xml
    FemMeshPyImp.cpp
    HypothesisPy.cpp
    HypothesisPy.h
)
SOURCE_GROUP("Python" FILES ${Python_SRCS})

SET(Mod_SRCS
    AppFem.cpp
    AppFemPy.cpp
    PreCompiled.cpp
    PreCompiled.h
)
SOURCE_GROUP("Module" FILES ${Mod_SRCS})

<<<<<<< HEAD
#this FemScripts_SRCS is not used, but can copy py into build folder? so test FreeCAD without make install
SET(FemScripts_SRCS
    convert2TetGen.py
    ccxFrdReader.py
    ccxInpWriter.py
    TestFem.py
    FemShellThickness.py
    FemShellThickness.ui
    FemBeamSection.py
    FemBeamSection.ui
    FemTools.py
    FemExample.py
    CaeAnalysis.py
    CaeSolver.py
    _SolverControlTaskPanel.ui
    CaeTools.py
    FoamCfdSolver.py
    FoamCaseWriter.py
    CfdExample.py
    _AnalysisControlTaskPanel.py
    _AnalysisControlTaskPanel.ui
    ccxFemSolver.py
    MechanicalAnalysis.py
    MechanicalMaterial.ui
    MechanicalMaterial.py
    ShowDisplacement.ui
    FemCommands.py
    _ResultControlTaskPanel.py
    _AnalysisControlTaskPanel.py
    MechanicalAnalysis.ui
    #_ViewProviderFemAnalysis.py
    #_FemAnalysis.py
    _CommandMechanicalShowResult.py
    _CommandQuickAnalysis.py
    _CommandPurgeFemResults.py
    #_CommandMechanicalJobControl.py
    _CommandFemFromShape.py
    #_CommandNewMechanicalAnalysis.py
)
#SOURCE_GROUP("Scripts" FILES ${FemScripts_SRCS})

=======
>>>>>>> 1b59bbc0
SET(FemTests_SRCS
    test_files/mesh_points.csv
    test_files/mesh_volumes.csv
    test_files/static_analysis.inp
    test_files/frequency_analysis.inp
    test_files/cube_frequency.inp
    test_files/cube_frequency.dat
    test_files/cube_frequency.frd
    test_files/cube_frequency_expected_values
    test_files/cube_static.inp
    test_files/cube_static.dat
    test_files/cube_static.frd
    test_files/cube_static_expected_values
)

SET(FemBase_SRCS
    FemMeshObject.cpp
    FemMeshObject.h
    FemMeshShapeObject.cpp
    FemMeshShapeObject.h
    FemMeshShapeNetgenObject.cpp
    FemMeshShapeNetgenObject.h
    FemAnalysis.cpp
    FemAnalysis.h
    FemMesh.cpp
    FemMesh.h
    FemResultObject.cpp
    FemResultObject.h
    FemSolverObject.cpp
    FemSolverObject.h
    FemConstraint.cpp
    FemConstraint.h
    FemMeshProperty.cpp
    FemMeshProperty.h
	)
SOURCE_GROUP("Base types" FILES ${FemBase_SRCS})
	
	
SET(FemSet_SRCS
    FemSetObject.cpp
    FemSetObject.h
    FemSetNodesObject.cpp
    FemSetNodesObject.h
    FemSetElementsObject.cpp
    FemSetElementsObject.h
    FemSetFacesObject.cpp
    FemSetFacesObject.h
    FemSetGeometryObject.cpp
    FemSetGeometryObject.h
	)
SOURCE_GROUP("Set objects" FILES ${FemSet_SRCS})
	
SET(FemConstraints_SRCS
    FemConstraintBearing.h
    FemConstraintBearing.cpp
    FemConstraintFixed.cpp
    FemConstraintFixed.h
    FemConstraintForce.cpp
    FemConstraintForce.h
    FemConstraintPressure.cpp
    FemConstraintPressure.h
    FemConstraintGear.cpp
    FemConstraintGear.h
    FemConstraintPulley.cpp
    FemConstraintPulley.h
	)
SOURCE_GROUP("Constraints" FILES ${FemConstraints_SRCS})

SET(FemResult_SRCS
	)
SOURCE_GROUP("ResultObjects" FILES ${FemResult_SRCS})

SET(Fem_SRCS
	${FemBase_SRCS}
	${FemSet_SRCS}
	${FemConstraints_SRCS}
	${FemResult_SRCS}
    ${Mod_SRCS}
    ${Python_SRCS}
)

add_library(Fem SHARED ${Fem_SRCS})
target_link_libraries(Fem ${Fem_LIBS})


fc_target_copy_resource(Fem 
    ${CMAKE_SOURCE_DIR}/src/Mod/Fem
    ${CMAKE_BINARY_DIR}/Mod/Fem
	Init.py 
    ${FemScripts_SRCS}
    ${FemTests_SRCS}
    )

SET_BIN_DIR(Fem Fem /Mod/Fem)
SET_PYTHON_PREFIX_SUFFIX(Fem)

INSTALL(TARGETS Fem DESTINATION ${CMAKE_INSTALL_LIBDIR})<|MERGE_RESOLUTION|>--- conflicted
+++ resolved
@@ -67,7 +67,6 @@
 )
 SOURCE_GROUP("Module" FILES ${Mod_SRCS})
 
-<<<<<<< HEAD
 #this FemScripts_SRCS is not used, but can copy py into build folder? so test FreeCAD without make install
 SET(FemScripts_SRCS
     convert2TetGen.py
@@ -85,32 +84,32 @@
     _SolverControlTaskPanel.ui
     CaeTools.py
     FoamCfdSolver.py
-    FoamCaseWriter.py
+    #FoamCaseWriter.py
     CfdExample.py
     _AnalysisControlTaskPanel.py
     _AnalysisControlTaskPanel.ui
     ccxFemSolver.py
+    MechanicalAnalysis.ui
     MechanicalAnalysis.py
     MechanicalMaterial.ui
     MechanicalMaterial.py
     ShowDisplacement.ui
     FemCommands.py
     _ResultControlTaskPanel.py
+    _JobControlTaskPanel.py
     _AnalysisControlTaskPanel.py
-    MechanicalAnalysis.ui
-    #_ViewProviderFemAnalysis.py
-    #_FemAnalysis.py
+    _ViewProviderFemAnalysis.py
+    _FemAnalysis.py
     _CommandMechanicalShowResult.py
     _CommandQuickAnalysis.py
     _CommandPurgeFemResults.py
-    #_CommandMechanicalJobControl.py
+    _CommandMechanicalJobControl.py
     _CommandFemFromShape.py
-    #_CommandNewMechanicalAnalysis.py
+    _CommandNewMechanicalAnalysis.py
 )
 #SOURCE_GROUP("Scripts" FILES ${FemScripts_SRCS})
 
-=======
->>>>>>> 1b59bbc0
+
 SET(FemTests_SRCS
     test_files/mesh_points.csv
     test_files/mesh_volumes.csv
