# ***************************************************************************
# *   (c) 2020 Eliud Cabrera Castillo <e.cabrera-castillo@tum.de>           *
# *                                                                         *
# *   This file is part of the FreeCAD CAx development system.              *
# *                                                                         *
# *   This program is free software; you can redistribute it and/or modify  *
# *   it under the terms of the GNU Lesser General Public License (LGPL)    *
# *   as published by the Free Software Foundation; either version 2 of     *
# *   the License, or (at your option) any later version.                   *
# *   for detail see the LICENCE text file.                                 *
# *                                                                         *
# *   FreeCAD is distributed in the hope that it will be useful,            *
# *   but WITHOUT ANY WARRANTY; without even the implied warranty of        *
# *   MERCHANTABILITY or FITNESS FOR A PARTICULAR PURPOSE.  See the         *
# *   GNU Library General Public License for more details.                  *
# *                                                                         *
# *   You should have received a copy of the GNU Library General Public     *
# *   License along with FreeCAD; if not, write to the Free Software        *
# *   Foundation, Inc., 59 Temple Place, Suite 330, Boston, MA  02111-1307  *
# *   USA                                                                   *
# *                                                                         *
# ***************************************************************************
"""Provides GUI tools to create parametric Array objects. Grouping command."""
## @package gui_arrays
# \ingroup draftguitools
# \brief Provides GUI tools to create parametric Array objects.

## \addtogroup draftguitools
# @{
from PySide.QtCore import QT_TRANSLATE_NOOP

import FreeCADGui as Gui
import Draft_rc
import draftguitools.gui_circulararray
import draftguitools.gui_orthoarray
import draftguitools.gui_patharray
import draftguitools.gui_pointarray
import draftguitools.gui_polararray
import draftguitools.gui_pathtwistedarray

# The module is used to prevent complaints from code checkers (flake8)
bool(Draft_rc.__name__)
bool(draftguitools.gui_circulararray.__name__)
bool(draftguitools.gui_orthoarray.__name__)
bool(draftguitools.gui_patharray.__name__)
bool(draftguitools.gui_pointarray.__name__)
bool(draftguitools.gui_polararray.__name__)


class ArrayGroup:
    """Gui command for the group of array tools."""

    def GetCommands(self):
        """Tuple of array commands."""
        return ("Draft_OrthoArray",
                "Draft_PolarArray", "Draft_CircularArray",
                "Draft_PathArray", "Draft_PathLinkArray",
<<<<<<< HEAD
                "Draft_PointArray", "Draft_PointLinkArray")
=======
                "Draft_PointArray",
                "Draft_PathTwistedArray", "Draft_PathTwistedLinkArray")
>>>>>>> e3114717

    def GetResources(self):
        """Set icon, menu and tooltip."""
        _tooltip = ("Create various types of arrays, "
                    "including rectangular, polar, circular, "
                    "path, and point")

        return {'Pixmap': 'Draft_Array',
                'MenuText': QT_TRANSLATE_NOOP("Draft", "Array tools"),
                'ToolTip': QT_TRANSLATE_NOOP("Draft", _tooltip)}

    def IsActive(self):
        """Return True when this command should be available."""
        if Gui.activeDocument():
            return True
        else:
            return False


Gui.addCommand('Draft_ArrayTools', ArrayGroup())

## @}<|MERGE_RESOLUTION|>--- conflicted
+++ resolved
@@ -55,12 +55,8 @@
         return ("Draft_OrthoArray",
                 "Draft_PolarArray", "Draft_CircularArray",
                 "Draft_PathArray", "Draft_PathLinkArray",
-<<<<<<< HEAD
-                "Draft_PointArray", "Draft_PointLinkArray")
-=======
-                "Draft_PointArray",
+                "Draft_PointArray", "Draft_PointLinkArray",
                 "Draft_PathTwistedArray", "Draft_PathTwistedLinkArray")
->>>>>>> e3114717
 
     def GetResources(self):
         """Set icon, menu and tooltip."""
