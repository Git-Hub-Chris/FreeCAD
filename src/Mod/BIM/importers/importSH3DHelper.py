--- conflicted
+++ resolved
@@ -277,11 +277,7 @@
             self._import_elements(home, 'camera')
             self._refresh()
 
-<<<<<<< HEAD
         if self.preferences["CREATE_RENDER_PROJECT"] and self.site:
-=======
-        if self.preferences["CREATE_RENDER_PROJECT"]:
->>>>>>> e035535a
             Project.create(doc, renderer="Povray", template="povray_standard.pov")
             Gui.Selection.clearSelection()
             Gui.Selection.addSelection(self.site)
