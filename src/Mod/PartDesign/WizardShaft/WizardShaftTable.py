--- conflicted
+++ resolved
@@ -1,8 +1,4 @@
-<<<<<<< HEAD
-# -*- coding: utf-8 -*-
-=======
 # -*- coding: utf8 -*-
->>>>>>> 0d3d3128
 #/******************************************************************************
 # *   Copyright (c) 2012 Jan Rheinländer <jrheinlaender@users.sourceforge.net> *
 # *                                                                            *
