--- conflicted
+++ resolved
@@ -115,15 +115,12 @@
     FeaturePipe.cpp
     FeatureLoft.h
     FeatureLoft.cpp
-<<<<<<< HEAD
     FeatureWrap.h
     FeatureWrap.cpp
     AuxGroup.h
     AuxGroup.cpp
-=======
     FeatureHelix.h
     FeatureHelix.cpp
->>>>>>> db9525e7
 )
 
 SOURCE_GROUP("SketchBasedFeatures" FILES ${FeaturesSketchBased_SRCS})
