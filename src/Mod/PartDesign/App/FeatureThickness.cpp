/***************************************************************************
 *   Copyright (c) 2015 Stefan Tröger <stefantroeger@gmx.net>              *
 *                                                                         *
 *   This file is part of the FreeCAD CAx development system.              *
 *                                                                         *
 *   This library is free software; you can redistribute it and/or         *
 *   modify it under the terms of the GNU Library General Public           *
 *   License as published by the Free Software Foundation; either          *
 *   version 2 of the License, or (at your option) any later version.      *
 *                                                                         *
 *   This library  is distributed in the hope that it will be useful,      *
 *   but WITHOUT ANY WARRANTY; without even the implied warranty of        *
 *   MERCHANTABILITY or FITNESS FOR A PARTICULAR PURPOSE.  See the         *
 *   GNU Library General Public License for more details.                  *
 *                                                                         *
 *   You should have received a copy of the GNU Library General Public     *
 *   License along with this library; see the file COPYING.LIB. If not,    *
 *   write to the Free Software Foundation, Inc., 59 Temple Place,         *
 *   Suite 330, Boston, MA  02111-1307, USA                                *
 *                                                                         *
 ***************************************************************************/


#include "PreCompiled.h"
#ifndef _PreComp_
# include <TopoDS.hxx>
# include <Precision.hxx>
#endif

#include "FeatureThickness.h"
#include <Base/Exception.h>
#include <Base/Parameter.h>
#include <Base/Console.h>
#include <App/Application.h>
#include <App/Document.h>

FC_LOG_LEVEL_INIT("PartDesign",true,true)

using namespace PartDesign;

const char* PartDesign::Thickness::ModeEnums[] = {"Skin","Pipe", "RectoVerso",NULL};
const char* PartDesign::Thickness::JoinEnums[] = {"Arc", "Intersection",NULL};

PROPERTY_SOURCE(PartDesign::Thickness, PartDesign::DressUp)

Thickness::Thickness()
{
    ADD_PROPERTY_TYPE(Value,(1.0),"Thickness",App::Prop_None,"Thickness value");
    ADD_PROPERTY_TYPE(Mode,(long(0)),"Thickness",App::Prop_None,"Mode");
    Mode.setEnums(ModeEnums);
    ADD_PROPERTY_TYPE(Join,(long(0)),"Thickness",App::Prop_None,"Join type");
    Join.setEnums(JoinEnums);
    ADD_PROPERTY_TYPE(Reversed,(false),"Thickness",App::Prop_None,"Apply the thickness towards the solids interior");
<<<<<<< HEAD
    ADD_PROPERTY_TYPE(Refine,(false),"Thickness",(App::PropertyType)(App::Prop_None),"Refine shape (clean up redundant edges)");


}

void Thickness::setupObject() {
    Base::Reference<ParameterGrp> hGrp = App::GetApplication().GetUserParameter()
        .GetGroup("BaseApp")->GetGroup("Preferences")->GetGroup("Mod/PartDesign");
    this->Refine.setValue(hGrp->GetBool("RefineModel", false));
=======
    ADD_PROPERTY_TYPE(Intersection,(false),"Thickness",App::Prop_None,"Enable intersection-handling");
>>>>>>> c0753806
}

short Thickness::mustExecute() const
{
    if (Placement.isTouched() ||
        Value.isTouched() ||
        Mode.isTouched() ||
        Join.isTouched())
        return 1;
    return DressUp::mustExecute();
}

App::DocumentObjectExecReturn *Thickness::execute(void)
{
    // Base shape
    Part::TopoShape baseShape;
    try {
        baseShape = getBaseShape();
    } catch (Base::Exception& e) {
        return new App::DocumentObjectExecReturn(e.what());
    }

    std::map<int,std::vector<TopoShape> > closeFaces;
    const std::vector<std::string>& subStrings = Base.getSubValues(true);
    for (std::vector<std::string>::const_iterator it = subStrings.begin(); it != subStrings.end(); ++it) {
        TopoDS_Shape face;
        try {
            face = baseShape.getSubShape(it->c_str());
        }catch(...){}
        if(face.IsNull())
            return new App::DocumentObjectExecReturn("Invalid face reference");
        int index = baseShape.findAncestor(face,TopAbs_SOLID);
        if(!index) {
            FC_WARN(getFullName() << ": Ignore non-solid face  " << *it);
            continue;
        }
        closeFaces[index].emplace_back(face);
    }

    bool reversed = Reversed.getValue();
    bool intersection = Intersection.getValue();
    double thickness =  (reversed ? -1. : 1. )*Value.getValue();
    double tol = Precision::Confusion();
    short mode = (short)Mode.getValue();
    short join = (short)Join.getValue();
    //we do not offer tangent join type
    if(join == 1)
        join = 2;

<<<<<<< HEAD
    std::vector<TopoShape> shapes;
    int count = baseShape.countSubShapes(TopAbs_SOLID);
    if(!count)
        return new App::DocumentObjectExecReturn("No solid");
    auto it = closeFaces.begin();
    for(int i=1;i<=count;++i) {
        if(it==closeFaces.end() || i<it->first) {
            shapes.push_back(baseShape.getSubTopoShape(TopAbs_SOLID,i));
            continue;
        }
        shapes.emplace_back(0,getDocument()->getStringHasher());
        try {
            shapes.back().makEThickSolid(
                    baseShape.getSubTopoShape(TopAbs_SOLID,it->first), 
                    it->second, thickness, tol, false, false, mode, join);
        }catch(Standard_Failure &) {
            return new App::DocumentObjectExecReturn("Failed to make thick solid");
        }
        ++it;
    }
    TopoShape result(0,getDocument()->getStringHasher());
    if(shapes.size()>1) {
        result.makEFuse(shapes);
        if(Refine.getValue())
            result = result.makERefine();
    }else
        result = shapes.front();
    this->Shape.setValue(getSolid(result));
=======
    if (fabs(thickness) > 2*tol)
        this->Shape.setValue(getSolid(TopShape.makeThickSolid(closingFaces, thickness, tol, intersection, false, mode, join)));
    else
        this->Shape.setValue(getSolid(TopShape.getShape()));
>>>>>>> c0753806
    return App::DocumentObject::StdReturn;
}
<|MERGE_RESOLUTION|>--- conflicted
+++ resolved
@@ -1,152 +1,143 @@
-/***************************************************************************
- *   Copyright (c) 2015 Stefan Tröger <stefantroeger@gmx.net>              *
- *                                                                         *
- *   This file is part of the FreeCAD CAx development system.              *
- *                                                                         *
- *   This library is free software; you can redistribute it and/or         *
- *   modify it under the terms of the GNU Library General Public           *
- *   License as published by the Free Software Foundation; either          *
- *   version 2 of the License, or (at your option) any later version.      *
- *                                                                         *
- *   This library  is distributed in the hope that it will be useful,      *
- *   but WITHOUT ANY WARRANTY; without even the implied warranty of        *
- *   MERCHANTABILITY or FITNESS FOR A PARTICULAR PURPOSE.  See the         *
- *   GNU Library General Public License for more details.                  *
- *                                                                         *
- *   You should have received a copy of the GNU Library General Public     *
- *   License along with this library; see the file COPYING.LIB. If not,    *
- *   write to the Free Software Foundation, Inc., 59 Temple Place,         *
- *   Suite 330, Boston, MA  02111-1307, USA                                *
- *                                                                         *
- ***************************************************************************/
-
-
-#include "PreCompiled.h"
-#ifndef _PreComp_
-# include <TopoDS.hxx>
-# include <Precision.hxx>
-#endif
-
-#include "FeatureThickness.h"
-#include <Base/Exception.h>
-#include <Base/Parameter.h>
-#include <Base/Console.h>
-#include <App/Application.h>
-#include <App/Document.h>
-
-FC_LOG_LEVEL_INIT("PartDesign",true,true)
-
-using namespace PartDesign;
-
-const char* PartDesign::Thickness::ModeEnums[] = {"Skin","Pipe", "RectoVerso",NULL};
-const char* PartDesign::Thickness::JoinEnums[] = {"Arc", "Intersection",NULL};
-
-PROPERTY_SOURCE(PartDesign::Thickness, PartDesign::DressUp)
-
-Thickness::Thickness()
-{
-    ADD_PROPERTY_TYPE(Value,(1.0),"Thickness",App::Prop_None,"Thickness value");
-    ADD_PROPERTY_TYPE(Mode,(long(0)),"Thickness",App::Prop_None,"Mode");
-    Mode.setEnums(ModeEnums);
-    ADD_PROPERTY_TYPE(Join,(long(0)),"Thickness",App::Prop_None,"Join type");
-    Join.setEnums(JoinEnums);
-    ADD_PROPERTY_TYPE(Reversed,(false),"Thickness",App::Prop_None,"Apply the thickness towards the solids interior");
-<<<<<<< HEAD
-    ADD_PROPERTY_TYPE(Refine,(false),"Thickness",(App::PropertyType)(App::Prop_None),"Refine shape (clean up redundant edges)");
-
-
-}
-
-void Thickness::setupObject() {
-    Base::Reference<ParameterGrp> hGrp = App::GetApplication().GetUserParameter()
-        .GetGroup("BaseApp")->GetGroup("Preferences")->GetGroup("Mod/PartDesign");
-    this->Refine.setValue(hGrp->GetBool("RefineModel", false));
-=======
-    ADD_PROPERTY_TYPE(Intersection,(false),"Thickness",App::Prop_None,"Enable intersection-handling");
->>>>>>> c0753806
-}
-
-short Thickness::mustExecute() const
-{
-    if (Placement.isTouched() ||
-        Value.isTouched() ||
-        Mode.isTouched() ||
-        Join.isTouched())
-        return 1;
-    return DressUp::mustExecute();
-}
-
-App::DocumentObjectExecReturn *Thickness::execute(void)
-{
-    // Base shape
-    Part::TopoShape baseShape;
-    try {
-        baseShape = getBaseShape();
-    } catch (Base::Exception& e) {
-        return new App::DocumentObjectExecReturn(e.what());
-    }
-
-    std::map<int,std::vector<TopoShape> > closeFaces;
-    const std::vector<std::string>& subStrings = Base.getSubValues(true);
-    for (std::vector<std::string>::const_iterator it = subStrings.begin(); it != subStrings.end(); ++it) {
-        TopoDS_Shape face;
-        try {
-            face = baseShape.getSubShape(it->c_str());
-        }catch(...){}
-        if(face.IsNull())
-            return new App::DocumentObjectExecReturn("Invalid face reference");
-        int index = baseShape.findAncestor(face,TopAbs_SOLID);
-        if(!index) {
-            FC_WARN(getFullName() << ": Ignore non-solid face  " << *it);
-            continue;
-        }
-        closeFaces[index].emplace_back(face);
-    }
-
-    bool reversed = Reversed.getValue();
-    bool intersection = Intersection.getValue();
-    double thickness =  (reversed ? -1. : 1. )*Value.getValue();
-    double tol = Precision::Confusion();
-    short mode = (short)Mode.getValue();
-    short join = (short)Join.getValue();
-    //we do not offer tangent join type
-    if(join == 1)
-        join = 2;
-
-<<<<<<< HEAD
-    std::vector<TopoShape> shapes;
-    int count = baseShape.countSubShapes(TopAbs_SOLID);
-    if(!count)
-        return new App::DocumentObjectExecReturn("No solid");
-    auto it = closeFaces.begin();
-    for(int i=1;i<=count;++i) {
-        if(it==closeFaces.end() || i<it->first) {
-            shapes.push_back(baseShape.getSubTopoShape(TopAbs_SOLID,i));
-            continue;
-        }
-        shapes.emplace_back(0,getDocument()->getStringHasher());
-        try {
-            shapes.back().makEThickSolid(
-                    baseShape.getSubTopoShape(TopAbs_SOLID,it->first), 
-                    it->second, thickness, tol, false, false, mode, join);
-        }catch(Standard_Failure &) {
-            return new App::DocumentObjectExecReturn("Failed to make thick solid");
-        }
-        ++it;
-    }
-    TopoShape result(0,getDocument()->getStringHasher());
-    if(shapes.size()>1) {
-        result.makEFuse(shapes);
-        if(Refine.getValue())
-            result = result.makERefine();
-    }else
-        result = shapes.front();
-    this->Shape.setValue(getSolid(result));
-=======
-    if (fabs(thickness) > 2*tol)
-        this->Shape.setValue(getSolid(TopShape.makeThickSolid(closingFaces, thickness, tol, intersection, false, mode, join)));
-    else
-        this->Shape.setValue(getSolid(TopShape.getShape()));
->>>>>>> c0753806
-    return App::DocumentObject::StdReturn;
-}
+/***************************************************************************
+ *   Copyright (c) 2015 Stefan Tröger <stefantroeger@gmx.net>              *
+ *                                                                         *
+ *   This file is part of the FreeCAD CAx development system.              *
+ *                                                                         *
+ *   This library is free software; you can redistribute it and/or         *
+ *   modify it under the terms of the GNU Library General Public           *
+ *   License as published by the Free Software Foundation; either          *
+ *   version 2 of the License, or (at your option) any later version.      *
+ *                                                                         *
+ *   This library  is distributed in the hope that it will be useful,      *
+ *   but WITHOUT ANY WARRANTY; without even the implied warranty of        *
+ *   MERCHANTABILITY or FITNESS FOR A PARTICULAR PURPOSE.  See the         *
+ *   GNU Library General Public License for more details.                  *
+ *                                                                         *
+ *   You should have received a copy of the GNU Library General Public     *
+ *   License along with this library; see the file COPYING.LIB. If not,    *
+ *   write to the Free Software Foundation, Inc., 59 Temple Place,         *
+ *   Suite 330, Boston, MA  02111-1307, USA                                *
+ *                                                                         *
+ ***************************************************************************/
+
+
+#include "PreCompiled.h"
+#ifndef _PreComp_
+# include <TopoDS.hxx>
+# include <Precision.hxx>
+#endif
+
+#include "FeatureThickness.h"
+#include <Base/Exception.h>
+#include <Base/Parameter.h>
+#include <Base/Console.h>
+#include <App/Application.h>
+#include <App/Document.h>
+
+FC_LOG_LEVEL_INIT("PartDesign",true,true)
+
+using namespace PartDesign;
+
+const char* PartDesign::Thickness::ModeEnums[] = {"Skin","Pipe", "RectoVerso",NULL};
+const char* PartDesign::Thickness::JoinEnums[] = {"Arc", "Intersection",NULL};
+
+PROPERTY_SOURCE(PartDesign::Thickness, PartDesign::DressUp)
+
+Thickness::Thickness()
+{
+    ADD_PROPERTY_TYPE(Value,(1.0),"Thickness",App::Prop_None,"Thickness value");
+    ADD_PROPERTY_TYPE(Mode,(long(0)),"Thickness",App::Prop_None,"Mode");
+    Mode.setEnums(ModeEnums);
+    ADD_PROPERTY_TYPE(Join,(long(0)),"Thickness",App::Prop_None,"Join type");
+    Join.setEnums(JoinEnums);
+    ADD_PROPERTY_TYPE(Reversed,(false),"Thickness",App::Prop_None,"Apply the thickness towards the solids interior");
+    ADD_PROPERTY_TYPE(Refine,(false),"Thickness",(App::PropertyType)(App::Prop_None),"Refine shape (clean up redundant edges)");
+    ADD_PROPERTY_TYPE(Intersection,(false),"Thickness",App::Prop_None,"Enable intersection-handling");
+}
+
+void Thickness::setupObject() {
+    Base::Reference<ParameterGrp> hGrp = App::GetApplication().GetUserParameter()
+        .GetGroup("BaseApp")->GetGroup("Preferences")->GetGroup("Mod/PartDesign");
+    this->Refine.setValue(hGrp->GetBool("RefineModel", false));
+}
+
+short Thickness::mustExecute() const
+{
+    if (Placement.isTouched() ||
+        Value.isTouched() ||
+        Mode.isTouched() ||
+        Join.isTouched())
+        return 1;
+    return DressUp::mustExecute();
+}
+
+App::DocumentObjectExecReturn *Thickness::execute(void)
+{
+    // Base shape
+    Part::TopoShape baseShape;
+    try {
+        baseShape = getBaseShape();
+    } catch (Base::Exception& e) {
+        return new App::DocumentObjectExecReturn(e.what());
+    }
+
+    std::map<int,std::vector<TopoShape> > closeFaces;
+    const std::vector<std::string>& subStrings = Base.getSubValues(true);
+    for (std::vector<std::string>::const_iterator it = subStrings.begin(); it != subStrings.end(); ++it) {
+        TopoDS_Shape face;
+        try {
+            face = baseShape.getSubShape(it->c_str());
+        }catch(...){}
+        if(face.IsNull())
+            return new App::DocumentObjectExecReturn("Invalid face reference");
+        int index = baseShape.findAncestor(face,TopAbs_SOLID);
+        if(!index) {
+            FC_WARN(getFullName() << ": Ignore non-solid face  " << *it);
+            continue;
+        }
+        closeFaces[index].emplace_back(face);
+    }
+
+    bool reversed = Reversed.getValue();
+    bool intersection = Intersection.getValue();
+    double thickness =  (reversed ? -1. : 1. )*Value.getValue();
+    double tol = Precision::Confusion();
+    short mode = (short)Mode.getValue();
+    short join = (short)Join.getValue();
+    //we do not offer tangent join type
+    if(join == 1)
+        join = 2;
+
+    std::vector<TopoShape> shapes;
+    int count = baseShape.countSubShapes(TopAbs_SOLID);
+    if(!count)
+        return new App::DocumentObjectExecReturn("No solid");
+
+    if (fabs(thickness) > 2*tol) {
+        auto it = closeFaces.begin();
+        for(int i=1;i<=count;++i) {
+            if(it==closeFaces.end() || i<it->first) {
+                shapes.push_back(baseShape.getSubTopoShape(TopAbs_SOLID,i));
+                continue;
+            }
+            shapes.emplace_back(0,getDocument()->getStringHasher());
+            try {
+                shapes.back().makEThickSolid(
+                        baseShape.getSubTopoShape(TopAbs_SOLID,it->first), 
+                        it->second, thickness, tol, intersection, false, mode, join);
+            }catch(Standard_Failure &) {
+                return new App::DocumentObjectExecReturn("Failed to make thick solid");
+            }
+            ++it;
+        }
+    }
+    TopoShape result(0,getDocument()->getStringHasher());
+    if(shapes.size()>1) {
+        result.makEFuse(shapes);
+        if(Refine.getValue())
+            result = result.makERefine();
+    }else
+        result = shapes.front();
+    this->Shape.setValue(getSolid(result));
+    return App::DocumentObject::StdReturn;
+}