--- conflicted
+++ resolved
@@ -1,405 +1,396 @@
-/***************************************************************************
- *   Copyright (c) 2015 Stefan Tröger <stefantroeger@gmx.net>              *
- *                                                                         *
- *   This file is part of the FreeCAD CAx development system.              *
- *                                                                         *
- *   This library is free software; you can redistribute it and/or         *
- *   modify it under the terms of the GNU Library General Public           *
- *   License as published by the Free Software Foundation; either          *
- *   version 2 of the License, or (at your option) any later version.      *
- *                                                                         *
- *   This library  is distributed in the hope that it will be useful,      *
- *   but WITHOUT ANY WARRANTY; without even the implied warranty of        *
- *   MERCHANTABILITY or FITNESS FOR A PARTICULAR PURPOSE.  See the         *
- *   GNU Library General Public License for more details.                  *
- *                                                                         *
- *   You should have received a copy of the GNU Library General Public     *
- *   License along with this library; see the file COPYING.LIB. If not,    *
- *   write to the Free Software Foundation, Inc., 59 Temple Place,         *
- *   Suite 330, Boston, MA  02111-1307, USA                                *
- *                                                                         *
- ***************************************************************************/
-
-
-#include "PreCompiled.h"
-#ifndef _PreComp_
-<<<<<<< HEAD
-# include <cfloat>
-# include <BRepBuilderAPI_MakeFace.hxx>
-# include <BRepBuilderAPI_MakeWire.hxx>
-# include <BRep_Builder.hxx>
-# include <BRep_Tool.hxx>
-# include <TopExp_Explorer.hxx>
-# include <TopoDS.hxx>
-# include <Precision.hxx>
-=======
-#include <cfloat>
-#include <boost/bind.hpp>
-#include <BRepBuilderAPI_MakeFace.hxx>
->>>>>>> 73df4e6f
-#endif
-
-#include <Base/Console.h>
-#include <App/Application.h>
-#include <App/Document.h>
-#include "ShapeBinder.h"
-#include <App/Document.h>
-#include <App/GroupExtension.h>
-#include <Mod/Part/App/TopoShape.h>
-#include <Mod/Part/App/TopoShapeOpCode.h>
-#include <Mod/Part/App/FaceMakerBullseye.h>
-
-FC_LOG_LEVEL_INIT("PartDesign",true,true);
-
-#ifndef M_PI
-#define M_PI       3.14159265358979323846
-#endif
-
-using namespace PartDesign;
-
-// ============================================================================
-
-PROPERTY_SOURCE(PartDesign::ShapeBinder, Part::Feature)
-
-ShapeBinder::ShapeBinder()
-{
-    ADD_PROPERTY_TYPE(Support, (0,0), "",(App::PropertyType)(App::Prop_None),"Support of the geometry");
-    Placement.setStatus(App::Property::Hidden, true);
-    ADD_PROPERTY_TYPE(TraceSupport, (false), "", App::Prop_None, "Trace support shape");
-}
-
-ShapeBinder::~ShapeBinder()
-{
-    this->connectDocumentChangedObject.disconnect();
-}
-
-short int ShapeBinder::mustExecute(void) const {
-
-    if (Support.isTouched())
-        return 1;
-    if (TraceSupport.isTouched())
-        return 1;
-
-    return Part::Feature::mustExecute();
-}
-
-App::DocumentObjectExecReturn* ShapeBinder::execute(void) {
-
-    if (!this->isRestoring()) {
-        Part::Feature* obj = nullptr;
-        std::vector<std::string> subs;
-
-        ShapeBinder::getFilteredReferences(&Support, obj, subs);
-        //if we have a link we rebuild the shape, but we change nothing if we are a simple copy
-        if (obj) {
-            Part::TopoShape shape = ShapeBinder::buildShapeFromReferences(obj, subs);
-            Base::Placement placement(shape.getTransform());
-            Shape.setValue(shape);
-
-            if (TraceSupport.getValue()) {
-                // this is the inverted global placement of the parent group ...
-                placement = this->globalPlacement() * Placement.getValue().inverse();
-                // multiplied with the global placement of the support shape
-                placement = placement.inverse() * obj->globalPlacement();
-            }
-            Placement.setValue(placement);
-        }
-    }
-
-    return Part::Feature::execute();
-}
-
-void ShapeBinder::getFilteredReferences(App::PropertyLinkSubList* prop, Part::Feature*& obj,
-                                        std::vector< std::string >& subobjects)
-{
-    obj = nullptr;
-    subobjects.clear();
-
-    auto objs = prop->getValues();
-    auto subs = prop->getSubValues();
-
-    if (objs.empty()) {
-        return;
-    }
-
-    //we only allow one part feature, so get the first one we find
-    size_t index = 0;
-    while (index < objs.size() && !objs[index]->isDerivedFrom(Part::Feature::getClassTypeId()))
-        index++;
-
-    //do we have any part feature?
-    if (index >= objs.size())
-        return;
-
-    obj = static_cast<Part::Feature*>(objs[index]);
-
-    //if we have no subshpape we use the whole shape
-    if (subs[index].empty()) {
-        return;
-    }
-
-    //collect all subshapes for the object
-    index = 0;
-    for (std::string sub : subs) {
-
-        //we only allow subshapes from a single Part::Feature
-        if (objs[index] != obj)
-            continue;
-
-        //in this mode the full shape is not allowed, as we already started the subshape
-        //processing
-        if (sub.empty())
-            continue;
-
-        subobjects.push_back(sub);
-    }
-}
-
-Part::TopoShape ShapeBinder::buildShapeFromReferences( Part::Feature* obj, std::vector< std::string > subs) {
-
-    if (!obj)
-        return TopoDS_Shape();
-
-    if (subs.empty())
-        return obj->Shape.getShape();
-
-    //if we use multiple subshapes we build a shape from them by fusing them together
-    Part::TopoShape base;
-    std::vector<TopoDS_Shape> operators;
-    for (std::string sub : subs) {
-        if (base.isNull())
-            base = obj->Shape.getShape().getSubShape(sub.c_str());
-        else
-            operators.push_back(obj->Shape.getShape().getSubShape(sub.c_str()));
-    }
-
-    try {
-        if (!operators.empty() && !base.isNull())
-            return base.fuse(operators);
-    }
-    catch (...) {
-        return base;
-    }
-    return base;
-}
-
-void ShapeBinder::handleChangedPropertyType(Base::XMLReader &reader, const char *TypeName, App::Property *prop)
-{
-    // The type of Support was App::PropertyLinkSubList in the past
-    if (prop == &Support && strcmp(TypeName, "App::PropertyLinkSubList") == 0) {
-        Support.Restore(reader);
-    }
-}
-
-<<<<<<< HEAD
-// ============================================================================
-
-PROPERTY_SOURCE(PartDesign::SubShapeBinder, Part::Feature)
-
-SubShapeBinder::SubShapeBinder()
-{
-    ADD_PROPERTY_TYPE(Support, (0), "",(App::PropertyType)(App::Prop_Hidden|App::Prop_None),
-            "Support of the geometry");
-    Support.setStatus(App::Property::Immutable,true);
-    ADD_PROPERTY_TYPE(Fuse, (true), "Base",App::Prop_None,"Fused linked solid shapes");
-    ADD_PROPERTY_TYPE(MakeFace, (true), "Base",App::Prop_None,"Create face for linked wires");
-    ADD_PROPERTY_TYPE(ClaimChildren, (false), "Base",App::Prop_Output,"Claim linked object as children");
-    ADD_PROPERTY_TYPE(Relative, (true), "Base",App::Prop_None,"Enable relative sub-object linking");
-    ADD_PROPERTY_TYPE(BindMode, ((long)0), "Base", App::Prop_None, "Binding mode");
-    ADD_PROPERTY_TYPE(PartialLoad, (false), "Base", App::Prop_None, "Enable partial loading");
-    PartialLoad.setStatus(App::Property::PartialTrigger,true);
-    static const char *BindModeEnum[] = {"Synchronized", "Frozen", "Detached", 0};
-    BindMode.setEnums(BindModeEnum);
-    Placement.setStatus(App::Property::Immutable, true);
-    Placement.setStatus(App::Property::ReadOnly, true);
-}
-
-void SubShapeBinder::updatePlacement(const Base::Matrix4D &mat) {
-    auto placement = Placement.getValue()*Base::Placement(mat).inverse();
-    Placement.setValue(placement);
-}
-
-void SubShapeBinder::update() {
-    Part::TopoShape result;
-    std::vector<Part::TopoShape> shapes;
-
-    for(auto &l : Support.getSubListValues()) {
-        auto obj = l.getValue();
-        if(!obj || !obj->getNameInDocument())
-            continue;
-        const auto &subvals = l.getSubValues();
-        std::set<std::string> subs(subvals.begin(),subvals.end());
-        static std::string none("");
-        if(subs.empty())
-            subs.insert(none);
-        else if(subs.size()>1)
-            subs.erase(none);
-        for(const auto &sub : subs) {
-            const auto &shape = Part::Feature::getTopoShape(obj,sub.c_str(),true);
-            if(!shape.isNull())
-                shapes.push_back(shape);
-        }
-    }
-    if(shapes.empty())
-        return;
-
-    result = Part::TopoShape(0,getDocument()->getStringHasher()).makECompound(shapes);
-
-    bool fused = false;
-    if(Fuse.getValue()) {
-        // If the compound has solid, fuse them together, and ignore other type of
-        // shapes
-        auto solids = result.getSubTopoShapes(TopAbs_SOLID);
-        if(solids.size()) {
-            result.makEFuse(solids);
-            result = result.makERefine();
-            fused = true;
-        }
-    } 
-    
-    if(!fused && MakeFace.getValue() && 
-       !result.hasSubShape(TopAbs_FACE) &&
-       result.hasSubShape(TopAbs_EDGE))
-    {
-        result = result.makEWires();
-        try {
-            result = result.makEFace(TOPOP_SHAPEBINDER "_F");
-        }catch(...){}
-    }
-
-    // Remove single element naming, so that other user of SubShapeBinder can
-    // identify the element using SubShapeBinder's object id.
-
-    auto count = result.countSubShapes(TopAbs_FACE);
-    if(count == 1)
-        result.setElementName("Face1",0);
-    else if(count==0 && (count=result.countSubShapes(TopAbs_EDGE))==1)
-        result.setElementName("Edge1",0);
-    else if(count==0 && (count=result.countSubShapes(TopAbs_VERTEX))==1)
-        result.setElementName("Vertex1",0);
-    result.setTransform(Placement.getValue().toMatrix());
-    if(count==1)
-        result.initCache(true);
-    Shape.setValue(result);
-}
-
-App::DocumentObjectExecReturn* SubShapeBinder::execute(void) {
-    if(BindMode.getValue()==0)
-        update();
-    return inherited::execute();
-}
-
-void SubShapeBinder::onDocumentRestored() {
-    if(Shape.testStatus(App::Property::Transient))
-        update();
-    inherited::onDocumentRestored();
-}
-
-void SubShapeBinder::onChanged(const App::Property *prop) {
-    if(!isRestoring()) {
-        if(prop == &Support) {
-            if(Support.getSubListValues().size()) {
-                update(); 
-                if(BindMode.getValue() == 2)
-                    Support.setValue(0);
-            }
-        }else if(prop == &BindMode) {
-           if(BindMode.getValue() == 2)
-               Support.setValue(0);
-           else if(BindMode.getValue() == 0)
-               update();
-           checkPropertyStatus();
-        }else if(prop == &PartialLoad) {
-           checkPropertyStatus();
-        }
-    }
-    inherited::onChanged(prop);
-}
-
-void SubShapeBinder::checkPropertyStatus() {
-    Support.setAllowPartial(PartialLoad.getValue());
-    Shape.setStatus(App::Property::Transient, !PartialLoad.getValue() && BindMode.getValue()!=2);
-}
-
-void SubShapeBinder::setLinks(std::map<App::DocumentObject *, std::vector<std::string> >&&values, bool reset)
-{
-    if(values.empty()) {
-        if(reset) {
-            Support.setValue(0);
-            Shape.setValue(Part::TopoShape());
-        }
-        return;
-    }
-    auto inSet = getInListEx(true);
-    inSet.insert(this);
-
-    for(auto &v : values) {
-        if(!v.first || !v.first->getNameInDocument())
-            FC_THROWM(Base::ValueError,"Invalid document object");
-        if(inSet.find(v.first)!=inSet.end())
-            FC_THROWM(Base::ValueError, "Cyclic referece to " << v.first->getFullName());
-    }
-
-    for(auto &v : values) 
-        Support.addValue(v.first,std::move(v.second),reset);
-}
-    
-void SubShapeBinder::handleChangedPropertyType(
-        Base::XMLReader &reader, const char * TypeName, App::Property * prop) 
-{
-   if(prop == &Support) {
-       Support.upgrade(reader,TypeName);
-       return;
-   }
-   inherited::handleChangedPropertyType(reader,TypeName,prop);
-}
-
-
-=======
-void ShapeBinder::onSettingDocument()
-{
-    App::Document* document = getDocument();
-    if (document) {
-        this->connectDocumentChangedObject = document->signalChangedObject.connect(boost::bind
-            (&ShapeBinder::slotChangedObject, this, _1, _2));
-    }
-}
-
-void ShapeBinder::slotChangedObject(const App::DocumentObject& Obj, const App::Property& Prop)
-{
-    App::Document* doc = getDocument();
-    if (!doc || doc->testStatus(App::Document::Restoring))
-        return;
-    if (this == &Obj)
-        return;
-    if (!TraceSupport.getValue())
-        return;
-    if (!Prop.getTypeId().isDerivedFrom(App::PropertyPlacement::getClassTypeId()))
-        return;
-
-    Part::Feature* obj = nullptr;
-    std::vector<std::string> subs;
-    ShapeBinder::getFilteredReferences(&Support, obj, subs);
-    if (obj) {
-        if (obj == &Obj) {
-            // the directly referenced object has changed
-            enforceRecompute();
-        }
-        else if (Obj.hasExtension(App::GroupExtension::getExtensionClassTypeId())) {
-            // check if the changed property belongs to a group-like object
-            // like Body or Part
-            std::vector<App::DocumentObject*> chain;
-            std::vector<App::DocumentObject*> list = getInListRecursive();
-            chain.insert(chain.end(), list.begin(), list.end());
-            list = obj->getInListRecursive();
-            chain.insert(chain.end(), list.begin(), list.end());
-
-            auto it = std::find(chain.begin(), chain.end(), &Obj);
-            if (it != chain.end()) {
-                enforceRecompute();
-            }
-        }
-    }
-}
-
->>>>>>> 73df4e6f
+/***************************************************************************
+ *   Copyright (c) 2015 Stefan Tröger <stefantroeger@gmx.net>              *
+ *                                                                         *
+ *   This file is part of the FreeCAD CAx development system.              *
+ *                                                                         *
+ *   This library is free software; you can redistribute it and/or         *
+ *   modify it under the terms of the GNU Library General Public           *
+ *   License as published by the Free Software Foundation; either          *
+ *   version 2 of the License, or (at your option) any later version.      *
+ *                                                                         *
+ *   This library  is distributed in the hope that it will be useful,      *
+ *   but WITHOUT ANY WARRANTY; without even the implied warranty of        *
+ *   MERCHANTABILITY or FITNESS FOR A PARTICULAR PURPOSE.  See the         *
+ *   GNU Library General Public License for more details.                  *
+ *                                                                         *
+ *   You should have received a copy of the GNU Library General Public     *
+ *   License along with this library; see the file COPYING.LIB. If not,    *
+ *   write to the Free Software Foundation, Inc., 59 Temple Place,         *
+ *   Suite 330, Boston, MA  02111-1307, USA                                *
+ *                                                                         *
+ ***************************************************************************/
+
+
+#include "PreCompiled.h"
+#ifndef _PreComp_
+# include <cfloat>
+#include <boost/bind.hpp>
+# include <BRepBuilderAPI_MakeFace.hxx>
+# include <BRepBuilderAPI_MakeWire.hxx>
+# include <BRep_Builder.hxx>
+# include <BRep_Tool.hxx>
+# include <TopExp_Explorer.hxx>
+# include <TopoDS.hxx>
+# include <Precision.hxx>
+#endif
+
+#include <Base/Console.h>
+#include <App/Application.h>
+#include <App/Document.h>
+#include "ShapeBinder.h"
+#include <App/Document.h>
+#include <App/GroupExtension.h>
+#include <Mod/Part/App/TopoShape.h>
+#include <Mod/Part/App/TopoShapeOpCode.h>
+#include <Mod/Part/App/FaceMakerBullseye.h>
+
+FC_LOG_LEVEL_INIT("PartDesign",true,true);
+
+#ifndef M_PI
+#define M_PI       3.14159265358979323846
+#endif
+
+using namespace PartDesign;
+
+// ============================================================================
+
+PROPERTY_SOURCE(PartDesign::ShapeBinder, Part::Feature)
+
+ShapeBinder::ShapeBinder()
+{
+    ADD_PROPERTY_TYPE(Support, (0,0), "",(App::PropertyType)(App::Prop_None),"Support of the geometry");
+    Placement.setStatus(App::Property::Hidden, true);
+    ADD_PROPERTY_TYPE(TraceSupport, (false), "", App::Prop_None, "Trace support shape");
+}
+
+ShapeBinder::~ShapeBinder()
+{
+    this->connectDocumentChangedObject.disconnect();
+}
+
+short int ShapeBinder::mustExecute(void) const {
+
+    if (Support.isTouched())
+        return 1;
+    if (TraceSupport.isTouched())
+        return 1;
+
+    return Part::Feature::mustExecute();
+}
+
+App::DocumentObjectExecReturn* ShapeBinder::execute(void) {
+
+    if (!this->isRestoring()) {
+        Part::Feature* obj = nullptr;
+        std::vector<std::string> subs;
+
+        ShapeBinder::getFilteredReferences(&Support, obj, subs);
+        //if we have a link we rebuild the shape, but we change nothing if we are a simple copy
+        if (obj) {
+            Part::TopoShape shape = ShapeBinder::buildShapeFromReferences(obj, subs);
+            Base::Placement placement(shape.getTransform());
+            Shape.setValue(shape);
+
+            if (TraceSupport.getValue()) {
+                // this is the inverted global placement of the parent group ...
+                placement = this->globalPlacement() * Placement.getValue().inverse();
+                // multiplied with the global placement of the support shape
+                placement = placement.inverse() * obj->globalPlacement();
+            }
+            Placement.setValue(placement);
+        }
+    }
+
+    return Part::Feature::execute();
+}
+
+void ShapeBinder::getFilteredReferences(App::PropertyLinkSubList* prop, Part::Feature*& obj,
+                                        std::vector< std::string >& subobjects)
+{
+    obj = nullptr;
+    subobjects.clear();
+
+    auto objs = prop->getValues();
+    auto subs = prop->getSubValues();
+
+    if (objs.empty()) {
+        return;
+    }
+
+    //we only allow one part feature, so get the first one we find
+    size_t index = 0;
+    while (index < objs.size() && !objs[index]->isDerivedFrom(Part::Feature::getClassTypeId()))
+        index++;
+
+    //do we have any part feature?
+    if (index >= objs.size())
+        return;
+
+    obj = static_cast<Part::Feature*>(objs[index]);
+
+    //if we have no subshpape we use the whole shape
+    if (subs[index].empty()) {
+        return;
+    }
+
+    //collect all subshapes for the object
+    index = 0;
+    for (std::string sub : subs) {
+
+        //we only allow subshapes from a single Part::Feature
+        if (objs[index] != obj)
+            continue;
+
+        //in this mode the full shape is not allowed, as we already started the subshape
+        //processing
+        if (sub.empty())
+            continue;
+
+        subobjects.push_back(sub);
+    }
+}
+
+Part::TopoShape ShapeBinder::buildShapeFromReferences( Part::Feature* obj, std::vector< std::string > subs) {
+
+    if (!obj)
+        return TopoDS_Shape();
+
+    if (subs.empty())
+        return obj->Shape.getShape();
+
+    //if we use multiple subshapes we build a shape from them by fusing them together
+    Part::TopoShape base;
+    std::vector<TopoDS_Shape> operators;
+    for (std::string sub : subs) {
+        if (base.isNull())
+            base = obj->Shape.getShape().getSubShape(sub.c_str());
+        else
+            operators.push_back(obj->Shape.getShape().getSubShape(sub.c_str()));
+    }
+
+    try {
+        if (!operators.empty() && !base.isNull())
+            return base.fuse(operators);
+    }
+    catch (...) {
+        return base;
+    }
+    return base;
+}
+
+void ShapeBinder::handleChangedPropertyType(Base::XMLReader &reader, const char *TypeName, App::Property *prop)
+{
+    // The type of Support was App::PropertyLinkSubList in the past
+    if (prop == &Support && strcmp(TypeName, "App::PropertyLinkSubList") == 0) {
+        Support.Restore(reader);
+    }
+}
+
+void ShapeBinder::onSettingDocument()
+{
+    App::Document* document = getDocument();
+    if (document) {
+        this->connectDocumentChangedObject = document->signalChangedObject.connect(boost::bind
+            (&ShapeBinder::slotChangedObject, this, _1, _2));
+    }
+}
+
+void ShapeBinder::slotChangedObject(const App::DocumentObject& Obj, const App::Property& Prop)
+{
+    App::Document* doc = getDocument();
+    if (!doc || doc->testStatus(App::Document::Restoring))
+        return;
+    if (this == &Obj)
+        return;
+    if (!TraceSupport.getValue())
+        return;
+    if (!Prop.getTypeId().isDerivedFrom(App::PropertyPlacement::getClassTypeId()))
+        return;
+
+    Part::Feature* obj = nullptr;
+    std::vector<std::string> subs;
+    ShapeBinder::getFilteredReferences(&Support, obj, subs);
+    if (obj) {
+        if (obj == &Obj) {
+            // the directly referenced object has changed
+            enforceRecompute();
+        }
+        else if (Obj.hasExtension(App::GroupExtension::getExtensionClassTypeId())) {
+            // check if the changed property belongs to a group-like object
+            // like Body or Part
+            std::vector<App::DocumentObject*> chain;
+            std::vector<App::DocumentObject*> list = getInListRecursive();
+            chain.insert(chain.end(), list.begin(), list.end());
+            list = obj->getInListRecursive();
+            chain.insert(chain.end(), list.begin(), list.end());
+
+            auto it = std::find(chain.begin(), chain.end(), &Obj);
+            if (it != chain.end()) {
+                enforceRecompute();
+            }
+        }
+    }
+}
+
+// ============================================================================
+
+PROPERTY_SOURCE(PartDesign::SubShapeBinder, Part::Feature)
+
+SubShapeBinder::SubShapeBinder()
+{
+    ADD_PROPERTY_TYPE(Support, (0), "",(App::PropertyType)(App::Prop_Hidden|App::Prop_None),
+            "Support of the geometry");
+    Support.setStatus(App::Property::Immutable,true);
+    ADD_PROPERTY_TYPE(Fuse, (true), "Base",App::Prop_None,"Fused linked solid shapes");
+    ADD_PROPERTY_TYPE(MakeFace, (true), "Base",App::Prop_None,"Create face for linked wires");
+    ADD_PROPERTY_TYPE(ClaimChildren, (false), "Base",App::Prop_Output,"Claim linked object as children");
+    ADD_PROPERTY_TYPE(Relative, (true), "Base",App::Prop_None,"Enable relative sub-object linking");
+    ADD_PROPERTY_TYPE(BindMode, ((long)0), "Base", App::Prop_None, "Binding mode");
+    ADD_PROPERTY_TYPE(PartialLoad, (false), "Base", App::Prop_None, "Enable partial loading");
+    PartialLoad.setStatus(App::Property::PartialTrigger,true);
+    static const char *BindModeEnum[] = {"Synchronized", "Frozen", "Detached", 0};
+    BindMode.setEnums(BindModeEnum);
+    Placement.setStatus(App::Property::Immutable, true);
+    Placement.setStatus(App::Property::ReadOnly, true);
+}
+
+void SubShapeBinder::updatePlacement(const Base::Matrix4D &mat) {
+    auto placement = Placement.getValue()*Base::Placement(mat).inverse();
+    Placement.setValue(placement);
+}
+
+void SubShapeBinder::update() {
+    Part::TopoShape result;
+    std::vector<Part::TopoShape> shapes;
+
+    for(auto &l : Support.getSubListValues()) {
+        auto obj = l.getValue();
+        if(!obj || !obj->getNameInDocument())
+            continue;
+        const auto &subvals = l.getSubValues();
+        std::set<std::string> subs(subvals.begin(),subvals.end());
+        static std::string none("");
+        if(subs.empty())
+            subs.insert(none);
+        else if(subs.size()>1)
+            subs.erase(none);
+        for(const auto &sub : subs) {
+            const auto &shape = Part::Feature::getTopoShape(obj,sub.c_str(),true);
+            if(!shape.isNull())
+                shapes.push_back(shape);
+        }
+    }
+    if(shapes.empty())
+        return;
+
+    result = Part::TopoShape(0,getDocument()->getStringHasher()).makECompound(shapes);
+
+    bool fused = false;
+    if(Fuse.getValue()) {
+        // If the compound has solid, fuse them together, and ignore other type of
+        // shapes
+        auto solids = result.getSubTopoShapes(TopAbs_SOLID);
+        if(solids.size()) {
+            result.makEFuse(solids);
+            result = result.makERefine();
+            fused = true;
+        }
+    } 
+    
+    if(!fused && MakeFace.getValue() && 
+       !result.hasSubShape(TopAbs_FACE) &&
+       result.hasSubShape(TopAbs_EDGE))
+    {
+        result = result.makEWires();
+        try {
+            result = result.makEFace(TOPOP_SHAPEBINDER "_F");
+        }catch(...){}
+    }
+
+    // Remove single element naming, so that other user of SubShapeBinder can
+    // identify the element using SubShapeBinder's object id.
+
+    auto count = result.countSubShapes(TopAbs_FACE);
+    if(count == 1)
+        result.setElementName("Face1",0);
+    else if(count==0 && (count=result.countSubShapes(TopAbs_EDGE))==1)
+        result.setElementName("Edge1",0);
+    else if(count==0 && (count=result.countSubShapes(TopAbs_VERTEX))==1)
+        result.setElementName("Vertex1",0);
+    result.setTransform(Placement.getValue().toMatrix());
+    if(count==1)
+        result.initCache(true);
+    Shape.setValue(result);
+}
+
+App::DocumentObjectExecReturn* SubShapeBinder::execute(void) {
+    if(BindMode.getValue()==0)
+        update();
+    return inherited::execute();
+}
+
+void SubShapeBinder::onDocumentRestored() {
+    if(Shape.testStatus(App::Property::Transient))
+        update();
+    inherited::onDocumentRestored();
+}
+
+void SubShapeBinder::onChanged(const App::Property *prop) {
+    if(!isRestoring()) {
+        if(prop == &Support) {
+            if(Support.getSubListValues().size()) {
+                update(); 
+                if(BindMode.getValue() == 2)
+                    Support.setValue(0);
+            }
+        }else if(prop == &BindMode) {
+           if(BindMode.getValue() == 2)
+               Support.setValue(0);
+           else if(BindMode.getValue() == 0)
+               update();
+           checkPropertyStatus();
+        }else if(prop == &PartialLoad) {
+           checkPropertyStatus();
+        }
+    }
+    inherited::onChanged(prop);
+}
+
+void SubShapeBinder::checkPropertyStatus() {
+    Support.setAllowPartial(PartialLoad.getValue());
+    Shape.setStatus(App::Property::Transient, !PartialLoad.getValue() && BindMode.getValue()!=2);
+}
+
+void SubShapeBinder::setLinks(std::map<App::DocumentObject *, std::vector<std::string> >&&values, bool reset)
+{
+    if(values.empty()) {
+        if(reset) {
+            Support.setValue(0);
+            Shape.setValue(Part::TopoShape());
+        }
+        return;
+    }
+    auto inSet = getInListEx(true);
+    inSet.insert(this);
+
+    for(auto &v : values) {
+        if(!v.first || !v.first->getNameInDocument())
+            FC_THROWM(Base::ValueError,"Invalid document object");
+        if(inSet.find(v.first)!=inSet.end())
+            FC_THROWM(Base::ValueError, "Cyclic referece to " << v.first->getFullName());
+    }
+
+    for(auto &v : values) 
+        Support.addValue(v.first,std::move(v.second),reset);
+}
+    
+void SubShapeBinder::handleChangedPropertyType(
+        Base::XMLReader &reader, const char * TypeName, App::Property * prop) 
+{
+   if(prop == &Support) {
+       Support.upgrade(reader,TypeName);
+       return;
+   }
+   inherited::handleChangedPropertyType(reader,TypeName,prop);
+}
+