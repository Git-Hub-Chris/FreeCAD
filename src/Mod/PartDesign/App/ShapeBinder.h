--- conflicted
+++ resolved
@@ -1,152 +1,131 @@
-/***************************************************************************
- *   Copyright (c) 2015 Stefan Tröger <stefantroeger@gmx.net>              *
- *                                                                         *
- *   This file is part of the FreeCAD CAx development system.              *
- *                                                                         *
- *   This library is free software; you can redistribute it and/or         *
- *   modify it under the terms of the GNU Library General Public           *
- *   License as published by the Free Software Foundation; either          *
- *   version 2 of the License, or (at your option) any later version.      *
- *                                                                         *
- *   This library  is distributed in the hope that it will be useful,      *
- *   but WITHOUT ANY WARRANTY; without even the implied warranty of        *
- *   MERCHANTABILITY or FITNESS FOR A PARTICULAR PURPOSE.  See the         *
- *   GNU Library General Public License for more details.                  *
- *                                                                         *
- *   You should have received a copy of the GNU Library General Public     *
- *   License along with this library; see the file COPYING.LIB. If not,    *
- *   write to the Free Software Foundation, Inc., 59 Temple Place,         *
- *   Suite 330, Boston, MA  02111-1307, USA                                *
- *                                                                         *
- ***************************************************************************/
-
-
-#ifndef PARTDESIGN_DATUMSHAPE_H
-#define PARTDESIGN_DATUMSHAPE_H
-
-#include <QString>
-#include <boost/signals2.hpp>
-#include <App/PropertyLinks.h>
-#include <Mod/Part/App/DatumFeature.h>
-
-namespace PartDesign
-{
-
-/* This feature is not really a classical datum. It is a fully defined shape and not
- * infinite geometry like a plane and a line. Also it is not calculated by references and hence
- * is not "attached" to anything. Furthermore real shapes must be visualized. This makes it hard
- * to reuse the existing datum infrastructure and a special handling for this type is
- * created.
- */
-// TODO Add better documentation (2015-09-11, Fat-Zer)
-
-class PartDesignExport ShapeBinder : public Part::Feature
-{
-    PROPERTY_HEADER_WITH_OVERRIDE(PartDesign::ShapeBinder);
-
-public:
-    ShapeBinder();
-    virtual ~ShapeBinder();
-
-    App::PropertyLinkSubListGlobal    Support;
-    App::PropertyBool TraceSupport;
-
-    static void getFilteredReferences(App::PropertyLinkSubList* prop, App::GeoFeature*& object, std::vector< std::string >& subobjects);
-    static Part::TopoShape buildShapeFromReferences(App::GeoFeature* obj, std::vector< std::string > subs);
-
-    const char* getViewProviderName(void) const override {
-        return "PartDesignGui::ViewProviderShapeBinder";
-    }
-
-protected:
-    virtual void handleChangedPropertyType(Base::XMLReader &reader, const char * TypeName, App::Property * prop) override;
-    virtual short int mustExecute(void) const override;
-    virtual App::DocumentObjectExecReturn* execute(void) override;
-
-private:
-    void slotChangedObject(const App::DocumentObject& Obj, const App::Property& Prop);
-    virtual void onSettingDocument() override;
-
-    typedef boost::signals2::connection Connection;
-    Connection connectDocumentChangedObject;
-};
-
-class PartDesignExport SubShapeBinder : public Part::Feature {
-<<<<<<< HEAD
-    PROPERTY_HEADER(PartDesign::SubShapeBinder);
-=======
-    PROPERTY_HEADER_WITH_OVERRIDE(PartDesign::SubShapeBinder);
->>>>>>> c0753806
-public:
-    typedef Part::Feature inherited;
-
-    SubShapeBinder();
-<<<<<<< HEAD
-    const char* getViewProviderName(void) const {
-=======
-    const char* getViewProviderName(void) const override {
->>>>>>> c0753806
-        return "PartDesignGui::ViewProviderSubShapeBinder";
-    }
-
-    void setLinks(std::map<App::DocumentObject *, std::vector<std::string> > &&values, bool reset=false);
-
-    App::PropertyXLinkSubList Support;
-    App::PropertyBool ClaimChildren;
-    App::PropertyBool Relative;
-    App::PropertyBool Fuse;
-    App::PropertyBool MakeFace;
-    App::PropertyEnumeration BindMode;
-    App::PropertyBool PartialLoad;
-    App::PropertyXLink Context;
-    App::PropertyInteger _Version;
-
-<<<<<<< HEAD
-    void update();
-=======
-    enum UpdateOption {
-        UpdateNone = 0,
-        UpdateInit = 1,
-        UpdateForced = 2,
-    };
-    void update(UpdateOption options = UpdateNone);
->>>>>>> c0753806
-
-    virtual int canLoadPartial() const override {
-        return PartialLoad.getValue()?1:0;
-    }
-
-<<<<<<< HEAD
-    virtual bool canLinkProperties() const {return false;}
-=======
-    virtual bool canLinkProperties() const override {return false;}
->>>>>>> c0753806
-
-protected:
-    virtual App::DocumentObjectExecReturn* execute(void) override;
-    virtual void onChanged(const App::Property *prop) override;
-
-    virtual void handleChangedPropertyType(
-            Base::XMLReader &reader, const char * TypeName, App::Property * prop) override;
-
-    virtual void onDocumentRestored() override;
-    virtual void setupObject() override;
-
-    void checkPropertyStatus();
-
-    void slotRecomputedObject(const App::DocumentObject& Obj);
-
-    typedef boost::signals2::scoped_connection Connection;
-    Connection connRecomputedObj;
-    App::Document *contextDoc=0;
-<<<<<<< HEAD
-
-    std::vector<Part::TopoShape> _Cache;
-=======
->>>>>>> c0753806
-};
-
-} //namespace PartDesign
-
-
-#endif // PARTDESIGN_DATUMSHAPE_H
+/***************************************************************************
+ *   Copyright (c) 2015 Stefan Tröger <stefantroeger@gmx.net>              *
+ *                                                                         *
+ *   This file is part of the FreeCAD CAx development system.              *
+ *                                                                         *
+ *   This library is free software; you can redistribute it and/or         *
+ *   modify it under the terms of the GNU Library General Public           *
+ *   License as published by the Free Software Foundation; either          *
+ *   version 2 of the License, or (at your option) any later version.      *
+ *                                                                         *
+ *   This library  is distributed in the hope that it will be useful,      *
+ *   but WITHOUT ANY WARRANTY; without even the implied warranty of        *
+ *   MERCHANTABILITY or FITNESS FOR A PARTICULAR PURPOSE.  See the         *
+ *   GNU Library General Public License for more details.                  *
+ *                                                                         *
+ *   You should have received a copy of the GNU Library General Public     *
+ *   License along with this library; see the file COPYING.LIB. If not,    *
+ *   write to the Free Software Foundation, Inc., 59 Temple Place,         *
+ *   Suite 330, Boston, MA  02111-1307, USA                                *
+ *                                                                         *
+ ***************************************************************************/
+
+
+#ifndef PARTDESIGN_DATUMSHAPE_H
+#define PARTDESIGN_DATUMSHAPE_H
+
+#include <QString>
+#include <boost/signals2.hpp>
+#include <App/PropertyLinks.h>
+#include <Mod/Part/App/DatumFeature.h>
+
+namespace PartDesign
+{
+
+/* This feature is not really a classical datum. It is a fully defined shape and not
+ * infinite geometry like a plane and a line. Also it is not calculated by references and hence
+ * is not "attached" to anything. Furthermore real shapes must be visualized. This makes it hard
+ * to reuse the existing datum infrastructure and a special handling for this type is
+ * created.
+ */
+// TODO Add better documentation (2015-09-11, Fat-Zer)
+
+class PartDesignExport ShapeBinder : public Part::Feature
+{
+    PROPERTY_HEADER_WITH_OVERRIDE(PartDesign::ShapeBinder);
+
+public:
+    ShapeBinder();
+    virtual ~ShapeBinder();
+
+    App::PropertyLinkSubListGlobal    Support;
+    App::PropertyBool TraceSupport;
+
+    static void getFilteredReferences(App::PropertyLinkSubList* prop, App::GeoFeature*& object, std::vector< std::string >& subobjects);
+    static Part::TopoShape buildShapeFromReferences(App::GeoFeature* obj, std::vector< std::string > subs);
+
+    const char* getViewProviderName(void) const override {
+        return "PartDesignGui::ViewProviderShapeBinder";
+    }
+
+protected:
+    virtual void handleChangedPropertyType(Base::XMLReader &reader, const char * TypeName, App::Property * prop) override;
+    virtual short int mustExecute(void) const override;
+    virtual App::DocumentObjectExecReturn* execute(void) override;
+
+private:
+    void slotChangedObject(const App::DocumentObject& Obj, const App::Property& Prop);
+    virtual void onSettingDocument() override;
+
+    typedef boost::signals2::connection Connection;
+    Connection connectDocumentChangedObject;
+};
+
+class PartDesignExport SubShapeBinder : public Part::Feature {
+    PROPERTY_HEADER_WITH_OVERRIDE(PartDesign::SubShapeBinder);
+public:
+    typedef Part::Feature inherited;
+
+    SubShapeBinder();
+    const char* getViewProviderName(void) const override {
+        return "PartDesignGui::ViewProviderSubShapeBinder";
+    }
+
+    void setLinks(std::map<App::DocumentObject *, std::vector<std::string> > &&values, bool reset=false);
+
+    App::PropertyXLinkSubList Support;
+    App::PropertyBool ClaimChildren;
+    App::PropertyBool Relative;
+    App::PropertyBool Fuse;
+    App::PropertyBool MakeFace;
+    App::PropertyEnumeration BindMode;
+    App::PropertyBool PartialLoad;
+    App::PropertyXLink Context;
+    App::PropertyInteger _Version;
+
+    enum UpdateOption {
+        UpdateNone = 0,
+        UpdateInit = 1,
+        UpdateForced = 2,
+    };
+    void update(UpdateOption options = UpdateNone);
+
+    virtual int canLoadPartial() const override {
+        return PartialLoad.getValue()?1:0;
+    }
+
+    virtual bool canLinkProperties() const override {return false;}
+
+protected:
+    virtual App::DocumentObjectExecReturn* execute(void) override;
+    virtual void onChanged(const App::Property *prop) override;
+
+    virtual void handleChangedPropertyType(
+            Base::XMLReader &reader, const char * TypeName, App::Property * prop) override;
+
+    virtual void onDocumentRestored() override;
+    virtual void setupObject() override;
+
+    void checkPropertyStatus();
+
+    void slotRecomputedObject(const App::DocumentObject& Obj);
+
+    typedef boost::signals2::scoped_connection Connection;
+    Connection connRecomputedObj;
+    App::Document *contextDoc=0;
+};
+
+} //namespace PartDesign
+
+
+#endif // PARTDESIGN_DATUMSHAPE_H