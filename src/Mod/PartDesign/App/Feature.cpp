--- conflicted
+++ resolved
@@ -1,261 +1,246 @@
-/***************************************************************************
- *   Copyright (c) 2011 Juergen Riegel <FreeCAD@juergen-riegel.net>        *
- *                                                                         *
- *   This file is part of the FreeCAD CAx development system.              *
- *                                                                         *
- *   This library is free software; you can redistribute it and/or         *
- *   modify it under the terms of the GNU Library General Public           *
- *   License as published by the Free Software Foundation; either          *
- *   version 2 of the License, or (at your option) any later version.      *
- *                                                                         *
- *   This library  is distributed in the hope that it will be useful,      *
- *   but WITHOUT ANY WARRANTY; without even the implied warranty of        *
- *   MERCHANTABILITY or FITNESS FOR A PARTICULAR PURPOSE.  See the         *
- *   GNU Library General Public License for more details.                  *
- *                                                                         *
- *   You should have received a copy of the GNU Library General Public     *
- *   License along with this library; see the file COPYING.LIB. If not,    *
- *   write to the Free Software Foundation, Inc., 59 Temple Place,         *
- *   Suite 330, Boston, MA  02111-1307, USA                                *
- *                                                                         *
- ***************************************************************************/
-
-
-#include "PreCompiled.h"
-#ifndef _PreComp_
-# include <Standard_Failure.hxx>
-# include <TopoDS_Solid.hxx>
-# include <TopExp_Explorer.hxx>
-# include <TopoDS.hxx>
-# include <BRep_Tool.hxx>
-# include <gp_Pnt.hxx>
-# include <gp_Pln.hxx>
-# include <BRepBuilderAPI_MakeFace.hxx>
-#endif
-
-// TODO Cleanup headers (2015-09-04, Fat-Zer)
-#include <Base/Exception.h>
-#include "App/Document.h"
-#include <App/FeaturePythonPyImp.h>
-#include "App/OriginFeature.h"
-#include "Body.h"
-#include "ShapeBinder.h"
-#include "Feature.h"
-#include "FeaturePy.h"
-#include "Mod/Part/App/DatumFeature.h"
-
-#include <Base/Console.h>
-FC_LOG_LEVEL_INIT("PartDesign",true,true)
-
-
-namespace PartDesign {
-
-
-PROPERTY_SOURCE(PartDesign::Feature,Part::Feature)
-
-Feature::Feature()
-{
-    ADD_PROPERTY(BaseFeature,(0));
-    Placement.setStatus(App::Property::Hidden, true);
-    BaseFeature.setStatus(App::Property::Hidden, true);
-}
-
-short Feature::mustExecute() const
-{
-    if (BaseFeature.isTouched())
-        return 1;
-    return Part::Feature::mustExecute();
-}
-
-TopoShape Feature::getSolid(const TopoShape& shape)
-{
-    if (shape.isNull())
-
-        Standard_Failure::Raise("Shape is null");
-
-    int count = shape.countSubShapes(TopAbs_SOLID);
-    if(count>1) 
-        FC_WARN("found more than one solid");
-    if(count)
-        return shape.getSubTopoShape(TopAbs_SOLID,1);
-    return TopoShape();
-}
-
-int Feature::countSolids(const TopoDS_Shape& shape, TopAbs_ShapeEnum type)
-{
-    int result = 0;
-    if (shape.IsNull())
-        return result;
-    TopExp_Explorer xp;
-    xp.Init(shape,type);
-    for (; xp.More(); xp.Next()) {
-        result++;
-    }
-    return result;
-}
-
-
-
-const gp_Pnt Feature::getPointFromFace(const TopoDS_Face& f)
-{
-    if (!f.Infinite()) {
-        TopExp_Explorer exp;
-        exp.Init(f, TopAbs_VERTEX);
-        if (exp.More())
-            return BRep_Tool::Pnt(TopoDS::Vertex(exp.Current()));
-        // Else try the other method
-    }
-
-    // TODO: Other method, e.g. intersect X,Y,Z axis with the (unlimited?) face?
-    // Or get a "corner" point if the face is limited?
-    throw Base::NotImplementedError("getPointFromFace(): Not implemented yet for this case");
-}
-
-Part::Feature* Feature::getBaseObject(bool silent) const {
-    App::DocumentObject* BaseLink = BaseFeature.getValue();
-    Part::Feature* BaseObject = nullptr;
-    const char *err = nullptr;
-
-    if (BaseLink) {
-        if (BaseLink->getTypeId().isDerivedFrom(Part::Feature::getClassTypeId())) {
-            BaseObject = static_cast<Part::Feature*>(BaseLink);
-        }
-        if (!BaseObject) {
-            err =  "No base feature linked";
-        }
-    } else {
-        err = "Base property not set";
-    }
-
-    // If the function not in silent mode throw the exception describing the error
-    if (!silent && err) {
-        throw Base::RuntimeError(err);
-    }
-
-    return BaseObject;
-}
-
-TopoShape Feature::getBaseShape() const {
-    const Part::Feature* BaseObject = getBaseObject();
-
-    if (BaseObject->isDerivedFrom(PartDesign::ShapeBinder::getClassTypeId())||
-        BaseObject->isDerivedFrom(PartDesign::SubShapeBinder::getClassTypeId()))
-    {
-        throw Base::ValueError("Base shape of shape binder cannot be used");
-    }
-
-<<<<<<< HEAD
-    // auto shape = getTopoShape(BaseObject);
-    auto shape = BaseObject->Shape.getShape();
-    if(shape.isNull())
-        throw Base::Exception("Base feature's shape is invalid");
-    if(!shape.hasSubShape(TopAbs_SOLID))
-        throw Base::Exception("Base feature's shape is not a solid");
-=======
-    const TopoDS_Shape& result = BaseObject->Shape.getValue();
-    if (result.IsNull())
-        throw Base::ValueError("Base feature's shape is invalid");
-    TopExp_Explorer xp (result, TopAbs_SOLID);
-    if (!xp.More())
-        throw Base::ValueError("Base feature's shape is not a solid");
->>>>>>> 73df4e6f
-
-    return shape;
-}
-
-const TopoDS_Shape& Feature::getBaseShapeOld() const {
-    const Part::Feature* BaseObject = getBaseObject();
-
-    if (BaseObject->isDerivedFrom(PartDesign::ShapeBinder::getClassTypeId())) {
-        throw Base::ValueError("Base shape of shape binder cannot be used");
-    }
-
-<<<<<<< HEAD
-    const TopoDS_Shape& result = BaseObject->Shape.getValue();
-    if (result.IsNull())
-        throw Base::Exception("Base feature's shape is invalid");
-    TopExp_Explorer xp (result, TopAbs_SOLID);
-    if (!xp.More())
-        throw Base::Exception("Base feature's shape is not a solid");
-=======
-    const Part::TopoShape& result = BaseObject->Shape.getShape();
-    if (result.getShape().IsNull())
-        throw Base::ValueError("Base feature's TopoShape is invalid");
->>>>>>> 73df4e6f
-
-    return result;
-}
-
-
-PyObject* Feature::getPyObject()
-{
-    if (PythonObject.is(Py::_None())){
-        // ref counter is set to 1
-        PythonObject = Py::Object(new FeaturePy(this),true);
-    }
-    return Py::new_reference_to(PythonObject);
-}
-
-bool Feature::isDatum(const App::DocumentObject* feature)
-{
-    return feature->getTypeId().isDerivedFrom(App::OriginFeature::getClassTypeId()) ||
-           feature->getTypeId().isDerivedFrom(Part::Datum::getClassTypeId());
-}
-
-gp_Pln Feature::makePlnFromPlane(const App::DocumentObject* obj)
-{
-    const App::GeoFeature* plane = static_cast<const App::GeoFeature*>(obj);
-    if (plane == NULL)
-        throw Base::ValueError("Feature: Null object");
-
-    Base::Vector3d pos = plane->Placement.getValue().getPosition();
-    Base::Rotation rot = plane->Placement.getValue().getRotation();
-    Base::Vector3d normal(0,0,1);
-    rot.multVec(normal, normal);
-    return gp_Pln(gp_Pnt(pos.x,pos.y,pos.z), gp_Dir(normal.x,normal.y,normal.z));
-}
-
-TopoDS_Shape Feature::makeShapeFromPlane(const App::DocumentObject* obj)
-{
-    BRepBuilderAPI_MakeFace builder(makePlnFromPlane(obj));
-    if (!builder.IsDone())
-        throw Base::CADKernelError("Feature: Could not create shape from base plane");
-
-    return builder.Shape();
-}
-
-Body* Feature::getFeatureBody() {
-
-    auto list = getInList();
-    for (auto in : list) {
-        if(in->isDerivedFrom(Body::getClassTypeId()) && //is Body?
-           static_cast<Body*>(in)->hasObject(this)) {    //is part of this Body?
-               
-               return static_cast<Body*>(in);
-        }
-    }
-    
-    return nullptr;
-};
-
-}//namespace PartDesign
-
-namespace App {
-/// @cond DOXERR
-PROPERTY_SOURCE_TEMPLATE(PartDesign::FeaturePython, PartDesign::Feature)
-template<> const char* PartDesign::FeaturePython::getViewProviderName(void) const {
-    return "PartDesignGui::ViewProviderPython";
-}
-template<> PyObject* PartDesign::FeaturePython::getPyObject(void) {
-    if (PythonObject.is(Py::_None())) {
-        // ref counter is set to 1
-        PythonObject = Py::Object(new FeaturePythonPyT<PartDesign::FeaturePy>(this),true);
-    }
-    return Py::new_reference_to(PythonObject);
-}
-/// @endcond
-
-// explicit template instantiation
-template class PartDesignExport FeaturePythonT<PartDesign::Feature>;
-}
-
+/***************************************************************************
+ *   Copyright (c) 2011 Juergen Riegel <FreeCAD@juergen-riegel.net>        *
+ *                                                                         *
+ *   This file is part of the FreeCAD CAx development system.              *
+ *                                                                         *
+ *   This library is free software; you can redistribute it and/or         *
+ *   modify it under the terms of the GNU Library General Public           *
+ *   License as published by the Free Software Foundation; either          *
+ *   version 2 of the License, or (at your option) any later version.      *
+ *                                                                         *
+ *   This library  is distributed in the hope that it will be useful,      *
+ *   but WITHOUT ANY WARRANTY; without even the implied warranty of        *
+ *   MERCHANTABILITY or FITNESS FOR A PARTICULAR PURPOSE.  See the         *
+ *   GNU Library General Public License for more details.                  *
+ *                                                                         *
+ *   You should have received a copy of the GNU Library General Public     *
+ *   License along with this library; see the file COPYING.LIB. If not,    *
+ *   write to the Free Software Foundation, Inc., 59 Temple Place,         *
+ *   Suite 330, Boston, MA  02111-1307, USA                                *
+ *                                                                         *
+ ***************************************************************************/
+
+
+#include "PreCompiled.h"
+#ifndef _PreComp_
+# include <Standard_Failure.hxx>
+# include <TopoDS_Solid.hxx>
+# include <TopExp_Explorer.hxx>
+# include <TopoDS.hxx>
+# include <BRep_Tool.hxx>
+# include <gp_Pnt.hxx>
+# include <gp_Pln.hxx>
+# include <BRepBuilderAPI_MakeFace.hxx>
+#endif
+
+// TODO Cleanup headers (2015-09-04, Fat-Zer)
+#include <Base/Exception.h>
+#include "App/Document.h"
+#include <App/FeaturePythonPyImp.h>
+#include "App/OriginFeature.h"
+#include "Body.h"
+#include "ShapeBinder.h"
+#include "Feature.h"
+#include "FeaturePy.h"
+#include "Mod/Part/App/DatumFeature.h"
+
+#include <Base/Console.h>
+FC_LOG_LEVEL_INIT("PartDesign",true,true)
+
+
+namespace PartDesign {
+
+
+PROPERTY_SOURCE(PartDesign::Feature,Part::Feature)
+
+Feature::Feature()
+{
+    ADD_PROPERTY(BaseFeature,(0));
+    Placement.setStatus(App::Property::Hidden, true);
+    BaseFeature.setStatus(App::Property::Hidden, true);
+}
+
+short Feature::mustExecute() const
+{
+    if (BaseFeature.isTouched())
+        return 1;
+    return Part::Feature::mustExecute();
+}
+
+TopoShape Feature::getSolid(const TopoShape& shape)
+{
+    if (shape.isNull())+
+        Standard_Failure::Raise("Shape is null");+
+    int count = shape.countSubShapes(TopAbs_SOLID);
+    if(count>1) 
+        FC_WARN("found more than one solid");
+    if(count)
+        return shape.getSubTopoShape(TopAbs_SOLID,1);
+    return TopoShape();
+}
+
+int Feature::countSolids(const TopoDS_Shape& shape, TopAbs_ShapeEnum type)
+{
+    int result = 0;
+    if (shape.IsNull())
+        return result;
+    TopExp_Explorer xp;
+    xp.Init(shape,type);
+    for (; xp.More(); xp.Next()) {
+        result++;
+    }
+    return result;
+}
+
+
+
+const gp_Pnt Feature::getPointFromFace(const TopoDS_Face& f)
+{
+    if (!f.Infinite()) {
+        TopExp_Explorer exp;
+        exp.Init(f, TopAbs_VERTEX);
+        if (exp.More())
+            return BRep_Tool::Pnt(TopoDS::Vertex(exp.Current()));
+        // Else try the other method
+    }
+
+    // TODO: Other method, e.g. intersect X,Y,Z axis with the (unlimited?) face?
+    // Or get a "corner" point if the face is limited?
+    throw Base::NotImplementedError("getPointFromFace(): Not implemented yet for this case");
+}
+
+Part::Feature* Feature::getBaseObject(bool silent) const {
+    App::DocumentObject* BaseLink = BaseFeature.getValue();
+    Part::Feature* BaseObject = nullptr;
+    const char *err = nullptr;
+
+    if (BaseLink) {
+        if (BaseLink->getTypeId().isDerivedFrom(Part::Feature::getClassTypeId())) {
+            BaseObject = static_cast<Part::Feature*>(BaseLink);
+        }
+        if (!BaseObject) {
+            err =  "No base feature linked";
+        }
+    } else {
+        err = "Base property not set";
+    }
+
+    // If the function not in silent mode throw the exception describing the error
+    if (!silent && err) {
+        throw Base::RuntimeError(err);
+    }
+
+    return BaseObject;
+}
+
+TopoShape Feature::getBaseShape() const {
+    const Part::Feature* BaseObject = getBaseObject();
+
+    if (BaseObject->isDerivedFrom(PartDesign::ShapeBinder::getClassTypeId())||
+        BaseObject->isDerivedFrom(PartDesign::SubShapeBinder::getClassTypeId()))
+    {
+        throw Base::ValueError("Base shape of shape binder cannot be used");
+    }
+
+    // auto shape = getTopoShape(BaseObject);
+    auto shape = BaseObject->Shape.getShape();
+    if(shape.isNull())
+        throw Part::NullShapeException("Base feature's shape is invalid");
+    if(!shape.hasSubShape(TopAbs_SOLID))
+        throw Base::ValueError("Base feature's shape is not a solid");
+
+    return shape;
+}
+
+const TopoDS_Shape& Feature::getBaseShapeOld() const {
+    const Part::Feature* BaseObject = getBaseObject();
+
+    if (BaseObject->isDerivedFrom(PartDesign::ShapeBinder::getClassTypeId())) {
+        throw Base::ValueError("Base shape of shape binder cannot be used");
+    }
+
+    const TopoDS_Shape& result = BaseObject->Shape.getValue();
+    if (result.IsNull())
+        throw Part::NullShapeException("Base feature's shape is invalid");
+    TopExp_Explorer xp (result, TopAbs_SOLID);
+    if (!xp.More())
+        throw Base::ValueError("Base feature's shape is not a solid");
+
+    return result;
+}
+
+
+PyObject* Feature::getPyObject()
+{
+    if (PythonObject.is(Py::_None())){
+        // ref counter is set to 1
+        PythonObject = Py::Object(new FeaturePy(this),true);
+    }
+    return Py::new_reference_to(PythonObject);
+}
+
+bool Feature::isDatum(const App::DocumentObject* feature)
+{
+    return feature->getTypeId().isDerivedFrom(App::OriginFeature::getClassTypeId()) ||
+           feature->getTypeId().isDerivedFrom(Part::Datum::getClassTypeId());
+}
+
+gp_Pln Feature::makePlnFromPlane(const App::DocumentObject* obj)
+{
+    const App::GeoFeature* plane = static_cast<const App::GeoFeature*>(obj);
+    if (plane == NULL)
+        throw Base::ValueError("Feature: Null object");
+
+    Base::Vector3d pos = plane->Placement.getValue().getPosition();
+    Base::Rotation rot = plane->Placement.getValue().getRotation();
+    Base::Vector3d normal(0,0,1);
+    rot.multVec(normal, normal);
+    return gp_Pln(gp_Pnt(pos.x,pos.y,pos.z), gp_Dir(normal.x,normal.y,normal.z));
+}
+
+TopoDS_Shape Feature::makeShapeFromPlane(const App::DocumentObject* obj)
+{
+    BRepBuilderAPI_MakeFace builder(makePlnFromPlane(obj));
+    if (!builder.IsDone())
+        throw Base::CADKernelError("Feature: Could not create shape from base plane");
+
+    return builder.Shape();
+}
+
+Body* Feature::getFeatureBody() {
+
+    auto list = getInList();
+    for (auto in : list) {
+        if(in->isDerivedFrom(Body::getClassTypeId()) && //is Body?
+           static_cast<Body*>(in)->hasObject(this)) {    //is part of this Body?
+               
+               return static_cast<Body*>(in);
+        }
+    }
+    
+    return nullptr;
+};
+
+}//namespace PartDesign
+
+namespace App {
+/// @cond DOXERR
+PROPERTY_SOURCE_TEMPLATE(PartDesign::FeaturePython, PartDesign::Feature)
+template<> const char* PartDesign::FeaturePython::getViewProviderName(void) const {
+    return "PartDesignGui::ViewProviderPython";
+}
+template<> PyObject* PartDesign::FeaturePython::getPyObject(void) {
+    if (PythonObject.is(Py::_None())) {
+        // ref counter is set to 1
+        PythonObject = Py::Object(new FeaturePythonPyT<PartDesign::FeaturePy>(this),true);
+    }
+    return Py::new_reference_to(PythonObject);
+}
+/// @endcond
+
+// explicit template instantiation
+template class PartDesignExport FeaturePythonT<PartDesign::Feature>;
+}
+