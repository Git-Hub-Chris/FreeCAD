--- conflicted
+++ resolved
@@ -1,245 +1,237 @@
-/***************************************************************************
- *   Copyright (c) 2015 Stefan Tröger <stefantroeger@gmx.net>              *
- *                                                                         *
- *   This file is part of the FreeCAD CAx development system.              *
- *                                                                         *
- *   This library is free software; you can redistribute it and/or         *
- *   modify it under the terms of the GNU Library General Public           *
- *   License as published by the Free Software Foundation; either          *
- *   version 2 of the License, or (at your option) any later version.      *
- *                                                                         *
- *   This library  is distributed in the hope that it will be useful,      *
- *   but WITHOUT ANY WARRANTY; without even the implied warranty of        *
- *   MERCHANTABILITY or FITNESS FOR A PARTICULAR PURPOSE.  See the         *
- *   GNU Library General Public License for more details.                  *
- *                                                                         *
- *   You should have received a copy of the GNU Library General Public     *
- *   License along with this library; see the file COPYING.LIB. If not,    *
- *   write to the Free Software Foundation, Inc., 59 Temple Place,         *
- *   Suite 330, Boston, MA  02111-1307, USA                                *
- *                                                                         *
- ***************************************************************************/
-
-
-#include "PreCompiled.h"
-#ifndef _PreComp_
-# include <TopoDS_Solid.hxx>
-# include <TopoDS_Wire.hxx>
-# include <TopExp_Explorer.hxx>
-# include <BRepAlgoAPI_Fuse.hxx>
-# include <BRepAlgoAPI_Common.hxx>
-# include <BRepOffsetAPI_ThruSections.hxx>
-# include <BRepBuilderAPI_Sewing.hxx>
-# include <BRepBuilderAPI_MakeSolid.hxx>
-# include <BRepClass3d_SolidClassifier.hxx>
-# include <BRepAlgoAPI_Cut.hxx>
-# include <TopoDS.hxx>
-# include <Precision.hxx>
-#endif
-
-#include <Base/Exception.h>
-#include <Base/Placement.h>
-#include <Base/Console.h>
-#include <Base/Reader.h>
-#include <App/Document.h>
-#include <Mod/Part/App/FaceMakerCheese.h>
-
-//#include "Body.h"
-#include "FeatureLoft.h"
-
-
-using namespace PartDesign;
-
-PROPERTY_SOURCE(PartDesign::Loft, PartDesign::ProfileBased)
-
-Loft::Loft()
-{
-    ADD_PROPERTY_TYPE(Sections,(0),"Loft",App::Prop_None,"List of sections");
-    Sections.setSize(0);
-    ADD_PROPERTY_TYPE(Ruled,(false),"Loft",App::Prop_None,"Create ruled surface");
-    ADD_PROPERTY_TYPE(Closed,(false),"Loft",App::Prop_None,"Close Last to First Profile");
-}
-
-short Loft::mustExecute() const
-{
-    if (Sections.isTouched())
-        return 1;
-    if (Ruled.isTouched())
-        return 1;
-    if (Closed.isTouched())
-        return 1;
-
-    return ProfileBased::mustExecute();
-}
-
-App::DocumentObjectExecReturn *Loft::execute(void)
-{
-    std::vector<TopoShape> wires;
-    try {
-        wires = getProfileWires();
-    } catch (const Base::Exception& e) {
-        return new App::DocumentObjectExecReturn(e.what());
-    }
-    // if the Base property has a valid shape, fuse the pipe into it
-    TopoShape base;
-    try {
-        base = getBaseShape();
-    } catch (const Base::Exception&) {
-    }
-
-    auto hasher = getDocument()->getStringHasher();
- 
-    try {
-        //setup the location
-        this->positionByPrevious();
-        auto invObjLoc = this->getLocation().Inverted(); 
-        if(!base.isNull())
-            base.move(invObjLoc);
-             
-        //build up multisections
-        auto multisections = Sections.getValues();
-        if(multisections.empty())
-            return new App::DocumentObjectExecReturn("Loft: At least one section is needed");
-<<<<<<< HEAD
-        
-        std::vector<std::vector<TopoShape>> wiresections;
-        wiresections.reserve(wires.size());
-        for(auto& wire : wires)
-            wiresections.emplace_back(1,wire);
-                
-=======
-
-        std::vector<std::vector<TopoDS_Wire>> wiresections;
-        for(TopoDS_Wire& wire : wires)
-            wiresections.emplace_back(1, wire);
-
->>>>>>> c0753806
-        for(App::DocumentObject* obj : multisections) {
-            auto shape = getTopoShape(obj);
-            if(shape.isNull()) 
-                return  new App::DocumentObjectExecReturn("Loft: invalid linked feature");
-            if(shape.countSubShapes(TopAbs_WIRE)!=wiresections.size())
-                return new App::DocumentObjectExecReturn("Loft: Sections need to have the same amount of inner wires as the base section");
-            int i=0;
-            for(auto &wire : shape.getSubTopoShapes(TopAbs_WIRE))
-                wiresections[i++].push_back(wire);
-        }
-
-        //build all shells
-        std::vector<TopoShape> shells;
-        for(auto& wires : wiresections) {
-            
-            BRepOffsetAPI_ThruSections mkTS(false, Ruled.getValue(), Precision::Confusion());
-
-            for(auto& wire : wires)   {
-                wire.move(invObjLoc);
-                mkTS.AddWire(TopoDS::Wire(wire.getShape()));
-            }
-
-            mkTS.Build();
-            if (!mkTS.IsDone())
-                return new App::DocumentObjectExecReturn("Loft could not be built");
-
-            //build the shell use simulate to get the top and bottom wires in an easy way
-            shells.push_back(TopoShape(0,hasher).makEShape(mkTS,wires));
-        }
-
-        //build the top and bottom face, sew the shell and build the final solid
-        auto front = getVerifiedFace();
-        if (front.isNull())
-            return new App::DocumentObjectExecReturn("Loft: Creating a face from sketch failed");
-        front.move(invObjLoc);
-        std::vector<TopoShape> backwires;
-        for(auto& wires : wiresections)
-            backwires.push_back(wires.back());
-        
-        auto back = TopoShape(0,hasher).makEFace(backwires,0,"Part::FaceMakerCheese");
-        
-        BRepBuilderAPI_Sewing sewer;
-        sewer.SetTolerance(Precision::Confusion());
-        sewer.Add(front.getShape());
-        sewer.Add(back.getShape());
-        for(auto& s : shells)
-            sewer.Add(s.getShape());      
-        
-        sewer.Perform();
-
-        TopoShape result(0,hasher);
-        shells.push_back(front);
-        shells.push_back(back);
-        result = result.makEShape(sewer,shells);
-        if(result.isNull() || result.getShape().ShapeType()!=TopAbs_SHELL)
-            return new App::DocumentObjectExecReturn("Loft: Failed to create shell");
-
-        //build the solid
-        BRepBuilderAPI_MakeSolid mkSolid;
-        mkSolid.Add(TopoDS::Shell(result.getShape()));
-        if(!mkSolid.IsDone())
-            return new App::DocumentObjectExecReturn("Loft: Result is not a solid");
-        
-        result = result.makESolid();
-        BRepClass3d_SolidClassifier SC(result.getShape());
-        SC.PerformInfinitePoint(Precision::Confusion());
-        if ( SC.State() == TopAbs_IN) {
-            result.setShape(result.getShape().Reversed(),false);
-        }
-
-        AddSubShape.setValue(result);
-        
-        if(base.isNull()) {
-            Shape.setValue(getSolid(result));
-            return App::DocumentObject::StdReturn;
-        }
-
-        if(getAddSubType() == FeatureAddSub::Additive) {
-            try {
-                result = TopoShape(0,hasher).makEFuse({base,result});
-            }catch(Standard_Failure &) {
-                return new App::DocumentObjectExecReturn("Loft: Adding the loft failed");
-            }
-
-            // we have to get the solids (fuse sometimes creates compounds)
-            auto boolOp = this->getSolid(result);
-            // lets check if the result is a solid
-            if (boolOp.isNull())
-                return new App::DocumentObjectExecReturn("Loft: Resulting shape is not a solid");
-
-            boolOp = refineShapeIfActive(boolOp);
-            Shape.setValue(getSolid(boolOp));
-        }
-        else if(getAddSubType() == FeatureAddSub::Subtractive) {
-            try {
-                result = TopoShape(0,hasher).makECut({base,result});
-            }catch(Standard_Failure &) {
-                return new App::DocumentObjectExecReturn("Loft: Subtracting the loft failed");
-            }
-            // we have to get the solids (fuse sometimes creates compounds)
-            auto boolOp = this->getSolid(result);
-            // lets check if the result is a solid
-            if (boolOp.isNull())
-                return new App::DocumentObjectExecReturn("Loft: Resulting shape is not a solid");
-            boolOp = refineShapeIfActive(boolOp);
-            Shape.setValue(getSolid(boolOp));
-        }
-
-        return App::DocumentObject::StdReturn;
-    }
-    catch (Standard_Failure& e) {
-
-        return new App::DocumentObjectExecReturn(e.GetMessageString());
-    }
-    catch (...) {
-        return new App::DocumentObjectExecReturn("Loft: A fatal error occurred when making the loft");
-    }
-}
-
-
-PROPERTY_SOURCE(PartDesign::AdditiveLoft, PartDesign::Loft)
-AdditiveLoft::AdditiveLoft() {
-    addSubType = Additive;
-}
-
-PROPERTY_SOURCE(PartDesign::SubtractiveLoft, PartDesign::Loft)
-SubtractiveLoft::SubtractiveLoft() {
-    addSubType = Subtractive;
-}
+/***************************************************************************
+ *   Copyright (c) 2015 Stefan Tröger <stefantroeger@gmx.net>              *
+ *                                                                         *
+ *   This file is part of the FreeCAD CAx development system.              *
+ *                                                                         *
+ *   This library is free software; you can redistribute it and/or         *
+ *   modify it under the terms of the GNU Library General Public           *
+ *   License as published by the Free Software Foundation; either          *
+ *   version 2 of the License, or (at your option) any later version.      *
+ *                                                                         *
+ *   This library  is distributed in the hope that it will be useful,      *
+ *   but WITHOUT ANY WARRANTY; without even the implied warranty of        *
+ *   MERCHANTABILITY or FITNESS FOR A PARTICULAR PURPOSE.  See the         *
+ *   GNU Library General Public License for more details.                  *
+ *                                                                         *
+ *   You should have received a copy of the GNU Library General Public     *
+ *   License along with this library; see the file COPYING.LIB. If not,    *
+ *   write to the Free Software Foundation, Inc., 59 Temple Place,         *
+ *   Suite 330, Boston, MA  02111-1307, USA                                *
+ *                                                                         *
+ ***************************************************************************/
+
+
+#include "PreCompiled.h"
+#ifndef _PreComp_
+# include <TopoDS_Solid.hxx>
+# include <TopoDS_Wire.hxx>
+# include <TopExp_Explorer.hxx>
+# include <BRepAlgoAPI_Fuse.hxx>
+# include <BRepAlgoAPI_Common.hxx>
+# include <BRepOffsetAPI_ThruSections.hxx>
+# include <BRepBuilderAPI_Sewing.hxx>
+# include <BRepBuilderAPI_MakeSolid.hxx>
+# include <BRepClass3d_SolidClassifier.hxx>
+# include <BRepAlgoAPI_Cut.hxx>
+# include <TopoDS.hxx>
+# include <Precision.hxx>
+#endif
+
+#include <Base/Exception.h>
+#include <Base/Placement.h>
+#include <Base/Console.h>
+#include <Base/Reader.h>
+#include <App/Document.h>
+#include <Mod/Part/App/FaceMakerCheese.h>
+
+//#include "Body.h"
+#include "FeatureLoft.h"
+
+
+using namespace PartDesign;
+
+PROPERTY_SOURCE(PartDesign::Loft, PartDesign::ProfileBased)
+
+Loft::Loft()
+{
+    ADD_PROPERTY_TYPE(Sections,(0),"Loft",App::Prop_None,"List of sections");
+    Sections.setSize(0);
+    ADD_PROPERTY_TYPE(Ruled,(false),"Loft",App::Prop_None,"Create ruled surface");
+    ADD_PROPERTY_TYPE(Closed,(false),"Loft",App::Prop_None,"Close Last to First Profile");
+}
+
+short Loft::mustExecute() const
+{
+    if (Sections.isTouched())
+        return 1;
+    if (Ruled.isTouched())
+        return 1;
+    if (Closed.isTouched())
+        return 1;
+
+    return ProfileBased::mustExecute();
+}
+
+App::DocumentObjectExecReturn *Loft::execute(void)
+{
+    std::vector<TopoShape> wires;
+    try {
+        wires = getProfileWires();
+    } catch (const Base::Exception& e) {
+        return new App::DocumentObjectExecReturn(e.what());
+    }
+    // if the Base property has a valid shape, fuse the pipe into it
+    TopoShape base;
+    try {
+        base = getBaseShape();
+    } catch (const Base::Exception&) {
+    }
+
+    auto hasher = getDocument()->getStringHasher();
+ 
+    try {
+        //setup the location
+        this->positionByPrevious();
+        auto invObjLoc = this->getLocation().Inverted(); 
+        if(!base.isNull())
+            base.move(invObjLoc);
+             
+        //build up multisections
+        auto multisections = Sections.getValues();
+        if(multisections.empty())
+            return new App::DocumentObjectExecReturn("Loft: At least one section is needed");
+        
+        std::vector<std::vector<TopoShape>> wiresections;
+        wiresections.reserve(wires.size());
+        for(auto& wire : wires)
+            wiresections.emplace_back(1, wire);
+                
+        for(App::DocumentObject* obj : multisections) {
+            auto shape = getTopoShape(obj);
+            if(shape.isNull()) 
+                return  new App::DocumentObjectExecReturn("Loft: invalid linked feature");
+            if(shape.countSubShapes(TopAbs_WIRE)!=wiresections.size())
+                return new App::DocumentObjectExecReturn("Loft: Sections need to have the same amount of inner wires as the base section");
+            int i=0;
+            for(auto &wire : shape.getSubTopoShapes(TopAbs_WIRE))
+                wiresections[i++].push_back(wire);
+        }
+
+        //build all shells
+        std::vector<TopoShape> shells;
+        for(auto& wires : wiresections) {
+            
+            BRepOffsetAPI_ThruSections mkTS(false, Ruled.getValue(), Precision::Confusion());
+
+            for(auto& wire : wires)   {
+                wire.move(invObjLoc);
+                mkTS.AddWire(TopoDS::Wire(wire.getShape()));
+            }
+
+            mkTS.Build();
+            if (!mkTS.IsDone())
+                return new App::DocumentObjectExecReturn("Loft could not be built");
+
+            //build the shell use simulate to get the top and bottom wires in an easy way
+            shells.push_back(TopoShape(0,hasher).makEShape(mkTS,wires));
+        }
+
+        //build the top and bottom face, sew the shell and build the final solid
+        auto front = getVerifiedFace();
+        if (front.isNull())
+            return new App::DocumentObjectExecReturn("Loft: Creating a face from sketch failed");
+        front.move(invObjLoc);
+        std::vector<TopoShape> backwires;
+        for(auto& wires : wiresections)
+            backwires.push_back(wires.back());
+        
+        auto back = TopoShape(0,hasher).makEFace(backwires,0,"Part::FaceMakerCheese");
+        
+        BRepBuilderAPI_Sewing sewer;
+        sewer.SetTolerance(Precision::Confusion());
+        sewer.Add(front.getShape());
+        sewer.Add(back.getShape());
+        for(auto& s : shells)
+            sewer.Add(s.getShape());      
+        
+        sewer.Perform();
+
+        TopoShape result(0,hasher);
+        shells.push_back(front);
+        shells.push_back(back);
+        result = result.makEShape(sewer,shells);
+        if(result.isNull() || result.getShape().ShapeType()!=TopAbs_SHELL)
+            return new App::DocumentObjectExecReturn("Loft: Failed to create shell");
+
+        //build the solid
+        BRepBuilderAPI_MakeSolid mkSolid;
+        mkSolid.Add(TopoDS::Shell(result.getShape()));
+        if(!mkSolid.IsDone())
+            return new App::DocumentObjectExecReturn("Loft: Result is not a solid");
+        
+        result = result.makESolid();
+        BRepClass3d_SolidClassifier SC(result.getShape());
+        SC.PerformInfinitePoint(Precision::Confusion());
+        if ( SC.State() == TopAbs_IN) {
+            result.setShape(result.getShape().Reversed(),false);
+        }
+
+        AddSubShape.setValue(result);
+        
+        if(base.isNull()) {
+            Shape.setValue(getSolid(result));
+            return App::DocumentObject::StdReturn;
+        }
+
+        if(getAddSubType() == FeatureAddSub::Additive) {
+            try {
+                result = TopoShape(0,hasher).makEFuse({base,result});
+            }catch(Standard_Failure &) {
+                return new App::DocumentObjectExecReturn("Loft: Adding the loft failed");
+            }
+
+            // we have to get the solids (fuse sometimes creates compounds)
+            auto boolOp = this->getSolid(result);
+            // lets check if the result is a solid
+            if (boolOp.isNull())
+                return new App::DocumentObjectExecReturn("Loft: Resulting shape is not a solid");
+
+            boolOp = refineShapeIfActive(boolOp);
+            Shape.setValue(getSolid(boolOp));
+        }
+        else if(getAddSubType() == FeatureAddSub::Subtractive) {
+            try {
+                result = TopoShape(0,hasher).makECut({base,result});
+            }catch(Standard_Failure &) {
+                return new App::DocumentObjectExecReturn("Loft: Subtracting the loft failed");
+            }
+            // we have to get the solids (fuse sometimes creates compounds)
+            auto boolOp = this->getSolid(result);
+            // lets check if the result is a solid
+            if (boolOp.isNull())
+                return new App::DocumentObjectExecReturn("Loft: Resulting shape is not a solid");
+            boolOp = refineShapeIfActive(boolOp);
+            Shape.setValue(getSolid(boolOp));
+        }
+
+        return App::DocumentObject::StdReturn;
+    }
+    catch (Standard_Failure& e) {
+
+        return new App::DocumentObjectExecReturn(e.GetMessageString());
+    }
+    catch (...) {
+        return new App::DocumentObjectExecReturn("Loft: A fatal error occurred when making the loft");
+    }
+}
+
+
+PROPERTY_SOURCE(PartDesign::AdditiveLoft, PartDesign::Loft)
+AdditiveLoft::AdditiveLoft() {
+    addSubType = Additive;
+}
+
+PROPERTY_SOURCE(PartDesign::SubtractiveLoft, PartDesign::Loft)
+SubtractiveLoft::SubtractiveLoft() {
+    addSubType = Subtractive;
+}