# SPDX-License-Identifier: LGPL-2.1-or-later
# ***************************************************************************
# *                                                                         *
# *   Copyright (c) 2024 bgbsww@gmail.com                                   *
# *                                                                         *
# *   This file is part of FreeCAD.                                         *
# *                                                                         *
# *   FreeCAD is free software: you can redistribute it and/or modify it    *
# *   under the terms of the GNU Lesser General Public License as           *
# *   published by the Free Software Foundation, either version 2.1 of the  *
# *   License, or (at your option) any later version.                       *
# *                                                                         *
# *   FreeCAD is distributed in the hope that it will be useful, but        *
# *   WITHOUT ANY WARRANTY; without even the implied warranty of            *
# *   MERCHANTABILITY or FITNESS FOR A PARTICULAR PURPOSE. See the GNU      *
# *   Lesser General Public License for more details.                       *
# *                                                                         *
# *   You should have received a copy of the GNU Lesser General Public      *
# *   License along with FreeCAD. If not, see                               *
# *   <https://www.gnu.org/licenses/>.                                      *
# *                                                                         *
# ***************************************************************************

""" Tests related to the Topological Naming Problem """

import math
import unittest

import FreeCAD as App
import Part
import Sketcher
import TestSketcherApp


class TestTopologicalNamingProblem(unittest.TestCase):
    """ Tests related to the Topological Naming Problem """

    # pylint: disable=attribute-defined-outside-init

    def setUp(self):
        """ Create a document for the test suite """
        self.Doc = App.newDocument("PartDesignTestTNP")

    def testPadsOnBaseObject(self):
        """ Simple TNP test case
            By creating three Pads dependent on each other in succession, and then moving the
            middle one we can determine if the last one breaks because of a broken reference
            to the middle one.  This is the essence of a TNP. Pretty much a duplicate of the
            steps at https://wiki.freecad.org/Topological_naming_problem """

        # Arrange
        self.Body = self.Doc.addObject('PartDesign::Body', 'Body')
        # Make first offset cube Pad
        self.PadSketch = self.Doc.addObject('Sketcher::SketchObject', 'SketchPad')
        self.Body.addObject(self.PadSketch)
        TestSketcherApp.CreateRectangleSketch(self.PadSketch, (0, 0), (1, 1))
        self.Doc.recompute()
        self.Pad = self.Doc.addObject("PartDesign::Pad", "Pad")
        self.Body.addObject(self.Pad)
        self.Pad.Profile = self.PadSketch
        self.Pad.Length = 1
        self.Doc.recompute()

        # Attach a second pad to the top of the first.
        self.PadSketch1 = self.Doc.addObject('Sketcher::SketchObject', 'SketchPad1')
        self.Body.addObject(self.PadSketch1)
        self.PadSketch1.MapMode = 'FlatFace'
        self.PadSketch1.AttachmentSupport = [(self.Doc.getObject('Pad'), 'Face6')]
        TestSketcherApp.CreateRectangleSketch(self.PadSketch1, (0, 0), (1, 1))
        self.Doc.recompute()
        self.Pad1 = self.Doc.addObject("PartDesign::Pad", "Pad1")
        self.Body.addObject(self.Pad1)
        self.Pad1.Profile = self.PadSketch1
        self.Pad1.Length = 1
        self.Doc.recompute()

        # Attach a third pad to the top of the second.
        self.PadSketch2 = self.Doc.addObject('Sketcher::SketchObject', 'SketchPad2')
        self.Body.addObject(self.PadSketch2)
        self.PadSketch2.MapMode = 'FlatFace'
        self.PadSketch2.AttachmentSupport = [(self.Doc.getObject('Pad1'), 'Face6')]
        TestSketcherApp.CreateRectangleSketch(self.PadSketch2, (0, 0), (1, 1))
        self.Doc.recompute()
        self.Pad2 = self.Doc.addObject("PartDesign::Pad", "Pad2")
        self.Body.addObject(self.Pad2)
        self.Pad2.Profile = self.PadSketch2
        self.Pad2.Length = 1
        self.Doc.recompute()

        # Assert everything is valid
        self.assertTrue(self.Pad.isValid())
        self.assertTrue(self.Pad1.isValid())
        self.assertTrue(self.Pad2.isValid())

        # Act
        # Move the second pad ( the sketch attachment point )
        self.PadSketch1.AttachmentOffset = App.Placement(
            App.Vector(0.5000000000, 0.0000000000, 0.0000000000),
            App.Rotation(0.0000000000, 0.0000000000, 0.0000000000))
        self.Doc.recompute()

        # Assert everything is still valid.
        self.assertTrue(self.Pad.isValid())
        self.assertTrue(self.Pad1.isValid())

        if self.Body.Shape.ElementMapVersion == "":  # Should be '4' as of Mar 2023.
            self.assertFalse(self.Pad2.isValid())   # TNP problem is present without ElementMaps
        else:
            self.assertTrue(self.Pad2.isValid())    # TNP problem is not present with ElementMaps

    def testPartDesignElementMapSketch(self):
        """ Test that creating a sketch results in a correct element map.  """
        # Arrange
        body = self.Doc.addObject('PartDesign::Body', 'Body')
        sketch = self.Doc.addObject('Sketcher::SketchObject', 'SketchPad')
        body.addObject(sketch)
        TestSketcherApp.CreateRectangleSketch(sketch, (0, 0), (1, 1))
        # Act
        self.Doc.recompute()
        if body.Shape.ElementMapVersion == "":  # Should be '4' as of Mar 2023.
            return
        reverseMap = sketch.Shape.ElementReverseMap
        reverseFaces = [name for name in reverseMap.keys() if name.startswith("Face")]
        edges = [name for name in reverseMap.keys() if name.startswith("Edge")]
        vertexes = [name for name in reverseMap.keys() if name.startswith("Vertex")]
        # Assert
        self.assertEqual(sketch.Shape.ElementMapSize,12)
        self.assertEqual(len(reverseMap),8)
        self.assertEqual(len(reverseFaces),0)
        self.assertEqual(len(edges),4)
        self.assertEqual(len(vertexes),4)

    def testPartDesignElementMapPad(self):
        """ Test that padding a sketch results in a correct element map.  Note that comprehensive testing
            of the geometric functionality of the Pad is in TestPad.py """
        # Arrange
        body = self.Doc.addObject('PartDesign::Body', 'Body')
        padSketch = self.Doc.addObject('Sketcher::SketchObject', 'SketchPad')
        pad = self.Doc.addObject("PartDesign::Pad", "Pad")
        body.addObject(padSketch)
        body.addObject(pad)
        TestSketcherApp.CreateRectangleSketch(padSketch, (0, 0), (1, 1))
        pad.Profile = padSketch
        pad.Length = 1
        # Act
        self.Doc.recompute()
        if body.Shape.ElementMapVersion == "":  # Should be '4' as of Mar 2023.
            return
        reverseMap = pad.Shape.ElementReverseMap
        faces = [name for name in reverseMap.keys() if name.startswith("Face")]
        edges = [name for name in reverseMap.keys() if name.startswith("Edge")]
        vertexes = [name for name in reverseMap.keys() if name.startswith("Vertex")]
        # Assert
        self.assertEqual(pad.Shape.ElementMapSize,30)   # 4 duplicated Vertexes in here
        self.assertEqual(len(reverseMap),26)
        self.assertEqual(len(faces),6)
        self.assertEqual(len(edges),12)
        self.assertEqual(len(vertexes),8)

    def testPartDesignElementMapBox(self):
        # Arrange
        body = self.Doc.addObject('PartDesign::Body', 'Body')
        box = self.Doc.addObject('PartDesign::AdditiveBox', 'Box')
        if body.Shape.ElementMapVersion == "":  # Should be '4' as of Mar 2023.
            return
        # Act / Assert
        self.assertEqual(len(box.Shape.childShapes()), 0)
        self.Doc.recompute()
        self.assertEqual(len(box.Shape.childShapes()), 1)
        self.assertEqual(box.Shape.childShapes()[0].ElementMapSize, 26)
        body.addObject(box)
        self.assertEqual(len(body.Shape.childShapes()), 0)
        self.Doc.recompute()
        self.assertEqual(len(body.Shape.childShapes()), 1)
        self.assertEqual(body.Shape.childShapes()[0].ElementMapSize, 26)

    def testPartDesignElementMapCylinder(self):
        # Arrange
        body = self.Doc.addObject('PartDesign::Body', 'Body')
        cylinder = self.Doc.addObject('PartDesign::AdditiveCylinder', 'Cylinder')
        if body.Shape.ElementMapVersion == "":  # Should be '4' as of Mar 2023.
            return
        # Act / Assert
        self.assertEqual(len(cylinder.Shape.childShapes()), 0)
        self.Doc.recompute()
        self.assertEqual(len(cylinder.Shape.childShapes()), 1)
        self.assertEqual(cylinder.Shape.childShapes()[0].ElementMapSize, 8)
        body.addObject(cylinder)
        self.assertEqual(len(body.Shape.childShapes()), 0)
        self.Doc.recompute()
        reverseMap = body.Shape.childShapes()[0].ElementReverseMap
        faces = [name for name in reverseMap.keys() if name.startswith("Face")]
        edges = [name for name in reverseMap.keys() if name.startswith("Edge")]
        vertexes = [name for name in reverseMap.keys() if name.startswith("Vertex")]
        self.assertEqual(len(body.Shape.childShapes()), 1)
        self.assertEqual(body.Shape.childShapes()[0].ElementMapSize, 8)
        self.assertEqual(len(reverseMap),8)
        self.assertEqual(len(faces),3)
        self.assertEqual(len(edges),3)
        self.assertEqual(len(vertexes),2)

    def testPartDesignElementMapSphere(self):
        # Arrange
        body = self.Doc.addObject('PartDesign::Body', 'Body')
        sphere = self.Doc.addObject('PartDesign::AdditiveSphere', 'Sphere')
        if body.Shape.ElementMapVersion == "":  # Should be '4' as of Mar 2023.
            return
        # Act / Assert
        self.assertEqual(len(sphere.Shape.childShapes()), 0)
        self.Doc.recompute()
        self.assertEqual(len(sphere.Shape.childShapes()), 1)
        self.assertEqual(sphere.Shape.childShapes()[0].ElementMapSize, 6)
        body.addObject(sphere)
        self.assertEqual(len(body.Shape.childShapes()), 0)
        self.Doc.recompute()
        reverseMap = body.Shape.childShapes()[0].ElementReverseMap
        faces = [name for name in reverseMap.keys() if name.startswith("Face")]
        edges = [name for name in reverseMap.keys() if name.startswith("Edge")]
        vertexes = [name for name in reverseMap.keys() if name.startswith("Vertex")]
        self.assertEqual(len(body.Shape.childShapes()), 1)
        self.assertEqual(body.Shape.childShapes()[0].ElementMapSize, 6)
        self.assertEqual(len(reverseMap),6)
        self.assertEqual(len(faces),1)
        self.assertEqual(len(edges),3)
        self.assertEqual(len(vertexes),2)

    def testPartDesignElementMapCone(self):
        # Arrange
        body = self.Doc.addObject('PartDesign::Body', 'Body')
        cone = self.Doc.addObject('PartDesign::AdditiveCone', 'Cone')
        if body.Shape.ElementMapVersion == "":  # Should be '4' as of Mar 2023.
            return
        # Act / Assert
        self.assertEqual(len(cone.Shape.childShapes()), 0)
        self.Doc.recompute()
        self.assertEqual(len(cone.Shape.childShapes()), 1)
        self.assertEqual(cone.Shape.childShapes()[0].ElementMapSize, 8)
        body.addObject(cone)
        self.assertEqual(len(body.Shape.childShapes()), 0)
        self.Doc.recompute()
        reverseMap = body.Shape.childShapes()[0].ElementReverseMap
        faces = [name for name in reverseMap.keys() if name.startswith("Face")]
        edges = [name for name in reverseMap.keys() if name.startswith("Edge")]
        vertexes = [name for name in reverseMap.keys() if name.startswith("Vertex")]
        self.assertEqual(len(body.Shape.childShapes()), 1)
        self.assertEqual(body.Shape.childShapes()[0].ElementMapSize, 8)
        self.assertEqual(len(reverseMap),8)
        self.assertEqual(len(faces),3)
        self.assertEqual(len(edges),3)
        self.assertEqual(len(vertexes),2)

    def testPartDesignElementMapEllipsoid(self):
        # Arrange
        body = self.Doc.addObject('PartDesign::Body', 'Body')
        ellipsoid = self.Doc.addObject('PartDesign::AdditiveEllipsoid', 'Ellipsoid')
        if body.Shape.ElementMapVersion == "":  # Should be '4' as of Mar 2023.
            return
        # Act / Assert
        self.assertEqual(len(ellipsoid.Shape.childShapes()), 0)
        self.Doc.recompute()
        self.assertEqual(len(ellipsoid.Shape.childShapes()), 1)
        self.assertEqual(ellipsoid.Shape.childShapes()[0].ElementMapSize, 6)
        body.addObject(ellipsoid)
        self.assertEqual(len(body.Shape.childShapes()), 0)
        self.Doc.recompute()
        reverseMap = body.Shape.childShapes()[0].ElementReverseMap
        faces = [name for name in reverseMap.keys() if name.startswith("Face")]
        edges = [name for name in reverseMap.keys() if name.startswith("Edge")]
        vertexes = [name for name in reverseMap.keys() if name.startswith("Vertex")]
        self.assertEqual(len(body.Shape.childShapes()), 1)
        self.assertEqual(body.Shape.childShapes()[0].ElementMapSize, 6)
        self.assertEqual(len(reverseMap),6)
        self.assertEqual(len(faces),1)
        self.assertEqual(len(edges),3)
        self.assertEqual(len(vertexes),2)

    def testPartDesignElementMapTorus(self):
        # Arrange
        body = self.Doc.addObject('PartDesign::Body', 'Body')
        torus = self.Doc.addObject('PartDesign::AdditiveTorus', 'Torus')
        if body.Shape.ElementMapVersion == "":  # Should be '4' as of Mar 2023.
            return
        # Act / Assert
        self.assertEqual(len(torus.Shape.childShapes()), 0)
        self.Doc.recompute()
        self.assertEqual(len(torus.Shape.childShapes()), 1)
        self.assertEqual(torus.Shape.childShapes()[0].ElementMapSize, 4)
        body.addObject(torus)
        self.assertEqual(len(body.Shape.childShapes()), 0)
        self.Doc.recompute()
        reverseMap = body.Shape.childShapes()[0].ElementReverseMap
        faces = [name for name in reverseMap.keys() if name.startswith("Face")]
        edges = [name for name in reverseMap.keys() if name.startswith("Edge")]
        vertexes = [name for name in reverseMap.keys() if name.startswith("Vertex")]
        self.assertEqual(len(body.Shape.childShapes()), 1)
        self.assertEqual(body.Shape.childShapes()[0].ElementMapSize, 4)
        self.assertEqual(len(reverseMap),4)
        self.assertEqual(len(faces),1)
        self.assertEqual(len(edges),2)
        self.assertEqual(len(vertexes),1)

    def testPartDesignElementMapPrism(self):
        # Arrange
        body = self.Doc.addObject('PartDesign::Body', 'Body')
        prism = self.Doc.addObject('PartDesign::AdditivePrism', 'Prism')
        if body.Shape.ElementMapVersion == "":  # Should be '4' as of Mar 2023.
            return
        # Act / Assert
        self.assertEqual(len(prism.Shape.childShapes()), 0)
        self.Doc.recompute()
        self.assertEqual(len(prism.Shape.childShapes()), 1)
        self.assertEqual(prism.Shape.childShapes()[0].ElementMapSize, 38)
        body.addObject(prism)
        self.assertEqual(len(body.Shape.childShapes()), 0)
        self.Doc.recompute()
        reverseMap = body.Shape.childShapes()[0].ElementReverseMap
        faces = [name for name in reverseMap.keys() if name.startswith("Face")]
        edges = [name for name in reverseMap.keys() if name.startswith("Edge")]
        vertexes = [name for name in reverseMap.keys() if name.startswith("Vertex")]
        self.assertEqual(len(body.Shape.childShapes()), 1)
        self.assertEqual(body.Shape.childShapes()[0].ElementMapSize, 38)
        self.assertEqual(len(reverseMap),38)
        self.assertEqual(len(faces),8)
        self.assertEqual(len(edges),18)
        self.assertEqual(len(vertexes),12)

    def testPartDesignElementMapWedge(self):
        # Arrange
        body = self.Doc.addObject('PartDesign::Body', 'Body')
        wedge = self.Doc.addObject('PartDesign::AdditiveWedge', 'Wedge')
        if body.Shape.ElementMapVersion == "":  # Should be '4' as of Mar 2023.
            return
        # Act / Assert
        self.assertEqual(len(wedge.Shape.childShapes()), 0)
        self.Doc.recompute()
        self.assertEqual(len(wedge.Shape.childShapes()), 1)
        self.assertEqual(wedge.Shape.childShapes()[0].ElementMapSize, 26)
        body.addObject(wedge)
        self.assertEqual(len(body.Shape.childShapes()), 0)
        self.Doc.recompute()
        reverseMap = body.Shape.childShapes()[0].ElementReverseMap
        faces = [name for name in reverseMap.keys() if name.startswith("Face")]
        edges = [name for name in reverseMap.keys() if name.startswith("Edge")]
        vertexes = [name for name in reverseMap.keys() if name.startswith("Vertex")]
        self.assertEqual(len(body.Shape.childShapes()), 1)
        self.assertEqual(body.Shape.childShapes()[0].ElementMapSize, 26)
        self.assertEqual(len(reverseMap),26)
        self.assertEqual(len(faces),6)
        self.assertEqual(len(edges),12)
        self.assertEqual(len(vertexes),8)

        # body.BaseFeature = box

    def testPartDesignElementMapSubBox(self):
        # Arrange
        body = self.Doc.addObject('PartDesign::Body', 'Body')
        box = self.Doc.addObject('PartDesign::AdditiveBox', 'Box')
        box.Length = 20
        box.Width = 20
        box.Height = 20
        body.addObject(box)
        if body.Shape.ElementMapVersion == "":  # Should be '4' as of Mar 2023.
            return
        # Act
        subbox = self.Doc.addObject('PartDesign::SubtractiveBox', 'Box')
        subbox.BaseFeature = box
        body.addObject(subbox)
        self.Doc.recompute()
        # Assert
        self.assertEqual(len(body.Shape.childShapes()), 1)
        self.assertEqual(body.Shape.childShapes()[0].ElementMapSize, 44)

    def testPartDesignElementMapSubCylinder(self):
        # Arrange
        body = self.Doc.addObject('PartDesign::Body', 'Body')
        box = self.Doc.addObject('PartDesign::AdditiveBox', 'Box')
        box.Length = 20
        box.Width = 20
        box.Height = 20
        body.addObject(box)
        if body.Shape.ElementMapVersion == "":  # Should be '4' as of Mar 2023.
            return
        # Act
        subcylinder = self.Doc.addObject('PartDesign::SubtractiveCylinder', 'Cylinder')
        subcylinder.BaseFeature = box
        body.addObject(subcylinder)
        # Assert
        self.Doc.recompute()
        self.assertEqual(len(body.Shape.childShapes()), 1)
        self.assertEqual(body.Shape.childShapes()[0].ElementMapSize, 38)

    def testPartDesignElementMapSubSphere(self):
        # Arrange
        body = self.Doc.addObject('PartDesign::Body', 'Body')
        box = self.Doc.addObject('PartDesign::AdditiveBox', 'Box')
        box.Length = 20
        box.Width = 20
        box.Height = 20
        body.addObject(box)
        if body.Shape.ElementMapVersion == "":  # Should be '4' as of Mar 2023.
            return
        # Act
        subsphere = self.Doc.addObject('PartDesign::SubtractiveSphere', 'Sphere')
        subsphere.BaseFeature = box
        body.addObject(subsphere)
        self.Doc.recompute()
        # Assert
        self.assertEqual(len(body.Shape.childShapes()), 1)
        self.assertEqual(body.Shape.childShapes()[0].ElementMapSize, 33)

    def testPartDesignElementMapSubCone(self):
        # Arrange
        body = self.Doc.addObject('PartDesign::Body', 'Body')
        box = self.Doc.addObject('PartDesign::AdditiveBox', 'Box')
        box.Length = 20
        box.Width = 20
        box.Height = 20
        body.addObject(box)
        if body.Shape.ElementMapVersion == "":  # Should be '4' as of Mar 2023.
            return
        # Act
        subcone = self.Doc.addObject('PartDesign::SubtractiveCone', 'Cone')
        subcone.BaseFeature = box
        body.addObject(subcone)
        # Assert
        self.Doc.recompute()
        self.assertEqual(len(body.Shape.childShapes()), 1)
        self.assertEqual(body.Shape.childShapes()[0].ElementMapSize, 38)

    def testPartDesignElementMapSubEllipsoid(self):
        # Arrange
        body = self.Doc.addObject('PartDesign::Body', 'Body')
        box = self.Doc.addObject('PartDesign::AdditiveBox', 'Box')
        box.Length = 20
        box.Width = 20
        box.Height = 20
        body.addObject(box)
        if body.Shape.ElementMapVersion == "":  # Should be '4' as of Mar 2023.
            return
        # Act
        subellipsoid = self.Doc.addObject('PartDesign::SubtractiveEllipsoid', 'Ellipsoid')
        subellipsoid.BaseFeature = box
        body.addObject(subellipsoid)
        self.Doc.recompute()
        # Assert
        self.assertEqual(len(body.Shape.childShapes()), 1)
        self.assertEqual(body.Shape.childShapes()[0].ElementMapSize, 33)

    def testPartDesignElementMapSubTorus(self):
        # Arrange
        body = self.Doc.addObject('PartDesign::Body', 'Body')
        box = self.Doc.addObject('PartDesign::AdditiveBox', 'Box')
        box.Length = 20
        box.Width = 20
        box.Height = 20
        body.addObject(box)
        if body.Shape.ElementMapVersion == "":  # Should be '4' as of Mar 2023.
            return
        # Act
        subtorus = self.Doc.addObject('PartDesign::SubtractiveTorus', 'Torus')
        subtorus.BaseFeature = box
        body.addObject(subtorus)
        self.Doc.recompute()
        # Assert
        self.assertEqual(len(body.Shape.childShapes()), 1)
        self.assertEqual(body.Shape.childShapes()[0].ElementMapSize, 38)

    def testPartDesignElementMapSubPrism(self):
        # Arrange
        body = self.Doc.addObject('PartDesign::Body', 'Body')
        box = self.Doc.addObject('PartDesign::AdditiveBox', 'Box')
        box.Length = 20
        box.Width = 20
        box.Height = 20
        body.addObject(box)
        if body.Shape.ElementMapVersion == "":  # Should be '4' as of Mar 2023.
            return
        # Act
        subprism = self.Doc.addObject('PartDesign::SubtractivePrism', 'Prism')
        subprism.BaseFeature = box
        body.addObject(subprism)
        self.Doc.recompute()
        # Assert
        self.assertEqual(len(body.Shape.childShapes()), 1)
        self.assertEqual(body.Shape.childShapes()[0].ElementMapSize, 44)

    def testPartDesignElementMapSubWedge(self):
        # Arrange
        body = self.Doc.addObject('PartDesign::Body', 'Body')
        box = self.Doc.addObject('PartDesign::AdditiveBox', 'Box')
        box.Length = 20
        box.Width = 20
        box.Height = 20
        body.addObject(box)
        if body.Shape.ElementMapVersion == "":  # Should be '4' as of Mar 2023.
            return
        # Act
        subwedge = self.Doc.addObject('PartDesign::SubtractiveWedge', 'Wedge')
        subwedge.BaseFeature = box
        body.addObject(subwedge)
        self.Doc.recompute()
        # Assert
        self.assertEqual(len(body.Shape.childShapes()), 1)
        self.assertEqual(body.Shape.childShapes()[0].ElementMapSize, 50)

    def testPartDesignElementMapSketch(self):
        # Arrange
        body = self.Doc.addObject('PartDesign::Body', 'Body')
        sketch = self.Doc.addObject('Sketcher::SketchObject', 'Sketch')
        TestSketcherApp.CreateRectangleSketch(sketch, (0, 0), (1, 1))
        if body.Shape.ElementMapVersion == "":  # Should be '4' as of Mar 2023.
            return
        # Act
        pad = self.Doc.addObject('PartDesign::Pad', 'Pad')
        pad.Profile = sketch
        body.addObject(sketch)
        body.addObject(pad)
        self.Doc.recompute()
        # Assert
        # self.assertEqual(len(body.Shape.childShapes()), 1)
        self.assertEqual(body.Shape.childShapes()[0].ElementMapSize, 30)
        self.assertEqual(body.Shape.ElementMapSize,30)
        self.assertEqual(sketch.Shape.ElementMapSize,12)
        self.assertEqual(pad.Shape.ElementMapSize,30)
        # Todo: Assert that the names in the ElementMap are good;
        #  in particular that they are hashed with a # starting

    def testPartDesignElementMapRevolution(self):
        # Arrange
        body = self.Doc.addObject('PartDesign::Body', 'Body')
        sketch = self.Doc.addObject('Sketcher::SketchObject', 'Sketch')
        TestSketcherApp.CreateRectangleSketch(sketch, (0, 0), (1, 1))
        if body.Shape.ElementMapVersion == "":  # Should be '4' as of Mar 2023.
            return
        # Act
        revolution = self.Doc.addObject('PartDesign::Revolution', 'Revolution')
        revolution.ReferenceAxis = (self.Doc.getObject('Sketch'),['V_Axis'])
        revolution.Profile = sketch  # Causing segfault
        body.addObject(sketch)
        body.addObject(revolution)
        self.Doc.recompute()
        # Assert
        self.assertEqual(len(body.Shape.childShapes()), 1)
        self.assertEqual(body.Shape.childShapes()[0].ElementMapSize, 8)

    def testPartDesignElementMapLoft(self):
        # Arrange
        body = self.Doc.addObject('PartDesign::Body', 'Body')
        sketch = self.Doc.addObject('Sketcher::SketchObject', 'Sketch')
        TestSketcherApp.CreateRectangleSketch(sketch, (0, 0), (1, 1))
        sketch2 = self.Doc.addObject('Sketcher::SketchObject', 'Sketch')
        TestSketcherApp.CreateRectangleSketch(sketch2, (0, 0), (2, 2))
        sketch2.Placement.move(App.Vector(0, 0, 3))
        if body.Shape.ElementMapVersion == "":  # Should be '4' as of Mar 2023.
            return
        # Act
        loft = self.Doc.addObject('PartDesign::AdditiveLoft', 'Loft')
        loft.Profile = sketch
        loft.Sections = [sketch2]
        body.addObject(sketch)
        body.addObject(sketch2)
        body.addObject(loft)
        self.Doc.recompute()
        # Assert
        self.assertEqual(len(body.Shape.childShapes()), 1)
        self.assertEqual(body.Shape.childShapes()[0].ElementMapSize, 30)

    def testPartDesignElementMapPipe(self):
        # Arrange
        body = self.Doc.addObject('PartDesign::Body', 'Body')
        sketch = self.Doc.addObject('Sketcher::SketchObject', 'Sketch')
        TestSketcherApp.CreateRectangleSketch(sketch, (0, 0), (1, 1))
        sketch2 = self.Doc.addObject('Sketcher::SketchObject', 'Sketch')
        TestSketcherApp.CreateRectangleSketch(sketch2, (0, 0), (2, 2))
        if body.Shape.ElementMapVersion == "":  # Should be '4' as of Mar 2023.
            return
        # Act
        pipe = self.Doc.addObject('PartDesign::AdditivePipe', 'Pipe')
        pipe.Profile = sketch
        pipe.Spine = sketch2
        body.addObject(sketch)
        body.addObject(sketch2)
        body.addObject(pipe)
        self.Doc.recompute()
        # Assert
        self.assertEqual(len(body.Shape.childShapes()), 1)
        self.assertEqual(body.Shape.childShapes()[0].ElementMapSize, 64)

    def testPartDesignElementMapHelix(self):
        # Arrange
        body = self.Doc.addObject('PartDesign::Body', 'Body')
        sketch = self.Doc.addObject('Sketcher::SketchObject', 'Sketch')
        TestSketcherApp.CreateRectangleSketch(sketch, (0, 0), (1, 1))
        if body.Shape.ElementMapVersion == "":  # Should be '4' as of Mar 2023.
            return
        # Act
        helix = self.Doc.addObject('PartDesign::AdditiveHelix', 'Helix')
        helix.Profile = sketch
        helix.ReferenceAxis = (self.Doc.getObject('Sketch'),['V_Axis'])
        body.addObject(sketch)
        body.addObject(helix)
        self.Doc.recompute()
        # Assert
        self.assertEqual(len(body.Shape.childShapes()), 1)
        # The next size can vary based on tOCCT version (26 or 30), so we accept having entries.
        self.assertGreaterEqual(body.Shape.childShapes()[0].ElementMapSize, 26)

    def testPartDesignElementMapPocket(self):
        pass  # TODO

    def testPartDesignElementMapHole(self):
        pass  # TODO

    def testPartDesignElementMapGroove(self):
        # Arrange
        body = self.Doc.addObject('PartDesign::Body', 'Body')
        box = self.Doc.addObject('PartDesign::AdditiveBox', 'Box')
        body.addObject(box)

        groove = self.Doc.addObject('PartDesign::Groove', 'Groove')
        body.addObject(groove)
        groove.ReferenceAxis = (self.Doc.getObject('Y_Axis'), [''])
        groove.Angle = 360.0
        groove.Profile = (box, ['Face6'])
        groove.ReferenceAxis = (box, ['Edge9'])
        groove.Midplane = 0
        groove.Reversed = 0
        groove.Base = App.Vector(0, 0, 0)
        self.Doc.recompute()
        if body.Shape.ElementMapVersion == "":  # Should be '4' as of Mar 2023.
            return
        # Assert
        # print(groove.Shape.childShapes()[0].ElementMap)
        # TODO: Complete me as part of the subtractive features

    def testPartDesignElementMapSubLoft(self):
        pass  # TODO

    def testPartDesignElementMapSubPipe(self):
        pass  # TODO

    def testPartDesignElementMapSubHelix(self):
        pass  # TODO

    def testPartDesignElementMapChamfer(self):
        """ Test Chamfer ( and  FeatureDressup )"""
        # Arrange
        body = self.Doc.addObject('PartDesign::Body', 'Body')
        box = self.Doc.addObject('PartDesign::AdditiveBox', 'Box')
        if body.Shape.ElementMapVersion == "":   # Skip without element maps.
            return
        chamfer = self.Doc.addObject('PartDesign::Chamfer', 'Chamfer')
        chamfer.Base = (box, ['Edge1',
                              'Edge2',
                              'Edge3',
                              'Edge4',
                              'Edge5',
                              'Edge6',
                              'Edge7',
                              'Edge8',
                              'Edge9',
                              'Edge10',
                              'Edge11',
                              'Edge12',
                              ])
        chamfer.Size = 1
        chamfer.UseAllEdges = True
        # Act / Assert
        body.addObject(box)
        body.addObject(chamfer)
        self.Doc.recompute()
        reverseMap = body.Shape.childShapes()[0].ElementReverseMap
        faces = [name for name in reverseMap.keys() if name.startswith("Face")]
        edges = [name for name in reverseMap.keys() if name.startswith("Edge")]
        vertexes = [name for name in reverseMap.keys() if name.startswith("Vertex")]
        self.assertEqual(len(body.Shape.childShapes()), 1)
        self.assertEqual(body.Shape.childShapes()[0].ElementMapSize, 98)
        self.assertEqual(len(reverseMap),98)
        self.assertEqual(len(faces),26) # 6 Faces become 26 ( +8 + 2*6 )
        self.assertEqual(len(edges),48) # 12 Edges become 48
        self.assertEqual(len(vertexes),24) # 8 Vertices become 24

    def testPartDesignElementMapFillet(self):
        """ Test Fillet ( and  FeatureDressup )"""
        # Arrange
        body = self.Doc.addObject('PartDesign::Body', 'Body')
        box = self.Doc.addObject('PartDesign::AdditiveBox', 'Box')
        if body.Shape.ElementMapVersion == "":   # Skip without element maps.
            return
        fillet = self.Doc.addObject('PartDesign::Fillet', 'Fillet')
        fillet.Base = (box, ['Edge1',
                              'Edge2',
                              'Edge3',
                              'Edge4',
                              'Edge5',
                              'Edge6',
                              'Edge7',
                              'Edge8',
                              'Edge9',
                              'Edge10',
                              'Edge11',
                              'Edge12',
                              ])
        # Act / Assert
        body.addObject(box)
        body.addObject(fillet)
        self.Doc.recompute()
        reverseMap = body.Shape.childShapes()[0].ElementReverseMap
        faces = [name for name in reverseMap.keys() if name.startswith("Face")]
        edges = [name for name in reverseMap.keys() if name.startswith("Edge")]
        vertexes = [name for name in reverseMap.keys() if name.startswith("Vertex")]
        self.assertEqual(len(body.Shape.childShapes()), 1)
        self.assertEqual(body.Shape.childShapes()[0].ElementMapSize, 106)
        self.assertEqual(len(reverseMap),106)
        self.assertEqual(len(faces),26) # 6 Faces become 26 ( +8 + 2*6 )
        self.assertEqual(len(edges),56) # 12 Edges become 56  Why?
        self.assertEqual(len(vertexes),24) # 8 Vertices become 24

    def testPartDesignElementMapTransform(self):
        # Arrange
        body = self.Doc.addObject('PartDesign::Body', 'Body')
        box = self.Doc.addObject('PartDesign::AdditiveBox', 'Box')
        if body.Shape.ElementMapVersion == "":   # Skip without element maps.
            return
        multitransform = self.Doc.addObject('PartDesign::MultiTransform', 'MultiTransform')
        scaled = self.Doc.addObject('PartDesign::Scaled', 'Scaled')
        scaled.Factor = 2
        scaled.Occurrences = 2
        multitransform.Transformations = scaled
        multitransform.Shape = box.Shape

        # Act / Assert
        self.Doc.recompute()
        body.addObject(box)
        body.addObject(multitransform)
        self.assertEqual(len(body.Shape.childShapes()), 0)
        self.Doc.recompute()
        self.assertEqual(len(body.Shape.childShapes()), 1)
        self.assertEqual(body.Shape.childShapes()[0].ElementMapSize, 26)

    def testPartDesignElementMapShapeBinder(self):
        # Arrange
        body = self.Doc.addObject('PartDesign::Body', 'Body')
        box = self.Doc.addObject('PartDesign::AdditiveBox', 'Box')
        shapebinder = self.Doc.addObject('PartDesign::ShapeBinder', 'ShapeBinder')
        if body.Shape.ElementMapVersion == "":   # Skip without element maps.
            return
        # Act / Assert
        body.addObject(box)
        body.addObject(shapebinder)
        shapebinder.Support = [box]
        self.Doc.recompute()
        self.assertEqual(len(shapebinder.Shape.childShapes()), 1)
        self.assertEqual(shapebinder.Shape.childShapes()[0].ElementMapSize, 26)

    def testPartDesignElementMapSubShapeBinder(self):
        # Arrange
        body = self.Doc.addObject('PartDesign::Body', 'Body')
        box = self.Doc.addObject('PartDesign::AdditiveBox', 'Box')
        subshapebinder = self.Doc.addObject('PartDesign::SubShapeBinder', 'SubShapeBinder')
        if body.Shape.ElementMapVersion == "":   # Skip without element maps.
            return
        # Act / Assert
        body.addObject(box)
        body.addObject(subshapebinder)
        subshapebinder.Support = [ (box, ["Face1"]) ]
        self.assertEqual(len(body.Shape.childShapes()), 0)
        self.Doc.recompute()
        self.assertEqual(len(body.Shape.childShapes()), 1)
        self.assertEqual(subshapebinder.Shape.childShapes()[0].ElementMapSize, 9)

    def testSketchElementMap(self):
        body = self.Doc.addObject('PartDesign::Body', 'Body')
        sketch = self.Doc.addObject('Sketcher::SketchObject', 'Sketch')
        TestSketcherApp.CreateRectangleSketch(sketch, (0, 0), (1, 1))
        body.addObject(sketch)
        self.Doc.recompute()
        self.assertEqual(sketch.Shape.ElementMapSize, 12)
        pad = self.Doc.addObject('PartDesign::Pad', 'Pad')
        pad.Profile = sketch
        body.addObject(pad)
        self.Doc.recompute()
        if body.Shape.ElementMapVersion == "":  # Should be '4' as of Mar 2023.
            return
        # Assert
        self.assertEqual(sketch.Shape.ElementMapSize, 12)
        self.assertEqual(pad.Shape.ElementMapSize, 30)  # The sketch plus the pad in the map
        # TODO:  differing results between main and LS3 on these values.  Does it matter?
        # self.assertEqual(body.Shape.ElementMapSize,0)   # 8?
        # self.assertEqual(body.Shape.ElementMapSize,30) # 26

    def testPlaneElementMap(self):
        plane = self.Doc.addObject("Part::Plane", "Plane")
        plane.Length = 10
        plane.Width = 10
        self.Doc.recompute()
        self.assertEqual(plane.Shape.ElementMapSize, 0)
        pad = self.Doc.addObject('PartDesign::Pad', 'Pad')
        pad.Profile = plane
        self.Doc.recompute()
        if pad.Shape.ElementMapVersion == "":  # Should be '4' as of Mar 2023.
            return
        # Assert
        self.assertEqual(plane.Shape.ElementMapSize, 0)
        self.assertEqual(pad.Shape.ElementMapSize, 26)

    def testChangeSketch(self):
        # Arrange
        self.Body = self.Doc.addObject('PartDesign::Body', 'Body')
        # Make first offset cube Pad
        self.PadSketch = self.Doc.addObject('Sketcher::SketchObject', 'Sketch')
        self.Body.addObject(self.PadSketch)
        TestSketcherApp.CreateRectangleSketch(self.PadSketch, (0, 0), (31.37, 25.2))
        self.Doc.recompute()
        self.Pad = self.Doc.addObject("PartDesign::Pad", "Pad")
        self.Body.addObject(self.Pad)
        self.Pad.Profile = self.PadSketch
        self.Pad.Length = 10
        self.Doc.recompute()

        self.Sketch001 = self.Body.newObject('Sketcher::SketchObject','Sketch001')
        self.Sketch001.AttachmentSupport = (self.Doc.getObject('Pad'),['Face6',])
        self.Sketch001.MapMode = 'FlatFace'
        App.ActiveDocument.recompute()

        self.Sketch001.addExternal("Pad","Edge10")
        self.Sketch001.addExternal("Pad","Edge7")

        geoList = []
        geoList.append(Part.Circle(App.Vector(15.093666, 13.036922, 0.000000),
                                   App.Vector(0.000000, 0.000000, 1.000000), 5.000000))
        self.Sketch001.addGeometry(geoList,False)
        del geoList
        self.Sketch001.addConstraint(Sketcher.Constraint('Radius',0,5.000000))
        self.Sketch001.addConstraint(Sketcher.Constraint('Symmetric',-3,2,-4,1,0,3))
        App.ActiveDocument.recompute()
        self.Doc.recompute()

        self.Pad001 = self.Body.newObject('PartDesign::Pad','Pad001')
        self.Pad001.Profile = self.Doc.getObject('Sketch001')
        self.Pad001.Length = 10
        App.ActiveDocument.recompute()
        self.Pad001.ReferenceAxis = (self.Doc.getObject('Sketch001'),['N_Axis'])
        self.Sketch001.Visibility = False
        App.ActiveDocument.recompute()

        self.Pad001.Length = 10.000000
        self.Pad001.TaperAngle = 0.000000
        self.Pad001.UseCustomVector = 0
        self.Pad001.Direction = (0, 0, 1)
        self.Pad001.ReferenceAxis = (self.Doc.getObject('Sketch001'), ['N_Axis'])
        self.Pad001.AlongSketchNormal = 1
        self.Pad001.Type = 0
        self.Pad001.UpToFace = None
        self.Pad001.Reversed = 0
        self.Pad001.Midplane = 0
        self.Pad001.Offset = 0
        self.Doc.recompute()
        self.Doc.getObject('Pad').Visibility = False

        self.Doc.getObject('Sketch001').Visibility = False

        # Modify the original sketch to generate TNP issue
        geoList = []
        geoList.append(Part.LineSegment(App.Vector(2.510468, 22.837425, 0.000000),
                                        App.Vector(2.510468, 19.933617, 0.000000)))
        geoList.append(Part.LineSegment(App.Vector(2.510468, 19.933617, 0.000000),
                                        App.Vector(4.869811, 19.933617, 0.000000)))
        geoList.append(Part.LineSegment(App.Vector(4.869811, 19.933617, 0.000000),
                                        App.Vector(4.869811, 22.837425, 0.000000)))
        geoList.append(Part.LineSegment(App.Vector(4.869811, 22.837425, 0.000000),
                                        App.Vector(2.510468, 22.837425, 0.000000)))
        self.PadSketch.addGeometry(geoList,False)
        del geoList

        constraintList = []
        constraintList.append(Sketcher.Constraint('Coincident', 4, 2, 5, 1))
        constraintList.append(Sketcher.Constraint('Coincident', 5, 2, 6, 1))
        constraintList.append(Sketcher.Constraint('Coincident', 6, 2, 7, 1))
        constraintList.append(Sketcher.Constraint('Coincident', 7, 2, 4, 1))
        constraintList.append(Sketcher.Constraint('Vertical', 4))
        constraintList.append(Sketcher.Constraint('Vertical', 6))
        constraintList.append(Sketcher.Constraint('Horizontal', 5))
        constraintList.append(Sketcher.Constraint('Horizontal', 7))
        self.PadSketch.addConstraint(constraintList)
        del constraintList
        self.Doc.recompute()
        # Assert
        if self.Body.Shape.ElementMapVersion == "":  # Should be '4' as of Mar 2023.
            return
        self.assertEqual(self.Body.Shape.BoundBox.XMin,0)
        self.assertEqual(self.Body.Shape.BoundBox.YMin,0)
        self.assertEqual(self.Body.Shape.BoundBox.ZMin,0)
        self.assertEqual(self.Body.Shape.BoundBox.XMax,31.37)
        self.assertEqual(self.Body.Shape.BoundBox.YMax,25.2)
        self.assertEqual(self.Body.Shape.BoundBox.ZMax,20)

    def testApplyFillet(self):
        # Arrange
        self.Body = self.Doc.addObject('PartDesign::Body', 'Body')
        # Make first offset cube Pad
        self.PadSketch = self.Doc.addObject('Sketcher::SketchObject', 'Sketch')
        self.Body.addObject(self.PadSketch)
        TestSketcherApp.CreateRectangleSketch(self.PadSketch, (0, 0), (31.37, 25.2))
        self.Doc.recompute()
        self.Pad = self.Doc.addObject("PartDesign::Pad", "Pad")
        self.Body.addObject(self.Pad)
        self.Pad.Profile = self.PadSketch
        self.Pad.Length = 10
        self.Doc.recompute()

        self.Sketch001 = self.Body.newObject('Sketcher::SketchObject','Sketch001')
        self.Sketch001.AttachmentSupport = (self.Doc.getObject('Pad'),['Face6',])
        self.Sketch001.MapMode = 'FlatFace'
        App.ActiveDocument.recompute()

        self.Sketch001.addExternal("Pad","Edge10")
        self.Sketch001.addExternal("Pad","Edge7")

        geoList = []
        geoList.append(Part.Circle(App.Vector(15.093666, 13.036922, 0.000000),
                                   App.Vector(0.000000, 0.000000, 1.000000), 5.000000))
        self.Sketch001.addGeometry(geoList,False)
        del geoList
        self.Sketch001.addConstraint(Sketcher.Constraint('Radius',0,5.000000))
        self.Sketch001.addConstraint(Sketcher.Constraint('Symmetric',-3,2,-4,1,0,3))
        App.ActiveDocument.recompute()
        self.Doc.recompute()

        self.Pad001 = self.Body.newObject('PartDesign::Pad','Pad001')
        self.Pad001.Profile = self.Doc.getObject('Sketch001')
        self.Pad001.Length = 10
        App.ActiveDocument.recompute()
        self.Pad001.ReferenceAxis = (self.Doc.getObject('Sketch001'),['N_Axis'])
        self.Sketch001.Visibility = False
        App.ActiveDocument.recompute()

        self.Pad001.Length = 10.000000
        self.Pad001.TaperAngle = 0.000000
        self.Pad001.UseCustomVector = 0
        self.Pad001.Direction = (0, 0, 1)
        self.Pad001.ReferenceAxis = (self.Doc.getObject('Sketch001'), ['N_Axis'])
        self.Pad001.AlongSketchNormal = 1
        self.Pad001.Type = 0
        self.Pad001.UpToFace = None
        self.Pad001.Reversed = 0
        self.Pad001.Midplane = 0
        self.Pad001.Offset = 0
        self.Doc.recompute()
        self.Doc.getObject('Pad').Visibility = False

        self.Doc.getObject('Sketch001').Visibility = False

        area1 = self.Pad.Shape.Area
        # Act
        self.Doc.getObject('Sketch').fillet(2,3,
                                            App.Vector(6.673934,25.000000,0),
                                            App.Vector(0.000000,21.980343,0),
                                            4.740471,True,True,False)
        self.Doc.recompute()
        area2 = self.Pad.Shape.Area

        # Assert
        if self.Body.Shape.ElementMapVersion == "":  # Should be '4' as of Mar 2023.
            return
        self.assertEqual(self.Body.Shape.BoundBox.XMin,0)
        self.assertEqual(self.Body.Shape.BoundBox.YMin,0)
        self.assertEqual(self.Body.Shape.BoundBox.ZMin,0)
        self.assertEqual(self.Body.Shape.BoundBox.XMax,31.37)
        self.assertAlmostEqual(self.Body.Shape.BoundBox.YMax,25.2)
        self.assertEqual(self.Body.Shape.BoundBox.ZMax,20)
        self.assertNotEqual(area1, area2)

    def testShapeBinder(self):
        doc = self.Doc
        self.Body = doc.addObject('PartDesign::Body', 'TNP_Test_Body_SubShape')
        doc.getObject('TNP_Test_Body_SubShape').Label = 'TNP_Test_Body_SubShape'

        doc.recompute()
        doc.getObject('TNP_Test_Body_SubShape').newObject('Sketcher::SketchObject', 'Sketch')
        doc.Sketch.AttachmentSupport = (doc.getObject('XY_Plane'), [''])
        doc.Sketch.MapMode = 'FlatFace'
        doc.recompute()

        geoList = []
        geoList.append(
            Part.LineSegment(App.Vector(0.000000, 0.000000, 0.000000),
                             App.Vector(35.000000, 0.000000, 0.000000)))
        geoList.append(
            Part.LineSegment(App.Vector(35.000000, 0.000000, 0.000000),
                             App.Vector(35.000000, 25.000000, 0.000000)))
        geoList.append(
            Part.LineSegment(App.Vector(35.000000, 25.000000, 0.000000),
                             App.Vector(0.000000, 25.000000, 0.000000)))
        geoList.append(
            Part.LineSegment(App.Vector(0.000000, 25.000000, 0.000000),
                             App.Vector(0.000000, 0.000000, 0.000000)))
        doc.Sketch.addGeometry(geoList, False)
        del geoList

        constraintList = []
        constraintList.append(Sketcher.Constraint('Coincident', 0, 2, 1, 1))
        constraintList.append(Sketcher.Constraint('Coincident', 1, 2, 2, 1))
        constraintList.append(Sketcher.Constraint('Coincident', 2, 2, 3, 1))
        constraintList.append(Sketcher.Constraint('Coincident', 3, 2, 0, 1))
        constraintList.append(Sketcher.Constraint('Horizontal', 0))
        constraintList.append(Sketcher.Constraint('Horizontal', 2))
        constraintList.append(Sketcher.Constraint('Vertical', 1))
        constraintList.append(Sketcher.Constraint('Vertical', 3))
        doc.Sketch.addConstraint(constraintList)
        del constraintList

        doc.Sketch.addConstraint(Sketcher.Constraint('Distance', 1, 1, 3, 2, 35.000000))
        doc.Sketch.addConstraint(Sketcher.Constraint('Distance', 0, 1, 2, 2, 25.000000))
        doc.Sketch.addConstraint(Sketcher.Constraint('Coincident', 0, 1, -1, 1))

        doc.recompute()

        doc.getObject('TNP_Test_Body_SubShape').newObject('PartDesign::Pad', 'Pad')
        doc.Pad.Profile = doc.Sketch
        doc.Pad.Length = 10
        doc.recompute()
        doc.Pad.ReferenceAxis = (doc.Sketch, ['N_Axis'])
        doc.Sketch.Visibility = False
        doc.recompute()
        doc.Pad.Length = 10.000000
        doc.Pad.TaperAngle = 0.000000
        doc.Pad.UseCustomVector = 0
        doc.Pad.Direction = (0, 0, 1)
        doc.Pad.ReferenceAxis = (doc.Sketch, ['N_Axis'])
        doc.Pad.AlongSketchNormal = 1
        doc.Pad.Type = 0
        doc.Pad.UpToFace = None
        doc.Pad.Reversed = 0
        doc.Pad.Midplane = 0
        doc.Pad.Offset = 0
        doc.recompute()
        doc.Sketch.Visibility = False

        doc.addObject('PartDesign::Body', 'TNP_Test_Body_Second')
        doc.getObject('TNP_Test_Body_Second').Label = 'TNP_Test_Body_Second'
        doc.recompute()
        obj = doc.getObject('TNP_Test_Body_Second').newObject('PartDesign::ShapeBinder',
                                                              'ShapeBinder')
        obj.Support = (doc.getObject("TNP_Test_Body_SubShape"), [u'Face6'])
        doc.recompute()
        doc.getObject('TNP_Test_Body_Second').newObject('Sketcher::SketchObject', 'Sketch001')
        doc.getObject('Sketch001').AttachmentSupport = (doc.getObject('ShapeBinder'), [''])
        doc.getObject('Sketch001').MapMode = 'FlatFace'
        doc.recompute()

        geoList = []
        geoList.append(
            Part.Circle(App.Vector(14.725412, 16.666899, 0.000000),
                        App.Vector(0.000000, 0.000000, 1.000000), 2.162720))
        doc.getObject('Sketch001').addGeometry(geoList, False)
        del geoList

        doc.recompute()
        doc.getObject('TNP_Test_Body_Second').newObject('PartDesign::Pad', 'Pad001')
        doc.getObject('Pad001').Profile = doc.getObject('Sketch001')
        doc.getObject('Pad001').Length = 10
        doc.recompute()
        doc.getObject('Pad001').ReferenceAxis = (doc.getObject('Sketch001'), ['N_Axis'])
        doc.getObject('Sketch001').Visibility = False
        doc.recompute()
        doc.getObject('Pad001').Length = 10.000000
        doc.getObject('Pad001').TaperAngle = 0.000000
        doc.getObject('Pad001').UseCustomVector = 0
        doc.getObject('Pad001').Direction = (0, 0, 1)
        doc.getObject('Pad001').ReferenceAxis = (doc.getObject('Sketch001'), ['N_Axis'])
        doc.getObject('Pad001').AlongSketchNormal = 1
        doc.getObject('Pad001').Type = 0
        doc.getObject('Pad001').UpToFace = None
        doc.getObject('Pad001').Reversed = 0
        doc.getObject('Pad001').Midplane = 0
        doc.getObject('Pad001').Offset = 0
        doc.recompute()
        doc.getObject('ShapeBinder').Visibility = False
        doc.getObject('Sketch001').Visibility = False

        geoList = []
        geoList.append(
            Part.LineSegment(App.Vector(28.380075, 21.486303, 0.000000),
                             App.Vector(28.380075, 15.462212, 0.000000)))
        geoList.append(
            Part.LineSegment(App.Vector(28.380075, 15.462212, 0.000000),
                             App.Vector(32.797741, 15.462212, 0.000000)))
        geoList.append(
            Part.LineSegment(App.Vector(32.797741, 15.462212, 0.000000),
                             App.Vector(32.797741, 21.486303, 0.000000)))
        geoList.append(
            Part.LineSegment(App.Vector(32.797741, 21.486303, 0.000000),
                             App.Vector(28.380075, 21.486303, 0.000000)))
        doc.Sketch.addGeometry(geoList, False)
        del geoList

        constraintList = []
        constraintList.append(Sketcher.Constraint('Coincident', 4, 2, 5, 1))
        constraintList.append(Sketcher.Constraint('Coincident', 5, 2, 6, 1))
        constraintList.append(Sketcher.Constraint('Coincident', 6, 2, 7, 1))
        constraintList.append(Sketcher.Constraint('Coincident', 7, 2, 4, 1))
        constraintList.append(Sketcher.Constraint('Vertical', 4))
        constraintList.append(Sketcher.Constraint('Vertical', 6))
        constraintList.append(Sketcher.Constraint('Horizontal', 5))
        constraintList.append(Sketcher.Constraint('Horizontal', 7))
        doc.Sketch.addConstraint(constraintList)
        del constraintList

        doc.recompute()
        # Assert
        if self.Body.Shape.ElementMapVersion == "":  # Should be '4' as of Mar 2023.
            return
        self.assertEqual(self.Body.Shape.BoundBox.XMin, 0)
        self.assertEqual(self.Body.Shape.BoundBox.YMin, 0)
        self.assertEqual(self.Body.Shape.BoundBox.ZMin, 0)
        self.assertEqual(self.Body.Shape.BoundBox.XMax, 35)
        self.assertEqual(self.Body.Shape.BoundBox.YMax, 25)
        self.assertEqual(self.Body.Shape.BoundBox.ZMax, 10)

    def testSubShapeBinder(self):
        doc = self.Doc
        self.Body = doc.addObject('PartDesign::Body', 'Body')
        doc.Body.Label = 'Body'
        doc.recompute()
        doc.Body.newObject('Sketcher::SketchObject', 'Sketch')
        doc.Sketch.AttachmentSupport = (doc.getObject('XY_Plane'), [''])
        doc.Sketch.MapMode = 'FlatFace'
        doc.recompute()

        geoList = []
        geoList.append(
            Part.LineSegment(App.Vector(0.000000, 0.000000, 0.000000),
                             App.Vector(35.000000, 0.000000, 0.000000)))
        geoList.append(
            Part.LineSegment(App.Vector(35.000000, 0.000000, 0.000000),
                             App.Vector(35.000000, 25.000000, 0.000000)))
        geoList.append(
            Part.LineSegment(App.Vector(35.000000, 25.000000, 0.000000),
                             App.Vector(0.000000, 25.000000, 0.000000)))
        geoList.append(
            Part.LineSegment(App.Vector(0.000000, 25.000000, 0.000000),
                             App.Vector(0.000000, 0.000000, 0.000000)))
        doc.Sketch.addGeometry(geoList, False)
        del geoList

        constraintList = []
        constraintList.append(Sketcher.Constraint('Coincident', 0, 2, 1, 1))
        constraintList.append(Sketcher.Constraint('Coincident', 1, 2, 2, 1))
        constraintList.append(Sketcher.Constraint('Coincident', 2, 2, 3, 1))
        constraintList.append(Sketcher.Constraint('Coincident', 3, 2, 0, 1))
        constraintList.append(Sketcher.Constraint('Horizontal', 0))
        constraintList.append(Sketcher.Constraint('Horizontal', 2))
        constraintList.append(Sketcher.Constraint('Vertical', 1))
        constraintList.append(Sketcher.Constraint('Vertical', 3))
        doc.Sketch.addConstraint(constraintList)
        del constraintList

        doc.Sketch.addConstraint(Sketcher.Constraint('Distance', 1, 1, 3, 2, 35.000000))
        doc.Sketch.addConstraint(Sketcher.Constraint('Distance', 0, 1, 2, 2, 25.000000))
        doc.Sketch.addConstraint(Sketcher.Constraint('Coincident', 0, 1, -1, 1))

        doc.recompute()
        doc.Body.newObject('PartDesign::Pad', 'Pad')
        doc.Pad.Profile = doc.Sketch
        doc.Pad.Length = 10
        doc.recompute()
        doc.Pad.ReferenceAxis = (doc.Sketch, ['N_Axis'])
        doc.Sketch.Visibility = False
        doc.Pad.Length = 10.000000
        doc.Pad.TaperAngle = 0.000000
        doc.Pad.UseCustomVector = 0
        doc.Pad.Direction = (0, 0, 1)
        doc.Pad.ReferenceAxis = (doc.Sketch, ['N_Axis'])
        doc.Pad.AlongSketchNormal = 1
        doc.Pad.Type = 0
        doc.Pad.UpToFace = None
        doc.Pad.Reversed = 0
        doc.Pad.Midplane = 0
        doc.Pad.Offset = 0
        doc.recompute()
        doc.Sketch.Visibility = False
        doc.addObject('PartDesign::Body', 'Body001')
        doc.getObject('Body001').Label = 'Body'
        doc.recompute()
        binder = doc.getObject('Body001').newObject('PartDesign::SubShapeBinder', 'Binder')
        binder.Support = self.Body
        doc.getObject('Body001').newObject('Sketcher::SketchObject', 'Sketch001')
        doc.getObject('Sketch001').AttachmentSupport = (doc.getObject('Binder'), ['Face6', ])
        doc.getObject('Sketch001').MapMode = 'FlatFace'
        doc.recompute()

        geoList = []
        geoList.append(
            Part.Circle(App.Vector(16.566162, 13.537925, 0.000000),
                        App.Vector(0.000000, 0.000000, 1.000000), 2.197371))
        doc.getObject('Sketch001').addGeometry(geoList, False)
        del geoList

        doc.recompute()
        ### Begin command PartDesign_Pad
        doc.getObject('Body001').newObject('PartDesign::Pad', 'Pad001')
        doc.Pad001.Profile = doc.getObject('Sketch001')
        doc.Pad001.Length = 10
        doc.recompute()
        doc.Pad001.ReferenceAxis = (doc.getObject('Sketch001'), ['N_Axis'])
        doc.getObject('Sketch001').Visibility = False
        doc.recompute()
        doc.Pad001.Length = 10.000000
        doc.Pad001.TaperAngle = 0.000000
        doc.Pad001.UseCustomVector = 0
        doc.Pad001.Direction = (0, 0, 1)
        doc.Pad001.ReferenceAxis = (doc.getObject('Sketch001'), ['N_Axis'])
        doc.Pad001.AlongSketchNormal = 1
        doc.Pad001.Type = 0
        doc.Pad001.UpToFace = None
        doc.Pad001.Reversed = 0
        doc.Pad001.Midplane = 0
        doc.Pad001.Offset = 0
        doc.recompute()
        doc.getObject('Binder').Visibility = False
        doc.getObject('Sketch001').Visibility = False

        geoList = []
        geoList.append(
            Part.LineSegment(App.Vector(30.009926, 21.026653, 0.000000),
                             App.Vector(30.009926, 16.425089, 0.000000)))
        geoList.append(
            Part.LineSegment(App.Vector(30.009926, 16.425089, 0.000000),
                             App.Vector(31.994911, 16.425089, 0.000000)))
        geoList.append(
            Part.LineSegment(App.Vector(31.994911, 16.425089, 0.000000),
                             App.Vector(31.994911, 21.026653, 0.000000)))
        geoList.append(
            Part.LineSegment(App.Vector(31.994911, 21.026653, 0.000000),
                             App.Vector(30.009926, 21.026653, 0.000000)))
        doc.Sketch.addGeometry(geoList, False)
        del geoList

        constraintList = []
        constraintList.append(Sketcher.Constraint('Coincident', 4, 2, 5, 1))
        constraintList.append(Sketcher.Constraint('Coincident', 5, 2, 6, 1))
        constraintList.append(Sketcher.Constraint('Coincident', 6, 2, 7, 1))
        constraintList.append(Sketcher.Constraint('Coincident', 7, 2, 4, 1))
        constraintList.append(Sketcher.Constraint('Vertical', 4))
        constraintList.append(Sketcher.Constraint('Vertical', 6))
        constraintList.append(Sketcher.Constraint('Horizontal', 5))
        constraintList.append(Sketcher.Constraint('Horizontal', 7))
        doc.Sketch.addConstraint(constraintList)
        del constraintList

        doc.recompute()
        # Assert
        if self.Body.Shape.ElementMapVersion == "":  # Should be '4' as of Mar 2023.
            return
        self.assertEqual(self.Body.Shape.BoundBox.XMin, 0)
        self.assertEqual(self.Body.Shape.BoundBox.YMin, 0)
        self.assertEqual(self.Body.Shape.BoundBox.ZMin, 0)
        self.assertEqual(self.Body.Shape.BoundBox.XMax, 35)
        self.assertEqual(self.Body.Shape.BoundBox.YMax, 25)
        self.assertEqual(self.Body.Shape.BoundBox.ZMax, 10)

    def testPartDesignTNPChamfer(self):
        """ Test Chamfer """
        # Arrange
        doc = self.Doc
        body = self.Doc.addObject('PartDesign::Body', 'Body')
        box = self.Doc.addObject('PartDesign::AdditiveBox', 'Box')
        body.addObject(box)
        self.Doc.recompute()
        volume1 = body.Shape.Volume
        chamfer = self.Doc.addObject('PartDesign::Chamfer', 'Chamfer')
        chamfer.Base = (box, ['Edge1',
                              'Edge5',
                              'Edge7',
                              ])
        chamfer.Size = 1
        body.addObject(chamfer)
        self.Doc.recompute()
        volume2 = body.Shape.Volume

        doc.Body.newObject('Sketcher::SketchObject', 'Sketch')
        doc.Sketch.AttachmentSupport = (chamfer, "Face8")
        doc.Sketch.MapMode = 'FlatFace'
        doc.recompute()

        x1, x2, y1, y2 = 10 / math.sqrt(2) - math.sqrt(2), 10 / math.sqrt(2) + math.sqrt(2), 6, 11
        geoList = []
        geoList.append(
            Part.LineSegment(App.Vector(x1, y1, 0.0 ),
                             App.Vector(x1, y2, 0.0 )))
        geoList.append(
            Part.LineSegment(App.Vector(x1, y2, 0.0),
                             App.Vector(x2, y2, 0.0)))
        geoList.append(
            Part.LineSegment(App.Vector(x2, y2, 0.0),
                             App.Vector(x2, y1, 0.0)))
        geoList.append(
            Part.LineSegment(App.Vector(x2, y1, 0.0),
                             App.Vector(x1, y1, 0.0)))
        doc.Sketch.addGeometry(geoList, False)
        del geoList

        constraintList = []
        constraintList.append(Sketcher.Constraint('Coincident', 0, 2, 1, 1))
        constraintList.append(Sketcher.Constraint('Coincident', 1, 2, 2, 1))
        constraintList.append(Sketcher.Constraint('Coincident', 2, 2, 3, 1))
        constraintList.append(Sketcher.Constraint('Coincident', 3, 2, 0, 1))
        constraintList.append(Sketcher.Constraint('Horizontal', 0))
        constraintList.append(Sketcher.Constraint('Horizontal', 2))
        constraintList.append(Sketcher.Constraint('Vertical', 1))
        constraintList.append(Sketcher.Constraint('Vertical', 3))
        doc.Sketch.addConstraint(constraintList)
        del constraintList
        body.addObject(doc.Sketch)

        pocket = self.Doc.addObject('PartDesign::Pocket', 'Pocket')
        pocket.Type = "Length"
        pocket.Length = 3
        pocket.Direction = App.Vector(-0.710000000,0.7100000000, 0.0000000000)
        pocket.Profile = doc.Sketch
        body.addObject(pocket)
        self.Doc.recompute()
        volume3 = body.Shape.Volume
        # Change the chamfered edges, potentially triggering TNP
        chamfer.Base = (box, ['Edge5',
                              'Edge7',
                              ])
        self.Doc.recompute()
        volume4 = body.Shape.Volume
        # Assert
        if body.Shape.ElementMapVersion == "":   # Skip without element maps.
            return
        reverseMap = body.Shape.childShapes()[0].ElementReverseMap
        faces = [name for name in reverseMap.keys() if name.startswith("Face")]
        edges = [name for name in reverseMap.keys() if name.startswith("Edge")]
        vertexes = [name for name in reverseMap.keys() if name.startswith("Vertex")]
        self.assertEqual(len(body.Shape.childShapes()), 1)
        self.assertEqual(body.Shape.childShapes()[0].ElementMapSize, 62)
        self.assertEqual(len(reverseMap),62)
        self.assertEqual(len(faces),12)
        self.assertEqual(len(edges),30)
        self.assertEqual(len(vertexes),20)
        boxVolume = 10 * 10 * 10
        chamferVolume = 1 * 1 * 0.5 * 10
        # cut area is rectangle with sqrt(2) as one side minus 2 isosceles right triangles
        cutArea = (2 * math.sqrt(2)) * 3 - ((math.sqrt(2)/2 * math.sqrt(2)/2)/2)*2
        cutVolume = cutArea * 4 # height is 4  ( 11-6 with a limit of 10 from the box )
        self.assertAlmostEqual(volume1, boxVolume )
        self.assertAlmostEqual(volume2, boxVolume - 3 * chamferVolume)
        self.assertAlmostEqual(volume3, boxVolume - 3 * chamferVolume - cutVolume, 4)
        self.assertAlmostEqual(volume4, boxVolume - 2 * chamferVolume - cutVolume, 4)

    def testPartDesignTNPFillet(self):
        """ Test Fillet """
        # Arrange
        doc = self.Doc
        body = self.Doc.addObject('PartDesign::Body', 'Body')
        box = self.Doc.addObject('PartDesign::AdditiveBox', 'Box')
        body.addObject(box)
        self.Doc.recompute()
        volume1 = body.Shape.Volume
        fillet = self.Doc.addObject('PartDesign::Fillet', 'Fillet')
        fillet.Base = (box, ['Edge1',
                              'Edge5',
                              'Edge7',
                              ])
        # fillet.Size = 1
        body.addObject(fillet)
        self.Doc.recompute()
        volume2 = body.Shape.Volume

        doc.Body.newObject('Sketcher::SketchObject', 'Sketch')
        doc.Sketch.AttachmentSupport = (fillet, "Face2")
        doc.Sketch.MapMode = 'FlatFace'
        doc.recompute()

        x1, x2, y1, y2 = 4,6 , 6, 11
        geoList = []
        geoList.append(
            Part.LineSegment(App.Vector(x1, y1, 0.0 ),
                             App.Vector(x1, y2, 0.0 )))
        geoList.append(
            Part.LineSegment(App.Vector(x1, y2, 0.0),
                             App.Vector(x2, y2, 0.0)))
        geoList.append(
            Part.LineSegment(App.Vector(x2, y2, 0.0),
                             App.Vector(x2, y1, 0.0)))
        geoList.append(
            Part.LineSegment(App.Vector(x2, y1, 0.0),
                             App.Vector(x1, y1, 0.0)))
        doc.Sketch.addGeometry(geoList, False)
        del geoList

        constraintList = []
        constraintList.append(Sketcher.Constraint('Coincident', 0, 2, 1, 1))
        constraintList.append(Sketcher.Constraint('Coincident', 1, 2, 2, 1))
        constraintList.append(Sketcher.Constraint('Coincident', 2, 2, 3, 1))
        constraintList.append(Sketcher.Constraint('Coincident', 3, 2, 0, 1))
        constraintList.append(Sketcher.Constraint('Horizontal', 0))
        constraintList.append(Sketcher.Constraint('Horizontal', 2))
        constraintList.append(Sketcher.Constraint('Vertical', 1))
        constraintList.append(Sketcher.Constraint('Vertical', 3))
        doc.Sketch.addConstraint(constraintList)
        del constraintList
        body.addObject(doc.Sketch)

        pocket = self.Doc.addObject('PartDesign::Pocket', 'Pocket')
        pocket.Type = "Length"
        pocket.Length = 3
        pocket.Direction = App.Vector(-0.710000000,0.7100000000, 0.0000000000)
        pocket.Profile = doc.Sketch
        # pocket.Reversed = False
        body.addObject(pocket)
        self.Doc.recompute()
        volume3 = body.Shape.Volume
        # Change the filleted edges, potentially triggering TNP
        fillet.Base = (box, ['Edge5',
                              'Edge7',
                              ])
        self.Doc.recompute()
        volume4 = body.Shape.Volume
        # Assert
        if body.Shape.ElementMapVersion == "":   # Skip without element maps.
            return
        reverseMap = body.Shape.childShapes()[0].ElementReverseMap
        faces = [name for name in reverseMap.keys() if name.startswith("Face")]
        edges = [name for name in reverseMap.keys() if name.startswith("Edge")]
        vertexes = [name for name in reverseMap.keys() if name.startswith("Vertex")]
        self.assertEqual(len(body.Shape.childShapes()), 1)
        self.assertEqual(body.Shape.childShapes()[0].ElementMapSize, 62)
        self.assertEqual(len(reverseMap),62)
        self.assertEqual(len(faces),12)
        self.assertEqual(len(edges),30)
        self.assertEqual(len(vertexes),20)
        boxVolume = 10 * 10 * 10
        # Full prism minus the rounded triangle prism.
        filletVolume = 1 * 1 * 10 - 1 * 1 * math.pi / 4 * 10 #0.5 * 10
        cutVolume = 24
        self.assertAlmostEqual(volume1, boxVolume )
        self.assertAlmostEqual(volume2, boxVolume - 3 * filletVolume)
        self.assertAlmostEqual(volume3, boxVolume - 3 * filletVolume - cutVolume, 4)
        self.assertAlmostEqual(volume4, boxVolume - 2 * filletVolume - cutVolume, 4)

<<<<<<< HEAD

    # TODO: ENABLE THIS TEST WHEN MULTISOLIDS AND TNP PLAY NICELY
    # def testPD_TNPSketchPadMultipleSolids(self):
    #     """ Prove that a sketch with multiple wires works correctly"""
    #     doc = App.ActiveDocument
    #     App.activeDocument().addObject('PartDesign::Body','Body')
    #     doc.Body.newObject('Sketcher::SketchObject','Sketch')
    #     doc.Sketch.AttachmentSupport = (doc.XY_Plane,[''])
    #     doc.Sketch.MapMode = 'FlatFace'
    #     radius = 15
    #     geoList = []
    #     geoList.append(Part.Circle(App.Vector(-20, 20, 0.000000), App.Vector(0.000000, 0.000000, 1.000000), radius))
    #     doc.Sketch.addGeometry(geoList,False)
    #     geoList = []
    #     geoList.append(Part.Circle(App.Vector(20, 20, 0.000000), App.Vector(0.000000, 0.000000, 1.000000), radius))
    #     doc.Sketch.addGeometry(geoList,False)
    #     geoList = []
    #     geoList.append(Part.Circle(App.Vector(20, -20, 0.000000), App.Vector(0.000000, 0.000000, 1.000000), radius))
    #     doc.Sketch.addGeometry(geoList,False)
    #     geoList = []
    #     geoList.append(Part.Circle(App.Vector(-20,-20, 0.000000), App.Vector(0.000000, 0.000000, 1.000000), radius))
    #     doc.Sketch.addGeometry(geoList,False)
    #     del geoList
    #     doc.recompute()
    #     doc.Body.newObject('PartDesign::Pad','Pad')
    #     doc.Pad.Profile = (doc.Sketch, ['',])
    #     doc.Pad.Length = 10
    #     doc.Pad.ReferenceAxis = (doc.Sketch,['N_Axis'])
    #     doc.Sketch.Visibility = False
    #     doc.recompute()
    #     expected_volume = math.pi * radius * radius * 10 * 4 # Volume of 4 padded circles
    #     self.assertAlmostEqual(doc.Body.Shape.Volume, expected_volume )
    #   # Add additional code to attach another sketch, then change the original sketch and check TNP

    def testPD_TNPSketchPadTouching(self):
        """ Prove that a sketch with touching wires works correctly"""
        doc = App.ActiveDocument
        App.activeDocument().addObject('PartDesign::Body','Body')
        doc.Body.newObject('Sketcher::SketchObject','Sketch')
        doc.Sketch.AttachmentSupport = (doc.XY_Plane,[''])
        doc.Sketch.MapMode = 'FlatFace'
        radius = 20
        geoList = []
        geoList.append(Part.Circle(App.Vector(-20, 20, 0.000000), App.Vector(0.000000, 0.000000, 1.000000), radius))
        doc.Sketch.addGeometry(geoList,False)
        geoList = []
        geoList.append(Part.Circle(App.Vector(20, 20, 0.000000), App.Vector(0.000000, 0.000000, 1.000000), radius))
        doc.Sketch.addGeometry(geoList,False)
        geoList = []
        geoList.append(Part.Circle(App.Vector(20, -20, 0.000000), App.Vector(0.000000, 0.000000, 1.000000), radius))
        doc.Sketch.addGeometry(geoList,False)
        geoList = []
        geoList.append(Part.Circle(App.Vector(-20,-20, 0.000000), App.Vector(0.000000, 0.000000, 1.000000), radius))
        doc.Sketch.addGeometry(geoList,False)
        del geoList
        doc.recompute()
        doc.Body.newObject('PartDesign::Pad','Pad')
        doc.Pad.Profile = (doc.Sketch, ['',])
        doc.Pad.Length = 10
        doc.Pad.ReferenceAxis = (doc.Sketch,['N_Axis'])
        doc.Sketch.Visibility = False
        doc.recompute()
        expected_volume = math.pi * radius * radius * 10 * 4 # Volume of 4 padded circles
        # self.assertAlmostEqual(doc.Body.Shape.Volume, expected_volume ) # TODO ENABLE THIS ASSERTION WHEN IT PASSES
    #   # Add additional code to attach another sketch, then change the original sketch and check TNP

    # TODO ENABLE THIS TEST IF CODE IS WRITTEN TO SUPPORT SKETCHES WITH OVERLAPS.
    # def testPD_TNPSketchPadOverlapping(self):
    #     """ Prove that a sketch with overlapping wires works correctly"""
    #     doc = App.ActiveDocument
    #     App.activeDocument().addObject('PartDesign::Body','Body')
    #     doc.Body.newObject('Sketcher::SketchObject','Sketch')
    #     doc.Sketch.AttachmentSupport = (doc.XY_Plane,[''])
    #     doc.Sketch.MapMode = 'FlatFace'
    #     radius = 25
    #     geoList = []
    #     geoList.append(Part.Circle(App.Vector(-20, 20, 0.000000), App.Vector(0.000000, 0.000000, 1.000000), radius))
    #     doc.Sketch.addGeometry(geoList,False)
    #     geoList = []
    #     geoList.append(Part.Circle(App.Vector(20, 20, 0.000000), App.Vector(0.000000, 0.000000, 1.000000), radius))
    #     doc.Sketch.addGeometry(geoList,False)
    #     geoList = []
    #     geoList.append(Part.Circle(App.Vector(20, -20, 0.000000), App.Vector(0.000000, 0.000000, 1.000000), radius))
    #     doc.Sketch.addGeometry(geoList,False)
    #     geoList = []
    #     geoList.append(Part.Circle(App.Vector(-20,-20, 0.000000), App.Vector(0.000000, 0.000000, 1.000000), radius))
    #     doc.Sketch.addGeometry(geoList,False)
    #     del geoList
    #     doc.recompute()
    #     doc.Body.newObject('PartDesign::Pad','Pad')
    #     doc.Pad.Profile = (doc.Sketch, ['',])
    #     doc.Pad.Length = 10
    #     doc.Pad.ReferenceAxis = (doc.Sketch,['N_Axis'])
    #     doc.Sketch.Visibility = False
    #     doc.recompute()
    #     expected_volume = math.pi * radius * radius * 10 * 4 # Volume of 4 padded circles
    #     length = 12 # FIXME arbitrary guess, figure out the right value for either this or the angle.
    #     angle = 2 * math.asin(length/2*radius)
    #     expected_volume = expected_volume - 1/2 * radius * radius * (angle-math.sin(angle))  # Volume of the overlap areas
    #     self.assertAlmostEqual(doc.Body.Shape.Volume, expected_volume )
    #   # Add additional code to attach another sketch, then change the original sketch and check TNP

    def testPD_TNPSketchPadSketchMove(self):
        """ Prove that a sketch attached to a padded sketch shape does not have a problem when the initial sketch has geometry move"""
        doc = App.ActiveDocument
        App.activeDocument().addObject('PartDesign::Body','Body')
        doc.Body.newObject('Sketcher::SketchObject','Sketch')
        doc.Sketch.AttachmentSupport = (doc.XY_Plane,[''])
        doc.Sketch.MapMode = 'FlatFace'
        geoList = []
        geoList.append(Part.LineSegment(App.Vector(0,0,0),App.Vector(40,0,0)))
        geoList.append(Part.LineSegment(App.Vector(40,0,0),App.Vector(40,20,0)))
        geoList.append(Part.LineSegment(App.Vector(40,20,0),App.Vector(0,20,0)))
        geoList.append(Part.LineSegment(App.Vector(0,20,0),App.Vector(0,0,0)))
        doc.Sketch.addGeometry(geoList,False)
        constraintList = []
        constraintList.append(Sketcher.Constraint('Coincident', 0, 2, 1, 1))
        constraintList.append(Sketcher.Constraint('Coincident', 1, 2, 2, 1))
        constraintList.append(Sketcher.Constraint('Coincident', 2, 2, 3, 1))
        constraintList.append(Sketcher.Constraint('Coincident', 3, 2, 0, 1))
        constraintList.append(Sketcher.Constraint('Horizontal', 0))
        constraintList.append(Sketcher.Constraint('Horizontal', 2))
        constraintList.append(Sketcher.Constraint('Vertical', 1))
        constraintList.append(Sketcher.Constraint('Vertical', 3))
        doc.Sketch.addConstraint(constraintList)
        doc.recompute()
        doc.Body.newObject('PartDesign::Pad','Pad')
        doc.Pad.Profile = (doc.Sketch, ['',])
        doc.Pad.Length = 10
        doc.Pad.ReferenceAxis = (doc.Sketch,['N_Axis'])
        doc.Sketch.Visibility = False
        doc.Pad.Length = 10.000000
        doc.Pad.TaperAngle = 0.000000
        doc.Pad.UseCustomVector = 0
        doc.Pad.Direction = (0, 0, 1)
        doc.Pad.ReferenceAxis = (doc.Sketch, ['N_Axis'])
        doc.Pad.AlongSketchNormal = 1
        doc.Pad.Type = 0
        doc.Pad.UpToFace = None
        doc.Pad.Reversed = 0
        doc.Pad.Midplane = 0
        doc.Pad.Offset = 0
        doc.recompute()
        doc.Sketch.Visibility = False
        doc.Body.newObject('Sketcher::SketchObject','Sketch001')
        doc.Sketch001.AttachmentSupport = (doc.Pad,['Face6',])
        doc.Sketch001.MapMode = 'FlatFace'
        geoList = []
        geoList.append(Part.LineSegment(App.Vector(5,5,0),App.Vector(5,10,0)))
        geoList.append(Part.LineSegment(App.Vector(5,10,0),App.Vector(25,10,0)))
        geoList.append(Part.LineSegment(App.Vector(25,10,0),App.Vector(25,5,0)))
        geoList.append(Part.LineSegment(App.Vector(25,5,0),App.Vector(5,5,0)))
        doc.Sketch001.addGeometry(geoList,False)
        del geoList
        constraintList = []
        constraintList.append(Sketcher.Constraint('Coincident', 0, 2, 1, 1))
        constraintList.append(Sketcher.Constraint('Coincident', 1, 2, 2, 1))
        constraintList.append(Sketcher.Constraint('Coincident', 2, 2, 3, 1))
        constraintList.append(Sketcher.Constraint('Coincident', 3, 2, 0, 1))
        constraintList.append(Sketcher.Constraint('Vertical', 0))
        constraintList.append(Sketcher.Constraint('Vertical', 2))
        constraintList.append(Sketcher.Constraint('Horizontal', 1))
        constraintList.append(Sketcher.Constraint('Horizontal', 3))
        doc.Sketch001.addConstraint(constraintList)
        doc.recompute()
        doc.Body.newObject('PartDesign::Pad','Pad001')
        doc.Pad001.Profile = (doc.Sketch001, ['',])
        doc.Pad001.Length = 10
        doc.Pad001.ReferenceAxis = (doc.Sketch001,['N_Axis'])
        doc.Sketch001.Visibility = False
        doc.Pad001.Length = 10.000000
        doc.Pad001.TaperAngle = 0.000000
        doc.Pad001.UseCustomVector = 0
        doc.Pad001.Direction = (0, 0, 1)
        doc.Pad001.ReferenceAxis = (doc.Sketch001, ['N_Axis'])
        doc.Pad001.AlongSketchNormal = 1
        doc.Pad001.Type = 0
        doc.Pad001.UpToFace = None
        doc.Pad001.Reversed = 0
        doc.Pad001.Midplane = 0
        doc.Pad001.Offset = 0
        doc.recompute()
        doc.Pad.Visibility = False
        doc.Sketch001.Visibility = False
        doc.Sketch.movePoint(3,0,App.Vector(-5,0,0),1)
        doc.Sketch.movePoint(0,0,App.Vector(0.000000,-5,0),1)
        doc.Sketch.movePoint(1,0,App.Vector(-5,0.000000,0),1)
        doc.Sketch.movePoint(2,0,App.Vector(-0,-5,0),1)
        doc.recompute()
        # If Sketch001 is still at the right start point, we are good.
        self.assertTrue(doc.Sketch001.AttachmentOffset.Matrix == App.Matrix())
        matrix1 = App.Matrix()
        matrix1.A34 = 10    # Z offset by 10.
        self.assertTrue(doc.Sketch001.Placement.Matrix == matrix1)

    def testPD_TNPSketchPadSketchDelete(self):
        """ Prove that a sketch attached to a padded sketch shape does not have a problem when the initial sketch has geometry deleted"""
        doc = App.ActiveDocument
        App.activeDocument().addObject('PartDesign::Body','Body')
        doc.Body.newObject('Sketcher::SketchObject','Sketch')
        doc.Sketch.AttachmentSupport = (doc.XY_Plane,[''])
        doc.Sketch.MapMode = 'FlatFace'
        import ProfileLib.RegularPolygon
        ProfileLib.RegularPolygon.makeRegularPolygon(doc.Sketch,6,App.Vector(0.000000,0.000000,0),App.Vector(24,12,0),False)
        doc.Sketch.addConstraint(Sketcher.Constraint('Coincident', 6, 3, -1, 1))
        doc.Sketch.addConstraint(Sketcher.Constraint('PointOnObject',0,2,-2))
        doc.recompute()
        doc.Body.newObject('PartDesign::Pad','Pad')
        doc.Pad.Profile = (doc.Sketch, ['',])
        doc.Pad.Length = 10
        doc.Pad.ReferenceAxis = (doc.Sketch,['N_Axis'])
        doc.Sketch.Visibility = False
        doc.Pad.Length = 10.000000
        doc.Pad.TaperAngle = 0.000000
        doc.Pad.UseCustomVector = 0
        doc.Pad.Direction = (0, 0, 1)
        doc.Pad.ReferenceAxis = (doc.Sketch, ['N_Axis'])
        doc.Pad.AlongSketchNormal = 1
        doc.Pad.Type = 0
        doc.Pad.UpToFace = None
        doc.Pad.Reversed = 0
        doc.Pad.Midplane = 0
        doc.Pad.Offset = 0
        doc.recompute()
        doc.Sketch.Visibility = False
        doc.Body.newObject('Sketcher::SketchObject','Sketch001')
        doc.Sketch001.AttachmentSupport = (doc.Pad,['Face8',])
        doc.Sketch001.MapMode = 'FlatFace'
        geoList = []
        geoList.append(Part.LineSegment(App.Vector(-5, 5, 0.000000),App.Vector(-5, -5, 0.000000)))
        geoList.append(Part.LineSegment(App.Vector(-5, -5, 0.000000),App.Vector(5, -5, 0.000000)))
        geoList.append(Part.LineSegment(App.Vector(5, -5, 0.000000),App.Vector(5, 5, 0.000000)))
        geoList.append(Part.LineSegment(App.Vector(5, 5, 0.000000),App.Vector(-5, 5, 0.000000)))
        doc.Sketch001.addGeometry(geoList,False)
        del geoList
        constraintList = []
        constraintList.append(Sketcher.Constraint('Coincident', 0, 2, 1, 1))
        constraintList.append(Sketcher.Constraint('Coincident', 1, 2, 2, 1))
        constraintList.append(Sketcher.Constraint('Coincident', 2, 2, 3, 1))
        constraintList.append(Sketcher.Constraint('Coincident', 3, 2, 0, 1))
        constraintList.append(Sketcher.Constraint('Vertical', 0))
        constraintList.append(Sketcher.Constraint('Vertical', 2))
        constraintList.append(Sketcher.Constraint('Horizontal', 1))
        constraintList.append(Sketcher.Constraint('Horizontal', 3))
        doc.Sketch001.addConstraint(constraintList)
        constraintList = []
        doc.recompute()
        doc.Body.newObject('PartDesign::Pad','Pad001')
        doc.Pad001.Profile = (doc.Sketch001, ['',])
        doc.Pad001.Length = 10
        doc.Pad001.ReferenceAxis = (doc.Sketch001,['N_Axis'])
        doc.Sketch001.Visibility = False
        doc.Pad001.Length = 10.000000
        doc.Pad001.TaperAngle = 0.000000
        doc.Pad001.UseCustomVector = 0
        doc.Pad001.Direction = (0, 0, 1)
        doc.Pad001.ReferenceAxis = (doc.Sketch001, ['N_Axis'])
        doc.Pad001.AlongSketchNormal = 1
        doc.Pad001.Type = 0
        doc.Pad001.UpToFace = None
        doc.Pad001.Reversed = 0
        doc.Pad001.Midplane = 0
        doc.Pad001.Offset = 0
        doc.recompute()
        doc.Pad.Visibility = False
        doc.Sketch001.Visibility = False
        doc.Sketch.delGeometries([4])
        doc.Sketch.addConstraint(Sketcher.Constraint('Coincident',3,2,4,1))
        doc.Sketch.delConstraint(12)
        doc.recompute()
        # If Sketch001 is still at the right start point, we are good.
        self.assertTrue(doc.Sketch001.AttachmentOffset.Matrix == App.Matrix())
        matrix1 = App.Matrix()
        matrix1.A34 = 10    # Z offset by 10
        self.assertTrue(doc.Sketch001.Placement.Matrix == matrix1)

    def testPD_TNPSketchPadSketchConstructionChange(self):
        """ Prove that a sketch attached to a padded sketch shape does not have a problem when the initial sketch has geometry changed from Construction"""
        pass  # TODO

    def testPD_TNPSketchPadSketchTrim(self):
        """ Prove that a sketch attached to a padded sketch shape does not have a problem when the initial sketch has geometry trimmed"""
        pass  # TODO

    def testPD_TNPSketchPadSketchExternal(self):
        """ Prove that a sketch attached to a padded sketch shape does not have a problem when the initial sketch has external geometry changed"""
        pass  # TODO

    def testPD_TNPSketchPadSketchTransform(self):
        """ Prove that a sketch attached to a padded sketch shape does not have a problem when the initial sketch has a transformation applied"""
        pass  # TODO

    def testPD_TNPSketchPadSketchSymmetry(self):
        """ Prove that a sketch attached to a padded sketch shape does not have a problem when the initial sketch has Symmetry applied"""
        pass  # TODO

    def testPD_TNPSketchPadSketchBSpline(self):
        """ Prove that a sketch attached to a padded sketch shape does not have a problem when the initial sketch has BSpline changed"""
        pass  # TODO

    def testPD_TNPSketchRotSketchMove(self):
        """ Prove that a sketch attached to a rotated sketch shape does not have a problem when the initial sketch has geometry moved"""
        pass  # TODO

    def testPD_TNPSketchPocketSketchMove(self):
        """ Prove that a sketch attached to a pocketed sketch shape does not have a problem when the initial sketch has geometry moved"""
        pass  # TODO

    def testPD_TNPSketchLoftSketchMove(self):
        """ Prove that a sketch attached to a lofted sketch shape does not have a problem when the initial sketch has geometry moved"""
        pass  # TODO

    def testPD_TNPSketchPipeSketchMove(self):
        """ Prove that a sketch attached to a piped sketch shape does not have a problem when the initial sketch has geometry moved"""
        pass  # TODO
=======
    def testSubelementNames(self):
        # Arrange
        doc = App.ActiveDocument
        plane = doc.addObject("Part::Plane", "Plane")
        plane.Length = 10
        plane.Width = 10
        extrude = doc.addObject("Part::Extrusion", "Extrude")
        extrude.Base = plane
        extrude.LengthFwd = 10
        doc.recompute()
        if not App.GuiUp:
            return
        # Act
        App.Gui.Selection.addSelection("", extrude.Name, "Face2")
        # Assert
        self.assertEqual(len(App.Gui.Selection.getSelectionEx("", 0)[0].SubElementNames),1)
        if extrude.ElementMapVersion == "":  # Should be '4' as of Mar 2023.
            self.assertEqual(App.Gui.Selection.getSelectionEx("", 0)[0].SubElementNames[0],"Face2")
        else:
            self.assertEqual(App.Gui.Selection.getSelectionEx("", 0)[0].SubElementNames[0][-8:],",F.Face2")

    def testFileSaveRestore(self):
        self.Body = self.Doc.addObject('PartDesign::Body', 'Body')
        self.create_t_sketch()
        self.assertEqual(self.Doc.Sketch.Shape.ElementMapSize, 18)
        filename = self.Doc.Name
        self.Doc.saveAs(filename)
        App.closeDocument(filename)
        self.Doc = App.openDocument(filename+".FCStd")
        self.Doc.recompute()
        self.assertEqual(self.Doc.Sketch.Shape.ElementMapSize, 18)
>>>>>>> 01874ca8

    def create_t_sketch(self):
        self.Doc.getObject('Body').newObject('Sketcher::SketchObject', 'Sketch')
        geo_list = [
            Part.LineSegment(App.Vector(0, 0, 0), App.Vector(20, 0, 0)),
            Part.LineSegment(App.Vector(20, 0, 0), App.Vector(20, 10, 0)),
            Part.LineSegment(App.Vector(20, 10, 0), App.Vector(10, 10, 0)),
            Part.LineSegment(App.Vector(10, 10, 0), App.Vector(10, 20, 0)),
            Part.LineSegment(App.Vector(10, 20, 0), App.Vector(0, 20, 0)),
            Part.LineSegment(App.Vector(0, 20, 0), App.Vector(0, 0, 0))]
        self.Doc.getObject('Sketch').addGeometry(geo_list, False)
        con_list = [
            Sketcher.Constraint('Coincident', 0, 2, 1, 1),
            Sketcher.Constraint('Coincident', 1, 2, 2, 1),
            Sketcher.Constraint('Coincident', 2, 2, 3, 1),
            Sketcher.Constraint('Coincident', 3, 2, 4, 1),
            Sketcher.Constraint('Coincident', 4, 2, 5, 1),
            Sketcher.Constraint('Coincident', 5, 2, 0, 1),
            Sketcher.Constraint('Horizontal', 0),
            Sketcher.Constraint('Horizontal', 2),
            Sketcher.Constraint('Horizontal', 4),
            Sketcher.Constraint('Vertical', 1),
            Sketcher.Constraint('Vertical', 3),
            Sketcher.Constraint('Vertical', 5)]
        self.Doc.getObject('Sketch').addConstraint(con_list)
        del geo_list, con_list
        self.Doc.recompute()

    def testRectanglewithArcChangeinGlobalCenter(self):
        # Arrange
        self.Body = self.Doc.addObject("PartDesign::Body", "Body")
        # Make first offset cube Pad
        self.PadSketch = self.Doc.addObject("Sketcher::SketchObject", "Sketch")
        self.Body.addObject(self.PadSketch)
        TestSketcherApp.CreateRectangleSketch(self.PadSketch, (-50, -25), (100, 50))
        self.Doc.recompute()
        self.Pad = self.Doc.addObject("PartDesign::Pad", "Pad")
        self.Body.addObject(self.Pad)
        self.Pad.Profile = self.PadSketch
        self.Pad.Length = 10
        self.Doc.recompute()

        self.Sketch001 = self.Body.newObject("Sketcher::SketchObject", "Sketch001")
        self.Sketch001.AttachmentSupport = (
            self.Doc.getObject("Pad"),
            [
                "Face6",
            ],
        )
        self.Sketch001.MapMode = "FlatFace"

        TestSketcherApp.CreateRectangleSketch(self.Sketch001, (-40, -20), (80, 40))
        self.Doc.recompute()
        self.Pad1 = self.Doc.addObject("PartDesign::Pad", "Pad1")
        self.Body.addObject(self.Pad1)
        self.Pad1.Profile = self.Sketch001
        self.Pad1.Length = 10
        self.Doc.recompute()

        self.geoList = []
        self.geoList.append(
            Part.ArcOfCircle(
                Part.Circle(
                    App.Vector(0.000000, -109.419670, 0.000000),
                    App.Vector(0.000000, 0.000000, 1.000000),
                    88.713871,
                ),
                1.258384,
                1.886112,
            )
        )
        self.PadSketch.addGeometry(self.geoList, False)
        del self.geoList

        self.constraintList = []
        self.constraintList.append(Sketcher.Constraint("PointOnObject", 4, 3, -2))
        self.constraintList.append(Sketcher.Constraint("PointOnObject", 4, 1, 2))
        self.constraintList.append(Sketcher.Constraint("PointOnObject", 4, 2, 2))
        self.PadSketch.addConstraint(self.constraintList)
        del self.constraintList

        self.PadSketch.trim(2, App.Vector(7.337847, -25.000000, 0))
        self.PadSketch.addConstraint(Sketcher.Constraint("Equal", 3, 1))
        self.PadSketch.addConstraint(Sketcher.Constraint("Horizontal", 5))
        self.PadSketch.addConstraint(Sketcher.Constraint("Radius", 4, 73.031111))
        self.PadSketch.setDatum(18, App.Units.Quantity("70.000000 mm"))
        self.PadSketch.addConstraint(
            Sketcher.Constraint("DistanceY", 4, 3, -1, 1, 88.867210)
        )
        self.PadSketch.setDatum(19, App.Units.Quantity("80.000000 mm"))

        self.Doc.recompute()
        self.assertTrue(self.Sketch001.isValid())

    def testRectanglewithArcChangeinGlobalUpperRight(self):
        # Arrange
        self.Body = self.Doc.addObject("PartDesign::Body", "Body")
        # Make first offset cube Pad
        self.PadSketch = self.Body.newObject("Sketcher::SketchObject", "Sketch")
        self.PadSketch.AttachmentSupport = (self.Doc.getObject("XY_Plane"), [""])
        self.PadSketch.MapMode = "FlatFace"
        self.Doc.recompute()

        lastGeoId = len(self.PadSketch.Geometry)

        self.geoList = []
        self.geoList.append(
            Part.LineSegment(
                App.Vector(6.565019, 5.821458, 0.000000),
                App.Vector(131.750198, 5.821458, 0.000000),
            )
        )
        self.geoList.append(
            Part.LineSegment(
                App.Vector(131.750198, 5.821458, 0.000000),
                App.Vector(131.750198, 75.265900, 0.000000),
            )
        )
        self.geoList.append(
            Part.LineSegment(
                App.Vector(131.750198, 75.265900, 0.000000),
                App.Vector(6.565019, 75.265900, 0.000000),
            )
        )
        self.geoList.append(
            Part.LineSegment(
                App.Vector(6.565019, 75.265900, 0.000000),
                App.Vector(6.565019, 5.821458, 0.000000),
            )
        )
        self.PadSketch.addGeometry(self.geoList, False)
        del self.geoList
        self.constraintList = []
        self.constraintList.append(Sketcher.Constraint("Coincident", 0, 2, 1, 1))
        self.constraintList.append(Sketcher.Constraint("Coincident", 1, 2, 2, 1))
        self.constraintList.append(Sketcher.Constraint("Coincident", 2, 2, 3, 1))
        self.constraintList.append(Sketcher.Constraint("Coincident", 3, 2, 0, 1))
        self.constraintList.append(Sketcher.Constraint("Horizontal", 0))
        self.constraintList.append(Sketcher.Constraint("Horizontal", 2))
        self.constraintList.append(Sketcher.Constraint("Vertical", 1))
        self.constraintList.append(Sketcher.Constraint("Vertical", 3))
        self.PadSketch.addConstraint(self.constraintList)
        del self.constraintList

        self.Doc.recompute()

        self.Pad = self.Body.newObject("PartDesign::Pad", "Pad")
        self.Pad.Profile = (
            self.Doc.getObject("Sketch"),
            [
                "",
            ],
        )
        self.Pad.Length = 10
        self.Doc.recompute()
        self.Pad.ReferenceAxis = (self.Doc.getObject("Sketch"), ["N_Axis"])
        self.Doc.recompute()

        self.Pad.Length = 10.000000
        self.Pad.TaperAngle = 0.000000
        self.Pad.UseCustomVector = 0
        self.Pad.Direction = (0, 0, 1)
        self.Pad.ReferenceAxis = (self.Doc.getObject("Sketch"), ["N_Axis"])
        self.Pad.AlongSketchNormal = 1
        self.Pad.Type = 0
        self.Pad.UpToFace = None
        self.Pad.Reversed = 0
        self.Pad.Midplane = 0
        self.Pad.Offset = 0
        self.Doc.recompute()

        self.Sketch001 = self.Body.newObject("Sketcher::SketchObject", "Sketch001")
        self.Sketch001.AttachmentSupport = (
            self.Doc.getObject("Pad"),
            [
                "Face6",
            ],
        )
        self.Sketch001.MapMode = "FlatFace"
        self.Doc.recompute()

        lastGeoId = len(self.Sketch001.Geometry)

        self.geoList = []
        self.geoList.append(
            Part.LineSegment(
                App.Vector(33.048996, 24.872660, 0.000000),
                App.Vector(125.086029, 24.872660, 0.000000),
            )
        )
        self.geoList.append(
            Part.LineSegment(
                App.Vector(125.086029, 24.872660, 0.000000),
                App.Vector(125.086029, 72.835625, 0.000000),
            )
        )
        self.geoList.append(
            Part.LineSegment(
                App.Vector(125.086029, 72.835625, 0.000000),
                App.Vector(33.048996, 72.835625, 0.000000),
            )
        )
        self.geoList.append(
            Part.LineSegment(
                App.Vector(33.048996, 72.835625, 0.000000),
                App.Vector(33.048996, 24.872660, 0.000000),
            )
        )
        self.Sketch001.addGeometry(self.geoList, False)
        del self.geoList

        self.constraintList = []
        self.constraintList.append(Sketcher.Constraint("Coincident", 0, 2, 1, 1))
        self.constraintList.append(Sketcher.Constraint("Coincident", 1, 2, 2, 1))
        self.constraintList.append(Sketcher.Constraint("Coincident", 2, 2, 3, 1))
        self.constraintList.append(Sketcher.Constraint("Coincident", 3, 2, 0, 1))
        self.constraintList.append(Sketcher.Constraint("Horizontal", 0))
        self.constraintList.append(Sketcher.Constraint("Horizontal", 2))
        self.constraintList.append(Sketcher.Constraint("Vertical", 1))
        self.constraintList.append(Sketcher.Constraint("Vertical", 3))
        self.Sketch001.addConstraint(self.constraintList)
        del self.constraintList

        self.Doc.recompute()

        self.Pad1 = self.Body.newObject("PartDesign::Pad", "Pad001")
        self.Pad1.Profile = (
            self.Doc.getObject("Sketch001"),
            [
                "",
            ],
        )
        self.Pad1.Length = 10
        self.Doc.recompute()
        self.Pad1.ReferenceAxis = (self.Doc.getObject("Sketch001"), ["N_Axis"])

        self.Doc.recompute()

        self.Pad1.Length = 10.000000
        self.Pad1.TaperAngle = 0.000000
        self.Pad1.UseCustomVector = 0
        self.Pad1.Direction = (0, 0, 1)
        self.Pad1.ReferenceAxis = (self.Doc.getObject("Sketch001"), ["N_Axis"])
        self.Pad1.AlongSketchNormal = 1
        self.Pad1.Type = 0
        self.Pad1.UpToFace = None
        self.Pad1.Reversed = 0
        self.Pad1.Midplane = 0
        self.Pad1.Offset = 0
        self.Doc.recompute()

        lastGeoId = len(self.Sketch001.Geometry)

        self.geoList = []
        self.geoList.append(
            Part.ArcOfCircle(
                Part.Circle(
                    App.Vector(73.611900, -60.502949, 0.000000),
                    App.Vector(0.000000, 0.000000, 1.000000),
                    80.806032,
                ),
                0.997061,
                2.178808,
            )
        )
        self.PadSketch.addGeometry(self.geoList, False)
        del self.geoList

        self.constraintList = []
        self.constraintList.append(Sketcher.Constraint("PointOnObject", 4, 2, 0))
        self.constraintList.append(Sketcher.Constraint("PointOnObject", 4, 1, 0))
        self.PadSketch.addConstraint(self.constraintList)
        del self.constraintList
        self.Doc.recompute()
        self.PadSketch.trim(0, App.Vector(69.157609, 5.865876, 0))
        self.Doc.recompute()
        self.assertTrue(self.Sketch001.isValid())

    def testPadChange_UpToFirst_to_Dimension(self):
        # Arrange
        self.Body = self.Doc.addObject("PartDesign::Body", "Body")
        # Make first offset cube Pad
        self.PadSketch = self.Doc.addObject("Sketcher::SketchObject", "Sketch")
        self.Body.addObject(self.PadSketch)
        TestSketcherApp.CreateRectangleSketch(self.PadSketch, (-42.5, -42.5), (85, 85))
        self.Doc.recompute()
        TestSketcherApp.CreateRectangleSketch(self.PadSketch, (-37.5, -37.5), (75, 75))
        self.Doc.recompute()
        self.Pad = self.Doc.addObject("PartDesign::Pad", "Pad")
        self.Body.addObject(self.Pad)
        self.Pad.Profile = self.PadSketch
        self.Pad.Length = 10
        self.Doc.recompute()

        self.Sketch001 = self.Body.newObject("Sketcher::SketchObject", "Sketch001")
        self.Sketch001.AttachmentSupport = (
            self.Doc.getObject("Pad"),
            [
                "Face5",
            ],
        )
        self.Sketch001.MapMode = "FlatFace"
        self.Doc.recompute()
        lastGeoId = len(self.Sketch001.Geometry)

        self.geoList = []
        self.geoList.append(
            Part.LineSegment(
                App.Vector(-33.953453, 7.680901, 0.000000),
                App.Vector(-33.953453, 2.543239, 0.000000),
            )
        )
        self.geoList.append(
            Part.LineSegment(
                App.Vector(-33.953453, 2.543239, 0.000000),
                App.Vector(33.282925, 2.543239, 0.000000),
            )
        )
        self.geoList.append(
            Part.LineSegment(
                App.Vector(33.282925, 2.543239, 0.000000),
                App.Vector(33.282925, 7.680901, 0.000000),
            )
        )
        self.geoList.append(
            Part.LineSegment(
                App.Vector(33.282925, 7.680901, 0.000000),
                App.Vector(-33.953453, 7.680901, 0.000000),
            )
        )
        self.Sketch001.addGeometry(self.geoList, False)
        del self.geoList

        self.constraintList = []
        self.constraintList.append(Sketcher.Constraint("Coincident", 0, 2, 1, 1))
        self.constraintList.append(Sketcher.Constraint("Coincident", 1, 2, 2, 1))
        self.constraintList.append(Sketcher.Constraint("Coincident", 2, 2, 3, 1))
        self.constraintList.append(Sketcher.Constraint("Coincident", 3, 2, 0, 1))
        self.constraintList.append(Sketcher.Constraint("Vertical", 0))
        self.constraintList.append(Sketcher.Constraint("Vertical", 2))
        self.constraintList.append(Sketcher.Constraint("Horizontal", 1))
        self.constraintList.append(Sketcher.Constraint("Horizontal", 3))
        self.Sketch001.addConstraint(self.constraintList)
        del self.constraintList

        self.Doc.recompute()
        self.Pad001 = self.Body.newObject("PartDesign::Pad", "Pad001")
        self.Pad001.Profile = (
            self.Doc.getObject("Sketch001"),
            [
                "",
            ],
        )
        self.Pad001.Length = 10
        self.Doc.recompute()
        self.Pad001.ReferenceAxis = (self.Doc.getObject("Sketch001"), ["N_Axis"])
        self.Doc.recompute()
        self.Pad001.UseCustomVector = 0
        self.Pad001.Direction = (0, -1, 0)
        self.Pad001.ReferenceAxis = (self.Doc.getObject("Sketch001"), ["N_Axis"])
        self.Pad001.AlongSketchNormal = 1
        self.Pad001.Type = 2
        self.Pad001.UpToFace = None
        self.Pad001.Reversed = 0
        self.Pad001.Midplane = 0
        self.Pad001.Offset = 0
        self.Doc.recompute()
        self.Sketch002 = self.Body.newObject("Sketcher::SketchObject", "Sketch002")
        self.Sketch002.AttachmentSupport = (
            self.Doc.getObject("Pad001"),
            [
                "Face11",
            ],
        )
        self.Sketch002.MapMode = "FlatFace"
        self.Doc.recompute()
        lastGeoId = len(self.Sketch002.Geometry)

        self.geoList = []
        self.geoList.append(
            Part.LineSegment(
                App.Vector(-30.826233, 35.070259, 0.000000),
                App.Vector(-30.826233, 30.602728, 0.000000),
            )
        )
        self.geoList.append(
            Part.LineSegment(
                App.Vector(-30.826233, 30.602728, 0.000000),
                App.Vector(30.602348, 30.602728, 0.000000),
            )
        )
        self.geoList.append(
            Part.LineSegment(
                App.Vector(30.602348, 30.602728, 0.000000),
                App.Vector(30.602348, 35.070259, 0.000000),
            )
        )
        self.geoList.append(
            Part.LineSegment(
                App.Vector(30.602348, 35.070259, 0.000000),
                App.Vector(-30.826233, 35.070259, 0.000000),
            )
        )
        self.Sketch002.addGeometry(self.geoList, False)
        del self.geoList

        self.constraintList = []
        self.constraintList.append(Sketcher.Constraint("Coincident", 0, 2, 1, 1))
        self.constraintList.append(Sketcher.Constraint("Coincident", 1, 2, 2, 1))
        self.constraintList.append(Sketcher.Constraint("Coincident", 2, 2, 3, 1))
        self.constraintList.append(Sketcher.Constraint("Coincident", 3, 2, 0, 1))
        self.constraintList.append(Sketcher.Constraint("Vertical", 0))
        self.constraintList.append(Sketcher.Constraint("Vertical", 2))
        self.constraintList.append(Sketcher.Constraint("Horizontal", 1))
        self.constraintList.append(Sketcher.Constraint("Horizontal", 3))
        self.Sketch002.addConstraint(self.constraintList)
        del self.constraintList

        self.Doc.recompute()

        self.Pad002 = self.Body.newObject("PartDesign::Pad", "Pad002")
        self.Pad002.Profile = (
            self.Doc.getObject("Sketch002"),
            [
                "",
            ],
        )
        self.Pad002.Length = 10
        self.Doc.recompute()
        self.Pad002.ReferenceAxis = (self.Doc.getObject("Sketch002"), ["N_Axis"])

        self.Doc.recompute()
        self.Pad002.Length = 10.000000
        self.Pad002.TaperAngle = 0.000000
        self.Pad002.UseCustomVector = 0
        self.Pad002.Direction = (0, 0, 1)
        self.Pad002.ReferenceAxis = (self.Doc.getObject("Sketch002"), ["N_Axis"])
        self.Pad002.AlongSketchNormal = 1
        self.Pad002.Type = 0
        self.Pad002.UpToFace = None
        self.Pad002.Reversed = 0
        self.Pad002.Midplane = 0
        self.Pad002.Offset = 0
        self.Doc.recompute()

        self.Pad001.Type = "Length"
        self.Pad001.Length = "4 mm"
        self.Doc.recompute()
        """Assumption: the warning <PropertyLinks> PropertyLinks.cpp(453):
         PartDesignTestTNP1#Sketch002.AttachmentSupport missing element
         reference PartDesignTestTNP1#Pad001 ;g815v1;SKT;:H976,V;:L#2;PSM;
        :H976:9,E;:L#8;PSM;:H976:9,F;:H-977,F.Face11 is only temporary and can be ignored."""
        self.assertTrue(self.Sketch002.AttachmentSupport[0][1][0] == "Face11")
        self.assertGreaterEqual(self.Body.Shape.Volume, 20126)

    def tearDown(self):
        """ Close our test document """
        App.closeDocument(self.Doc.Name)<|MERGE_RESOLUTION|>--- conflicted
+++ resolved
@@ -1441,8 +1441,6 @@
         self.assertAlmostEqual(volume2, boxVolume - 3 * filletVolume)
         self.assertAlmostEqual(volume3, boxVolume - 3 * filletVolume - cutVolume, 4)
         self.assertAlmostEqual(volume4, boxVolume - 2 * filletVolume - cutVolume, 4)
-
-<<<<<<< HEAD
 
     # TODO: ENABLE THIS TEST WHEN MULTISOLIDS AND TNP PLAY NICELY
     # def testPD_TNPSketchPadMultipleSolids(self):
@@ -1758,7 +1756,7 @@
     def testPD_TNPSketchPipeSketchMove(self):
         """ Prove that a sketch attached to a piped sketch shape does not have a problem when the initial sketch has geometry moved"""
         pass  # TODO
-=======
+
     def testSubelementNames(self):
         # Arrange
         doc = App.ActiveDocument
@@ -1790,7 +1788,6 @@
         self.Doc = App.openDocument(filename+".FCStd")
         self.Doc.recompute()
         self.assertEqual(self.Doc.Sketch.Shape.ElementMapSize, 18)
->>>>>>> 01874ca8
 
     def create_t_sketch(self):
         self.Doc.getObject('Body').newObject('Sketcher::SketchObject', 'Sketch')
