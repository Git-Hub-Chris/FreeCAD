--- conflicted
+++ resolved
@@ -1,502 +1,489 @@
-/***************************************************************************
- *   Copyright (c) 2011 Juergen Riegel <FreeCAD@juergen-riegel.net>        *
- *                                                                         *
- *   This file is part of the FreeCAD CAx development system.              *
- *                                                                         *
- *   This library is free software; you can redistribute it and/or         *
- *   modify it under the terms of the GNU Library General Public           *
- *   License as published by the Free Software Foundation; either          *
- *   version 2 of the License, or (at your option) any later version.      *
- *                                                                         *
- *   This library  is distributed in the hope that it will be useful,      *
- *   but WITHOUT ANY WARRANTY; without even the implied warranty of        *
- *   MERCHANTABILITY or FITNESS FOR A PARTICULAR PURPOSE.  See the         *
- *   GNU Library General Public License for more details.                  *
- *                                                                         *
- *   You should have received a copy of the GNU Library General Public     *
- *   License along with this library; see the file COPYING.LIB. If not,    *
- *   write to the Free Software Foundation, Inc., 59 Temple Place,         *
- *   Suite 330, Boston, MA  02111-1307, USA                                *
- *                                                                         *
- ***************************************************************************/
-
-
-#include "PreCompiled.h"
-
-#ifndef _PreComp_
-# include <sstream>
-# include <QRegExp>
-# include <QTextStream>
-# include <Precision.hxx>
-#endif
-
-#include "ui_TaskPadParameters.h"
-#include "TaskPadParameters.h"
-#include <App/Application.h>
-#include <App/Document.h>
-#include <Gui/Application.h>
-#include <Gui/Document.h>
-#include <Gui/BitmapFactory.h>
-#include <Gui/ViewProvider.h>
-#include <Gui/WaitCursor.h>
-#include <Base/Console.h>
-#include <Gui/Selection.h>
-#include <Gui/Command.h>
-#include <Mod/PartDesign/App/FeaturePad.h>
-#include <Mod/Sketcher/App/SketchObject.h>
-#include "TaskSketchBasedParameters.h"
-#include "ReferenceSelection.h"
-
-using namespace PartDesignGui;
-using namespace Gui;
-
-/* TRANSLATOR PartDesignGui::TaskPadParameters */
-
-TaskPadParameters::TaskPadParameters(ViewProviderPad *PadView, QWidget *parent, bool newObj)
-    : TaskSketchBasedParameters(PadView, parent, "PartDesign_Pad",tr("Pad parameters"))
-{
-    // we need a separate container widget to add all controls to
-    proxy = new QWidget(this);
-    ui = new Ui_TaskPadParameters();
-    ui->setupUi(proxy);
-#if QT_VERSION >= 0x040700
-    ui->lineFaceName->setPlaceholderText(tr("No face selected"));
-#endif
-
-    this->groupLayout()->addWidget(proxy);
-
-    // set the history path
-    ui->lengthEdit->setParamGrpPath(QByteArray("User parameter:BaseApp/History/PadLength"));
-    ui->lengthEdit2->setParamGrpPath(QByteArray("User parameter:BaseApp/History/PadLength2"));
-    ui->offsetEdit->setParamGrpPath(QByteArray("User parameter:BaseApp/History/PadOffset"));
-
-    // Get the feature data
-    PartDesign::Pad* pcPad = static_cast<PartDesign::Pad*>(vp->getObject());
-    Base::Quantity l = pcPad->Length.getQuantityValue();
-    Base::Quantity l2 = pcPad->Length2.getQuantityValue();
-    Base::Quantity off = pcPad->Offset.getQuantityValue();
-    bool midplane = pcPad->Midplane.getValue();
-    bool reversed = pcPad->Reversed.getValue();
-    int index = pcPad->Type.getValue(); // must extract value here, clear() kills it!
-    App::DocumentObject* obj = pcPad->UpToFace.getValue();
-    std::vector<std::string> subStrings = pcPad->UpToFace.getSubValues();
-    std::string upToFace;
-    int faceId = -1;
-    if ((obj != NULL) && !subStrings.empty()) {
-        upToFace = subStrings.front();
-        if (upToFace.substr(0,4) == "Face")
-            faceId = std::atoi(&upToFace[4]);
-    }
-
-    // Fill data into dialog elements
-    ui->lengthEdit->setValue(l);
-    ui->lengthEdit2->setValue(l2);
-    ui->offsetEdit->setValue(off);
-
-    // Bind input fields to properties
-    ui->lengthEdit->bind(pcPad->Length);
-    ui->lengthEdit2->bind(pcPad->Length2);
-    ui->checkBoxMidplane->setChecked(midplane);
-    // According to bug #0000521 the reversed option
-    // shouldn't be de-activated if the pad has a support face
-    ui->checkBoxReversed->setChecked(reversed);
-
-    // Set object labels
-    if (obj && PartDesign::Feature::isDatum(obj)) {
-        ui->lineFaceName->setText(QString::fromUtf8(obj->Label.getValue()));
-        ui->lineFaceName->setProperty("FeatureName", QByteArray(obj->getNameInDocument()));
-    }
-    else if (obj && faceId >= 0) {
-        ui->lineFaceName->setText(QString::fromLatin1("%1:%2%3")
-                                  .arg(QString::fromUtf8(obj->Label.getValue()))
-                                  .arg(tr("Face"))
-                                  .arg(faceId));
-        ui->lineFaceName->setProperty("FeatureName", QByteArray(obj->getNameInDocument()));
-    }
-    else {
-        ui->lineFaceName->clear();
-        ui->lineFaceName->setProperty("FeatureName", QVariant());
-    }
-
-    ui->lineFaceName->setProperty("FaceName", QByteArray(upToFace.c_str()));
-
-    ui->changeMode->clear();
-    ui->changeMode->insertItem(0, tr("Dimension"));
-    ui->changeMode->insertItem(1, tr("To last"));
-    ui->changeMode->insertItem(2, tr("To first"));
-    ui->changeMode->insertItem(3, tr("Up to face"));
-    ui->changeMode->insertItem(4, tr("Two dimensions"));
-    ui->changeMode->setCurrentIndex(index);
-
-    QMetaObject::connectSlotsByName(this);
-
-    connect(ui->lengthEdit, SIGNAL(valueChanged(double)),
-            this, SLOT(onLengthChanged(double)));
-    connect(ui->lengthEdit2, SIGNAL(valueChanged(double)),
-            this, SLOT(onLength2Changed(double)));
-    connect(ui->offsetEdit, SIGNAL(valueChanged(double)),
-            this, SLOT(onOffsetChanged(double)));
-    connect(ui->checkBoxMidplane, SIGNAL(toggled(bool)),
-            this, SLOT(onMidplaneChanged(bool)));
-    connect(ui->checkBoxReversed, SIGNAL(toggled(bool)),
-            this, SLOT(onReversedChanged(bool)));
-    connect(ui->changeMode, SIGNAL(currentIndexChanged(int)),
-            this, SLOT(onModeChanged(int)));
-    connect(ui->buttonFace, SIGNAL(clicked()),
-            this, SLOT(onButtonFace()));
-    connect(ui->lineFaceName, SIGNAL(textEdited(QString)),
-            this, SLOT(onFaceName(QString)));
-    connect(ui->checkBoxUpdateView, SIGNAL(toggled(bool)),
-            this, SLOT(onUpdateView(bool)));
-
-    // Due to signals attached after changes took took into effect we should update the UI now.
-    updateUI(index);
-
-    // if it is a newly created object use the last value of the history
-    // TODO: newObj doesn't supplied normally by any caller (2015-07-24, Fat-Zer)
-    if(newObj){
-        ui->lengthEdit->setToLastUsedValue();
-        ui->lengthEdit->selectNumber();
-        ui->lengthEdit2->setToLastUsedValue();
-        ui->lengthEdit2->selectNumber();
-        ui->offsetEdit->setToLastUsedValue();
-        ui->offsetEdit->selectNumber();
-    }
-}
-
-void TaskPadParameters::updateUI(int index)
-{
-    // disable/hide everything unless we are sure we don't need it
-    bool isLengthEditVisable  = false;
-    bool isLengthEdit2Visable = false;
-    bool isOffsetEditVisable  = false;
-    bool isMidplateEnabled    = false;
-    bool isReversedEnabled    = false;
-    bool isFaceEditEnabled    = false;
-
-    // dimension
-    if (index == 0) {
-        isLengthEditVisable = true;
-        ui->lengthEdit->selectNumber();
-        // Make sure that the spin box has the focus to get key events
-        // Calling setFocus() directly doesn't work because the spin box is not
-        // yet visible.
-        QMetaObject::invokeMethod(ui->lengthEdit, "setFocus", Qt::QueuedConnection);
-        isMidplateEnabled = true;
-        // Reverse only makes sense if Midplane is not true
-        isReversedEnabled = !ui->checkBoxMidplane->isChecked();
-    }
-    // up to first/last
-    else if (index == 1 || index == 2) {
-        isOffsetEditVisable  = true;
-        isReversedEnabled = true;
-    }
-    // up to face
-    else if (index == 3) {
-        isOffsetEditVisable  = true;
-        isFaceEditEnabled    = true;
-        QMetaObject::invokeMethod(ui->lineFaceName, "setFocus", Qt::QueuedConnection);
-        // Go into reference selection mode if no face has been selected yet
-        if (ui->lineFaceName->property("FeatureName").isNull())
-            onButtonFace(true);
-    }
-    // two dimensions
-    else {
-        isLengthEditVisable = true;
-        isLengthEdit2Visable = true;
-    }
-
-    ui->lengthEdit->setVisible( isLengthEditVisable );
-    ui->lengthEdit->setEnabled( isLengthEditVisable );
-    ui->labelLength->setVisible( isLengthEditVisable );
-
-    ui->offsetEdit->setVisible( isOffsetEditVisable );
-    ui->offsetEdit->setEnabled( isOffsetEditVisable );
-    ui->labelOffset->setVisible( isOffsetEditVisable );
-
-    ui->checkBoxMidplane->setEnabled( isMidplateEnabled );
-
-    ui->checkBoxReversed->setEnabled( isReversedEnabled );
-
-    ui->lengthEdit2->setVisible( isLengthEdit2Visable );
-    ui->lengthEdit2->setEnabled( isLengthEdit2Visable );
-    ui->labelLength2->setVisible( isLengthEdit2Visable );
-
-    ui->buttonFace->setEnabled( isFaceEditEnabled );
-    ui->lineFaceName->setEnabled( isFaceEditEnabled );
-    if (!isFaceEditEnabled) {
-        onButtonFace(false);
-    }
-}
-
-void TaskPadParameters::onSelectionChanged(const Gui::SelectionChanges& msg)
-{
-    if (msg.Type == Gui::SelectionChanges::AddSelection) {
-        QString refText = onAddSelection(msg);
-        if (refText.length() > 0) {
-            ui->lineFaceName->blockSignals(true);
-            ui->lineFaceName->setText(refText);
-            ui->lineFaceName->setProperty("FeatureName", QByteArray(msg.pObjectName));
-            ui->lineFaceName->setProperty("FaceName", QByteArray(msg.pSubName));
-            ui->lineFaceName->blockSignals(false);
-            // Turn off reference selection mode
-            onButtonFace(false);
-        } else {
-            ui->lineFaceName->blockSignals(true);
-            ui->lineFaceName->clear();
-            ui->lineFaceName->setProperty("FeatureName", QVariant());
-            ui->lineFaceName->setProperty("FaceName", QVariant());
-            ui->lineFaceName->blockSignals(false);
-        }
-    } else if (msg.Type == Gui::SelectionChanges::ClrSelection) {
-        ui->lineFaceName->blockSignals(true);
-        ui->lineFaceName->clear();
-        ui->lineFaceName->setProperty("FeatureName", QVariant());
-        ui->lineFaceName->setProperty("FaceName", QVariant());
-        ui->lineFaceName->blockSignals(false);
-    }
-}
-
-void TaskPadParameters::onLengthChanged(double len)
-{
-    PartDesign::Pad* pcPad = static_cast<PartDesign::Pad*>(vp->getObject());
-    pcPad->Length.setValue(len);
-    recomputeFeature();
-}
-
-void TaskPadParameters::onLength2Changed(double len)
-{
-    PartDesign::Pad* pcPad = static_cast<PartDesign::Pad*>(vp->getObject());
-    pcPad->Length2.setValue(len);
-    recomputeFeature();
-}
-
-void TaskPadParameters::onOffsetChanged(double len)
-{
-    PartDesign::Pad* pcPad = static_cast<PartDesign::Pad*>(vp->getObject());
-    pcPad->Offset.setValue(len);
-    recomputeFeature();
-}
-
-void TaskPadParameters::onMidplaneChanged(bool on)
-{
-    PartDesign::Pad* pcPad = static_cast<PartDesign::Pad*>(vp->getObject());
-    pcPad->Midplane.setValue(on);
-    ui->checkBoxReversed->setEnabled(!on);
-    recomputeFeature();
-}
-
-void TaskPadParameters::onReversedChanged(bool on)
-{
-    PartDesign::Pad* pcPad = static_cast<PartDesign::Pad*>(vp->getObject());
-    pcPad->Reversed.setValue(on);
-    recomputeFeature();
-}
-
-void TaskPadParameters::onModeChanged(int index)
-{
-    PartDesign::Pad* pcPad = static_cast<PartDesign::Pad*>(vp->getObject());
-
-    switch (index) {
-        case 0:
-            pcPad->Type.setValue("Length");
-            // Avoid error message
-            if (ui->lengthEdit->value() < Base::Quantity(Precision::Confusion(), Base::Unit::Length))
-                ui->lengthEdit->setValue(5.0);
-            break;
-        case 1: pcPad->Type.setValue("UpToLast"); break;
-        case 2: pcPad->Type.setValue("UpToFirst"); break;
-        case 3: pcPad->Type.setValue("UpToFace"); break;
-        default: pcPad->Type.setValue("TwoLengths");
-    }
-
-    updateUI(index);
-    recomputeFeature();
-}
-
-void TaskPadParameters::onButtonFace(const bool pressed)
-{
-    this->blockConnection(!pressed);
-
-    TaskSketchBasedParameters::onSelectReference(pressed, false, true, false);
-
-    // Update button if onButtonFace() is called explicitly
-    ui->buttonFace->setChecked(pressed);
-}
-
-void TaskPadParameters::onFaceName(const QString& text)
-{
-    if (text.isEmpty()) {
-        // if user cleared the text field then also clear the properties
-        ui->lineFaceName->setProperty("FeatureName", QVariant());
-        ui->lineFaceName->setProperty("FaceName", QVariant());
-    }
-    else {
-        // expect that the label of an object is used
-        QStringList parts = text.split(QChar::fromLatin1(':'));
-        QString label = parts[0];
-        QVariant name = objectNameByLabel(label, ui->lineFaceName->property("FeatureName"));
-        if (name.isValid()) {
-            parts[0] = name.toString();
-            QString uptoface = parts.join(QString::fromLatin1(":"));
-            ui->lineFaceName->setProperty("FeatureName", name);
-            ui->lineFaceName->setProperty("FaceName", setUpToFace(uptoface));
-        }
-        else {
-            ui->lineFaceName->setProperty("FeatureName", QVariant());
-            ui->lineFaceName->setProperty("FaceName", QVariant());
-        }
-    }
-}
-
-double TaskPadParameters::getLength(void) const
-{
-    return ui->lengthEdit->value().getValue();
-}
-
-double TaskPadParameters::getLength2(void) const
-{
-    return ui->lengthEdit2->value().getValue();
-}
-
-double TaskPadParameters::getOffset(void) const
-{
-    return ui->offsetEdit->value().getValue();
-}
-
-bool   TaskPadParameters::getReversed(void) const
-{
-    return ui->checkBoxReversed->isChecked();
-}
-
-bool   TaskPadParameters::getMidplane(void) const
-{
-    return ui->checkBoxMidplane->isChecked();
-}
-
-int TaskPadParameters::getMode(void) const
-{
-    return ui->changeMode->currentIndex();
-}
-
-QString TaskPadParameters::getFaceName(void) const
-{
-    // 'Up to face' mode
-    if (getMode() == 3) {
-        QVariant featureName = ui->lineFaceName->property("FeatureName");
-        if (featureName.isValid()) {
-            QString faceName = ui->lineFaceName->property("FaceName").toString();
-            return getFaceReference(featureName.toString(), faceName);
-        }
-    }
-    return QString::fromLatin1("None");
-}
-
-TaskPadParameters::~TaskPadParameters()
-{
-    delete ui;
-}
-
-void TaskPadParameters::changeEvent(QEvent *e)
-{
-    TaskBox::changeEvent(e);
-    if (e->type() == QEvent::LanguageChange) {
-        ui->lengthEdit->blockSignals(true);
-        ui->lengthEdit2->blockSignals(true);
-        ui->offsetEdit->blockSignals(true);
-        ui->lineFaceName->blockSignals(true);
-        ui->changeMode->blockSignals(true);
-        int index = ui->changeMode->currentIndex();
-        ui->retranslateUi(proxy);
-        ui->changeMode->clear();
-        ui->changeMode->addItem(tr("Dimension"));
-        ui->changeMode->addItem(tr("To last"));
-        ui->changeMode->addItem(tr("To first"));
-        ui->changeMode->addItem(tr("Up to face"));
-        ui->changeMode->addItem(tr("Two dimensions"));
-        ui->changeMode->setCurrentIndex(index);
-
-#if QT_VERSION >= 0x040700
-        ui->lineFaceName->setPlaceholderText(tr("No face selected"));
-#endif
-        QVariant featureName = ui->lineFaceName->property("FeatureName");
-        if (featureName.isValid()) {
-            QStringList parts = ui->lineFaceName->text().split(QChar::fromLatin1(':'));
-            QByteArray upToFace = ui->lineFaceName->property("FaceName").toByteArray();
-            int faceId = -1;
-            bool ok = false;
-            if (upToFace.indexOf("Face") == 0) {
-                faceId = upToFace.remove(0,4).toInt(&ok);
-            }
-
-            if (ok) {
-                ui->lineFaceName->setText(QString::fromLatin1("%1:%2%3")
-                                          .arg(parts[0])
-                                          .arg(tr("Face"))
-                                          .arg(faceId));
-            }
-            else {
-                ui->lineFaceName->setText(parts[0]);
-            }
-        }
-
-        ui->lengthEdit->blockSignals(false);
-        ui->lengthEdit2->blockSignals(false);
-        ui->offsetEdit->blockSignals(false);
-        ui->lineFaceName->blockSignals(false);
-        ui->changeMode->blockSignals(false);
-    }
-}
-
-void TaskPadParameters::saveHistory(void)
-{
-    // save the user values to history
-    ui->lengthEdit->pushToHistory();
-    ui->lengthEdit2->pushToHistory();
-    ui->offsetEdit->pushToHistory();
-}
-
-void TaskPadParameters::apply()
-{
-    auto obj = vp->getObject();
-
-    ui->lengthEdit->apply();
-    ui->lengthEdit2->apply();
-
-    FCMD_OBJ_CMD(obj,"Type = " << getMode());
-    QString facename = getFaceName();
-<<<<<<< HEAD
-
-    // TODO get rid of this if (2015-12-05, Fat-Zer)
-    if (!facename.isEmpty()) {
-        FCMD_OBJ_CMD(obj,"UpToFace = " << facename.toLatin1().data());
-    } else {
-        FCMD_OBJ_CMD(obj,"UpToFace = None");
-    }
-    FCMD_OBJ_CMD(obj,"Reversed = " << (getReversed()?1:0));
-    FCMD_OBJ_CMD(obj,"Midplane = " << (getMidplane()?1:0));
-    FCMD_OBJ_CMD(obj,"Offset = " << getOffset());
-=======
-    Gui::Command::doCommand(Gui::Command::Doc,"App.ActiveDocument.%s.UpToFace = %s",
-                            cname, facename.toLatin1().data());
-    Gui::Command::doCommand(Gui::Command::Doc,"App.ActiveDocument.%s.Reversed = %i", cname, getReversed()?1:0);
-    Gui::Command::doCommand(Gui::Command::Doc,"App.ActiveDocument.%s.Midplane = %i", cname, getMidplane()?1:0);
-    Gui::Command::doCommand(Gui::Command::Doc,"App.ActiveDocument.%s.Offset = %f", name.c_str(), getOffset());
->>>>>>> 2c69b79c
-}
-
-//**************************************************************************
-//**************************************************************************
-// TaskDialog
-//++++++++++++++++++++++++++++++++++++++++++++++++++++++++++++++++++++++++++
-
-TaskDlgPadParameters::TaskDlgPadParameters(ViewProviderPad *PadView, bool /*newObj*/)
-    : TaskDlgSketchBasedParameters(PadView)
-{
-    assert(vp);
-    Content.push_back ( new TaskPadParameters(PadView ) );
-}
-
-//==== calls from the TaskView ===============================================================
-
-#include "moc_TaskPadParameters.cpp"
+/***************************************************************************
+ *   Copyright (c) 2011 Juergen Riegel <FreeCAD@juergen-riegel.net>        *
+ *                                                                         *
+ *   This file is part of the FreeCAD CAx development system.              *
+ *                                                                         *
+ *   This library is free software; you can redistribute it and/or         *
+ *   modify it under the terms of the GNU Library General Public           *
+ *   License as published by the Free Software Foundation; either          *
+ *   version 2 of the License, or (at your option) any later version.      *
+ *                                                                         *
+ *   This library  is distributed in the hope that it will be useful,      *
+ *   but WITHOUT ANY WARRANTY; without even the implied warranty of        *
+ *   MERCHANTABILITY or FITNESS FOR A PARTICULAR PURPOSE.  See the         *
+ *   GNU Library General Public License for more details.                  *
+ *                                                                         *
+ *   You should have received a copy of the GNU Library General Public     *
+ *   License along with this library; see the file COPYING.LIB. If not,    *
+ *   write to the Free Software Foundation, Inc., 59 Temple Place,         *
+ *   Suite 330, Boston, MA  02111-1307, USA                                *
+ *                                                                         *
+ ***************************************************************************/
+
+
+#include "PreCompiled.h"
+
+#ifndef _PreComp_
+# include <sstream>
+# include <QRegExp>
+# include <QTextStream>
+# include <Precision.hxx>
+#endif
+
+#include "ui_TaskPadParameters.h"
+#include "TaskPadParameters.h"
+#include <App/Application.h>
+#include <App/Document.h>
+#include <Gui/Application.h>
+#include <Gui/Document.h>
+#include <Gui/BitmapFactory.h>
+#include <Gui/ViewProvider.h>
+#include <Gui/WaitCursor.h>
+#include <Base/Console.h>
+#include <Gui/Selection.h>
+#include <Gui/Command.h>
+#include <Mod/PartDesign/App/FeaturePad.h>
+#include <Mod/Sketcher/App/SketchObject.h>
+#include "TaskSketchBasedParameters.h"
+#include "ReferenceSelection.h"
+
+using namespace PartDesignGui;
+using namespace Gui;
+
+/* TRANSLATOR PartDesignGui::TaskPadParameters */
+
+TaskPadParameters::TaskPadParameters(ViewProviderPad *PadView, QWidget *parent, bool newObj)
+    : TaskSketchBasedParameters(PadView, parent, "PartDesign_Pad",tr("Pad parameters"))
+{
+    // we need a separate container widget to add all controls to
+    proxy = new QWidget(this);
+    ui = new Ui_TaskPadParameters();
+    ui->setupUi(proxy);
+#if QT_VERSION >= 0x040700
+    ui->lineFaceName->setPlaceholderText(tr("No face selected"));
+#endif
+
+    this->groupLayout()->addWidget(proxy);
+
+    // set the history path
+    ui->lengthEdit->setParamGrpPath(QByteArray("User parameter:BaseApp/History/PadLength"));
+    ui->lengthEdit2->setParamGrpPath(QByteArray("User parameter:BaseApp/History/PadLength2"));
+    ui->offsetEdit->setParamGrpPath(QByteArray("User parameter:BaseApp/History/PadOffset"));
+
+    // Get the feature data
+    PartDesign::Pad* pcPad = static_cast<PartDesign::Pad*>(vp->getObject());
+    Base::Quantity l = pcPad->Length.getQuantityValue();
+    Base::Quantity l2 = pcPad->Length2.getQuantityValue();
+    Base::Quantity off = pcPad->Offset.getQuantityValue();
+    bool midplane = pcPad->Midplane.getValue();
+    bool reversed = pcPad->Reversed.getValue();
+    int index = pcPad->Type.getValue(); // must extract value here, clear() kills it!
+    App::DocumentObject* obj = pcPad->UpToFace.getValue();
+    std::vector<std::string> subStrings = pcPad->UpToFace.getSubValues();
+    std::string upToFace;
+    int faceId = -1;
+    if ((obj != NULL) && !subStrings.empty()) {
+        upToFace = subStrings.front();
+        if (upToFace.substr(0,4) == "Face")
+            faceId = std::atoi(&upToFace[4]);
+    }
+
+    // Fill data into dialog elements
+    ui->lengthEdit->setValue(l);
+    ui->lengthEdit2->setValue(l2);
+    ui->offsetEdit->setValue(off);
+
+    // Bind input fields to properties
+    ui->lengthEdit->bind(pcPad->Length);
+    ui->lengthEdit2->bind(pcPad->Length2);
+    ui->checkBoxMidplane->setChecked(midplane);
+    // According to bug #0000521 the reversed option
+    // shouldn't be de-activated if the pad has a support face
+    ui->checkBoxReversed->setChecked(reversed);
+
+    // Set object labels
+    if (obj && PartDesign::Feature::isDatum(obj)) {
+        ui->lineFaceName->setText(QString::fromUtf8(obj->Label.getValue()));
+        ui->lineFaceName->setProperty("FeatureName", QByteArray(obj->getNameInDocument()));
+    }
+    else if (obj && faceId >= 0) {
+        ui->lineFaceName->setText(QString::fromLatin1("%1:%2%3")
+                                  .arg(QString::fromUtf8(obj->Label.getValue()))
+                                  .arg(tr("Face"))
+                                  .arg(faceId));
+        ui->lineFaceName->setProperty("FeatureName", QByteArray(obj->getNameInDocument()));
+    }
+    else {
+        ui->lineFaceName->clear();
+        ui->lineFaceName->setProperty("FeatureName", QVariant());
+    }
+
+    ui->lineFaceName->setProperty("FaceName", QByteArray(upToFace.c_str()));
+
+    ui->changeMode->clear();
+    ui->changeMode->insertItem(0, tr("Dimension"));
+    ui->changeMode->insertItem(1, tr("To last"));
+    ui->changeMode->insertItem(2, tr("To first"));
+    ui->changeMode->insertItem(3, tr("Up to face"));
+    ui->changeMode->insertItem(4, tr("Two dimensions"));
+    ui->changeMode->setCurrentIndex(index);
+
+    QMetaObject::connectSlotsByName(this);
+
+    connect(ui->lengthEdit, SIGNAL(valueChanged(double)),
+            this, SLOT(onLengthChanged(double)));
+    connect(ui->lengthEdit2, SIGNAL(valueChanged(double)),
+            this, SLOT(onLength2Changed(double)));
+    connect(ui->offsetEdit, SIGNAL(valueChanged(double)),
+            this, SLOT(onOffsetChanged(double)));
+    connect(ui->checkBoxMidplane, SIGNAL(toggled(bool)),
+            this, SLOT(onMidplaneChanged(bool)));
+    connect(ui->checkBoxReversed, SIGNAL(toggled(bool)),
+            this, SLOT(onReversedChanged(bool)));
+    connect(ui->changeMode, SIGNAL(currentIndexChanged(int)),
+            this, SLOT(onModeChanged(int)));
+    connect(ui->buttonFace, SIGNAL(clicked()),
+            this, SLOT(onButtonFace()));
+    connect(ui->lineFaceName, SIGNAL(textEdited(QString)),
+            this, SLOT(onFaceName(QString)));
+    connect(ui->checkBoxUpdateView, SIGNAL(toggled(bool)),
+            this, SLOT(onUpdateView(bool)));
+
+    // Due to signals attached after changes took took into effect we should update the UI now.
+    updateUI(index);
+
+    // if it is a newly created object use the last value of the history
+    // TODO: newObj doesn't supplied normally by any caller (2015-07-24, Fat-Zer)
+    if(newObj){
+        ui->lengthEdit->setToLastUsedValue();
+        ui->lengthEdit->selectNumber();
+        ui->lengthEdit2->setToLastUsedValue();
+        ui->lengthEdit2->selectNumber();
+        ui->offsetEdit->setToLastUsedValue();
+        ui->offsetEdit->selectNumber();
+    }
+}
+
+void TaskPadParameters::updateUI(int index)
+{
+    // disable/hide everything unless we are sure we don't need it
+    bool isLengthEditVisable  = false;
+    bool isLengthEdit2Visable = false;
+    bool isOffsetEditVisable  = false;
+    bool isMidplateEnabled    = false;
+    bool isReversedEnabled    = false;
+    bool isFaceEditEnabled    = false;
+
+    // dimension
+    if (index == 0) {
+        isLengthEditVisable = true;
+        ui->lengthEdit->selectNumber();
+        // Make sure that the spin box has the focus to get key events
+        // Calling setFocus() directly doesn't work because the spin box is not
+        // yet visible.
+        QMetaObject::invokeMethod(ui->lengthEdit, "setFocus", Qt::QueuedConnection);
+        isMidplateEnabled = true;
+        // Reverse only makes sense if Midplane is not true
+        isReversedEnabled = !ui->checkBoxMidplane->isChecked();
+    }
+    // up to first/last
+    else if (index == 1 || index == 2) {
+        isOffsetEditVisable  = true;
+        isReversedEnabled = true;
+    }
+    // up to face
+    else if (index == 3) {
+        isOffsetEditVisable  = true;
+        isFaceEditEnabled    = true;
+        QMetaObject::invokeMethod(ui->lineFaceName, "setFocus", Qt::QueuedConnection);
+        // Go into reference selection mode if no face has been selected yet
+        if (ui->lineFaceName->property("FeatureName").isNull())
+            onButtonFace(true);
+    }
+    // two dimensions
+    else {
+        isLengthEditVisable = true;
+        isLengthEdit2Visable = true;
+    }
+
+    ui->lengthEdit->setVisible( isLengthEditVisable );
+    ui->lengthEdit->setEnabled( isLengthEditVisable );
+    ui->labelLength->setVisible( isLengthEditVisable );
+
+    ui->offsetEdit->setVisible( isOffsetEditVisable );
+    ui->offsetEdit->setEnabled( isOffsetEditVisable );
+    ui->labelOffset->setVisible( isOffsetEditVisable );
+
+    ui->checkBoxMidplane->setEnabled( isMidplateEnabled );
+
+    ui->checkBoxReversed->setEnabled( isReversedEnabled );
+
+    ui->lengthEdit2->setVisible( isLengthEdit2Visable );
+    ui->lengthEdit2->setEnabled( isLengthEdit2Visable );
+    ui->labelLength2->setVisible( isLengthEdit2Visable );
+
+    ui->buttonFace->setEnabled( isFaceEditEnabled );
+    ui->lineFaceName->setEnabled( isFaceEditEnabled );
+    if (!isFaceEditEnabled) {
+        onButtonFace(false);
+    }
+}
+
+void TaskPadParameters::onSelectionChanged(const Gui::SelectionChanges& msg)
+{
+    if (msg.Type == Gui::SelectionChanges::AddSelection) {
+        QString refText = onAddSelection(msg);
+        if (refText.length() > 0) {
+            ui->lineFaceName->blockSignals(true);
+            ui->lineFaceName->setText(refText);
+            ui->lineFaceName->setProperty("FeatureName", QByteArray(msg.pObjectName));
+            ui->lineFaceName->setProperty("FaceName", QByteArray(msg.pSubName));
+            ui->lineFaceName->blockSignals(false);
+            // Turn off reference selection mode
+            onButtonFace(false);
+        } else {
+            ui->lineFaceName->blockSignals(true);
+            ui->lineFaceName->clear();
+            ui->lineFaceName->setProperty("FeatureName", QVariant());
+            ui->lineFaceName->setProperty("FaceName", QVariant());
+            ui->lineFaceName->blockSignals(false);
+        }
+    } else if (msg.Type == Gui::SelectionChanges::ClrSelection) {
+        ui->lineFaceName->blockSignals(true);
+        ui->lineFaceName->clear();
+        ui->lineFaceName->setProperty("FeatureName", QVariant());
+        ui->lineFaceName->setProperty("FaceName", QVariant());
+        ui->lineFaceName->blockSignals(false);
+    }
+}
+
+void TaskPadParameters::onLengthChanged(double len)
+{
+    PartDesign::Pad* pcPad = static_cast<PartDesign::Pad*>(vp->getObject());
+    pcPad->Length.setValue(len);
+    recomputeFeature();
+}
+
+void TaskPadParameters::onLength2Changed(double len)
+{
+    PartDesign::Pad* pcPad = static_cast<PartDesign::Pad*>(vp->getObject());
+    pcPad->Length2.setValue(len);
+    recomputeFeature();
+}
+
+void TaskPadParameters::onOffsetChanged(double len)
+{
+    PartDesign::Pad* pcPad = static_cast<PartDesign::Pad*>(vp->getObject());
+    pcPad->Offset.setValue(len);
+    recomputeFeature();
+}
+
+void TaskPadParameters::onMidplaneChanged(bool on)
+{
+    PartDesign::Pad* pcPad = static_cast<PartDesign::Pad*>(vp->getObject());
+    pcPad->Midplane.setValue(on);
+    ui->checkBoxReversed->setEnabled(!on);
+    recomputeFeature();
+}
+
+void TaskPadParameters::onReversedChanged(bool on)
+{
+    PartDesign::Pad* pcPad = static_cast<PartDesign::Pad*>(vp->getObject());
+    pcPad->Reversed.setValue(on);
+    recomputeFeature();
+}
+
+void TaskPadParameters::onModeChanged(int index)
+{
+    PartDesign::Pad* pcPad = static_cast<PartDesign::Pad*>(vp->getObject());
+
+    switch (index) {
+        case 0:
+            pcPad->Type.setValue("Length");
+            // Avoid error message
+            if (ui->lengthEdit->value() < Base::Quantity(Precision::Confusion(), Base::Unit::Length))
+                ui->lengthEdit->setValue(5.0);
+            break;
+        case 1: pcPad->Type.setValue("UpToLast"); break;
+        case 2: pcPad->Type.setValue("UpToFirst"); break;
+        case 3: pcPad->Type.setValue("UpToFace"); break;
+        default: pcPad->Type.setValue("TwoLengths");
+    }
+
+    updateUI(index);
+    recomputeFeature();
+}
+
+void TaskPadParameters::onButtonFace(const bool pressed)
+{
+    this->blockConnection(!pressed);
+
+    TaskSketchBasedParameters::onSelectReference(pressed, false, true, false);
+
+    // Update button if onButtonFace() is called explicitly
+    ui->buttonFace->setChecked(pressed);
+}
+
+void TaskPadParameters::onFaceName(const QString& text)
+{
+    if (text.isEmpty()) {
+        // if user cleared the text field then also clear the properties
+        ui->lineFaceName->setProperty("FeatureName", QVariant());
+        ui->lineFaceName->setProperty("FaceName", QVariant());
+    }
+    else {
+        // expect that the label of an object is used
+        QStringList parts = text.split(QChar::fromLatin1(':'));
+        QString label = parts[0];
+        QVariant name = objectNameByLabel(label, ui->lineFaceName->property("FeatureName"));
+        if (name.isValid()) {
+            parts[0] = name.toString();
+            QString uptoface = parts.join(QString::fromLatin1(":"));
+            ui->lineFaceName->setProperty("FeatureName", name);
+            ui->lineFaceName->setProperty("FaceName", setUpToFace(uptoface));
+        }
+        else {
+            ui->lineFaceName->setProperty("FeatureName", QVariant());
+            ui->lineFaceName->setProperty("FaceName", QVariant());
+        }
+    }
+}
+
+double TaskPadParameters::getLength(void) const
+{
+    return ui->lengthEdit->value().getValue();
+}
+
+double TaskPadParameters::getLength2(void) const
+{
+    return ui->lengthEdit2->value().getValue();
+}
+
+double TaskPadParameters::getOffset(void) const
+{
+    return ui->offsetEdit->value().getValue();
+}
+
+bool   TaskPadParameters::getReversed(void) const
+{
+    return ui->checkBoxReversed->isChecked();
+}
+
+bool   TaskPadParameters::getMidplane(void) const
+{
+    return ui->checkBoxMidplane->isChecked();
+}
+
+int TaskPadParameters::getMode(void) const
+{
+    return ui->changeMode->currentIndex();
+}
+
+QString TaskPadParameters::getFaceName(void) const
+{
+    // 'Up to face' mode
+    if (getMode() == 3) {
+        QVariant featureName = ui->lineFaceName->property("FeatureName");
+        if (featureName.isValid()) {
+            QString faceName = ui->lineFaceName->property("FaceName").toString();
+            return getFaceReference(featureName.toString(), faceName);
+        }
+    }
+    return QString::fromLatin1("None");
+}
+
+TaskPadParameters::~TaskPadParameters()
+{
+    delete ui;
+}
+
+void TaskPadParameters::changeEvent(QEvent *e)
+{
+    TaskBox::changeEvent(e);
+    if (e->type() == QEvent::LanguageChange) {
+        ui->lengthEdit->blockSignals(true);
+        ui->lengthEdit2->blockSignals(true);
+        ui->offsetEdit->blockSignals(true);
+        ui->lineFaceName->blockSignals(true);
+        ui->changeMode->blockSignals(true);
+        int index = ui->changeMode->currentIndex();
+        ui->retranslateUi(proxy);
+        ui->changeMode->clear();
+        ui->changeMode->addItem(tr("Dimension"));
+        ui->changeMode->addItem(tr("To last"));
+        ui->changeMode->addItem(tr("To first"));
+        ui->changeMode->addItem(tr("Up to face"));
+        ui->changeMode->addItem(tr("Two dimensions"));
+        ui->changeMode->setCurrentIndex(index);
+
+#if QT_VERSION >= 0x040700
+        ui->lineFaceName->setPlaceholderText(tr("No face selected"));
+#endif
+        QVariant featureName = ui->lineFaceName->property("FeatureName");
+        if (featureName.isValid()) {
+            QStringList parts = ui->lineFaceName->text().split(QChar::fromLatin1(':'));
+            QByteArray upToFace = ui->lineFaceName->property("FaceName").toByteArray();
+            int faceId = -1;
+            bool ok = false;
+            if (upToFace.indexOf("Face") == 0) {
+                faceId = upToFace.remove(0,4).toInt(&ok);
+            }
+
+            if (ok) {
+                ui->lineFaceName->setText(QString::fromLatin1("%1:%2%3")
+                                          .arg(parts[0])
+                                          .arg(tr("Face"))
+                                          .arg(faceId));
+            }
+            else {
+                ui->lineFaceName->setText(parts[0]);
+            }
+        }
+
+        ui->lengthEdit->blockSignals(false);
+        ui->lengthEdit2->blockSignals(false);
+        ui->offsetEdit->blockSignals(false);
+        ui->lineFaceName->blockSignals(false);
+        ui->changeMode->blockSignals(false);
+    }
+}
+
+void TaskPadParameters::saveHistory(void)
+{
+    // save the user values to history
+    ui->lengthEdit->pushToHistory();
+    ui->lengthEdit2->pushToHistory();
+    ui->offsetEdit->pushToHistory();
+}
+
+void TaskPadParameters::apply()
+{
+    auto obj = vp->getObject();
+
+    ui->lengthEdit->apply();
+    ui->lengthEdit2->apply();
+
+    FCMD_OBJ_CMD(obj,"Type = " << getMode());
+    QString facename = getFaceName();
+
+    FCMD_OBJ_CMD(obj,"UpToFace = " << facename.toLatin1().data());
+    FCMD_OBJ_CMD(obj,"Reversed = " << (getReversed()?1:0));
+    FCMD_OBJ_CMD(obj,"Midplane = " << (getMidplane()?1:0));
+    FCMD_OBJ_CMD(obj,"Offset = " << getOffset());
+}
+
+//**************************************************************************
+//**************************************************************************
+// TaskDialog
+//++++++++++++++++++++++++++++++++++++++++++++++++++++++++++++++++++++++++++
+
+TaskDlgPadParameters::TaskDlgPadParameters(ViewProviderPad *PadView, bool /*newObj*/)
+    : TaskDlgSketchBasedParameters(PadView)
+{
+    assert(vp);
+    Content.push_back ( new TaskPadParameters(PadView ) );
+}
+
+//==== calls from the TaskView ===============================================================
+
+#include "moc_TaskPadParameters.cpp"