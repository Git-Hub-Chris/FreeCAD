/***************************************************************************
 *  Copyright (C) 2015 Alexander Golubev (Fat-Zer) <fatzer2@gmail.com>     *
 *                                                                         *
 *   This file is part of the FreeCAD CAx development system.              *
 *                                                                         *
 *   This library is free software; you can redistribute it and/or         *
 *   modify it under the terms of the GNU Library General Public           *
 *   License as published by the Free Software Foundation; either          *
 *   version 2 of the License, or (at your option) any later version.      *
 *                                                                         *
 *   This library  is distributed in the hope that it will be useful,      *
 *   but WITHOUT ANY WARRANTY; without even the implied warranty of        *
 *   MERCHANTABILITY or FITNESS FOR A PARTICULAR PURPOSE.  See the         *
 *   GNU Library General Public License for more details.                  *
 *                                                                         *
 *   You should have received a copy of the GNU Library General Public     *
 *   License along with this library; see the file COPYING.LIB. If not,    *
 *   write to the Free Software Foundation, Inc., 59 Temple Place,         *
 *   Suite 330, Boston, MA  02111-1307, USA                                *
 *                                                                         *
 ***************************************************************************/

#include "PreCompiled.h"

#ifndef _PreComp_
# include <QApplication>
# include <QMessageBox>
# include <QInputDialog>
# include <Inventor/C/basic.h>
# include <Inventor/nodes/SoCamera.h>
# include <TopExp_Explorer.hxx>
#endif

#include <Base/Console.h>
#include <App/Origin.h>
#include <App/Part.h>
#include <Gui/CommandT.h>
#include <Gui/Control.h>
#include <Gui/Document.h>
#include <Gui/Application.h>
#include <Gui/ActiveObjectList.h>
#include <Gui/MainWindow.h>
#include <Gui/ViewProviderOrigin.h>
#include <Gui/View3DInventor.h>
#include <Gui/View3DInventorViewer.h>

#include <Mod/Sketcher/App/SketchObject.h>
#include <Mod/PartDesign/App/Body.h>
#include <Mod/PartDesign/App/Feature.h>
#include <Mod/PartDesign/App/FeatureBase.h>
#include <Mod/PartDesign/App/FeatureSketchBased.h>

#include "Utils.h"
#include "TaskFeaturePick.h"
#include "WorkflowManager.h"



//===========================================================================
// Shared functions
//===========================================================================

namespace PartDesignGui {

/// Returns active part, if there is no such, creates a new part, if it fails, shows a message
App::Part* assertActivePart () {
    App::Part* rv= Gui::Application::Instance->activeView()->getActiveObject<App::Part *> ( PARTKEY );

    if ( !rv ) {
        Gui::CommandManager &rcCmdMgr = Gui::Application::Instance->commandManager();
        rcCmdMgr.runCommandByName("Std_Part");
        rv = Gui::Application::Instance->activeView()->getActiveObject<App::Part *> ( PARTKEY );
        if ( !rv ) {
            QMessageBox::critical ( 0, QObject::tr( "Part creation failed" ),
                    QObject::tr( "Failed to create a part object." ) );
        }
    }

    return rv;
}

} /* PartDesignGui */

// PartDesign_Body
//===========================================================================
DEF_STD_CMD_A(CmdPartDesignBody)

CmdPartDesignBody::CmdPartDesignBody()
  : Command("PartDesign_Body")
{
    sAppModule    = "PartDesign";
    sGroup        = QT_TR_NOOP("PartDesign");
    sMenuText     = QT_TR_NOOP("Create body");
    sToolTipText  = QT_TR_NOOP("Create a new body and make it active");
    sWhatsThis    = "PartDesign_Body";
    sStatusTip    = sToolTipText;
    sPixmap       = "PartDesign_Body";
}

void CmdPartDesignBody::activated(int iMsg)
{
    Q_UNUSED(iMsg);
    // if user decides for old-style workflow then abort the command
    if (PartDesignGui::assureLegacyWorkflow(getDocument()))
        return;

    auto activeDoc = App::GetApplication().getActiveDocument();
    if(!activeDoc)
        return;

    App::DocumentObject *topParent = nullptr;
    std::string topSubName;
    App::Part *actPart = PartDesignGui::getActivePart (&topParent, &topSubName);

    App::DocumentObject* baseFeature = nullptr;
    bool viewAll;
    bool addtogroup = false;

    openCommand("Add a Body");

    std::string support;
    std::string supportNames;
    const auto &sels = Gui::Selection().getSelection("*",0);
    if(sels.empty()) {
        viewAll = true;
    } else {
        int count = 0;
        int numSolids = 0;
        int numShells = 0;
        std::ostringstream ss;
        std::ostringstream ss2;
        ss << '[';
        for(auto &sel : sels) {
            App::DocumentObject *owner = 0;
            auto shape = Part::Feature::getTopoShape(sel.pObject, sel.SubName, true,0,&owner,false);
            if(!owner || shape.isNull())
                continue;
            auto part = App::Part::getPartOfObject(owner);
            if(!count // first object
                    && owner->getDocument() == activeDoc // not an external object
                    && owner == sel.pObject // not a sub-object
                    && owner == owner->getLinkedObject(true) // not a link
                    && !owner->isDerivedFrom(PartDesign::Body::getClassTypeId()) // not a body
                    && !PartDesign::Body::findBodyOf(owner) // not in a body
                    && (!part || part == actPart)) // not in a App::Part, or inside the active part
            {
                // Then we may use it directly as base feature
                baseFeature = owner;
            }
            ++count;
            int cnt = shape.countSubShapes(TopAbs_SOLID);
            if(cnt)
                numSolids += cnt;
            else
                numShells += shape.countSubShapes(TopAbs_SHELL);

            auto link = sel.pObject;
            std::string subname(sel.SubName ? sel.SubName : "");
            if (topParent) {
                std::string s(topSubName);
                topParent->resolveRelativeLink(s, link, subname);
            }
            ss << '(' << getObjectCmd(link) << ",'" << subname << "'), ";

            if(link->getDocument() != activeDoc)
                ss2 << '\n' << link->getFullName();
            else
                ss2 << '\n' << link->getNameInDocument();
            if(subname.size())
                ss2 << '.' << subname;
            if(owner->Label.getStrValue() != owner->getNameInDocument())
                ss2 << " (" << owner->Label.getValue() << ")";
        }
        if(!count) {
            QMessageBox::warning(Gui::getMainWindow(), QObject::tr("Bad base feature"),
                QObject::tr("No shape found in the selection."));
            return;
        }
        ss << "]";

#if 0
        QString warning;
        if (numSolids > 1 && numShells == 0) {
            warning = QObject::tr("The selected shape consists of multiple solids.\n"
                    "This may lead to unexpected results.");
        }
        else if (numShells > 1 && numSolids == 0) {
            warning = QObject::tr("The selected shape consists of multiple shells.\n"
                    "This may lead to unexpected results.");
        }
        else if (numShells == 1 && numSolids == 0) {
            warning = QObject::tr("The selected shape consists of only a shell.\n"
                    "This may lead to unexpected results.");
        }
        else if (numSolids + numShells > 1) {
            warning = QObject::tr("The selected shape consists of multiple solids or shells.\n"
                    "This may lead to unexpected results.");
        }
        if (!warning.isEmpty()) {
            QMessageBox::warning(Gui::getMainWindow(), QObject::tr("Base feature"), warning);
        }
#endif

        if(!baseFeature || count>1) {
            support = ss.str();
            baseFeature = 0;
        }
        supportNames = ss2.str();
    }

    if(supportNames.size()) {
        auto res = QMessageBox::question(Gui::getMainWindow(), QObject::tr("Base feature"),
                QObject::tr("You are about to use the following feature as base for the new body. "
                            "Do you want to continue?\n")
                    + QString::fromUtf8(supportNames.c_str()),
                QMessageBox::Yes|QMessageBox::No|QMessageBox::Abort,QMessageBox::No);
        if(res == QMessageBox::Abort)
            return;
        if(res == QMessageBox::No)
            support.clear();
    }

    std::string bodyName = getUniqueObjectName("Body", actPart);
    App::Document *doc = actPart ? actPart->getDocument() : App::GetApplication().getActiveDocument();

    // add the Body feature itself, and make it active
    Gui::cmdAppDocument(doc, std::ostringstream() << "addObject('PartDesign::Body','" << bodyName << "')");
    auto body = Base::freecad_dynamic_cast<PartDesign::Body>(doc->getObject(bodyName.c_str()));
    if (baseFeature) {
        if (baseFeature->isDerivedFrom(Part::Part2DObject::getClassTypeId())) {
            Gui::cmdAppObjectArgs(body, "Group = [%s]", getObjectCmd(baseFeature));
        }
        else {
            Gui::cmdAppObjectArgs(body, "BaseFeature = %s", getObjectCmd(baseFeature));
        }
    }

    if (actPart) {
        Gui::cmdAppObjectArgs(actPart, "addObject(%s)", getObjectCmd(body));
    }

    addModule(Gui,"PartDesignGui"); // import the Gui module only once a session

    // Make the "Create sketch" prompt appear in the task panel
    doCommand(Gui,"Gui.Selection.clearSelection()");
    if (topParent) {
        doCommand(Gui,"Gui.Selection.addSelection(%s, '%s')",
                getObjectCmd(topParent).c_str(), (topSubName + bodyName + ".").c_str());
    } else
        doCommand(Gui,"Gui.Selection.addSelection(%s)", getObjectCmd(body).c_str());

    doCommand(Gui::Command::Gui, "Gui.activateView('Gui::View3DInventor', True)\n"
                                 "Gui.activeView().setActiveObject('%s', %s)",
            PDBODYKEY, getObjectCmd(body).c_str());

    // check if a proxy object has been created for the base feature inside the body
    if (baseFeature) {
        if (body) {
            std::vector<App::DocumentObject*> links = body->Group.getValues();
            for (auto it : links) {
                if (it->getTypeId().isDerivedFrom(PartDesign::FeatureBase::getClassTypeId())) {
                    PartDesign::FeatureBase* base = static_cast<PartDesign::FeatureBase*>(it);
                    if (base && base->BaseFeature.getValue() == baseFeature) {
                        Gui::Application::Instance->hideViewProvider(baseFeature);
                        break;
                    }
                }
            }

            // for sketches open the feature dialog to rebase it to a new plane
            // as requested in issue #0002862
            if (addtogroup) {
                std::vector<App::DocumentObject*> planes;
                std::vector<PartDesignGui::TaskFeaturePick::featureStatus> status;
                unsigned validPlaneCount = 0;
                for (auto plane: body->getOrigin ()->planes()) {
                    planes.push_back (plane);
                    status.push_back(PartDesignGui::TaskFeaturePick::basePlane);
                    validPlaneCount++;
                }

                if (validPlaneCount > 1) {
                    // Determines if user made a valid selection in dialog
                    auto accepter = [](const std::vector<App::DocumentObject*>& features) -> bool {
                        return !features.empty();
                    };

                    // Called by dialog when user hits "OK" and accepter returns true
                    auto worker = [baseFeature](const std::vector<App::DocumentObject*>& features) {
                        // may happen when the user switched to an empty document while the
                        // dialog is open
                        if (features.empty())
                            return;
                        App::Plane* plane = static_cast<App::Plane*>(features.front());
                        std::string supportString = Gui::Command::getObjectCmd(plane,"(",", [''])");

                        FCMD_OBJ_CMD(baseFeature,"Support = " << supportString);
                        FCMD_OBJ_CMD(baseFeature,"MapMode = '" << Attacher::AttachEngine::getModeName(Attacher::mmFlatFace) << "'");
                        Gui::Command::updateActive();
                    };

                    // Called by dialog for "Cancel", or "OK" if accepter returns false
                    std::string docname = getDocument()->getName();
                    auto quitter = [docname]() {
                        Gui::Document* document = Gui::Application::Instance->getDocument(docname.c_str());
                        if (document)
                            document->abortCommand();
                    };

                    // Show dialog and let user pick plane
                    Gui::TaskView::TaskDialog *dlg = Gui::Control().activeDialog();
                    if (!dlg) {
                        Gui::Selection().clearSelection();
                        Gui::Control().showDialog(new PartDesignGui::TaskDlgFeaturePick(planes, status, accepter, worker, quitter));
                    }
                }
            }
        }
    } else if (body && support.size()) {
        std::string name = getUniqueObjectName("BaseFeature", body);
        Gui::cmdAppDocument(doc, std::ostringstream() << "addObject('PartDesign::SubShapeBinder','" << name << "')");

        baseFeature = doc->getObject(name.c_str());
        if(baseFeature) {
            FCMD_OBJ_CMD(body,"addObject(" << getObjectCmd(baseFeature) << ")");
            FCMD_OBJ_CMD(body,"BaseFeature = " << getObjectCmd(baseFeature));
            FCMD_OBJ_CMD(baseFeature,"Fuse = True");
            FCMD_OBJ_CMD(baseFeature,"Support = " << support);
        }
    }

    // The method 'SoCamera::viewBoundingBox' is still declared as protected in Coin3d versions
    // older than 4.0.
    // if no part feature was there then auto-adjust the camera
    if (viewAll) {
        Gui::Document* doc = Gui::Application::Instance->getDocument(getDocument());
        Gui::View3DInventor* view = doc ? qobject_cast<Gui::View3DInventor*>(doc->getActiveView()) : nullptr;
        if (view) {
            view->getViewer()->viewSelection();
        }
    }
<<<<<<< HEAD
=======
#else
    Q_UNUSED(viewAll)
#endif
>>>>>>> 6e40c19f

    updateActive();
}

bool CmdPartDesignBody::isActive(void)
{
    return hasActiveDocument() && !PartDesignGui::isLegacyWorkflow ( getDocument () );
}

//===========================================================================
// PartDesign_Migrate
//===========================================================================

DEF_STD_CMD_A(CmdPartDesignMigrate)

CmdPartDesignMigrate::CmdPartDesignMigrate()
  : Command("PartDesign_Migrate")
{
    sAppModule    = "PartDesign";
    sGroup        = QT_TR_NOOP("PartDesign");
    sMenuText     = QT_TR_NOOP("Migrate");
    sToolTipText  = QT_TR_NOOP("Migrate document to the modern PartDesign workflow");
    sWhatsThis    = "PartDesign_Migrate";
    sStatusTip    = sToolTipText;
}

void CmdPartDesignMigrate::activated(int iMsg)
{
    Q_UNUSED(iMsg);
    App::Document *doc = getDocument();

    std::set<PartDesign::Feature*> migrateFeatures;


    // Retrieve all PartDesign Features objects and filter out features already belonging to some body
    for ( const auto & feat: doc->getObjects(  ) ) {
         if( feat->isDerivedFrom( PartDesign::Feature::getClassTypeId() ) &&
                 !PartDesign::Body::findBodyOf( feat ) && PartDesign::Body::isSolidFeature ( feat ) ) {
             migrateFeatures.insert ( static_cast <PartDesign::Feature *>( feat ) );
         }
    }

    if ( migrateFeatures.empty() ) {
        if ( !PartDesignGui::isModernWorkflow ( doc ) ) {
            // If there is nothing to migrate and workflow is still old just set it to modern
            PartDesignGui::WorkflowManager::instance()->forceWorkflow (
                    doc, PartDesignGui::Workflow::Modern );
        } else {
            // Huh? nothing to migrate?
            QMessageBox::warning ( 0, QObject::tr ( "Nothing to migrate" ),
                    QObject::tr ( "No PartDesign features found that don't belong to a body."
                        " Nothing to migrate." ) );
        }
        return;
    }

    // Note: this action is undoable, should it be?
    PartDesignGui::WorkflowManager::instance()->forceWorkflow ( doc, PartDesignGui::Workflow::Modern );

    // Put features into chains. Each chain should become a separate body.
    std::list< std::list<PartDesign::Feature *> > featureChains;
    std::list<PartDesign::Feature *> chain; //< the current chain we are working on

    for (auto featIt = migrateFeatures.begin(); !migrateFeatures.empty(); ) {
        Part::Feature *base = (*featIt)->getBaseObject( /*silent =*/ true );

        chain.push_front ( *featIt );

        if ( !base || !base->isDerivedFrom (PartDesign::Feature::getClassTypeId () ) ||
                PartDesignGui::isAnyNonPartDesignLinksTo ( static_cast <PartDesign::Feature *>(base),
                                                           /*respectGroups=*/ true ) ) {
            // a feature based on nothing as well as on non-partdesign solid starts a new chain
            auto newChainIt = featureChains.emplace (featureChains.end());
            newChainIt->splice (newChainIt->end(), chain);
        } else {
            // we are basing on some partdesign feature which supposed to belong to some body
            PartDesign::Feature *baseFeat = static_cast <PartDesign::Feature *>( base );

            auto baseFeatSetIt = migrateFeatures.find(baseFeat);

            if ( baseFeatSetIt != migrateFeatures.end() ) {
                // base feature is pending for migration, switch to it and continue over
                migrateFeatures.erase(featIt);
                featIt = baseFeatSetIt;
                continue;
            } else {
                // The base feature seems already assigned to some chain
                // Find which
                std::list<PartDesign::Feature *>::iterator baseFeatIt;
                auto chainIt = std::find_if( featureChains.begin(), featureChains.end(),
                        [baseFeat, &baseFeatIt] ( std::list<PartDesign::Feature *>&chain ) mutable -> bool {
                            baseFeatIt = std::find( chain.begin(), chain.end(), baseFeat );
                            return baseFeatIt !=  chain.end();
                        } );

                if ( chainIt != featureChains.end() ) {
                    assert (baseFeatIt != chainIt->end());
                    if ( std::next ( baseFeatIt ) == chainIt->end() ) {
                        // just append our chain to already found
                        chainIt->splice ( chainIt->end(), chain );
                        // TODO: If we will hit a third part everything will be messed up again.
                        //       Probably it will require a yet another smart-ass find_if. (2015-08-10, Fat-Zer)
                    } else {
                        // We have a fork of a partDesign feature here
                        // add a chain for current body
                        auto newChainIt = featureChains.emplace (featureChains.end());
                        newChainIt->splice (newChainIt->end(), chain);
                        // add a chain for forked one
                        newChainIt = featureChains.emplace (featureChains.end());
                        newChainIt->splice (newChainIt->end(), *chainIt,
                                std::next ( baseFeatIt ), chainIt->end());
                    }
                } else {
                    // The feature is not present in list pending for migration,
                    // This generally shouldn't happen but may be if we run into some broken file
                    // Try to find out the body we should insert into
                    // TODO: Some error/warning is needed here (2015-08-10, Fat-Zer)
                    auto newChainIt = featureChains.emplace (featureChains.end());
                    newChainIt->splice (newChainIt->end(), chain);
                }
            }
        }
        migrateFeatures.erase ( featIt );
        featIt = migrateFeatures.begin ();
        // TODO: Align visibility (2015-08-17, Fat-Zer)
    } /* for */

    // TODO: make it work without parts (2015-09-04, Fat-Zer)
    // add a part if there is no active yet
    App::Part *actPart = PartDesignGui::assertActivePart ();

    if (!actPart) {
        return;
    }

    // do the actual migration
    Gui::Command::openCommand("Migrate legacy part design features to Bodies");

    for ( auto chainIt = featureChains.begin(); !featureChains.empty();
            featureChains.erase (chainIt), chainIt = featureChains.begin () ) {
#ifndef FC_DEBUG
        if ( chainIt->empty () ) { // prevent crash in release in case of errors
            continue;
        }
#else
        assert ( !chainIt->empty () );
#endif
        Part::Feature *base = chainIt->front()->getBaseObject ( /*silent =*/ true );

        // Find a suitable chain to work with
        for( ; chainIt != featureChains.end(); chainIt ++) {
            base = chainIt->front()->getBaseObject ( /*silent =*/ true );
            if (!base || !base->isDerivedFrom ( PartDesign::Feature::getClassTypeId () ) ) {
                break;   // no base is ok
            } else {
                // The base feature is a PartDesign, it's a fork, try to reassign it to a body...
                base = PartDesign::Body::findBodyOf ( base );
                if ( base ) {
                    break;
                }
            }
        }

        if ( chainIt == featureChains.end() ) {
            // Shouldn't happen, may be only in case of some circular dependency?
            // TODO Some error message (2015-08-11, Fat-Zer)
            chainIt = featureChains.begin();
            base = chainIt->front()->getBaseObject ( /*silent =*/ true );
        }

        // Construct a Pretty Body name based on the Tip
        std::string bodyName = getUniqueObjectName (
                std::string ( chainIt->back()->getNameInDocument() ).append ( "Body" ).c_str () ) ;

        // Create a body for the chain
        doCommand ( Doc,"App.activeDocument().addObject('PartDesign::Body','%s')", bodyName.c_str () );
        doCommand ( Doc,"App.activeDocument().%s.addObject(App.ActiveDocument.%s)",
                actPart->getNameInDocument (), bodyName.c_str () );
        if (base) {
            doCommand ( Doc,"App.activeDocument().%s.BaseFeature = App.activeDocument().%s",
                bodyName.c_str (), base->getNameInDocument () );
        }

        // Fill the body with features
        for ( auto feature: *chainIt ) {
            if ( feature->isDerivedFrom ( PartDesign::ProfileBased::getClassTypeId() ) ) {
                // add the sketch and also reroute it if needed
                PartDesign::ProfileBased *sketchBased = static_cast<PartDesign::ProfileBased *> ( feature );
                Part::Part2DObject *sketch = sketchBased->getVerifiedSketch( /*silent =*/ true);
                if ( sketch ) {
                    doCommand ( Doc,"App.activeDocument().%s.addObject(App.activeDocument().%s)",
                            bodyName.c_str (), sketch->getNameInDocument() );

                    if ( sketch->isDerivedFrom ( Sketcher::SketchObject::getClassTypeId() ) ) {
                        try {
                            PartDesignGui::fixSketchSupport ( static_cast<Sketcher::SketchObject *> ( sketch ) );
                        } catch (Base::Exception &) {
                            QMessageBox::critical(Gui::getMainWindow(),
                                    QObject::tr("Sketch plane cannot be migrated"),
                                    QObject::tr("Please edit '%1' and redefine it to use a Base or "
                                        "Datum plane as the sketch plane.").
                                    arg(QString::fromUtf8(sketch->Label.getValue()) ) );
                        }
                    } else {
                        // TODO: Message that sketchbased is based not on a sketch (2015-08-11, Fat-Zer)
                    }
                }
            }
            doCommand ( Doc,"App.activeDocument().%s.addObject(App.activeDocument().%s)",
                    bodyName.c_str (), feature->getNameInDocument() );

            PartDesignGui::relinkToBody ( feature );
        }

    }

    updateActive();
}

bool CmdPartDesignMigrate::isActive(void)
{
    return hasActiveDocument();
}

//===========================================================================
// PartDesign_MoveTip
//===========================================================================
DEF_STD_CMD_A(CmdPartDesignMoveTip)

CmdPartDesignMoveTip::CmdPartDesignMoveTip()
  : Command("PartDesign_MoveTip")
{
    sAppModule    = "PartDesign";
    sGroup        = QT_TR_NOOP("PartDesign");
    sMenuText     = QT_TR_NOOP("Set tip");
    sToolTipText  = QT_TR_NOOP("Move the tip of the body");
    sWhatsThis    = "PartDesign_MoveTip";
    sStatusTip    = sToolTipText;
    sPixmap       = "PartDesign_MoveTip";
}

void CmdPartDesignMoveTip::activated(int iMsg)
{
    Q_UNUSED(iMsg);
    std::vector<App::DocumentObject*> features = getSelection().getObjectsOfType(
            Part::Feature::getClassTypeId() );
    App::DocumentObject* selFeature;
    PartDesign::Body* body= nullptr;

    if ( features.size() == 1 ) {
        selFeature = features.front();
        if ( selFeature->getTypeId().isDerivedFrom ( PartDesign::Body::getClassTypeId() ) ) {
            body = static_cast<PartDesign::Body *> ( selFeature );
        } else {
            body = PartDesignGui::getBodyFor ( selFeature, /* messageIfNot =*/ false );
        }
    } else {
        selFeature = nullptr;
    }

    if (!selFeature) {
        QMessageBox::warning (0, QObject::tr( "Selection error" ),
                QObject::tr( "Select exactly one PartDesign feature or a body." ) );
        return;
    } else if (!body) {
        QMessageBox::warning (0, QObject::tr( "Selection error" ),
                QObject::tr( "Couldn't determine a body for the selected feature '%s'.", selFeature->Label.getValue() ) );
        return;
    } else if ( !selFeature->isDerivedFrom(PartDesign::Feature::getClassTypeId () ) &&
            selFeature != body && body->BaseFeature.getValue() != selFeature ) {
        QMessageBox::warning (0, QObject::tr( "Selection error" ),
                QObject::tr( "Only a solid feature can be the tip of a body." ) );
        return;
    }

    App::DocumentObject* oldTip = body->Tip.getValue();
    if (oldTip == selFeature) { // it's not generally an error, so print only a console message
        Base::Console().Message ("%s is already the tip of the body\n", selFeature->getNameInDocument () );
        return;
    }

    openCommand("Move tip to selected feature");

    if (selFeature == body) {
        FCMD_OBJ_CMD(body,"Tip = None");
    } else {
        FCMD_OBJ_CMD(body,"Tip = " << getObjectCmd(selFeature));

        // Adjust visibility to show only the Tip feature
        FCMD_OBJ_SHOW(selFeature);
    }

    // TODO: Hide all datum features after the Tip feature? But the user might have already hidden some and wants to see
    // others, so we would have to remember their state somehow
    updateActive();
}

bool CmdPartDesignMoveTip::isActive(void)
{
    return hasActiveDocument();
}

//===========================================================================
// PartDesign_DuplicateSelection
//===========================================================================

DEF_STD_CMD_A(CmdPartDesignDuplicateSelection)

CmdPartDesignDuplicateSelection::CmdPartDesignDuplicateSelection()
  :Command("PartDesign_DuplicateSelection")
{
    sAppModule      = "PartDesign";
    sGroup          = QT_TR_NOOP("PartDesign");
    sMenuText       = QT_TR_NOOP("Duplicate selected object");
    sToolTipText    = QT_TR_NOOP("Duplicates the selected object and adds it to the active body");
    sWhatsThis      = "PartDesign_DuplicateSelection";
    sStatusTip      = sToolTipText;
}

void CmdPartDesignDuplicateSelection::activated(int iMsg)
{
    Q_UNUSED(iMsg);
    PartDesign::Body *pcActiveBody = PartDesignGui::getBody(/*messageIfNot = */false);

    std::vector<App::DocumentObject*> beforeFeatures = getDocument()->getObjects();

    openCommand("Duplicate a PartDesign object");
    doCommand(Doc,"FreeCADGui.runCommand('Std_DuplicateSelection')");

    if (pcActiveBody) {
        // Find the features that were added
        std::vector<App::DocumentObject*> afterFeatures = getDocument()->getObjects();
        std::vector<App::DocumentObject*> newFeatures;
        std::sort(beforeFeatures.begin(), beforeFeatures.end());
        std::sort(afterFeatures.begin(), afterFeatures.end());
        std::set_difference(afterFeatures.begin(), afterFeatures.end(), beforeFeatures.begin(), beforeFeatures.end(),
                            std::back_inserter(newFeatures));

        for (auto feature : newFeatures) {
            if (PartDesign::Body::isAllowed(feature)) {
                FCMD_OBJ_CMD(pcActiveBody,"addObject(" << getObjectCmd(feature) << ")");
                FCMD_OBJ_HIDE(feature);
            }
        }

        // Adjust visibility of features
        if (!newFeatures.empty())
            FCMD_OBJ_SHOW(newFeatures.back());
    }

    updateActive();
}

bool CmdPartDesignDuplicateSelection::isActive(void)
{
    return hasActiveDocument();
}

//===========================================================================
// PartDesign_MoveFeature
//===========================================================================

DEF_STD_CMD_A(CmdPartDesignMoveFeature)

CmdPartDesignMoveFeature::CmdPartDesignMoveFeature()
  :Command("PartDesign_MoveFeature")
{
    sAppModule      = "PartDesign";
    sGroup          = QT_TR_NOOP("PartDesign");
    sMenuText       = QT_TR_NOOP("Move object to other body");
    sToolTipText    = QT_TR_NOOP("Moves the selected object to another body");
    sWhatsThis      = "PartDesign_MoveFeature";
    sStatusTip      = sToolTipText;
    sPixmap         = "";
}

void CmdPartDesignMoveFeature::activated(int iMsg)
{
    Q_UNUSED(iMsg);
    std::vector<App::DocumentObject*> features = getSelection().getObjectsOfType(Part::Feature::getClassTypeId());
    if (features.empty()) return;

    // Check if all features are valid to move
    if (std::any_of(std::begin(features), std::end(features), [](App::DocumentObject* obj){return !PartDesignGui::isFeatureMovable(obj); }))
    {
        //show messagebox and cancel
        QMessageBox::warning(Gui::getMainWindow(), QObject::tr("Features cannot be moved"),
            QObject::tr("Some of the selected features have dependencies in the source body"));
        return;
    }

    // Collect dependencies of the selected features
    std::vector<App::DocumentObject*> dependencies = PartDesignGui::collectMovableDependencies(features);
    if (!dependencies.empty())
        features.insert(std::end(features), std::begin(dependencies), std::end(dependencies));

    // Create a list of all bodies in this part
    std::vector<App::DocumentObject*> bodies = getDocument()->getObjectsOfType(Part::BodyBase::getClassTypeId());

    std::set<App::DocumentObject*> source_bodies;
    for (auto feat : features) {
        // Note: 'source' can be null which means that the feature doesn't belong to a body.
        PartDesign::Body* source = PartDesign::Body::findBodyOf(feat);
        source_bodies.insert(static_cast<App::DocumentObject*>(source));
    }

    if (source_bodies.size() != 1) {
        //show messagebox and cancel
        QMessageBox::warning(Gui::getMainWindow(), QObject::tr("Features cannot be moved"),
            QObject::tr("Only features of a single source Body can be moved"));
        return;
    }

    auto source_body = *source_bodies.begin();

    std::vector<App::DocumentObject*> target_bodies;
    for (auto body : bodies) {
        if (!source_bodies.count(body))
            target_bodies.push_back(body);
    }

    if (target_bodies.empty())
    {
        QMessageBox::warning(Gui::getMainWindow(), QObject::tr("Features cannot be moved"),
            QObject::tr("There are no other bodies to move to"));
        return;
    }

    // Ask user to select the target body (remove source bodies from list)
    bool ok;
    QStringList items;
    for (auto body : target_bodies) {
        items.push_back(QString::fromUtf8(body->Label.getValue()));
    }
    QString text = QInputDialog::getItem(Gui::getMainWindow(),
        qApp->translate("PartDesign_MoveFeature", "Select body"),
        qApp->translate("PartDesign_MoveFeature", "Select a body from the list"),
        items, 0, false, &ok);
    if (!ok) return;
    int index = items.indexOf(text);
    if (index < 0) return;

    PartDesign::Body* target = static_cast<PartDesign::Body*>(target_bodies[index]);

    openCommand("Move an object");

    std::stringstream stream;
    stream << "features_ = [" << getObjectCmd(features.back());
    features.pop_back();

    for (auto feat: features)
        stream << ", " << getObjectCmd(feat);

    stream << "]";
    runCommand(Doc, stream.str().c_str());
    FCMD_OBJ_CMD(source_body,"removeObjects(features_)");
    FCMD_OBJ_CMD(target,"addObjects(features_)");
    /*

        // Find body of this feature
        Part::BodyBase* source = PartDesign::Body::findBodyOf(feat);
        bool featureWasTip = false;

        if (source == target) continue;

        // Remove from the source body if the feature belonged to a body
        if (source) {
            featureWasTip = (source->Tip.getValue() == feat);
            doCommand(Doc,"App.activeDocument().%s.removeObject(App.activeDocument().%s)",
                      source->getNameInDocument(), (feat)->getNameInDocument());
        }

        App::DocumentObject* targetOldTip = target->Tip.getValue();

        // Add to target body (always at the Tip)
        doCommand(Doc,"App.activeDocument().%s.addObject(App.activeDocument().%s)",
                      target->getNameInDocument(), (feat)->getNameInDocument());
        // Recompute to update the shape
        doCommand(Gui,"App.activeDocument().recompute()");

        // Adjust visibility of features
        // TODO: May be something can be done in view provider (2015-08-05, Fat-Zer)
        // If we removed the tip of the source body, make the new tip visible
        if ( featureWasTip ) {
            App::DocumentObject * sourceNewTip = source->Tip.getValue();
            if (sourceNewTip)
                doCommand(Gui,"Gui.activeDocument().show(\"%s\")", sourceNewTip->getNameInDocument());
        }

        // Hide old tip and show new tip (the moved feature) of the target body
        App::DocumentObject* targetNewTip = target->Tip.getValue();
        if ( targetOldTip != targetNewTip ) {
            if ( targetOldTip ) {
                doCommand(Gui,"Gui.activeDocument().hide(\"%s\")", targetOldTip->getNameInDocument());
            }
            if (targetNewTip) {
                doCommand(Gui,"Gui.activeDocument().show(\"%s\")", targetNewTip->getNameInDocument());
            }
        }

        // Fix sketch support
        if (feat->getTypeId().isDerivedFrom(Sketcher::SketchObject::getClassTypeId())) {
            Sketcher::SketchObject *sketch = static_cast<Sketcher::SketchObject*>(feat);
            try {
                PartDesignGui::fixSketchSupport(sketch);
            } catch (Base::Exception &) {
                QMessageBox::warning( Gui::getMainWindow(), QObject::tr("Sketch plane cannot be migrated"),
                        QObject::tr("Please edit '%1' and redefine it to use a Base or Datum plane as the sketch plane.").
                        arg( QString::fromLatin1( sketch->Label.getValue () ) ) );
            }
        }

        //relink origin for sketches and datums (coordinates)
        PartDesignGui::relinkToOrigin(feat, target);
    }*/

    updateActive();
}

bool CmdPartDesignMoveFeature::isActive(void)
{
    return hasActiveDocument () && !PartDesignGui::isLegacyWorkflow ( getDocument () );
}

DEF_STD_CMD_A(CmdPartDesignMoveFeatureInTree)

CmdPartDesignMoveFeatureInTree::CmdPartDesignMoveFeatureInTree()
  :Command("PartDesign_MoveFeatureInTree")
{
    sAppModule      = "PartDesign";
    sGroup          = QT_TR_NOOP("PartDesign");
    sMenuText       = QT_TR_NOOP("Move object after other object");
    sToolTipText    = QT_TR_NOOP("Moves the selected object and insert it after another object");
    sWhatsThis      = "PartDesign_MoveFeatureInTree";
    sStatusTip      = sToolTipText;
    sPixmap         = "";
}

void CmdPartDesignMoveFeatureInTree::activated(int iMsg)
{
    Q_UNUSED(iMsg);
    std::vector<App::DocumentObject*> features = getSelection().getObjectsOfType(Part::Feature::getClassTypeId());
    if (features.empty()) return;

    PartDesign::Body *body = PartDesignGui::getBodyFor ( features.front(), false );
    App::DocumentObject * bodyBase = nullptr;
    // sanity check
    bool allFeaturesFromSameBody = true;

    if ( body ) {
        bodyBase= body->BaseFeature.getValue();
        for ( auto feat: features ) {
            if ( !body->hasObject ( feat ) ) {
                allFeaturesFromSameBody = false;
                break;
            }
            if ( bodyBase== feat) {
                QMessageBox::warning (0, QObject::tr( "Selection error" ),
                        QObject::tr( "Impossible to move the base feature of a body." ) );
                return;
            }
        }
    }
    if (!body || ! allFeaturesFromSameBody) {
        QMessageBox::warning (0, QObject::tr( "Selection error" ),
                QObject::tr( "Select one or more features from the same body." ) );
        return;
    }

    // Create a list of all features in this body
    const std::vector<App::DocumentObject*> & model = body->Group.getValues();

    // Ask user to select the target feature
    bool ok;
    QStringList items;
    if ( bodyBase ) {
        items.push_back( QString::fromUtf8 ( bodyBase->Label.getValue () ) );
    } else {
        items.push_back( QObject::tr( "Beginning of the body" ) );
    }
    for ( auto feat: model ) {
        items.push_back( QString::fromUtf8 ( feat->Label.getValue() ) );
    }

    QString text = QInputDialog::getItem(Gui::getMainWindow(),
        qApp->translate("PartDesign_MoveFeatureInTree", "Select feature"),
        qApp->translate("PartDesign_MoveFeatureInTree", "Select a feature from the list"),
        items, 0, false, &ok);
    if (!ok) return;
    int index = items.indexOf(text);
    // first object is the beginning of the body
    App::DocumentObject* target = index != 0 ? model[index-1] : nullptr;

    openCommand("Move an object inside tree");

    App::DocumentObject* lastObject = nullptr;
    for ( auto feat: features ) {
        if ( feat == target ) continue;

        // Remove and re-insert the feature to/from the Body
        // TODO: if tip was moved the new position of tip is quite undetermined (2015-08-07, Fat-Zer)
        // TODO: warn the user if we are moving an object to some place before the object's link (2015-08-07, Fat-Zer)
        FCMD_OBJ_CMD(body,"removeObject(" << getObjectCmd(feat) << ")");
        FCMD_OBJ_CMD(body,"insertObject(" << getObjectCmd(feat) << ","<< getObjectCmd(target) << ", True)");

        if (!lastObject)
            lastObject = feat;
    }

    // Dependency order check.
    // We must make sure the resulting objects of PartDesign::Feature do not
    // depend on later objects
    std::vector<App::DocumentObject*> bodyFeatures;
    std::map<App::DocumentObject*,size_t> orders;
    for(auto obj : body->Group.getValues()) {
        if(obj->isDerivedFrom(PartDesign::Feature::getClassTypeId())) {
            orders.emplace(obj,bodyFeatures.size());
            bodyFeatures.push_back(obj);
        }
    }
    bool failed = false;
    std::ostringstream ss;
    for(size_t i=0;i<bodyFeatures.size();++i) {
        auto feat = bodyFeatures[i];
        for(auto obj : feat->getOutList()) {
            if(obj->isDerivedFrom(PartDesign::Feature::getClassTypeId()))
                continue;
            for(auto dep : App::Document::getDependencyList({obj})) {
                auto it = orders.find(dep);
                if(it != orders.end() && it->second > i) {
                    ss << feat->Label.getValue() << ", " << 
                        obj->Label.getValue() << " -> " << 
                        it->first->Label.getValue();
                    if(!failed)
                        failed = true;
                    else
                        ss << std::endl;
                }
            }
        }
    }
    if(failed) {
        QMessageBox::critical (0, QObject::tr( "Dependency violation" ),
                QObject::tr( "Early feature must not depend on later feature.\n\n") 
                    + QString::fromUtf8(ss.str().c_str()));
        abortCommand();
        return;
    }

    // If the selected objects have been moved after the current tip then ask the
    // user if he wants the last object to be the new tip.
    if (lastObject && body->Tip.getValue() == target) {
        QMessageBox msgBox(Gui::getMainWindow());
        msgBox.setIcon(QMessageBox::Question);
        msgBox.setWindowTitle(qApp->translate("PartDesign_MoveFeatureInTree","Move tip"));
        msgBox.setText(qApp->translate("PartDesign_MoveFeatureInTree","The moved feature appears after the currently set tip."));
        msgBox.setInformativeText(qApp->translate("PartDesign_MoveFeatureInTree","Do you want the last feature to be the new tip?"));
        msgBox.setStandardButtons(QMessageBox::Yes | QMessageBox::No);
        msgBox.setDefaultButton(QMessageBox::No);
        int ret = msgBox.exec();
        if (ret == QMessageBox::Yes)
            FCMD_OBJ_CMD(body,"Tip = " << getObjectCmd(lastObject));
    }

    updateActive();
}

bool CmdPartDesignMoveFeatureInTree::isActive(void)
{
    return hasActiveDocument () && !PartDesignGui::isLegacyWorkflow ( getDocument () );
}


//===========================================================================
// Initialization
//===========================================================================

void CreatePartDesignBodyCommands(void)
{
    Gui::CommandManager &rcCmdMgr = Gui::Application::Instance->commandManager();

    rcCmdMgr.addCommand(new CmdPartDesignBody());
    rcCmdMgr.addCommand(new CmdPartDesignMigrate());
    rcCmdMgr.addCommand(new CmdPartDesignMoveTip());

    rcCmdMgr.addCommand(new CmdPartDesignDuplicateSelection());
    rcCmdMgr.addCommand(new CmdPartDesignMoveFeature());
    rcCmdMgr.addCommand(new CmdPartDesignMoveFeatureInTree());
}<|MERGE_RESOLUTION|>--- conflicted
+++ resolved
@@ -329,8 +329,6 @@
         }
     }
 
-    // The method 'SoCamera::viewBoundingBox' is still declared as protected in Coin3d versions
-    // older than 4.0.
     // if no part feature was there then auto-adjust the camera
     if (viewAll) {
         Gui::Document* doc = Gui::Application::Instance->getDocument(getDocument());
@@ -339,12 +337,6 @@
             view->getViewer()->viewSelection();
         }
     }
-<<<<<<< HEAD
-=======
-#else
-    Q_UNUSED(viewAll)
-#endif
->>>>>>> 6e40c19f
 
     updateActive();
 }
