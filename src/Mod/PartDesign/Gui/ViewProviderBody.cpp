/***************************************************************************
 *   Copyright (c) 2011 Juergen Riegel <FreeCAD@juergen-riegel.net>        *
 *                                                                         *
 *   This file is part of the FreeCAD CAx development system.              *
 *                                                                         *
 *   This library is free software; you can redistribute it and/or         *
 *   modify it under the terms of the GNU Library General Public           *
 *   License as published by the Free Software Foundation; either          *
 *   version 2 of the License, or (at your option) any later version.      *
 *                                                                         *
 *   This library  is distributed in the hope that it will be useful,      *
 *   but WITHOUT ANY WARRANTY; without even the implied warranty of        *
 *   MERCHANTABILITY or FITNESS FOR A PARTICULAR PURPOSE.  See the         *
 *   GNU Library General Public License for more details.                  *
 *                                                                         *
 *   You should have received a copy of the GNU Library General Public     *
 *   License along with this library; see the file COPYING.LIB. If not,    *
 *   write to the Free Software Foundation, Inc., 59 Temple Place,         *
 *   Suite 330, Boston, MA  02111-1307, USA                                *
 *                                                                         *
 ***************************************************************************/


#include "PreCompiled.h"

#ifndef _PreComp_
# include <boost/bind.hpp>
# include <Inventor/nodes/SoSeparator.h>
# include <Inventor/actions/SoGetBoundingBoxAction.h>
# include <Precision.hxx>
# include <QMenu>
#endif

#include <Base/Console.h>
#include <App/Part.h>
#include <App/Origin.h>
#include <Gui/ActionFunction.h>
#include <Gui/Command.h>
#include <Gui/Document.h>
#include <Gui/Application.h>
#include <Gui/View3DInventor.h>
#include <Gui/View3DInventorViewer.h>
#include <Gui/ViewProviderOrigin.h>
#include <Gui/ViewProviderOriginFeature.h>

#include <Mod/PartDesign/App/Body.h>
#include <Mod/PartDesign/App/FeatureSketchBased.h>
#include <Mod/PartDesign/App/FeatureMultiTransform.h>
#include <Mod/PartDesign/App/DatumLine.h>
#include <Mod/PartDesign/App/DatumPlane.h>
#include <Mod/PartDesign/App/DatumCS.h>
#include <Mod/PartDesign/App/FeatureBase.h>

#include "ViewProviderDatum.h"
#include "Utils.h"

#include "ViewProviderBody.h"
#include "ViewProvider.h"
#include <Gui/Application.h>
#include <Gui/MDIView.h>

using namespace PartDesignGui;

const char* PartDesignGui::ViewProviderBody::BodyModeEnum[] = {"Through","Tip",NULL};

PROPERTY_SOURCE_WITH_EXTENSIONS(PartDesignGui::ViewProviderBody,PartGui::ViewProviderPart)

ViewProviderBody::ViewProviderBody()
{
    ADD_PROPERTY(DisplayModeBody,((long)0));
    DisplayModeBody.setEnums(BodyModeEnum);

    sPixmap = "PartDesign_Body_Tree.svg";

    MapTransparency.setValue(true);
    MapFaceColor.setValue(true);
    MapLineColor.setValue(true);
    MapPointColor.setValue(true);
    
    Gui::ViewProviderOriginGroupExtension::initExtension(this);
}

ViewProviderBody::~ViewProviderBody()
{
}

void ViewProviderBody::attach(App::DocumentObject *pcFeat)
{
    // call parent attach method
    ViewProviderPart::attach(pcFeat);

    //set default display mode
    onChanged(&DisplayModeBody);

}

// TODO on activating the body switch to the "Through" mode (2015-09-05, Fat-Zer)
// TODO different icon in tree if mode is Through (2015-09-05, Fat-Zer)
// TODO drag&drop (2015-09-05, Fat-Zer)
// TODO Add activate () call (2015-09-08, Fat-Zer)

void ViewProviderBody::setDisplayMode(const char* ModeName) {

    //if we show "Through" we must avoid to set the display mask modes, as this would result
    //in going into "tip" mode. When through is chosen the child features are displayed, and all
    //we need to ensure is that the display mode change is propagated to them from within the
    //onChanged() method.
    if(DisplayModeBody.getValue() == 1)
        PartGui::ViewProviderPartExt::setDisplayMode(ModeName);
}

void ViewProviderBody::setOverrideMode(const std::string& mode) {

    //if we are in through mode, we need to ensure that the override mode is not set for the body
    //(as this would result in "tip" mode), it is enough when the children are set to the correct
    //override mode.

    if(DisplayModeBody.getValue() != 0)
        Gui::ViewProvider::setOverrideMode(mode);
    else
        overrideMode = mode;
}

void ViewProviderBody::setupContextMenu(QMenu* menu, QObject* receiver, const char* member)
{
    Q_UNUSED(receiver);
    Q_UNUSED(member);
    Gui::ActionFunction* func = new Gui::ActionFunction(menu);
    QAction* act = menu->addAction(tr("Toggle active body"));
    func->trigger(act, boost::bind(&ViewProviderBody::doubleClicked, this));

    Gui::ViewProviderGeometryObject::setupContextMenu(menu, receiver, member);
}

bool ViewProviderBody::doubleClicked(void)
{
    //first, check if the body is already active.
    auto activeDoc = Gui::Application::Instance->activeDocument();
    if(!activeDoc)
        activeDoc = getDocument();
    auto activeView = activeDoc->setActiveView(this);
    if(!activeView) 
        return false;

    if (activeView->isActiveObject(getObject(),PDBODYKEY)) {
        //active body double-clicked. Deactivate.
        Gui::Command::doCommand(Gui::Command::Gui,
                "Gui.ActiveDocument.ActiveView.setActiveObject('%s', None)", PDBODYKEY);
    } else {

        // assure the PartDesign workbench
        if(App::GetApplication().GetUserParameter().GetGroup("BaseApp")->GetGroup("Preferences")->GetGroup("Mod/PartDesign")->GetBool("SwitchToWB", true))
            Gui::Command::assureWorkbench("PartDesignWorkbench");

        // and set correct active objects
        auto* part = App::Part::getPartOfObject ( getObject() );
        if ( part && part != activeView->getActiveObject<App::Part*> ( PARTKEY ) ) {
            Gui::Command::doCommand(Gui::Command::Gui,
                    "Gui.ActiveDocument.ActiveView.setActiveObject('%s',%s)",
                    PARTKEY, Gui::Command::getObjectCmd(part).c_str());
        }

        Gui::Command::doCommand(Gui::Command::Gui,
                "Gui.ActiveDocument.ActiveView.setActiveObject('%s',%s)",
                PDBODYKEY, Gui::Command::getObjectCmd(getObject()).c_str());
    }

    return true;
}


// TODO To be deleted (2015-09-08, Fat-Zer)
//void ViewProviderBody::updateTree()
//{
//    if (ActiveGuiDoc == NULL) return;
//
//    // Highlight active body and all its features
//    //Base::Console().Error("ViewProviderBody::updateTree()\n");
//    PartDesign::Body* body = static_cast<PartDesign::Body*>(getObject());
//    bool active = body->IsActive.getValue();
//    //Base::Console().Error("Body is %s\n", active ? "active" : "inactive");
//    ActiveGuiDoc->signalHighlightObject(*this, Gui::Blue, active);
//    std::vector<App::DocumentObject*> features = body->Group.getValues();
//    bool highlight = true;
//    App::DocumentObject* tip = body->Tip.getValue();
//    for (std::vector<App::DocumentObject*>::const_iterator f = features.begin(); f != features.end(); f++) {
//        //Base::Console().Error("Highlighting %s: %s\n", (*f)->getNameInDocument(), highlight ? "true" : "false");
//        Gui::ViewProviderDocumentObject* vp = dynamic_cast<Gui::ViewProviderDocumentObject*>(Gui::Application::Instance->getViewProvider(*f));
//        if (vp != NULL)
//            ActiveGuiDoc->signalHighlightObject(*vp, Gui::LightBlue, active ? highlight : false);
//        if (highlight && (tip == *f))
//            highlight = false;
//    }
//}

bool ViewProviderBody::onDelete ( const std::vector<std::string> &) {
    // TODO May be do it conditionally? (2015-09-05, Fat-Zer)
    FCMD_OBJ_CMD(getObject(),"removeObjectsFromDocument()");
    return true;
}

void ViewProviderBody::updateData(const App::Property* prop)
{
    PartDesign::Body* body = static_cast<PartDesign::Body*>(getObject());

    if (prop == &body->Group)
        setVisualBodyMode(true);
    else if (prop == &body->BaseFeature) {
        //ensure all model features are in visual body mode
        setVisualBodyMode(true);
    } else if (prop == &body->Tip) {
        // We changed Tip
        App::DocumentObject* tip = body->Tip.getValue();

        auto features = body->Group.getValues();

        // restore icons
        for (auto feature : features) {
            Gui::ViewProvider* vp = Gui::Application::Instance->getViewProvider(feature);
            if (vp && vp->isDerivedFrom(PartDesignGui::ViewProvider::getClassTypeId())) {
                static_cast<PartDesignGui::ViewProvider*>(vp)->setTipIcon(feature == tip);
            }
        }
    }

    PartGui::ViewProviderPart::updateData(prop);
}


<<<<<<< HEAD
void ViewProviderBody::slotChangedObjectApp ( const App::DocumentObject& obj, const App::Property& prop ) {

    if(App::GetApplication().isRestoring())
        return;
    
    if (!obj.isDerivedFrom ( Part::Feature::getClassTypeId () ) ||
        obj.isDerivedFrom ( Part::BodyBase::getClassTypeId () )    ) { // we are interested only in Part::Features, not in bodies
        return;
    }

    const Part::Feature *feat = static_cast <const Part::Feature *>(&obj);

    if ( &feat->Shape != &prop && &feat->Placement != &prop) { // react only on changes in shapes and placement
        return;
    }

    PartDesign::Body *body = static_cast<PartDesign::Body*> ( getObject() );
    if ( body && body->hasObject (&obj ) ) {
        updateOriginDatumSize ();
    }
}

void ViewProviderBody::slotChangedObjectGui (
        const Gui::ViewProviderDocumentObject& vp, const App::Property& prop )
{
    if (&vp.Visibility != &prop) { // react only on visibility changes
        return;
    }

    if ( !vp.isDerivedFrom ( Gui::ViewProviderOrigin::getClassTypeId () ) &&
         !vp.isDerivedFrom ( Gui::ViewProviderOriginFeature::getClassTypeId () ) ) {
        // Ignore origins to avoid infinite recursion (not likely in a well-formed document,
        //          but may happen in documents designed in old versions of assembly branch )
        return;
    }

    PartDesign::Body *body = static_cast<PartDesign::Body*> ( getObject() );
    App::DocumentObject *obj = vp.getObject ();

    if ( body && obj && body->hasObject ( obj ) ) {
        updateOriginDatumSize ();
    }
}

void ViewProviderBody::updateOriginDatumSize () {
    if(App::GetApplication().isRestoring())
        return;

=======
void ViewProviderBody::updateOriginSize () {
>>>>>>> 1e0e7593
    PartDesign::Body *body = static_cast<PartDesign::Body *> ( getObject() );

    const auto & model = body->getFullModel ();

    // BBox for Datums is calculated from all visible objects but treating datums as their basepoints only
    SbBox3f bboxDatums = ViewProviderDatum::getRelevantBoundBox ( model );
    // BBox for origin should take into account datums size also
    SbBox3f bboxOrigins(0,0,0,0,0,0);
    bool isDatumEmpty = bboxDatums.isEmpty();
    if(!isDatumEmpty)
        bboxOrigins.extendBy(bboxDatums);

    for(App::DocumentObject* obj : model) {
        if ( obj->isDerivedFrom ( Part::Datum::getClassTypeId () ) ) {
            ViewProvider *vp = Gui::Application::Instance->getViewProvider(obj);
            if (!vp || !vp->isVisible()) { continue; }

            ViewProviderDatum *vpDatum = static_cast <ViewProviderDatum *> (vp) ;

            if(!isDatumEmpty)
                vpDatum->setExtents ( bboxDatums );

            if(App::GroupExtension::getGroupOfObject(obj))
                continue;
            auto bbox = vp->getBoundingBox();
            if(bbox.IsValid())
                bboxOrigins.extendBy ( SbBox3f(bbox.MinX,bbox.MinY,bbox.MinZ,bbox.MaxX,bbox.MaxY,bbox.MaxZ) );
        }
    }

    // get the bounding box values
    SbVec3f max = bboxOrigins.getMax();
    SbVec3f min = bboxOrigins.getMin();

    // obtain an Origin and it's ViewProvider
    App::Origin* origin = 0;
    Gui::ViewProviderOrigin* vpOrigin = 0;
    try {
        origin = body->getOrigin ();
        assert (origin);

        Gui::ViewProvider *vp = Gui::Application::Instance->getViewProvider(origin);
        if (!vp) {
            throw Base::ValueError ("No view provider linked to the Origin");
        }
        assert ( vp->isDerivedFrom ( Gui::ViewProviderOrigin::getClassTypeId () ) );
        vpOrigin = static_cast <Gui::ViewProviderOrigin *> ( vp );
    } catch (const Base::Exception &ex) {
        Base::Console().Error ("%s\n", ex.what() );
        return;
    }

    // calculate the desired origin size
    Base::Vector3d size;

    for (uint_fast8_t i=0; i<3; i++) {
        size[i] = std::max ( fabs ( max[i] ), fabs ( min[i] ) );
        if (min[i]>max[i] || size[i] < Precision::Confusion() ) {
            size[i] = Gui::ViewProviderOrigin::defaultSize();
        }
    }

    vpOrigin->Size.setValue ( size );
}

void ViewProviderBody::onChanged(const App::Property* prop) {

    if(prop == &DisplayModeBody) {
        auto body = dynamic_cast<PartDesign::Body*>(getObject());
    
        if ( DisplayModeBody.getValue() == 0 )  {
            //if we are in an override mode we need to make sure to come out, because
            //otherwise the maskmode is blocked and won't go into "through"
            if(getOverrideMode() != "As Is") {
                auto mode = getOverrideMode();
                ViewProvider::setOverrideMode("As Is");
                overrideMode = mode;
            }
            setDisplayMaskMode("Group");
            if(body)
                body->setShowTip(false);
        }
        else {
            if(body)
                body->setShowTip(true);
            if(getOverrideMode() == "As Is")
                setDisplayMaskMode(DisplayMode.getValueAsString());
            else {
                Base::Console().Message("Set override mode: %s\n", getOverrideMode().c_str());
                setDisplayMaskMode(getOverrideMode().c_str());
            }
        }

        // #0002559: Body becomes visible upon changing DisplayModeBody
        Visibility.touch();
    }
    else
        unifyVisualProperty(prop);

    PartGui::ViewProviderPartExt::onChanged(prop);
}


void ViewProviderBody::unifyVisualProperty(const App::Property* prop) {

    if(!pcObject || isRestoring())
        return;

    if(prop == &Visibility ||
       prop == &Selectable ||
       prop == &DisplayModeBody ||
       prop == &MapFaceColor ||
       prop == &MapTransparency ||
       prop == &MapLineColor ||
       prop == &MapPointColor ||
       prop == &ForceMapColors ||
       prop == &MappedColors ||
       prop == &DiffuseColor ||
       prop == &PointColorArray ||
       prop == &LineColorArray)
        return;

    Gui::Document *gdoc = Gui::Application::Instance->getDocument ( pcObject->getDocument() ) ;

    PartDesign::Body *body = static_cast<PartDesign::Body *> ( getObject() );
    // Experiementing element color mapping in PartDesign, enable visual copy on Tip only
#if 1
    auto feature = body->Tip.getValue();
    if(feature) {
#else
    auto features = body->Group.getValues();
    for(auto feature : features) {
#endif
        
        if(feature->isDerivedFrom(PartDesign::Feature::getClassTypeId())) {
            //copy over the properties data
            auto vp = dynamic_cast<PartGui::ViewProviderPart*>(gdoc->getViewProvider(feature));
            if(vp) {
                auto p = vp->getPropertyByName(prop->getName());
                if(p && prop->isDerivedFrom(p->getTypeId())) {
                    if(prop==&ShapeColor) {
                        if(vp->MapFaceColor.getValue())
                            vp->MapFaceColor.setValue(false);
                    }else if(prop == &PointColor) {
                        if(vp->MapPointColor.getValue())
                            vp->MapPointColor.setValue(false);
                    }else if(prop == &LineColor) {
                        if(vp->MapLineColor.getValue())
                            vp->MapLineColor.setValue(false);
                    }else if(prop == &Transparency) {
                        if(vp->MapTransparency.getValue())
                            vp->MapTransparency.setValue(false);
                    }
                    p->Paste(*prop);
                }
            }
        }
    }
}

void ViewProviderBody::setVisualBodyMode(bool bodymode) {

    Gui::Document *gdoc = Gui::Application::Instance->getDocument ( pcObject->getDocument() ) ;

    PartDesign::Body *body = static_cast<PartDesign::Body *> ( getObject() );
    auto features = body->Group.getValues();
    for(auto feature : features) {

        if(!feature->isDerivedFrom(PartDesign::Feature::getClassTypeId()))
            continue;

        auto* vp = static_cast<PartDesignGui::ViewProvider*>(gdoc->getViewProvider(feature));
        if (vp) vp->setBodyMode(bodymode);
    }
}

std::vector< std::string > ViewProviderBody::getDisplayModes(void) const {

    //we get all display modes and remove the "Group" mode, as this is what we use for "Through"
    //body display mode
    std::vector< std::string > modes = ViewProviderPart::getDisplayModes();
    modes.erase(modes.begin());
    return modes;
}

bool ViewProviderBody::canDropObjects() const
{
    // if the BaseFeature property is marked as hidden or read-only then
    // it's not allowed to modify it.
    PartDesign::Body* body = static_cast<PartDesign::Body*>(getObject());
    if (body->BaseFeature.testStatus(App::Property::Status::Hidden))
        return false;
    if (body->BaseFeature.testStatus(App::Property::Status::ReadOnly))
        return false;
    return true;
}

bool ViewProviderBody::canDropObject(App::DocumentObject* obj) const
{
    PartDesign::Body* body = static_cast<PartDesign::Body*>(getObject());
    if (!obj->isDerivedFrom(Part::Feature::getClassTypeId())) {
        return false;
    }
    auto other = PartDesign::Body::findBodyOf(obj);
    if(other == body) {
        return true;
    } else if (other) {
        return false;
    } else if (obj->isDerivedFrom (Part::BodyBase::getClassTypeId())) {
        return false;
    }

    App::Part *actPart = PartDesignGui::getActivePart();
    App::Part* partOfBaseFeature = App::Part::getPartOfObject(obj);
    if (partOfBaseFeature != 0 && partOfBaseFeature != actPart)
        return false;

    return true;
}

void ViewProviderBody::dropObject(App::DocumentObject* obj)
{
    PartDesign::Body* body = static_cast<PartDesign::Body*>(getObject());
    if (obj->getTypeId().isDerivedFrom(Part::Part2DObject::getClassTypeId())) {
        body->addObject(obj);
    }
    else if (PartDesign::Body::isAllowed(obj) && PartDesignGui::isFeatureMovable(obj)) {
        std::vector<App::DocumentObject*> move;
        move.push_back(obj);
        std::vector<App::DocumentObject*> deps = PartDesignGui::collectMovableDependencies(move);
        move.insert(std::end(move), std::begin(deps), std::end(deps));

        PartDesign::Body* source = PartDesign::Body::findBodyOf(obj);
        if (source == body)
            return;
        if( source )
            source->removeObjects(move);
        try {
            body->addObjects(move);
        }
        catch (const Base::Exception& e) {
            e.ReportException();
        }
    }
    else if (body->BaseFeature.getValue() == nullptr) {
        body->BaseFeature.setValue(obj);
    }

    App::Document* doc  = body->getDocument();
    doc->recompute();

    // check if a proxy object has been created for the base feature
    std::vector<App::DocumentObject*> links = body->Group.getValues();
    for (auto it : links) {
        if (it->getTypeId().isDerivedFrom(PartDesign::FeatureBase::getClassTypeId())) {
            PartDesign::FeatureBase* base = static_cast<PartDesign::FeatureBase*>(it);
            if (base && base->BaseFeature.getValue() == obj) {
                Gui::Application::Instance->hideViewProvider(obj);
                break;
            }
        }
    }
}

int ViewProviderBody::replaceObject(App::DocumentObject *, App::DocumentObject *) {
    return 0;
}
<|MERGE_RESOLUTION|>--- conflicted
+++ resolved
@@ -1,548 +1,497 @@
-/***************************************************************************
- *   Copyright (c) 2011 Juergen Riegel <FreeCAD@juergen-riegel.net>        *
- *                                                                         *
- *   This file is part of the FreeCAD CAx development system.              *
- *                                                                         *
- *   This library is free software; you can redistribute it and/or         *
- *   modify it under the terms of the GNU Library General Public           *
- *   License as published by the Free Software Foundation; either          *
- *   version 2 of the License, or (at your option) any later version.      *
- *                                                                         *
- *   This library  is distributed in the hope that it will be useful,      *
- *   but WITHOUT ANY WARRANTY; without even the implied warranty of        *
- *   MERCHANTABILITY or FITNESS FOR A PARTICULAR PURPOSE.  See the         *
- *   GNU Library General Public License for more details.                  *
- *                                                                         *
- *   You should have received a copy of the GNU Library General Public     *
- *   License along with this library; see the file COPYING.LIB. If not,    *
- *   write to the Free Software Foundation, Inc., 59 Temple Place,         *
- *   Suite 330, Boston, MA  02111-1307, USA                                *
- *                                                                         *
- ***************************************************************************/
-
-
-#include "PreCompiled.h"
-
-#ifndef _PreComp_
-# include <boost/bind.hpp>
-# include <Inventor/nodes/SoSeparator.h>
-# include <Inventor/actions/SoGetBoundingBoxAction.h>
-# include <Precision.hxx>
-# include <QMenu>
-#endif
-
-#include <Base/Console.h>
-#include <App/Part.h>
-#include <App/Origin.h>
-#include <Gui/ActionFunction.h>
-#include <Gui/Command.h>
-#include <Gui/Document.h>
-#include <Gui/Application.h>
-#include <Gui/View3DInventor.h>
-#include <Gui/View3DInventorViewer.h>
-#include <Gui/ViewProviderOrigin.h>
-#include <Gui/ViewProviderOriginFeature.h>
-
-#include <Mod/PartDesign/App/Body.h>
-#include <Mod/PartDesign/App/FeatureSketchBased.h>
-#include <Mod/PartDesign/App/FeatureMultiTransform.h>
-#include <Mod/PartDesign/App/DatumLine.h>
-#include <Mod/PartDesign/App/DatumPlane.h>
-#include <Mod/PartDesign/App/DatumCS.h>
-#include <Mod/PartDesign/App/FeatureBase.h>
-
-#include "ViewProviderDatum.h"
-#include "Utils.h"
-
-#include "ViewProviderBody.h"
-#include "ViewProvider.h"
-#include <Gui/Application.h>
-#include <Gui/MDIView.h>
-
-using namespace PartDesignGui;
-
-const char* PartDesignGui::ViewProviderBody::BodyModeEnum[] = {"Through","Tip",NULL};
-
-PROPERTY_SOURCE_WITH_EXTENSIONS(PartDesignGui::ViewProviderBody,PartGui::ViewProviderPart)
-
-ViewProviderBody::ViewProviderBody()
-{
-    ADD_PROPERTY(DisplayModeBody,((long)0));
-    DisplayModeBody.setEnums(BodyModeEnum);
-
-    sPixmap = "PartDesign_Body_Tree.svg";
-
-    MapTransparency.setValue(true);
-    MapFaceColor.setValue(true);
-    MapLineColor.setValue(true);
-    MapPointColor.setValue(true);
-    
-    Gui::ViewProviderOriginGroupExtension::initExtension(this);
-}
-
-ViewProviderBody::~ViewProviderBody()
-{
-}
-
-void ViewProviderBody::attach(App::DocumentObject *pcFeat)
-{
-    // call parent attach method
-    ViewProviderPart::attach(pcFeat);
-
-    //set default display mode
-    onChanged(&DisplayModeBody);
-
-}
-
-// TODO on activating the body switch to the "Through" mode (2015-09-05, Fat-Zer)
-// TODO different icon in tree if mode is Through (2015-09-05, Fat-Zer)
-// TODO drag&drop (2015-09-05, Fat-Zer)
-// TODO Add activate () call (2015-09-08, Fat-Zer)
-
-void ViewProviderBody::setDisplayMode(const char* ModeName) {
-
-    //if we show "Through" we must avoid to set the display mask modes, as this would result
-    //in going into "tip" mode. When through is chosen the child features are displayed, and all
-    //we need to ensure is that the display mode change is propagated to them from within the
-    //onChanged() method.
-    if(DisplayModeBody.getValue() == 1)
-        PartGui::ViewProviderPartExt::setDisplayMode(ModeName);
-}
-
-void ViewProviderBody::setOverrideMode(const std::string& mode) {
-
-    //if we are in through mode, we need to ensure that the override mode is not set for the body
-    //(as this would result in "tip" mode), it is enough when the children are set to the correct
-    //override mode.
-
-    if(DisplayModeBody.getValue() != 0)
-        Gui::ViewProvider::setOverrideMode(mode);
-    else
-        overrideMode = mode;
-}
-
-void ViewProviderBody::setupContextMenu(QMenu* menu, QObject* receiver, const char* member)
-{
-    Q_UNUSED(receiver);
-    Q_UNUSED(member);
-    Gui::ActionFunction* func = new Gui::ActionFunction(menu);
-    QAction* act = menu->addAction(tr("Toggle active body"));
-    func->trigger(act, boost::bind(&ViewProviderBody::doubleClicked, this));
-
-    Gui::ViewProviderGeometryObject::setupContextMenu(menu, receiver, member);
-}
-
-bool ViewProviderBody::doubleClicked(void)
-{
-    //first, check if the body is already active.
-    auto activeDoc = Gui::Application::Instance->activeDocument();
-    if(!activeDoc)
-        activeDoc = getDocument();
-    auto activeView = activeDoc->setActiveView(this);
-    if(!activeView) 
-        return false;
-
-    if (activeView->isActiveObject(getObject(),PDBODYKEY)) {
-        //active body double-clicked. Deactivate.
-        Gui::Command::doCommand(Gui::Command::Gui,
-                "Gui.ActiveDocument.ActiveView.setActiveObject('%s', None)", PDBODYKEY);
-    } else {
-
-        // assure the PartDesign workbench
-        if(App::GetApplication().GetUserParameter().GetGroup("BaseApp")->GetGroup("Preferences")->GetGroup("Mod/PartDesign")->GetBool("SwitchToWB", true))
-            Gui::Command::assureWorkbench("PartDesignWorkbench");
-
-        // and set correct active objects
-        auto* part = App::Part::getPartOfObject ( getObject() );
-        if ( part && part != activeView->getActiveObject<App::Part*> ( PARTKEY ) ) {
-            Gui::Command::doCommand(Gui::Command::Gui,
-                    "Gui.ActiveDocument.ActiveView.setActiveObject('%s',%s)",
-                    PARTKEY, Gui::Command::getObjectCmd(part).c_str());
-        }
-
-        Gui::Command::doCommand(Gui::Command::Gui,
-                "Gui.ActiveDocument.ActiveView.setActiveObject('%s',%s)",
-                PDBODYKEY, Gui::Command::getObjectCmd(getObject()).c_str());
-    }
-
-    return true;
-}
-
-
-// TODO To be deleted (2015-09-08, Fat-Zer)
-//void ViewProviderBody::updateTree()
-//{
-//    if (ActiveGuiDoc == NULL) return;
-//
-//    // Highlight active body and all its features
-//    //Base::Console().Error("ViewProviderBody::updateTree()\n");
-//    PartDesign::Body* body = static_cast<PartDesign::Body*>(getObject());
-//    bool active = body->IsActive.getValue();
-//    //Base::Console().Error("Body is %s\n", active ? "active" : "inactive");
-//    ActiveGuiDoc->signalHighlightObject(*this, Gui::Blue, active);
-//    std::vector<App::DocumentObject*> features = body->Group.getValues();
-//    bool highlight = true;
-//    App::DocumentObject* tip = body->Tip.getValue();
-//    for (std::vector<App::DocumentObject*>::const_iterator f = features.begin(); f != features.end(); f++) {
-//        //Base::Console().Error("Highlighting %s: %s\n", (*f)->getNameInDocument(), highlight ? "true" : "false");
-//        Gui::ViewProviderDocumentObject* vp = dynamic_cast<Gui::ViewProviderDocumentObject*>(Gui::Application::Instance->getViewProvider(*f));
-//        if (vp != NULL)
-//            ActiveGuiDoc->signalHighlightObject(*vp, Gui::LightBlue, active ? highlight : false);
-//        if (highlight && (tip == *f))
-//            highlight = false;
-//    }
-//}
-
-bool ViewProviderBody::onDelete ( const std::vector<std::string> &) {
-    // TODO May be do it conditionally? (2015-09-05, Fat-Zer)
-    FCMD_OBJ_CMD(getObject(),"removeObjectsFromDocument()");
-    return true;
-}
-
-void ViewProviderBody::updateData(const App::Property* prop)
-{
-    PartDesign::Body* body = static_cast<PartDesign::Body*>(getObject());
-
-    if (prop == &body->Group)
-        setVisualBodyMode(true);
-    else if (prop == &body->BaseFeature) {
-        //ensure all model features are in visual body mode
-        setVisualBodyMode(true);
-    } else if (prop == &body->Tip) {
-        // We changed Tip
-        App::DocumentObject* tip = body->Tip.getValue();
-
-        auto features = body->Group.getValues();
-
-        // restore icons
-        for (auto feature : features) {
-            Gui::ViewProvider* vp = Gui::Application::Instance->getViewProvider(feature);
-            if (vp && vp->isDerivedFrom(PartDesignGui::ViewProvider::getClassTypeId())) {
-                static_cast<PartDesignGui::ViewProvider*>(vp)->setTipIcon(feature == tip);
-            }
-        }
-    }
-
-    PartGui::ViewProviderPart::updateData(prop);
-}
-
-
-<<<<<<< HEAD
-void ViewProviderBody::slotChangedObjectApp ( const App::DocumentObject& obj, const App::Property& prop ) {
-
-    if(App::GetApplication().isRestoring())
-        return;
-    
-    if (!obj.isDerivedFrom ( Part::Feature::getClassTypeId () ) ||
-        obj.isDerivedFrom ( Part::BodyBase::getClassTypeId () )    ) { // we are interested only in Part::Features, not in bodies
-        return;
-    }
-
-    const Part::Feature *feat = static_cast <const Part::Feature *>(&obj);
-
-    if ( &feat->Shape != &prop && &feat->Placement != &prop) { // react only on changes in shapes and placement
-        return;
-    }
-
-    PartDesign::Body *body = static_cast<PartDesign::Body*> ( getObject() );
-    if ( body && body->hasObject (&obj ) ) {
-        updateOriginDatumSize ();
-    }
-}
-
-void ViewProviderBody::slotChangedObjectGui (
-        const Gui::ViewProviderDocumentObject& vp, const App::Property& prop )
-{
-    if (&vp.Visibility != &prop) { // react only on visibility changes
-        return;
-    }
-
-    if ( !vp.isDerivedFrom ( Gui::ViewProviderOrigin::getClassTypeId () ) &&
-         !vp.isDerivedFrom ( Gui::ViewProviderOriginFeature::getClassTypeId () ) ) {
-        // Ignore origins to avoid infinite recursion (not likely in a well-formed document,
-        //          but may happen in documents designed in old versions of assembly branch )
-        return;
-    }
-
-    PartDesign::Body *body = static_cast<PartDesign::Body*> ( getObject() );
-    App::DocumentObject *obj = vp.getObject ();
-
-    if ( body && obj && body->hasObject ( obj ) ) {
-        updateOriginDatumSize ();
-    }
-}
-
-void ViewProviderBody::updateOriginDatumSize () {
-    if(App::GetApplication().isRestoring())
-        return;
-
-=======
-void ViewProviderBody::updateOriginSize () {
->>>>>>> 1e0e7593
-    PartDesign::Body *body = static_cast<PartDesign::Body *> ( getObject() );
-
-    const auto & model = body->getFullModel ();
-
-    // BBox for Datums is calculated from all visible objects but treating datums as their basepoints only
-    SbBox3f bboxDatums = ViewProviderDatum::getRelevantBoundBox ( model );
-    // BBox for origin should take into account datums size also
-    SbBox3f bboxOrigins(0,0,0,0,0,0);
-    bool isDatumEmpty = bboxDatums.isEmpty();
-    if(!isDatumEmpty)
-        bboxOrigins.extendBy(bboxDatums);
-
-    for(App::DocumentObject* obj : model) {
-        if ( obj->isDerivedFrom ( Part::Datum::getClassTypeId () ) ) {
-            ViewProvider *vp = Gui::Application::Instance->getViewProvider(obj);
-            if (!vp || !vp->isVisible()) { continue; }
-
-            ViewProviderDatum *vpDatum = static_cast <ViewProviderDatum *> (vp) ;
-
-            if(!isDatumEmpty)
-                vpDatum->setExtents ( bboxDatums );
-
-            if(App::GroupExtension::getGroupOfObject(obj))
-                continue;
-            auto bbox = vp->getBoundingBox();
-            if(bbox.IsValid())
-                bboxOrigins.extendBy ( SbBox3f(bbox.MinX,bbox.MinY,bbox.MinZ,bbox.MaxX,bbox.MaxY,bbox.MaxZ) );
-        }
-    }
-
-    // get the bounding box values
-    SbVec3f max = bboxOrigins.getMax();
-    SbVec3f min = bboxOrigins.getMin();
-
-    // obtain an Origin and it's ViewProvider
-    App::Origin* origin = 0;
-    Gui::ViewProviderOrigin* vpOrigin = 0;
-    try {
-        origin = body->getOrigin ();
-        assert (origin);
-
-        Gui::ViewProvider *vp = Gui::Application::Instance->getViewProvider(origin);
-        if (!vp) {
-            throw Base::ValueError ("No view provider linked to the Origin");
-        }
-        assert ( vp->isDerivedFrom ( Gui::ViewProviderOrigin::getClassTypeId () ) );
-        vpOrigin = static_cast <Gui::ViewProviderOrigin *> ( vp );
-    } catch (const Base::Exception &ex) {
-        Base::Console().Error ("%s\n", ex.what() );
-        return;
-    }
-
-    // calculate the desired origin size
-    Base::Vector3d size;
-
-    for (uint_fast8_t i=0; i<3; i++) {
-        size[i] = std::max ( fabs ( max[i] ), fabs ( min[i] ) );
-        if (min[i]>max[i] || size[i] < Precision::Confusion() ) {
-            size[i] = Gui::ViewProviderOrigin::defaultSize();
-        }
-    }
-
-    vpOrigin->Size.setValue ( size );
-}
-
-void ViewProviderBody::onChanged(const App::Property* prop) {
-
-    if(prop == &DisplayModeBody) {
-        auto body = dynamic_cast<PartDesign::Body*>(getObject());
-    
-        if ( DisplayModeBody.getValue() == 0 )  {
-            //if we are in an override mode we need to make sure to come out, because
-            //otherwise the maskmode is blocked and won't go into "through"
-            if(getOverrideMode() != "As Is") {
-                auto mode = getOverrideMode();
-                ViewProvider::setOverrideMode("As Is");
-                overrideMode = mode;
-            }
-            setDisplayMaskMode("Group");
-            if(body)
-                body->setShowTip(false);
-        }
-        else {
-            if(body)
-                body->setShowTip(true);
-            if(getOverrideMode() == "As Is")
-                setDisplayMaskMode(DisplayMode.getValueAsString());
-            else {
-                Base::Console().Message("Set override mode: %s\n", getOverrideMode().c_str());
-                setDisplayMaskMode(getOverrideMode().c_str());
-            }
-        }
-
-        // #0002559: Body becomes visible upon changing DisplayModeBody
-        Visibility.touch();
-    }
-    else
-        unifyVisualProperty(prop);
-
-    PartGui::ViewProviderPartExt::onChanged(prop);
-}
-
-
-void ViewProviderBody::unifyVisualProperty(const App::Property* prop) {
-
-    if(!pcObject || isRestoring())
-        return;
-
-    if(prop == &Visibility ||
-       prop == &Selectable ||
-       prop == &DisplayModeBody ||
-       prop == &MapFaceColor ||
-       prop == &MapTransparency ||
-       prop == &MapLineColor ||
-       prop == &MapPointColor ||
-       prop == &ForceMapColors ||
-       prop == &MappedColors ||
-       prop == &DiffuseColor ||
-       prop == &PointColorArray ||
-       prop == &LineColorArray)
-        return;
-
-    Gui::Document *gdoc = Gui::Application::Instance->getDocument ( pcObject->getDocument() ) ;
-
-    PartDesign::Body *body = static_cast<PartDesign::Body *> ( getObject() );
-    // Experiementing element color mapping in PartDesign, enable visual copy on Tip only
-#if 1
-    auto feature = body->Tip.getValue();
-    if(feature) {
-#else
-    auto features = body->Group.getValues();
-    for(auto feature : features) {
-#endif
-        
-        if(feature->isDerivedFrom(PartDesign::Feature::getClassTypeId())) {
-            //copy over the properties data
-            auto vp = dynamic_cast<PartGui::ViewProviderPart*>(gdoc->getViewProvider(feature));
-            if(vp) {
-                auto p = vp->getPropertyByName(prop->getName());
-                if(p && prop->isDerivedFrom(p->getTypeId())) {
-                    if(prop==&ShapeColor) {
-                        if(vp->MapFaceColor.getValue())
-                            vp->MapFaceColor.setValue(false);
-                    }else if(prop == &PointColor) {
-                        if(vp->MapPointColor.getValue())
-                            vp->MapPointColor.setValue(false);
-                    }else if(prop == &LineColor) {
-                        if(vp->MapLineColor.getValue())
-                            vp->MapLineColor.setValue(false);
-                    }else if(prop == &Transparency) {
-                        if(vp->MapTransparency.getValue())
-                            vp->MapTransparency.setValue(false);
-                    }
-                    p->Paste(*prop);
-                }
-            }
-        }
-    }
-}
-
-void ViewProviderBody::setVisualBodyMode(bool bodymode) {
-
-    Gui::Document *gdoc = Gui::Application::Instance->getDocument ( pcObject->getDocument() ) ;
-
-    PartDesign::Body *body = static_cast<PartDesign::Body *> ( getObject() );
-    auto features = body->Group.getValues();
-    for(auto feature : features) {
-
-        if(!feature->isDerivedFrom(PartDesign::Feature::getClassTypeId()))
-            continue;
-
-        auto* vp = static_cast<PartDesignGui::ViewProvider*>(gdoc->getViewProvider(feature));
-        if (vp) vp->setBodyMode(bodymode);
-    }
-}
-
-std::vector< std::string > ViewProviderBody::getDisplayModes(void) const {
-
-    //we get all display modes and remove the "Group" mode, as this is what we use for "Through"
-    //body display mode
-    std::vector< std::string > modes = ViewProviderPart::getDisplayModes();
-    modes.erase(modes.begin());
-    return modes;
-}
-
-bool ViewProviderBody::canDropObjects() const
-{
-    // if the BaseFeature property is marked as hidden or read-only then
-    // it's not allowed to modify it.
-    PartDesign::Body* body = static_cast<PartDesign::Body*>(getObject());
-    if (body->BaseFeature.testStatus(App::Property::Status::Hidden))
-        return false;
-    if (body->BaseFeature.testStatus(App::Property::Status::ReadOnly))
-        return false;
-    return true;
-}
-
-bool ViewProviderBody::canDropObject(App::DocumentObject* obj) const
-{
-    PartDesign::Body* body = static_cast<PartDesign::Body*>(getObject());
-    if (!obj->isDerivedFrom(Part::Feature::getClassTypeId())) {
-        return false;
-    }
-    auto other = PartDesign::Body::findBodyOf(obj);
-    if(other == body) {
-        return true;
-    } else if (other) {
-        return false;
-    } else if (obj->isDerivedFrom (Part::BodyBase::getClassTypeId())) {
-        return false;
-    }
-
-    App::Part *actPart = PartDesignGui::getActivePart();
-    App::Part* partOfBaseFeature = App::Part::getPartOfObject(obj);
-    if (partOfBaseFeature != 0 && partOfBaseFeature != actPart)
-        return false;
-
-    return true;
-}
-
-void ViewProviderBody::dropObject(App::DocumentObject* obj)
-{
-    PartDesign::Body* body = static_cast<PartDesign::Body*>(getObject());
-    if (obj->getTypeId().isDerivedFrom(Part::Part2DObject::getClassTypeId())) {
-        body->addObject(obj);
-    }
-    else if (PartDesign::Body::isAllowed(obj) && PartDesignGui::isFeatureMovable(obj)) {
-        std::vector<App::DocumentObject*> move;
-        move.push_back(obj);
-        std::vector<App::DocumentObject*> deps = PartDesignGui::collectMovableDependencies(move);
-        move.insert(std::end(move), std::begin(deps), std::end(deps));
-
-        PartDesign::Body* source = PartDesign::Body::findBodyOf(obj);
-        if (source == body)
-            return;
-        if( source )
-            source->removeObjects(move);
-        try {
-            body->addObjects(move);
-        }
-        catch (const Base::Exception& e) {
-            e.ReportException();
-        }
-    }
-    else if (body->BaseFeature.getValue() == nullptr) {
-        body->BaseFeature.setValue(obj);
-    }
-
-    App::Document* doc  = body->getDocument();
-    doc->recompute();
-
-    // check if a proxy object has been created for the base feature
-    std::vector<App::DocumentObject*> links = body->Group.getValues();
-    for (auto it : links) {
-        if (it->getTypeId().isDerivedFrom(PartDesign::FeatureBase::getClassTypeId())) {
-            PartDesign::FeatureBase* base = static_cast<PartDesign::FeatureBase*>(it);
-            if (base && base->BaseFeature.getValue() == obj) {
-                Gui::Application::Instance->hideViewProvider(obj);
-                break;
-            }
-        }
-    }
-}
-
-int ViewProviderBody::replaceObject(App::DocumentObject *, App::DocumentObject *) {
-    return 0;
-}
+/***************************************************************************
+ *   Copyright (c) 2011 Juergen Riegel <FreeCAD@juergen-riegel.net>        *
+ *                                                                         *
+ *   This file is part of the FreeCAD CAx development system.              *
+ *                                                                         *
+ *   This library is free software; you can redistribute it and/or         *
+ *   modify it under the terms of the GNU Library General Public           *
+ *   License as published by the Free Software Foundation; either          *
+ *   version 2 of the License, or (at your option) any later version.      *
+ *                                                                         *
+ *   This library  is distributed in the hope that it will be useful,      *
+ *   but WITHOUT ANY WARRANTY; without even the implied warranty of        *
+ *   MERCHANTABILITY or FITNESS FOR A PARTICULAR PURPOSE.  See the         *
+ *   GNU Library General Public License for more details.                  *
+ *                                                                         *
+ *   You should have received a copy of the GNU Library General Public     *
+ *   License along with this library; see the file COPYING.LIB. If not,    *
+ *   write to the Free Software Foundation, Inc., 59 Temple Place,         *
+ *   Suite 330, Boston, MA  02111-1307, USA                                *
+ *                                                                         *
+ ***************************************************************************/
+
+
+#include "PreCompiled.h"
+
+#ifndef _PreComp_
+# include <boost/bind.hpp>
+# include <Inventor/nodes/SoSeparator.h>
+# include <Inventor/actions/SoGetBoundingBoxAction.h>
+# include <Precision.hxx>
+# include <QMenu>
+#endif
+
+#include <Base/Console.h>
+#include <App/Part.h>
+#include <App/Origin.h>
+#include <Gui/ActionFunction.h>
+#include <Gui/Command.h>
+#include <Gui/Document.h>
+#include <Gui/Application.h>
+#include <Gui/View3DInventor.h>
+#include <Gui/View3DInventorViewer.h>
+#include <Gui/ViewProviderOrigin.h>
+#include <Gui/ViewProviderOriginFeature.h>
+
+#include <Mod/PartDesign/App/Body.h>
+#include <Mod/PartDesign/App/FeatureSketchBased.h>
+#include <Mod/PartDesign/App/FeatureMultiTransform.h>
+#include <Mod/PartDesign/App/DatumLine.h>
+#include <Mod/PartDesign/App/DatumPlane.h>
+#include <Mod/PartDesign/App/DatumCS.h>
+#include <Mod/PartDesign/App/FeatureBase.h>
+
+#include "ViewProviderDatum.h"
+#include "Utils.h"
+
+#include "ViewProviderBody.h"
+#include "ViewProvider.h"
+#include <Gui/Application.h>
+#include <Gui/MDIView.h>
+
+using namespace PartDesignGui;
+
+const char* PartDesignGui::ViewProviderBody::BodyModeEnum[] = {"Through","Tip",NULL};
+
+PROPERTY_SOURCE_WITH_EXTENSIONS(PartDesignGui::ViewProviderBody,PartGui::ViewProviderPart)
+
+ViewProviderBody::ViewProviderBody()
+{
+    ADD_PROPERTY(DisplayModeBody,((long)0));
+    DisplayModeBody.setEnums(BodyModeEnum);
+
+    sPixmap = "PartDesign_Body_Tree.svg";
+
+    MapTransparency.setValue(true);
+    MapFaceColor.setValue(true);
+    MapLineColor.setValue(true);
+    MapPointColor.setValue(true);
+    
+    Gui::ViewProviderOriginGroupExtension::initExtension(this);
+}
+
+ViewProviderBody::~ViewProviderBody()
+{
+}
+
+void ViewProviderBody::attach(App::DocumentObject *pcFeat)
+{
+    // call parent attach method
+    ViewProviderPart::attach(pcFeat);
+
+    //set default display mode
+    onChanged(&DisplayModeBody);
+
+}
+
+// TODO on activating the body switch to the "Through" mode (2015-09-05, Fat-Zer)
+// TODO different icon in tree if mode is Through (2015-09-05, Fat-Zer)
+// TODO drag&drop (2015-09-05, Fat-Zer)
+// TODO Add activate () call (2015-09-08, Fat-Zer)
+
+void ViewProviderBody::setDisplayMode(const char* ModeName) {
+
+    //if we show "Through" we must avoid to set the display mask modes, as this would result
+    //in going into "tip" mode. When through is chosen the child features are displayed, and all
+    //we need to ensure is that the display mode change is propagated to them from within the
+    //onChanged() method.
+    if(DisplayModeBody.getValue() == 1)
+        PartGui::ViewProviderPartExt::setDisplayMode(ModeName);
+}
+
+void ViewProviderBody::setOverrideMode(const std::string& mode) {
+
+    //if we are in through mode, we need to ensure that the override mode is not set for the body
+    //(as this would result in "tip" mode), it is enough when the children are set to the correct
+    //override mode.
+
+    if(DisplayModeBody.getValue() != 0)
+        Gui::ViewProvider::setOverrideMode(mode);
+    else
+        overrideMode = mode;
+}
+
+void ViewProviderBody::setupContextMenu(QMenu* menu, QObject* receiver, const char* member)
+{
+    Q_UNUSED(receiver);
+    Q_UNUSED(member);
+    Gui::ActionFunction* func = new Gui::ActionFunction(menu);
+    QAction* act = menu->addAction(tr("Toggle active body"));
+    func->trigger(act, boost::bind(&ViewProviderBody::doubleClicked, this));
+
+    Gui::ViewProviderGeometryObject::setupContextMenu(menu, receiver, member);
+}
+
+bool ViewProviderBody::doubleClicked(void)
+{
+    //first, check if the body is already active.
+    auto activeDoc = Gui::Application::Instance->activeDocument();
+    if(!activeDoc)
+        activeDoc = getDocument();
+    auto activeView = activeDoc->setActiveView(this);
+    if(!activeView) 
+        return false;
+
+    if (activeView->isActiveObject(getObject(),PDBODYKEY)) {
+        //active body double-clicked. Deactivate.
+        Gui::Command::doCommand(Gui::Command::Gui,
+                "Gui.ActiveDocument.ActiveView.setActiveObject('%s', None)", PDBODYKEY);
+    } else {
+
+        // assure the PartDesign workbench
+        if(App::GetApplication().GetUserParameter().GetGroup("BaseApp")->GetGroup("Preferences")->GetGroup("Mod/PartDesign")->GetBool("SwitchToWB", true))
+            Gui::Command::assureWorkbench("PartDesignWorkbench");
+
+        // and set correct active objects
+        auto* part = App::Part::getPartOfObject ( getObject() );
+        if ( part && part != activeView->getActiveObject<App::Part*> ( PARTKEY ) ) {
+            Gui::Command::doCommand(Gui::Command::Gui,
+                    "Gui.ActiveDocument.ActiveView.setActiveObject('%s',%s)",
+                    PARTKEY, Gui::Command::getObjectCmd(part).c_str());
+        }
+
+        Gui::Command::doCommand(Gui::Command::Gui,
+                "Gui.ActiveDocument.ActiveView.setActiveObject('%s',%s)",
+                PDBODYKEY, Gui::Command::getObjectCmd(getObject()).c_str());
+    }
+
+    return true;
+}
+
+
+// TODO To be deleted (2015-09-08, Fat-Zer)
+//void ViewProviderBody::updateTree()
+//{
+//    if (ActiveGuiDoc == NULL) return;
+//
+//    // Highlight active body and all its features
+//    //Base::Console().Error("ViewProviderBody::updateTree()\n");
+//    PartDesign::Body* body = static_cast<PartDesign::Body*>(getObject());
+//    bool active = body->IsActive.getValue();
+//    //Base::Console().Error("Body is %s\n", active ? "active" : "inactive");
+//    ActiveGuiDoc->signalHighlightObject(*this, Gui::Blue, active);
+//    std::vector<App::DocumentObject*> features = body->Group.getValues();
+//    bool highlight = true;
+//    App::DocumentObject* tip = body->Tip.getValue();
+//    for (std::vector<App::DocumentObject*>::const_iterator f = features.begin(); f != features.end(); f++) {
+//        //Base::Console().Error("Highlighting %s: %s\n", (*f)->getNameInDocument(), highlight ? "true" : "false");
+//        Gui::ViewProviderDocumentObject* vp = dynamic_cast<Gui::ViewProviderDocumentObject*>(Gui::Application::Instance->getViewProvider(*f));
+//        if (vp != NULL)
+//            ActiveGuiDoc->signalHighlightObject(*vp, Gui::LightBlue, active ? highlight : false);
+//        if (highlight && (tip == *f))
+//            highlight = false;
+//    }
+//}
+
+bool ViewProviderBody::onDelete ( const std::vector<std::string> &) {
+    // TODO May be do it conditionally? (2015-09-05, Fat-Zer)
+    FCMD_OBJ_CMD(getObject(),"removeObjectsFromDocument()");
+    return true;
+}
+
+void ViewProviderBody::updateData(const App::Property* prop)
+{
+    PartDesign::Body* body = static_cast<PartDesign::Body*>(getObject());
+
+    if (prop == &body->Group)
+        setVisualBodyMode(true);
+    else if (prop == &body->BaseFeature) {
+        //ensure all model features are in visual body mode
+        setVisualBodyMode(true);
+    } else if (prop == &body->Tip) {
+        // We changed Tip
+        App::DocumentObject* tip = body->Tip.getValue();
+
+        auto features = body->Group.getValues();
+
+        // restore icons
+        for (auto feature : features) {
+            Gui::ViewProvider* vp = Gui::Application::Instance->getViewProvider(feature);
+            if (vp && vp->isDerivedFrom(PartDesignGui::ViewProvider::getClassTypeId())) {
+                static_cast<PartDesignGui::ViewProvider*>(vp)->setTipIcon(feature == tip);
+            }
+        }
+    }
+
+    PartGui::ViewProviderPart::updateData(prop);
+}
+
+
+void ViewProviderBody::updateOriginSize () {
+    PartDesign::Body *body = static_cast<PartDesign::Body *> ( getObject() );
+
+    const auto & model = body->getFullModel ();
+
+    // BBox for Datums is calculated from all visible objects but treating datums as their basepoints only
+    SbBox3f bboxDatums = ViewProviderDatum::getRelevantBoundBox ( model );
+    // BBox for origin should take into account datums size also
+    SbBox3f bboxOrigins(0,0,0,0,0,0);
+    bool isDatumEmpty = bboxDatums.isEmpty();
+    if(!isDatumEmpty)
+        bboxOrigins.extendBy(bboxDatums);
+
+    for(App::DocumentObject* obj : model) {
+        if ( obj->isDerivedFrom ( Part::Datum::getClassTypeId () ) ) {
+            ViewProvider *vp = Gui::Application::Instance->getViewProvider(obj);
+            if (!vp || !vp->isVisible()) { continue; }
+
+            ViewProviderDatum *vpDatum = static_cast <ViewProviderDatum *> (vp) ;
+
+            if(!isDatumEmpty)
+                vpDatum->setExtents ( bboxDatums );
+
+            if(App::GroupExtension::getGroupOfObject(obj))
+                continue;
+            auto bbox = vp->getBoundingBox();
+            if(bbox.IsValid())
+                bboxOrigins.extendBy ( SbBox3f(bbox.MinX,bbox.MinY,bbox.MinZ,bbox.MaxX,bbox.MaxY,bbox.MaxZ) );
+        }
+    }
+
+    // get the bounding box values
+    SbVec3f max = bboxOrigins.getMax();
+    SbVec3f min = bboxOrigins.getMin();
+
+    // obtain an Origin and it's ViewProvider
+    App::Origin* origin = 0;
+    Gui::ViewProviderOrigin* vpOrigin = 0;
+    try {
+        origin = body->getOrigin ();
+        assert (origin);
+
+        Gui::ViewProvider *vp = Gui::Application::Instance->getViewProvider(origin);
+        if (!vp) {
+            throw Base::ValueError ("No view provider linked to the Origin");
+        }
+        assert ( vp->isDerivedFrom ( Gui::ViewProviderOrigin::getClassTypeId () ) );
+        vpOrigin = static_cast <Gui::ViewProviderOrigin *> ( vp );
+    } catch (const Base::Exception &ex) {
+        Base::Console().Error ("%s\n", ex.what() );
+        return;
+    }
+
+    // calculate the desired origin size
+    Base::Vector3d size;
+
+    for (uint_fast8_t i=0; i<3; i++) {
+        size[i] = std::max ( fabs ( max[i] ), fabs ( min[i] ) );
+        if (min[i]>max[i] || size[i] < Precision::Confusion() ) {
+            size[i] = Gui::ViewProviderOrigin::defaultSize();
+        }
+    }
+
+    vpOrigin->Size.setValue ( size );
+}
+
+void ViewProviderBody::onChanged(const App::Property* prop) {
+
+    if(prop == &DisplayModeBody) {
+        auto body = dynamic_cast<PartDesign::Body*>(getObject());
+    
+        if ( DisplayModeBody.getValue() == 0 )  {
+            //if we are in an override mode we need to make sure to come out, because
+            //otherwise the maskmode is blocked and won't go into "through"
+            if(getOverrideMode() != "As Is") {
+                auto mode = getOverrideMode();
+                ViewProvider::setOverrideMode("As Is");
+                overrideMode = mode;
+            }
+            setDisplayMaskMode("Group");
+            if(body)
+                body->setShowTip(false);
+        }
+        else {
+            if(body)
+                body->setShowTip(true);
+            if(getOverrideMode() == "As Is")
+                setDisplayMaskMode(DisplayMode.getValueAsString());
+            else {
+                Base::Console().Message("Set override mode: %s\n", getOverrideMode().c_str());
+                setDisplayMaskMode(getOverrideMode().c_str());
+            }
+        }
+
+        // #0002559: Body becomes visible upon changing DisplayModeBody
+        Visibility.touch();
+    }
+    else
+        unifyVisualProperty(prop);
+
+    PartGui::ViewProviderPartExt::onChanged(prop);
+}
+
+
+void ViewProviderBody::unifyVisualProperty(const App::Property* prop) {
+
+    if(!pcObject || isRestoring())
+        return;
+
+    if(prop == &Visibility ||
+       prop == &Selectable ||
+       prop == &DisplayModeBody ||
+       prop == &MapFaceColor ||
+       prop == &MapTransparency ||
+       prop == &MapLineColor ||
+       prop == &MapPointColor ||
+       prop == &ForceMapColors ||
+       prop == &MappedColors ||
+       prop == &DiffuseColor ||
+       prop == &PointColorArray ||
+       prop == &LineColorArray)
+        return;
+
+    Gui::Document *gdoc = Gui::Application::Instance->getDocument ( pcObject->getDocument() ) ;
+
+    PartDesign::Body *body = static_cast<PartDesign::Body *> ( getObject() );
+    // Experiementing element color mapping in PartDesign, enable visual copy on Tip only
+#if 1
+    auto feature = body->Tip.getValue();
+    if(feature) {
+#else
+    auto features = body->Group.getValues();
+    for(auto feature : features) {
+#endif
+        
+        if(feature->isDerivedFrom(PartDesign::Feature::getClassTypeId())) {
+            //copy over the properties data
+            auto vp = dynamic_cast<PartGui::ViewProviderPart*>(gdoc->getViewProvider(feature));
+            if(vp) {
+                auto p = vp->getPropertyByName(prop->getName());
+                if(p && prop->isDerivedFrom(p->getTypeId())) {
+                    if(prop==&ShapeColor) {
+                        if(vp->MapFaceColor.getValue())
+                            vp->MapFaceColor.setValue(false);
+                    }else if(prop == &PointColor) {
+                        if(vp->MapPointColor.getValue())
+                            vp->MapPointColor.setValue(false);
+                    }else if(prop == &LineColor) {
+                        if(vp->MapLineColor.getValue())
+                            vp->MapLineColor.setValue(false);
+                    }else if(prop == &Transparency) {
+                        if(vp->MapTransparency.getValue())
+                            vp->MapTransparency.setValue(false);
+                    }
+                    p->Paste(*prop);
+                }
+            }
+        }
+    }
+}
+
+void ViewProviderBody::setVisualBodyMode(bool bodymode) {
+
+    Gui::Document *gdoc = Gui::Application::Instance->getDocument ( pcObject->getDocument() ) ;
+
+    PartDesign::Body *body = static_cast<PartDesign::Body *> ( getObject() );
+    auto features = body->Group.getValues();
+    for(auto feature : features) {
+
+        if(!feature->isDerivedFrom(PartDesign::Feature::getClassTypeId()))
+            continue;
+
+        auto* vp = static_cast<PartDesignGui::ViewProvider*>(gdoc->getViewProvider(feature));
+        if (vp) vp->setBodyMode(bodymode);
+    }
+}
+
+std::vector< std::string > ViewProviderBody::getDisplayModes(void) const {
+
+    //we get all display modes and remove the "Group" mode, as this is what we use for "Through"
+    //body display mode
+    std::vector< std::string > modes = ViewProviderPart::getDisplayModes();
+    modes.erase(modes.begin());
+    return modes;
+}
+
+bool ViewProviderBody::canDropObjects() const
+{
+    // if the BaseFeature property is marked as hidden or read-only then
+    // it's not allowed to modify it.
+    PartDesign::Body* body = static_cast<PartDesign::Body*>(getObject());
+    if (body->BaseFeature.testStatus(App::Property::Status::Hidden))
+        return false;
+    if (body->BaseFeature.testStatus(App::Property::Status::ReadOnly))
+        return false;
+    return true;
+}
+
+bool ViewProviderBody::canDropObject(App::DocumentObject* obj) const
+{
+    PartDesign::Body* body = static_cast<PartDesign::Body*>(getObject());
+    if (!obj->isDerivedFrom(Part::Feature::getClassTypeId())) {
+        return false;
+    }
+    auto other = PartDesign::Body::findBodyOf(obj);
+    if(other == body) {
+        return true;
+    } else if (other) {
+        return false;
+    } else if (obj->isDerivedFrom (Part::BodyBase::getClassTypeId())) {
+        return false;
+    }
+
+    App::Part *actPart = PartDesignGui::getActivePart();
+    App::Part* partOfBaseFeature = App::Part::getPartOfObject(obj);
+    if (partOfBaseFeature != 0 && partOfBaseFeature != actPart)
+        return false;
+
+    return true;
+}
+
+void ViewProviderBody::dropObject(App::DocumentObject* obj)
+{
+    PartDesign::Body* body = static_cast<PartDesign::Body*>(getObject());
+    if (obj->getTypeId().isDerivedFrom(Part::Part2DObject::getClassTypeId())) {
+        body->addObject(obj);
+    }
+    else if (PartDesign::Body::isAllowed(obj) && PartDesignGui::isFeatureMovable(obj)) {
+        std::vector<App::DocumentObject*> move;
+        move.push_back(obj);
+        std::vector<App::DocumentObject*> deps = PartDesignGui::collectMovableDependencies(move);
+        move.insert(std::end(move), std::begin(deps), std::end(deps));
+
+        PartDesign::Body* source = PartDesign::Body::findBodyOf(obj);
+        if (source == body)
+            return;
+        if( source )
+            source->removeObjects(move);
+        try {
+            body->addObjects(move);
+        }
+        catch (const Base::Exception& e) {
+            e.ReportException();
+        }
+    }
+    else if (body->BaseFeature.getValue() == nullptr) {
+        body->BaseFeature.setValue(obj);
+    }
+
+    App::Document* doc  = body->getDocument();
+    doc->recompute();
+
+    // check if a proxy object has been created for the base feature
+    std::vector<App::DocumentObject*> links = body->Group.getValues();
+    for (auto it : links) {
+        if (it->getTypeId().isDerivedFrom(PartDesign::FeatureBase::getClassTypeId())) {
+            PartDesign::FeatureBase* base = static_cast<PartDesign::FeatureBase*>(it);
+            if (base && base->BaseFeature.getValue() == obj) {
+                Gui::Application::Instance->hideViewProvider(obj);
+                break;
+            }
+        }
+    }
+}
+
+int ViewProviderBody::replaceObject(App::DocumentObject *, App::DocumentObject *) {
+    return 0;
+}