--- conflicted
+++ resolved
@@ -1,4 +1,3 @@
-<<<<<<< HEAD
 /***************************************************************************
  *   Copyright (c) 2015 Stefan Tröger <stefantroeger@gmx.net>              *
  *                                                                         *
@@ -74,284 +73,8 @@
     bool r = pcThickness->Reversed.getValue();
     ui->checkReverse->setChecked(r);
 
-    QMetaObject::connectSlotsByName(this);
-
-    connect(ui->Value, SIGNAL(valueChanged(double)),
-            this, SLOT(onValueChanged(double)));
-    connect(ui->checkReverse, SIGNAL(toggled(bool)),
-            this, SLOT(onReversedChanged(bool)));
-    connect(ui->buttonRefAdd, SIGNAL(toggled(bool)),
-            this, SLOT(onButtonRefAdd(bool)));
-    connect(ui->buttonRefRemove, SIGNAL(toggled(bool)),
-            this, SLOT(onButtonRefRemove(bool)));
-    connect(ui->modeComboBox, SIGNAL(currentIndexChanged(int)),
-            this, SLOT(onModeChanged(int)));
-    connect(ui->joinComboBox, SIGNAL(currentIndexChanged(int)),
-            this, SLOT(onJoinTypeChanged(int)));
-
-    // Create context menu
-    QAction* action = new QAction(tr("Remove"), this);
-    action->setShortcut(QString::fromLatin1("Del"));
-    ui->listWidgetReferences->addAction(action);
-    connect(action, SIGNAL(triggered()), this, SLOT(onRefDeleted()));
-    ui->listWidgetReferences->setContextMenuPolicy(Qt::ActionsContextMenu);
-
-    int mode = pcThickness->Mode.getValue();
-    ui->modeComboBox->setCurrentIndex(mode);
-
-    int join = pcThickness->Join.getValue();
-    ui->joinComboBox->setCurrentIndex(join);
-
-    setup(ui->listWidgetReferences);
-}
-
-void TaskThicknessParameters::onSelectionChanged(const Gui::SelectionChanges& msg)
-{
-    if (selectionMode == none)
-        return;
-
-    if (msg.Type == Gui::SelectionChanges::AddSelection) {
-        if (referenceSelected(msg)) {
-            if (selectionMode == refAdd)
-                ui->listWidgetReferences->addItem(QString::fromStdString(msg.pSubName));
-            else
-                removeItemFromListWidget(ui->listWidgetReferences, msg.pSubName);
-            clearButtons(none);
-            exitSelectionMode();
-        } 
-    }
-}
-
-void TaskThicknessParameters::clearButtons(const selectionModes notThis)
-{
-    if (notThis != refAdd) ui->buttonRefAdd->setChecked(false);
-    if (notThis != refRemove) ui->buttonRefRemove->setChecked(false);
-    DressUpView->highlightReferences(false);
-}
-
-void TaskThicknessParameters::onRefDeleted(void)
-{
-    PartDesign::Thickness* pcThickness = static_cast<PartDesign::Thickness*>(DressUpView->getObject());
-    App::DocumentObject* base = pcThickness->Base.getValue();
-    std::vector<std::string> faces = pcThickness->Base.getSubValues();
-    faces.erase(faces.begin() + ui->listWidgetReferences->currentRow());
-    setupTransaction();
-    pcThickness->Base.setValue(base, faces);
-    ui->listWidgetReferences->model()->removeRow(ui->listWidgetReferences->currentRow());
-    pcThickness->getDocument()->recomputeFeature(pcThickness);
-    clearButtons(none);
-    exitSelectionMode();
-}
-
-void TaskThicknessParameters::onValueChanged(double angle)
-{
-    clearButtons(none);
-    PartDesign::Thickness* pcThickness = static_cast<PartDesign::Thickness*>(DressUpView->getObject());
-    setupTransaction();
-    pcThickness->Value.setValue(angle);
-    pcThickness->getDocument()->recomputeFeature(pcThickness);
-}
-
-void TaskThicknessParameters::onJoinTypeChanged(int join) {
-
-    clearButtons(none);
-    PartDesign::Thickness* pcThickness = static_cast<PartDesign::Thickness*>(DressUpView->getObject());
-    setupTransaction();
-    pcThickness->Join.setValue(join);
-    pcThickness->getDocument()->recomputeFeature(pcThickness);
-}
-
-void TaskThicknessParameters::onModeChanged(int mode) {
-
-    clearButtons(none);
-    PartDesign::Thickness* pcThickness = static_cast<PartDesign::Thickness*>(DressUpView->getObject());
-    setupTransaction();
-    pcThickness->Mode.setValue(mode);
-    pcThickness->getDocument()->recomputeFeature(pcThickness);
-}
-
-
-double TaskThicknessParameters::getValue(void) const
-{
-    return ui->Value->value().getValue();
-}
-
-void TaskThicknessParameters::onReversedChanged(const bool on) {
-    clearButtons(none);
-    PartDesign::Thickness* pcThickness = static_cast<PartDesign::Thickness*>(DressUpView->getObject());
-    setupTransaction();
-    pcThickness->Reversed.setValue(on);
-    pcThickness->getDocument()->recomputeFeature(pcThickness);
-}
-
-bool TaskThicknessParameters::getReversed(void) const
-{
-    return ui->checkReverse->isChecked();
-}
-
-int TaskThicknessParameters::getJoinType(void) const {
-    
-    return ui->joinComboBox->currentIndex();
-}
-
-int TaskThicknessParameters::getMode(void) const {
-
-    return ui->modeComboBox->currentIndex();
-}
-
-
-TaskThicknessParameters::~TaskThicknessParameters()
-{
-    Gui::Selection().rmvSelectionGate();
-    delete ui;
-}
-
-void TaskThicknessParameters::changeEvent(QEvent *e)
-{
-    TaskBox::changeEvent(e);
-    if (e->type() == QEvent::LanguageChange) {
-        ui->retranslateUi(proxy);
-    }
-}
-
-
-//**************************************************************************
-//**************************************************************************
-// TaskDialog
-//++++++++++++++++++++++++++++++++++++++++++++++++++++++++++++++++++++++++++
-
-TaskDlgThicknessParameters::TaskDlgThicknessParameters(ViewProviderThickness *DressUpView)
-    : TaskDlgDressUpParameters(DressUpView)
-{
-    parameter  = new TaskThicknessParameters(DressUpView);
-
-    Content.push_back(parameter);
-}
-
-TaskDlgThicknessParameters::~TaskDlgThicknessParameters()
-{
-
-}
-
-//==== calls from the TaskView ===============================================================
-
-
-//void TaskDlgThicknessParameters::open()
-//{
-//    // a transaction is already open at creation time of the draft
-//    if (!Gui::Command::hasPendingCommand()) {
-//        QString msg = QObject::tr("Edit draft");
-//        Gui::Command::openCommand((const char*)msg.toUtf8());
-//    }
-//}
-//
-//void TaskDlgThicknessParameters::clicked(int)
-//{
-//
-//}
-
-bool TaskDlgThicknessParameters::accept()
-{
-    parameter->showObject();
-
-    TaskThicknessParameters* draftparameter = static_cast<TaskThicknessParameters*>(parameter);
-
-    auto obj = vp->getObject();
-
-    FCMD_OBJ_CMD(obj,"Value = " << draftparameter->getValue());
-    FCMD_OBJ_CMD(obj,"Reversed = " << draftparameter->getReversed());
-    FCMD_OBJ_CMD(obj,"Mode = " << draftparameter->getMode());
-    FCMD_OBJ_CMD(obj,"Join = " << draftparameter->getJoinType());
-
-    return TaskDlgDressUpParameters::accept();
-}
-
-#include "moc_TaskThicknessParameters.cpp"
-=======
-/***************************************************************************
- *   Copyright (c) 2015 Stefan Tröger <stefantroeger@gmx.net>              *
- *                                                                         *
- *   This file is part of the FreeCAD CAx development system.              *
- *                                                                         *
- *   This library is free software; you can redistribute it and/or         *
- *   modify it under the terms of the GNU Library General Public           *
- *   License as published by the Free Software Foundation; either          *
- *   version 2 of the License, or (at your option) any later version.      *
- *                                                                         *
- *   This library  is distributed in the hope that it will be useful,      *
- *   but WITHOUT ANY WARRANTY; without even the implied warranty of        *
- *   MERCHANTABILITY or FITNESS FOR A PARTICULAR PURPOSE.  See the         *
- *   GNU Library General Public License for more details.                  *
- *                                                                         *
- *   You should have received a copy of the GNU Library General Public     *
- *   License along with this library; see the file COPYING.LIB. If not,    *
- *   write to the Free Software Foundation, Inc., 59 Temple Place,         *
- *   Suite 330, Boston, MA  02111-1307, USA                                *
- *                                                                         *
- ***************************************************************************/
-
-
-#include "PreCompiled.h"
-
-#ifndef _PreComp_
-# include <QAction>
-#endif
-
-#include "ui_TaskThicknessParameters.h"
-#include "TaskThicknessParameters.h"
-#include <Base/UnitsApi.h>
-#include <App/Application.h>
-#include <App/Document.h>
-#include <Gui/Application.h>
-#include <Gui/Document.h>
-#include <Gui/BitmapFactory.h>
-#include <Gui/ViewProvider.h>
-#include <Gui/WaitCursor.h>
-#include <Base/Console.h>
-#include <Gui/Selection.h>
-#include <Gui/Command.h>
-#include <Gui/MainWindow.h>
-#include <Mod/PartDesign/App/FeatureThickness.h>
-#include <Mod/PartDesign/Gui/ReferenceSelection.h>
-
-using namespace PartDesignGui;
-using namespace Gui;
-
-/* TRANSLATOR PartDesignGui::TaskThicknessParameters */
-
-TaskThicknessParameters::TaskThicknessParameters(ViewProviderDressUp *DressUpView,QWidget *parent)
-    : TaskDressUpParameters(DressUpView, false, true, parent)
-{
-    // we need a separate container widget to add all controls to
-    proxy = new QWidget(this);
-    ui = new Ui_TaskThicknessParameters();
-    ui->setupUi(proxy);
-    this->groupLayout()->addWidget(proxy);
-
-    PartDesign::Thickness* pcThickness = static_cast<PartDesign::Thickness*>(DressUpView->getObject());
-    double a = pcThickness->Value.getValue();
-
-    ui->Value->setMinimum(0.0);
-    ui->Value->setMaximum(89.99);
-    ui->Value->setValue(a);
-    ui->Value->selectAll();
-    QMetaObject::invokeMethod(ui->Value, "setFocus", Qt::QueuedConnection);
-
-    // Bind input fields to properties
-    ui->Value->bind(pcThickness->Value);
-
-    bool r = pcThickness->Reversed.getValue();
-    ui->checkReverse->setChecked(r);
-
     bool i = pcThickness->Intersection.getValue();
     ui->checkIntersection->setChecked(i);
-
-    std::vector<std::string> strings = pcThickness->Base.getSubValues();
-    for (std::vector<std::string>::const_iterator i = strings.begin(); i != strings.end(); i++)
-    {
-        ui->listWidgetReferences->addItem(QString::fromStdString(*i));
-    }
-
     QMetaObject::connectSlotsByName(this);
 
     connect(ui->Value, SIGNAL(valueChanged(double)),
@@ -381,6 +104,8 @@
 
     int join = pcThickness->Join.getValue();
     ui->joinComboBox->setCurrentIndex(join);
+
+    setup(ui->listWidgetReferences);
 }
 
 void TaskThicknessParameters::onSelectionChanged(const Gui::SelectionChanges& msg)
@@ -470,6 +195,7 @@
 void TaskThicknessParameters::onIntersectionChanged(const bool on) {
     clearButtons(none);
     PartDesign::Thickness* pcThickness = static_cast<PartDesign::Thickness*>(DressUpView->getObject());
+    setupTransaction();
     pcThickness->Intersection.setValue(on);
     pcThickness->getDocument()->recomputeFeature(pcThickness);
 }
@@ -557,5 +283,4 @@
     return TaskDlgDressUpParameters::accept();
 }
 
-#include "moc_TaskThicknessParameters.cpp"
->>>>>>> c0753806
+#include "moc_TaskThicknessParameters.cpp"