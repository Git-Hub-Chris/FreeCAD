--- conflicted
+++ resolved
@@ -1,182 +1,178 @@
-/***************************************************************************
- *   Copyright (c) 2015 Stefan Tröger <stefantroeger@gmx.net>              *
- *                                                                         *
- *   This file is part of the FreeCAD CAx development system.              *
- *                                                                         *
- *   This library is free software; you can redistribute it and/or         *
- *   modify it under the terms of the GNU Library General Public           *
- *   License as published by the Free Software Foundation; either          *
- *   version 2 of the License, or (at your option) any later version.      *
- *                                                                         *
- *   This library  is distributed in the hope that it will be useful,      *
- *   but WITHOUT ANY WARRANTY; without even the implied warranty of        *
- *   MERCHANTABILITY or FITNESS FOR A PARTICULAR PURPOSE.  See the         *
- *   GNU Library General Public License for more details.                  *
- *                                                                         *
- *   You should have received a copy of the GNU Library General Public     *
- *   License along with this library; see the file COPYING.LIB. If not,    *
- *   write to the Free Software Foundation, Inc., 59 Temple Place,         *
- *   Suite 330, Boston, MA  02111-1307, USA                                *
- *                                                                         *
- ***************************************************************************/
-
-
-#include "PreCompiled.h"
-
-#ifndef _PreComp_
-# include <QMessageBox>
-#include <QMenu>
-#endif
-
-#include "Utils.h"
-#include "ViewProviderLoft.h"
-//#include "TaskLoftParameters.h"
-#include "TaskLoftParameters.h"
-#include <Mod/PartDesign/App/Body.h>
-#include <Mod/PartDesign/App/FeatureLoft.h>
-#include <Mod/Sketcher/App/SketchObject.h>
-#include <Gui/Control.h>
-#include <Gui/Command.h>
-#include <Gui/Application.h>
-#include <Gui/BitmapFactory.h>
-#include <TopExp.hxx>
-#include <TopTools_IndexedMapOfShape.hxx>
-
-using namespace PartDesignGui;
-
-PROPERTY_SOURCE(PartDesignGui::ViewProviderLoft,PartDesignGui::ViewProvider)
-
-ViewProviderLoft::ViewProviderLoft()
-{
-}
-
-ViewProviderLoft::~ViewProviderLoft()
-{
-}
-
-std::vector<App::DocumentObject*> ViewProviderLoft::claimChildren(void)const
-{
-    std::vector<App::DocumentObject*> temp;
-
-    PartDesign::Loft* pcLoft = static_cast<PartDesign::Loft*>(getObject());
-
-    App::DocumentObject* sketch = pcLoft->getVerifiedSketch(true);
-    if (sketch != NULL)
-        temp.push_back(sketch);
-
-    for(App::DocumentObject* obj : pcLoft->Sections.getValues()) {
-        if (obj != NULL && obj->isDerivedFrom(Part::Part2DObject::getClassTypeId()))
-            temp.push_back(obj);
-    }
-
-    return temp;
-}
-
-void ViewProviderLoft::setupContextMenu(QMenu* menu, QObject* receiver, const char* member)
-{
-    QAction* act;
-    act = menu->addAction(QObject::tr("Edit loft"), receiver, member);
-    act->setData(QVariant((int)ViewProvider::Default));
-<<<<<<< HEAD
-    ViewProvider::setupContextMenu(menu,receiver,member);
-=======
-    PartDesignGui::ViewProvider::setupContextMenu(menu, receiver, member);
->>>>>>> 73df4e6f
-}
-
-bool ViewProviderLoft::doubleClicked(void)
-{
-    return PartDesignGui::setEdit(pcObject);
-}
-
-bool ViewProviderLoft::setEdit(int ModNum)
-{
-    if (ModNum == ViewProvider::Default)
-        setPreviewDisplayMode(true);
-
-    return ViewProviderAddSub::setEdit(ModNum);
-}
-
-TaskDlgFeatureParameters* ViewProviderLoft::getEditDialog() {
-    return new TaskDlgLoftParameters(this);
-}
-
-
-void ViewProviderLoft::unsetEdit(int ModNum) {
-    setPreviewDisplayMode(false);
-    ViewProviderAddSub::unsetEdit(ModNum);
-}
-
-
-bool ViewProviderLoft::onDelete(const std::vector<std::string> & /*s*/)
-{/*
-    PartDesign::Loft* pcLoft = static_cast<PartDesign::Loft*>(getObject());
-
-    // get the Sketch
-    Sketcher::SketchObject *pcSketch = 0;
-    if (pcLoft->Sketch.getValue())
-        pcSketch = static_cast<Sketcher::SketchObject*>(pcLoft->Sketch.getValue());
-
-    // if abort command deleted the object the sketch is visible again
-    if (pcSketch && Gui::Application::Instance->getViewProvider(pcSketch))
-        Gui::Application::Instance->getViewProvider(pcSketch)->show();
-
-    return ViewProvider::onDelete(s);*/
-    return true;
-}
-
-void ViewProviderLoft::highlightReferences(const bool /*on*/, bool /*auxiliary*/)
-{/*
-    PartDesign::Loft* pcLoft = static_cast<PartDesign::Loft*>(getObject());
-    Part::Feature* base;
-    if(!auxiliary)
-        base = static_cast<Part::Feature*>(pcLoft->Spine.getValue());
-    else 
-        base = static_cast<Part::Feature*>(pcLoft->AuxillerySpine.getValue());
-    
-    if (base == NULL) return;
-    PartGui::ViewProviderPart* svp = dynamic_cast<PartGui::ViewProviderPart*>(
-                Gui::Application::Instance->getViewProvider(base));
-    if (svp == NULL) return;
-
-    std::vector<std::string> edges;
-    if(!auxiliary)
-        edges = pcLoft->Spine.getSubValuesStartsWith("Edge");
-    else 
-        edges = pcLoft->AuxillerySpine.getSubValuesStartsWith("Edge");
-
-    if (on) {        
-         if (!edges.empty() && originalLineColors.empty()) {
-            TopTools_IndexedMapOfShape eMap;
-            TopExp::MapShapes(base->Shape.getValue(), TopAbs_EDGE, eMap);
-            originalLineColors = svp->LineColorArray.getValues();
-            std::vector<App::Color> colors = originalLineColors;
-            colors.resize(eMap.Extent(), svp->LineColor.getValue());
-
-            for (std::string e : edges) {
-                int idx = atoi(e.substr(4).c_str()) - 1;
-                if (idx < colors.size())
-                    colors[idx] = App::Color(1.0,0.0,1.0); // magenta
-            }
-            svp->LineColorArray.setValues(colors);
-        }
-    } else {
-        if (!edges.empty() && !originalLineColors.empty()) {
-            svp->LineColorArray.setValues(originalLineColors);
-            originalLineColors.clear();
-        }
-    }*/
-}
-
-QIcon ViewProviderLoft::getIcon(void) const {
-    QString str = QString::fromLatin1("PartDesign_");
-    auto* prim = static_cast<PartDesign::Loft*>(getObject());
-    if(prim->getAddSubType() == PartDesign::FeatureAddSub::Additive)
-        str += QString::fromLatin1("Additive_");
-    else
-        str += QString::fromLatin1("Subtractive_");
- 
-    str += QString::fromLatin1("Loft.svg");
-    return Gui::BitmapFactory().pixmap(str.toStdString().c_str());
-}
-
+/***************************************************************************
+ *   Copyright (c) 2015 Stefan Tröger <stefantroeger@gmx.net>              *
+ *                                                                         *
+ *   This file is part of the FreeCAD CAx development system.              *
+ *                                                                         *
+ *   This library is free software; you can redistribute it and/or         *
+ *   modify it under the terms of the GNU Library General Public           *
+ *   License as published by the Free Software Foundation; either          *
+ *   version 2 of the License, or (at your option) any later version.      *
+ *                                                                         *
+ *   This library  is distributed in the hope that it will be useful,      *
+ *   but WITHOUT ANY WARRANTY; without even the implied warranty of        *
+ *   MERCHANTABILITY or FITNESS FOR A PARTICULAR PURPOSE.  See the         *
+ *   GNU Library General Public License for more details.                  *
+ *                                                                         *
+ *   You should have received a copy of the GNU Library General Public     *
+ *   License along with this library; see the file COPYING.LIB. If not,    *
+ *   write to the Free Software Foundation, Inc., 59 Temple Place,         *
+ *   Suite 330, Boston, MA  02111-1307, USA                                *
+ *                                                                         *
+ ***************************************************************************/
+
+
+#include "PreCompiled.h"
+
+#ifndef _PreComp_
+# include <QMessageBox>
+#include <QMenu>
+#endif
+
+#include "Utils.h"
+#include "ViewProviderLoft.h"
+//#include "TaskLoftParameters.h"
+#include "TaskLoftParameters.h"
+#include <Mod/PartDesign/App/Body.h>
+#include <Mod/PartDesign/App/FeatureLoft.h>
+#include <Mod/Sketcher/App/SketchObject.h>
+#include <Gui/Control.h>
+#include <Gui/Command.h>
+#include <Gui/Application.h>
+#include <Gui/BitmapFactory.h>
+#include <TopExp.hxx>
+#include <TopTools_IndexedMapOfShape.hxx>
+
+using namespace PartDesignGui;
+
+PROPERTY_SOURCE(PartDesignGui::ViewProviderLoft,PartDesignGui::ViewProvider)
+
+ViewProviderLoft::ViewProviderLoft()
+{
+}
+
+ViewProviderLoft::~ViewProviderLoft()
+{
+}
+
+std::vector<App::DocumentObject*> ViewProviderLoft::claimChildren(void)const
+{
+    std::vector<App::DocumentObject*> temp;
+
+    PartDesign::Loft* pcLoft = static_cast<PartDesign::Loft*>(getObject());
+
+    App::DocumentObject* sketch = pcLoft->getVerifiedSketch(true);
+    if (sketch != NULL)
+        temp.push_back(sketch);
+
+    for(App::DocumentObject* obj : pcLoft->Sections.getValues()) {
+        if (obj != NULL && obj->isDerivedFrom(Part::Part2DObject::getClassTypeId()))
+            temp.push_back(obj);
+    }
+
+    return temp;
+}
+
+void ViewProviderLoft::setupContextMenu(QMenu* menu, QObject* receiver, const char* member)
+{
+    QAction* act;
+    act = menu->addAction(QObject::tr("Edit loft"), receiver, member);
+    act->setData(QVariant((int)ViewProvider::Default));
+    PartDesignGui::ViewProvider::setupContextMenu(menu, receiver, member);
+}
+
+bool ViewProviderLoft::doubleClicked(void)
+{
+    return PartDesignGui::setEdit(pcObject);
+}
+
+bool ViewProviderLoft::setEdit(int ModNum)
+{
+    if (ModNum == ViewProvider::Default)
+        setPreviewDisplayMode(true);
+
+    return ViewProviderAddSub::setEdit(ModNum);
+}
+
+TaskDlgFeatureParameters* ViewProviderLoft::getEditDialog() {
+    return new TaskDlgLoftParameters(this);
+}
+
+
+void ViewProviderLoft::unsetEdit(int ModNum) {
+    setPreviewDisplayMode(false);
+    ViewProviderAddSub::unsetEdit(ModNum);
+}
+
+
+bool ViewProviderLoft::onDelete(const std::vector<std::string> & /*s*/)
+{/*
+    PartDesign::Loft* pcLoft = static_cast<PartDesign::Loft*>(getObject());
+
+    // get the Sketch
+    Sketcher::SketchObject *pcSketch = 0;
+    if (pcLoft->Sketch.getValue())
+        pcSketch = static_cast<Sketcher::SketchObject*>(pcLoft->Sketch.getValue());
+
+    // if abort command deleted the object the sketch is visible again
+    if (pcSketch && Gui::Application::Instance->getViewProvider(pcSketch))
+        Gui::Application::Instance->getViewProvider(pcSketch)->show();
+
+    return ViewProvider::onDelete(s);*/
+    return true;
+}
+
+void ViewProviderLoft::highlightReferences(const bool /*on*/, bool /*auxiliary*/)
+{/*
+    PartDesign::Loft* pcLoft = static_cast<PartDesign::Loft*>(getObject());
+    Part::Feature* base;
+    if(!auxiliary)
+        base = static_cast<Part::Feature*>(pcLoft->Spine.getValue());
+    else 
+        base = static_cast<Part::Feature*>(pcLoft->AuxillerySpine.getValue());
+    
+    if (base == NULL) return;
+    PartGui::ViewProviderPart* svp = dynamic_cast<PartGui::ViewProviderPart*>(
+                Gui::Application::Instance->getViewProvider(base));
+    if (svp == NULL) return;
+
+    std::vector<std::string> edges;
+    if(!auxiliary)
+        edges = pcLoft->Spine.getSubValuesStartsWith("Edge");
+    else 
+        edges = pcLoft->AuxillerySpine.getSubValuesStartsWith("Edge");
+
+    if (on) {        
+         if (!edges.empty() && originalLineColors.empty()) {
+            TopTools_IndexedMapOfShape eMap;
+            TopExp::MapShapes(base->Shape.getValue(), TopAbs_EDGE, eMap);
+            originalLineColors = svp->LineColorArray.getValues();
+            std::vector<App::Color> colors = originalLineColors;
+            colors.resize(eMap.Extent(), svp->LineColor.getValue());
+
+            for (std::string e : edges) {
+                int idx = atoi(e.substr(4).c_str()) - 1;
+                if (idx < colors.size())
+                    colors[idx] = App::Color(1.0,0.0,1.0); // magenta
+            }
+            svp->LineColorArray.setValues(colors);
+        }
+    } else {
+        if (!edges.empty() && !originalLineColors.empty()) {
+            svp->LineColorArray.setValues(originalLineColors);
+            originalLineColors.clear();
+        }
+    }*/
+}
+
+QIcon ViewProviderLoft::getIcon(void) const {
+    QString str = QString::fromLatin1("PartDesign_");
+    auto* prim = static_cast<PartDesign::Loft*>(getObject());
+    if(prim->getAddSubType() == PartDesign::FeatureAddSub::Additive)
+        str += QString::fromLatin1("Additive_");
+    else
+        str += QString::fromLatin1("Subtractive_");
+ 
+    str += QString::fromLatin1("Loft.svg");
+    return Gui::BitmapFactory().pixmap(str.toStdString().c_str());
+}
+