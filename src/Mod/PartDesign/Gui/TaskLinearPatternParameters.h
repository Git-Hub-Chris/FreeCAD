--- conflicted
+++ resolved
@@ -1,105 +1,101 @@
-/******************************************************************************
- *   Copyright (c) 2012 Jan Rheinländer <jrheinlaender@users.sourceforge.net> *
- *                                                                            *
- *   This file is part of the FreeCAD CAx development system.                 *
- *                                                                            *
- *   This library is free software; you can redistribute it and/or            *
- *   modify it under the terms of the GNU Library General Public              *
- *   License as published by the Free Software Foundation; either             *
- *   version 2 of the License, or (at your option) any later version.         *
- *                                                                            *
- *   This library  is distributed in the hope that it will be useful,         *
- *   but WITHOUT ANY WARRANTY; without even the implied warranty of           *
- *   MERCHANTABILITY or FITNESS FOR A PARTICULAR PURPOSE.  See the            *
- *   GNU Library General Public License for more details.                     *
- *                                                                            *
- *   You should have received a copy of the GNU Library General Public        *
- *   License along with this library; see the file COPYING.LIB. If not,       *
- *   write to the Free Software Foundation, Inc., 59 Temple Place,            *
- *   Suite 330, Boston, MA  02111-1307, USA                                   *
- *                                                                            *
- ******************************************************************************/
-
-
-#ifndef GUI_TASKVIEW_TaskLinearPatternParameters_H
-#define GUI_TASKVIEW_TaskLinearPatternParameters_H
-
-#include <Gui/TaskView/TaskView.h>
-#include <Gui/Selection.h>
-#include <Gui/TaskView/TaskDialog.h>
-
-#include "TaskTransformedParameters.h"
-#include "ViewProviderLinearPattern.h"
-
-class QTimer;
-class Ui_TaskLinearPatternParameters;
-
-namespace App {
-class Property;
-}
-
-namespace Gui {
-class ViewProvider;
-}
-
-namespace PartDesignGui {
-
-class TaskMultiTransformParameters;
-
-class TaskLinearPatternParameters : public TaskTransformedParameters
-{
-    Q_OBJECT
-
-public:
-    /// Constructor for task with ViewProvider
-    TaskLinearPatternParameters(ViewProviderTransformed *TransformedView, QWidget *parent = 0);
-    /// Constructor for task with parent task (MultiTransform mode)
-    TaskLinearPatternParameters(TaskMultiTransformParameters *parentTask, QLayout *layout);
-    virtual ~TaskLinearPatternParameters();
-
-    virtual void apply();
-
-private Q_SLOTS:
-    void onDirectionChanged(int num);
-    void onCheckReverse(const bool on);
-    void onLength(const double l);
-    void onOccurrences(const uint n);
-    virtual void onUpdateView(bool);
-
-protected:
-    virtual void changeEvent(QEvent *e);
-    virtual void onSelectionChanged(const Gui::SelectionChanges& msg);
-    void getDirection(App::DocumentObject*& obj, std::vector<std::string>& sub) const;
-    bool getReverse(void) const;
-    double getLength(void) const;
-    unsigned getOccurrences(void) const;
-
-private:
-    void setupUI();
-    void updateUI();
-
-private:
-<<<<<<< HEAD
-    Ui_TaskLinearPatternParameters* ui;
-=======
-    std::unique_ptr<Ui_TaskLinearPatternParameters> ui;
-    QTimer* updateViewTimer;
->>>>>>> db9525e7
-
-    ComboLinks dirLinks;
-};
-
-
-/// simulation dialog for the TaskView
-class TaskDlgLinearPatternParameters : public TaskDlgTransformedParameters
-{
-    Q_OBJECT
-
-public:
-    TaskDlgLinearPatternParameters(ViewProviderLinearPattern *LinearPatternView);
-    virtual ~TaskDlgLinearPatternParameters() {}
-};
-
-} //namespace PartDesignGui
-
-#endif // GUI_TASKVIEW_TASKAPPERANCE_H
+/******************************************************************************
+ *   Copyright (c) 2012 Jan Rheinländer <jrheinlaender@users.sourceforge.net> *
+ *                                                                            *
+ *   This file is part of the FreeCAD CAx development system.                 *
+ *                                                                            *
+ *   This library is free software; you can redistribute it and/or            *
+ *   modify it under the terms of the GNU Library General Public              *
+ *   License as published by the Free Software Foundation; either             *
+ *   version 2 of the License, or (at your option) any later version.         *
+ *                                                                            *
+ *   This library  is distributed in the hope that it will be useful,         *
+ *   but WITHOUT ANY WARRANTY; without even the implied warranty of           *
+ *   MERCHANTABILITY or FITNESS FOR A PARTICULAR PURPOSE.  See the            *
+ *   GNU Library General Public License for more details.                     *
+ *                                                                            *
+ *   You should have received a copy of the GNU Library General Public        *
+ *   License along with this library; see the file COPYING.LIB. If not,       *
+ *   write to the Free Software Foundation, Inc., 59 Temple Place,            *
+ *   Suite 330, Boston, MA  02111-1307, USA                                   *
+ *                                                                            *
+ ******************************************************************************/
+
+
+#ifndef GUI_TASKVIEW_TaskLinearPatternParameters_H
+#define GUI_TASKVIEW_TaskLinearPatternParameters_H
+
+#include <Gui/TaskView/TaskView.h>
+#include <Gui/Selection.h>
+#include <Gui/TaskView/TaskDialog.h>
+
+#include "TaskTransformedParameters.h"
+#include "ViewProviderLinearPattern.h"
+
+class QTimer;
+class Ui_TaskLinearPatternParameters;
+
+namespace App {
+class Property;
+}
+
+namespace Gui {
+class ViewProvider;
+}
+
+namespace PartDesignGui {
+
+class TaskMultiTransformParameters;
+
+class TaskLinearPatternParameters : public TaskTransformedParameters
+{
+    Q_OBJECT
+
+public:
+    /// Constructor for task with ViewProvider
+    TaskLinearPatternParameters(ViewProviderTransformed *TransformedView, QWidget *parent = 0);
+    /// Constructor for task with parent task (MultiTransform mode)
+    TaskLinearPatternParameters(TaskMultiTransformParameters *parentTask, QLayout *layout);
+    virtual ~TaskLinearPatternParameters();
+
+    virtual void apply();
+
+private Q_SLOTS:
+    void onDirectionChanged(int num);
+    void onCheckReverse(const bool on);
+    void onLength(const double l);
+    void onOccurrences(const uint n);
+    virtual void onUpdateView(bool);
+
+protected:
+    virtual void changeEvent(QEvent *e);
+    virtual void onSelectionChanged(const Gui::SelectionChanges& msg);
+    void getDirection(App::DocumentObject*& obj, std::vector<std::string>& sub) const;
+    bool getReverse(void) const;
+    double getLength(void) const;
+    unsigned getOccurrences(void) const;
+
+private:
+    void setupUI();
+    void updateUI();
+
+private:
+    std::unique_ptr<Ui_TaskLinearPatternParameters> ui;
+    QTimer* updateViewTimer;
+
+    ComboLinks dirLinks;
+};
+
+
+/// simulation dialog for the TaskView
+class TaskDlgLinearPatternParameters : public TaskDlgTransformedParameters
+{
+    Q_OBJECT
+
+public:
+    TaskDlgLinearPatternParameters(ViewProviderLinearPattern *LinearPatternView);
+    virtual ~TaskDlgLinearPatternParameters() {}
+};
+
+} //namespace PartDesignGui
+
+#endif // GUI_TASKVIEW_TASKAPPERANCE_H