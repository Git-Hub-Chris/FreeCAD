--- conflicted
+++ resolved
@@ -914,12 +914,8 @@
                 Gui::Control().closeDialog();
 
             Gui::Selection().clearSelection();
-<<<<<<< HEAD
-            Gui::Control().showDialog(new PartDesignGui::TaskDlgFeaturePick(planes, status, accepter, worker, quitter));
+            Gui::Control().showDialog(new PartDesignGui::TaskDlgFeaturePick(planes, status, accepter, worker, true, quitter));
             App::AutoTransaction::setEnable(false);
-=======
-            Gui::Control().showDialog(new PartDesignGui::TaskDlgFeaturePick(planes, status, accepter, worker, true, quitter));
->>>>>>> db9525e7
         }
     }
 }
@@ -1107,11 +1103,7 @@
             std::ostringstream ss;
             for (auto &s : subs)
                 ss << "'" << s << "',";
-<<<<<<< HEAD
             Gui::cmdAppObject(Feat, std::ostringstream() <<"Profile = (" << objCmd << ", [" << ss.str() << "])");
-=======
-            FCMD_OBJ_CMD(Feat,"Profile = (" << objCmd << ", [" << ss.str() << "])");
->>>>>>> db9525e7
         }
 
         //for additive and subtractive lofts allow the user to preselect the sections
@@ -1177,7 +1169,6 @@
     //if a profile is selected we can make our life easy and fast
     std::vector<Gui::SelectionObject> selection = cmd->getSelection().getSelectionEx();
     if (!selection.empty()) {
-<<<<<<< HEAD
         bool validSelection = true;
         for (auto & sel : cmd->getSelection().getSelectionEx()) {
             if (PartDesign::Body::findBodyOf(sel.getObject()) != pcActiveBody) {
@@ -1191,26 +1182,6 @@
                 cmd->adjustCameraPosition();
             return;
         }
-=======
-        bool onlyAllowed = true;
-        for (auto it = selection.begin(); it!=selection.end(); ++it){
-            if (PartDesign::Body::findBodyOf((*it).getObject()) != pcActiveBody) {  // the selected objects must belong to the body
-                onlyAllowed = false;
-                break;
-            }
-        }
-        if (!onlyAllowed) {
-            QMessageBox msgBox;
-            msgBox.setText(QObject::tr("Cannot use selected object. Selected object must belong to the active body"));
-            msgBox.setInformativeText(QObject::tr("Consider using a ShapeBinder or a BaseFeature to reference external geometry in a body."));
-            msgBox.setStandardButtons(QMessageBox::Ok);
-            msgBox.setDefaultButton(QMessageBox::Ok);
-            msgBox.exec();
-        } else {
-            base_worker(selection.front().getObject(), selection.front().getSubNames());
-        }
-        return;
->>>>>>> db9525e7
     }
 
     //no face profile was selected, do the extended sketch logic
@@ -1635,11 +1606,7 @@
             Gui::cmdAppObject(Feat, std::ostringstream() <<"ReferenceAxis = ("<<getObjectCmd(pcActiveBody->getOrigin()->getY())<<",[''])");
         }
 
-<<<<<<< HEAD
         Gui::cmdAppObject(Feat, std::ostringstream() <<"Angle = 360.0");
-=======
-        FCMD_OBJ_CMD(Feat,"Angle = 360.0");
->>>>>>> db9525e7
 
         try {
             // This raises as exception if line is perpendicular to sketch/support face.
@@ -2288,19 +2255,7 @@
 
     PartDesign::Body* activeBody = PartDesignGui::getBody(true);
 
-<<<<<<< HEAD
     std::vector<App::DocumentObject*> features;
-=======
-            Gui::Selection().clearSelection();
-            Gui::Control().showDialog(new PartDesignGui::TaskDlgFeaturePick(features, status, accepter, worker, false));
-            return;
-        } else if (features.empty()) {
-            QMessageBox::warning(Gui::getMainWindow(), QObject::tr("No valid features in this document"),
-                QObject::tr("Please create a feature first."));
-            return;
-        }
-    }
->>>>>>> db9525e7
 
     // We now allow no selection for transformed feature, in which case the tip
     // will be used for transformation.
@@ -2540,18 +2495,9 @@
                 direction = true;
             }
         }
-<<<<<<< HEAD
         if (!direction)
             Gui::cmdAppObject(Feat, std::ostringstream() <<"Axis = ("
                     << Gui::Command::getObjectCmd(pcActiveBody->getOrigin()->getZ())<<",[''])");
-=======
-        if (!direction) {
-            auto body = static_cast<PartDesign::Body*>(Part::BodyBase::findBodyOf(features.front()));
-            if (body) {
-                FCMD_OBJ_CMD(Feat,"Axis = ("<<Gui::Command::getObjectCmd(body->getOrigin()->getZ())<<",[''])");
-            }
-        }
->>>>>>> db9525e7
 
         Gui::cmdAppObject(Feat, std::ostringstream() <<"Angle = 360");
         Gui::cmdAppObject(Feat, std::ostringstream() <<"Occurrences = 2");
@@ -2820,7 +2766,6 @@
                         <<  "FreeCADGui.Selection.getSelection())");
     auto Feat = pcActiveBody->getDocument()->getObject(FeatName.c_str());
 
-<<<<<<< HEAD
     switch(iMsg) {
     case 1:
         Gui::cmdAppObject(Feat, "Type = 'Cut'");
@@ -2854,8 +2799,6 @@
         objs.push_back(binder);
     }
 
-=======
->>>>>>> db9525e7
     // If we don't add an object to the boolean group then don't update the body
     // as otherwise this will fail and it will be marked as invalid
     bool updateDocument = false;
