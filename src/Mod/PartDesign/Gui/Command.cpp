/***************************************************************************
 *   Copyright (c) 2008 Jürgen Riegel (juergen.riegel@web.de)              *
 *                                                                         *
 *   This file is part of the FreeCAD CAx development system.              *
 *                                                                         *
 *   This library is free software; you can redistribute it and/or         *
 *   modify it under the terms of the GNU Library General Public           *
 *   License as published by the Free Software Foundation; either          *
 *   version 2 of the License, or (at your option) any later version.      *
 *                                                                         *
 *   This library  is distributed in the hope that it will be useful,      *
 *   but WITHOUT ANY WARRANTY; without even the implied warranty of        *
 *   MERCHANTABILITY or FITNESS FOR A PARTICULAR PURPOSE.  See the         *
 *   GNU Library General Public License for more details.                  *
 *                                                                         *
 *   You should have received a copy of the GNU Library General Public     *
 *   License along with this library; see the file COPYING.LIB. If not,    *
 *   write to the Free Software Foundation, Inc., 59 Temple Place,         *
 *   Suite 330, Boston, MA  02111-1307, USA                                *
 *                                                                         *
 ***************************************************************************/


#include "PreCompiled.h"

#ifndef _PreComp_
# include <TopoDS_Face.hxx>
# include <TopoDS.hxx>
# include <BRepAdaptor_Surface.hxx>
# include <BRep_Tool.hxx>
# include <TopExp_Explorer.hxx>
# include <TopLoc_Location.hxx>
# include <GeomLib_IsPlanarSurface.hxx>
# include <QMessageBox>
# include <Inventor/nodes/SoCamera.h>
#endif

#include <sstream>
#include <algorithm>

#include <App/DocumentObjectGroup.h>
#include <App/Origin.h>
#include <App/OriginFeature.h>
#include <App/Part.h>
#include <Gui/Application.h>
#include <Gui/Command.h>
#include <Gui/Control.h>
#include <Gui/Selection.h>
#include <Gui/MainWindow.h>
#include <Gui/Document.h>
#include <Gui/View3DInventor.h>
#include <Gui/View3DInventorViewer.h>

#include <Mod/Sketcher/App/SketchObject.h>

#include <Mod/PartDesign/App/Body.h>
#include <Mod/PartDesign/App/FeatureGroove.h>
#include <Mod/PartDesign/App/FeatureRevolution.h>
#include <Mod/PartDesign/App/FeatureTransformed.h>
#include <Mod/PartDesign/App/FeatureMultiTransform.h>
#include <Mod/PartDesign/App/DatumPoint.h>
#include <Mod/PartDesign/App/DatumLine.h>
#include <Mod/PartDesign/App/DatumPlane.h>
#include <Mod/PartDesign/App/ShapeBinder.h>

#include "TaskFeaturePick.h"
#include "ReferenceSelection.h"
#include "Utils.h"
#include "WorkflowManager.h"

// TODO Remove this header after fixing code so it won;t be needed here (2015-10-20, Fat-Zer)
#include "ui_DlgReference.h"

FC_LOG_LEVEL_INIT("PartDesign",true,true);

using namespace std;
using namespace Attacher;


//===========================================================================
// PartDesign_Datum
//===========================================================================

/**
 * @brief UnifiedDatumCommand is a common routine called by datum plane, line and point commands
 * @param cmd (i/o) command, to have shortcuts to doCommand, etc.
 * @param type (input)
 * @param name (input). Is used to generate new name for an object, and to fill undo messages.
 *
 */
void UnifiedDatumCommand(Gui::Command &cmd, Base::Type type, std::string name)
{
    try{
        std::string fullTypeName (type.getName());

        App::PropertyLinkSubList support;
        cmd.getSelection().getAsPropertyLinkSubList(support);

        bool bEditSelected = false;
        if (support.getSize() == 1 && support.getValue() ) {
            if (support.getValue()->isDerivedFrom(type))
                bEditSelected = true;
        }

        PartDesign::Body *pcActiveBody = PartDesignGui::getBody(/*messageIfNot = */false);

        if (bEditSelected) {
            std::string tmp = std::string("Edit ")+name;
            cmd.openCommand(tmp.c_str());
            PartDesignGui::setEdit(support.getValue(),pcActiveBody);
        } else if (pcActiveBody) {

            // TODO Check how this will work outside of a body (2015-10-20, Fat-Zer)
            std::string FeatName = cmd.getUniqueObjectName(name.c_str(), pcActiveBody);

            std::string tmp = std::string("Create ")+name;

            cmd.openCommand(tmp.c_str());
            FCMD_OBJ_CMD(pcActiveBody,"newObject('" << fullTypeName << "','" << FeatName << "')");

            // remove the body from links in case it's selected as
            // otherwise a cyclic dependency will be created
            support.removeValue(pcActiveBody);

            auto Feat = pcActiveBody->getDocument()->getObject(FeatName.c_str());
            if(!Feat) return;

            //test if current selection fits a mode.
            if (support.getSize() > 0) {
                Part::AttachExtension* pcDatum = Feat->getExtensionByType<Part::AttachExtension>();
                pcDatum->attacher().references.Paste(support);
                SuggestResult sugr;
                pcDatum->attacher().suggestMapModes(sugr);
                if (sugr.message == Attacher::SuggestResult::srOK) {
                    //fits some mode. Populate support property.
                    FCMD_OBJ_CMD(Feat,"Support = " << support.getPyReprString());
                    FCMD_OBJ_CMD(Feat,"MapMode = '" << AttachEngine::getModeName(sugr.bestFitMode) << "'");
                } else {
                    QMessageBox::information(Gui::getMainWindow(),QObject::tr("Invalid selection"), QObject::tr("There are no attachment modes that fit selected objects. Select something else."));
                }
            }
            cmd.doCommand(Gui::Command::Doc,"App.activeDocument().recompute()");  // recompute the feature based on its references
            PartDesignGui::setEdit(Feat,pcActiveBody);
        } else {
            QMessageBox::warning(Gui::getMainWindow(),QObject::tr("Error"), QObject::tr("There is no active body. Please make a body active before inserting a datum entity."));
        }
    } catch (Base::Exception &e) {
        QMessageBox::warning(Gui::getMainWindow(),QObject::tr("Error"),QString::fromLatin1(e.what()));
    } catch (Standard_Failure &e) {
        QMessageBox::warning(Gui::getMainWindow(),QObject::tr("Error"),QString::fromLatin1(e.GetMessageString()));
    }
}

/* Datum feature commands =======================================================*/

DEF_STD_CMD_A(CmdPartDesignPlane);

CmdPartDesignPlane::CmdPartDesignPlane()
  :Command("PartDesign_Plane")
{
    sAppModule      = "PartDesign";
    sGroup          = QT_TR_NOOP("PartDesign");
    sMenuText       = QT_TR_NOOP("Create a datum plane");
    sToolTipText    = QT_TR_NOOP("Create a new datum plane");
    sWhatsThis      = "PartDesign_Plane";
    sStatusTip      = sToolTipText;
    sPixmap         = "PartDesign_Plane";
}

void CmdPartDesignPlane::activated(int iMsg)
{
    Q_UNUSED(iMsg);
    UnifiedDatumCommand(*this, Base::Type::fromName("PartDesign::Plane"),"DatumPlane");
}

bool CmdPartDesignPlane::isActive(void)
{
    if (getActiveGuiDocument())
        return true;
    else
        return false;
}

DEF_STD_CMD_A(CmdPartDesignLine);

CmdPartDesignLine::CmdPartDesignLine()
  :Command("PartDesign_Line")
{
    sAppModule      = "PartDesign";
    sGroup          = QT_TR_NOOP("PartDesign");
    sMenuText       = QT_TR_NOOP("Create a datum line");
    sToolTipText    = QT_TR_NOOP("Create a new datum line");
    sWhatsThis      = "PartDesign_Line";
    sStatusTip      = sToolTipText;
    sPixmap         = "PartDesign_Line";
}

void CmdPartDesignLine::activated(int iMsg)
{
    Q_UNUSED(iMsg);
    UnifiedDatumCommand(*this, Base::Type::fromName("PartDesign::Line"),"DatumLine");
}

bool CmdPartDesignLine::isActive(void)
{
    if (getActiveGuiDocument())
        return true;
    else
        return false;
}

DEF_STD_CMD_A(CmdPartDesignPoint);

CmdPartDesignPoint::CmdPartDesignPoint()
  :Command("PartDesign_Point")
{
    sAppModule      = "PartDesign";
    sGroup          = QT_TR_NOOP("PartDesign");
    sMenuText       = QT_TR_NOOP("Create a datum point");
    sToolTipText    = QT_TR_NOOP("Create a new datum point");
    sWhatsThis      = "PartDesign_Point";
    sStatusTip      = sToolTipText;
    sPixmap         = "PartDesign_Point";
}

void CmdPartDesignPoint::activated(int iMsg)
{
    Q_UNUSED(iMsg);
    UnifiedDatumCommand(*this, Base::Type::fromName("PartDesign::Point"),"DatumPoint");
}

bool CmdPartDesignPoint::isActive(void)
{
    if (getActiveGuiDocument())
        return true;
    else
        return false;
}

//===========================================================================
// PartDesign_ShapeBinder
//===========================================================================

DEF_STD_CMD_A(CmdPartDesignShapeBinder);

CmdPartDesignShapeBinder::CmdPartDesignShapeBinder()
  :Command("PartDesign_ShapeBinder")
{
    sAppModule      = "PartDesign";
    sGroup          = QT_TR_NOOP("PartDesign");
    sMenuText       = QT_TR_NOOP("Create a shape binder");
    sToolTipText    = QT_TR_NOOP("Create a new shape binder");
    sWhatsThis      = "PartDesign_ShapeBinder";
    sStatusTip      = sToolTipText;
    sPixmap         = "PartDesign_ShapeBinder";
}

void CmdPartDesignShapeBinder::activated(int iMsg)
{
    Q_UNUSED(iMsg);
    App::PropertyLinkSubList support;
    getSelection().getAsPropertyLinkSubList(support);

    bool bEditSelected = false;
    if (support.getSize() == 1 && support.getValue() ){
        if (support.getValue()->isDerivedFrom(PartDesign::ShapeBinder::getClassTypeId()))
            bEditSelected = true;
    }

    if (bEditSelected) {
        openCommand("Edit ShapeBinder");
        PartDesignGui::setEdit(support.getValue());
    } else {
        PartDesign::Body *pcActiveBody = PartDesignGui::getBody(/*messageIfNot = */true);
        if (pcActiveBody == 0)
            return;

        std::string FeatName = getUniqueObjectName("ShapeBinder",pcActiveBody);

        openCommand("Create ShapeBinder");
        FCMD_OBJ_CMD(pcActiveBody,"newObject('PartDesign::ShapeBinder','" << FeatName << "')");

        // remove the body from links in case it's selected as
        // otherwise a cyclic dependency will be created
        support.removeValue(pcActiveBody);

        auto Feat = pcActiveBody->getObject(FeatName.c_str());
        if(!Feat) return;

        //test if current selection fits a mode.
        if (support.getSize() > 0) {
            FCMD_OBJ_CMD(Feat,"Support = " << support.getPyReprString());
        }
        updateActive();
        PartDesignGui::setEdit(Feat,pcActiveBody);
    }
    // TODO do a proper error processing (2015-09-11, Fat-Zer)
}

bool CmdPartDesignShapeBinder::isActive(void)
{
    return hasActiveDocument ();
}

//===========================================================================
// PartDesign_SubShapeBinder
//===========================================================================

DEF_STD_CMD_A(CmdPartDesignSubShapeBinder);

CmdPartDesignSubShapeBinder::CmdPartDesignSubShapeBinder()
  :Command("PartDesign_SubShapeBinder")
{
    sAppModule      = "PartDesign";
    sGroup          = QT_TR_NOOP("PartDesign");
    sMenuText       = QT_TR_NOOP("Create a sub-object(s) shape binder");
    sToolTipText    = QT_TR_NOOP("Create a sub-object(s) shape binder");
    sWhatsThis      = "PartDesign_SubShapeBinder";
    sStatusTip      = sToolTipText;
    sPixmap         = "PartDesign_SubShapeBinder";
}

void CmdPartDesignSubShapeBinder::activated(int iMsg)
{
    Q_UNUSED(iMsg);

    PartDesign::SubShapeBinder *binder = 0;
    App::DocumentObject *binderParent = 0;
    std::string binderSub;
    std::map<App::DocumentObject *, std::vector<std::string> > values;
    for(auto &sel : Gui::Selection().getCompleteSelection(0)) {
        if(!sel.pObject) continue;
        if(!binder) {
            const char *dot = sel.SubName?strrchr(sel.SubName,'.'):0;
            if(!dot || dot[1]==0) {
                auto sobj = sel.pObject->getSubObject(sel.SubName);
                if(!sobj) continue;
                binder = dynamic_cast<PartDesign::SubShapeBinder*>(sobj->getLinkedObject(true));
                if(binder) {
                    binderParent = sel.pObject;
                    if(sel.SubName)
                        binderSub = sel.SubName;
                    continue;
                }
            }
        }
        auto &subs = values[sel.pObject];
        if(sel.SubName && sel.SubName[0])
            subs.emplace_back(sel.SubName);
    }

    PartDesign::Body *pcActiveBody = 0;
    std::string FeatName;
    if(!binder) {
        pcActiveBody = PartDesignGui::getBody(false,true,true,&binderParent,&binderSub);
        FeatName = getUniqueObjectName("Binder",pcActiveBody);
    }
    Base::Matrix4D mat;
    if(values.size()==1 && binderParent && binderParent!=binder) {
        App::DocumentObject *obj = values.begin()->first;
        auto subs = values.begin()->second;
        App::DocumentObject *sobj = 0;
        App::DocumentObject *parent = 0;
        std::string parentSub = binderSub;
        for(auto &sub : subs) {
            auto link = obj;
            auto linkSub = binderSub;
            auto res = binderParent->resolveRelativeLink(linkSub,link,sub);
            if(!sobj) {
                sobj = link;
                parent = res;
                parentSub = linkSub;
            }else if(sobj!=link || parent!=res) {
                QMessageBox::critical(Gui::getMainWindow(), QObject::tr("SubShapeBinder"),
                        QObject::tr("Cannot link to more than one object"));
                return;
            }
        }
        if(sobj) {
            values.clear();
            values[sobj] = std::move(subs);
        }
        if(parent) {
            binderParent = parent;
            binderSub = parentSub;
            binderParent->getSubObject(binderSub.c_str(),0,&mat);
        }
    }
        
    try {
        if (binder)
            openCommand("Change SubShapeBinder");
        else {
            openCommand("Create SubShapeBinder");
            if(pcActiveBody) {
                FCMD_OBJ_CMD(pcActiveBody,"newObject('PartDesign::SubShapeBinder','" << FeatName << "')");
                binder = dynamic_cast<PartDesign::SubShapeBinder*>(pcActiveBody->getObject(FeatName.c_str()));
            } else {
                doCommand(Command::Doc,
                        "App.ActiveDocument.addObject('PartDesign::SubShapeBinder','%s')",FeatName.c_str());
                binder = dynamic_cast<PartDesign::SubShapeBinder*>(
                        App::GetApplication().getActiveDocument()->getObject(FeatName.c_str()));
            }
            if(!binder) return;
        }
        binder->setLinks(std::move(values));
        binder->updatePlacement(mat);
        updateActive();
        commitCommand();
    }catch(Base::Exception &e) {
        e.ReportException();
        abortCommand();
    }
}

bool CmdPartDesignSubShapeBinder::isActive(void) {
    return hasActiveDocument();
}

//===========================================================================
// PartDesign_Clone
//===========================================================================

DEF_STD_CMD_A(CmdPartDesignClone)

CmdPartDesignClone::CmdPartDesignClone()
  :Command("PartDesign_Clone")
{
    sAppModule      = "PartDesign";
    sGroup          = QT_TR_NOOP("PartDesign");
    sMenuText       = QT_TR_NOOP("Create a clone");
    sToolTipText    = QT_TR_NOOP("Create a new clone");
    sWhatsThis      = "PartDesign_Clone";
    sStatusTip      = sToolTipText;
    sPixmap         = "PartDesign_Clone";
}

void CmdPartDesignClone::activated(int iMsg)
{
    Q_UNUSED(iMsg);
<<<<<<< HEAD
=======
    std::string BodyName = getUniqueObjectName("Body");
    std::string FeatName = getUniqueObjectName("Clone");
>>>>>>> 73df4e6f
    std::vector<App::DocumentObject*> objs = getSelection().getObjectsOfType
            (Part::Feature::getClassTypeId());
    if (objs.size() == 1) {
        // As suggested in https://forum.freecadweb.org/viewtopic.php?f=3&t=25265&p=198547#p207336
        // put the clone into its own new body.
        // This also fixes bug #3447 because the clone is a PD feature and thus
        // requires a body where it is part of.
        openCommand("Create Clone");
<<<<<<< HEAD
        auto obj = objs[0];
        std::string FeatName = getUniqueObjectName("Clone",obj);
        FCMD_OBJ_DOC_CMD(obj,"addObject('PartDesign::FeatureBase','" << FeatName << "')");
        auto Feat = obj->getDocument()->getObject(FeatName.c_str());
        auto objCmd = getObjectCmd(obj);
        FCMD_OBJ_CMD(Feat,"BaseFeature = " << objCmd);
        FCMD_OBJ_CMD(Feat,"Placement = " << objCmd << ".Placement");
        FCMD_OBJ_CMD(Feat,"setEditorMode('Placement',0)");
=======
        doCommand(Command::Doc,"App.ActiveDocument.addObject('PartDesign::Body','%s')",
                  BodyName.c_str());
        doCommand(Command::Doc,"App.ActiveDocument.addObject('PartDesign::FeatureBase','%s')",
                  FeatName.c_str());
        doCommand(Command::Doc,"App.ActiveDocument.ActiveObject.BaseFeature = App.ActiveDocument.%s",
                  objs.front()->getNameInDocument());
        doCommand(Command::Doc,"App.ActiveDocument.ActiveObject.Placement = App.ActiveDocument.%s.Placement",
                  objs.front()->getNameInDocument());
        doCommand(Command::Doc,"App.ActiveDocument.ActiveObject.setEditorMode('Placement',0)");
        doCommand(Command::Doc,"App.ActiveDocument.%s.Group = [App.ActiveDocument.%s]",
                  BodyName.c_str(), FeatName.c_str());

        // Set the tip of the body
        doCommand(Command::Doc,"App.ActiveDocument.%s.Tip = App.ActiveDocument.%s",
                                BodyName.c_str(), FeatName.c_str());
>>>>>>> 73df4e6f
        updateActive();
        copyVisual(Feat, "ShapeColor", obj);
        copyVisual(Feat, "LineColor", obj);
        copyVisual(Feat, "PointColor", obj);
        copyVisual(Feat, "Transparency", obj);
        copyVisual(Feat, "DisplayMode", obj);
        commitCommand();
    }
}

bool CmdPartDesignClone::isActive(void)
{
    return getSelection().countObjectsOfType(Part::Feature::getClassTypeId()) == 1;
}

//===========================================================================
// PartDesign_Sketch
//===========================================================================

/* Sketch commands =======================================================*/
DEF_STD_CMD_A(CmdPartDesignNewSketch);

CmdPartDesignNewSketch::CmdPartDesignNewSketch()
  :Command("PartDesign_NewSketch")
{
    sAppModule      = "PartDesign";
    sGroup          = QT_TR_NOOP("PartDesign");
    sMenuText       = QT_TR_NOOP("Create sketch");
    sToolTipText    = QT_TR_NOOP("Create a new sketch");
    sWhatsThis      = "PartDesign_NewSketch";
    sStatusTip      = sToolTipText;
    sPixmap         = "Sketcher_NewSketch";
}


void CmdPartDesignNewSketch::activated(int iMsg)
{
    Q_UNUSED(iMsg);
    App::Document *doc = getDocument ();
    PartDesign::Body *pcActiveBody( nullptr );
    auto shouldMakeBody( false );

    if ( PartDesignGui::assureModernWorkflow( doc ) ) {
        // We need either an active Body, or for there to be no Body
        // objects (in which case, just make one) to make a new sketch.

        pcActiveBody = PartDesignGui::getBody( /* messageIfNot = */ false );
        if (pcActiveBody == nullptr) {
            if ( doc->getObjectsOfType(PartDesign::Body::getClassTypeId()).empty() ) {
                shouldMakeBody = true;
            } else {
                PartDesignGui::needActiveBodyError();
                return;
            }
        }

    } else {
        // No PartDesign feature without Body past FreeCAD 0.13
        if ( PartDesignGui::isLegacyWorkflow( doc ) ) {
            Gui::CommandManager &rcCmdMgr = Gui::Application::Instance->commandManager();
            rcCmdMgr.runCommandByName("Sketcher_NewSketch");
        }
        return;
    }

    Gui::SelectionFilter SketchFilter("SELECT Sketcher::SketchObject COUNT 1");
    Gui::SelectionFilter FaceFilter  ("SELECT Part::Feature SUBELEMENT Face COUNT 1");
    Gui::SelectionFilter PlaneFilter ("SELECT App::Plane COUNT 1");
    Gui::SelectionFilter PlaneFilter2("SELECT PartDesign::Plane COUNT 1");

    if (PlaneFilter2.match())
        PlaneFilter = PlaneFilter2;

    if (SketchFilter.match()) {
        Sketcher::SketchObject *Sketch = static_cast<Sketcher::SketchObject*>(SketchFilter.Result[0][0].getObject());
        // openCommand("Edit Sketch");
        PartDesignGui::setEdit(Sketch,pcActiveBody);
    }
    else if ( FaceFilter.match() || PlaneFilter.match() ) {
        if (!pcActiveBody) {
            // We shouldn't make a new Body in this case, because that means
            // the source shape of the face/plane would be outside the Body.
            PartDesignGui::getBody( /* messageIfNot = */ true );
            return;
        }

        // get the selected object
        std::string supportString;
        App::DocumentObject* obj;

        if (FaceFilter.match()) {
            obj = FaceFilter.Result[0][0].getObject();

            if(!obj->isDerivedFrom(Part::Feature::getClassTypeId()))
                return;

            Part::Feature* feat = static_cast<Part::Feature*>(obj);

            const std::vector<std::string> &sub = FaceFilter.Result[0][0].getSubNames();
            if (sub.size() > 1) {
                // No assert for wrong user input!
                QMessageBox::warning(Gui::getMainWindow(), QObject::tr("Several sub-elements selected"),
                    QObject::tr("You have to select a single face as support for a sketch!"));
                return;
            }

            // get the selected sub shape (a Face)
            const Part::TopoShape &shape = feat->Shape.getValue();
            TopoDS_Shape sh = shape.getSubShape(sub[0].c_str());
            const TopoDS_Face& face = TopoDS::Face(sh);
            if (face.IsNull()) {
                // No assert for wrong user input!
                QMessageBox::warning(Gui::getMainWindow(), QObject::tr("No support face selected"),
                    QObject::tr("You have to select a face as support for a sketch!"));
                return;
            }

            BRepAdaptor_Surface adapt(face);
            if (adapt.GetType() != GeomAbs_Plane) {
                TopLoc_Location loc;
                Handle(Geom_Surface) surf = BRep_Tool::Surface(face, loc);
                if (surf.IsNull() || !GeomLib_IsPlanarSurface(surf).IsPlanar()) {
                    QMessageBox::warning(Gui::getMainWindow(), QObject::tr("No planar support"),
                        QObject::tr("You need a planar face as support for a sketch!"));
                    return;
                }
            }

            supportString = FaceFilter.Result[0][0].getAsPropertyLinkSubString();
        } else {
            obj = static_cast<Part::Feature*>(PlaneFilter.Result[0][0].getObject());
            supportString = getObjectCmd(obj,"(",",'')");
        }


        if (!pcActiveBody->hasObject(obj)) {
            if ( !obj->isDerivedFrom ( App::Plane::getClassTypeId() ) )  {
                // TODO check here if the plane associated with right part/body (2015-09-01, Fat-Zer)

                auto pcActivePart = PartDesignGui::getPartFor(pcActiveBody, false);

                //check the prerequisites for the selected objects
                //the user has to decide which option we should take if external references are used
                // TODO share this with UnifiedDatumCommand() (2015-10-20, Fat-Zer)
                QDialog* dia = new QDialog;
                Ui_Dialog dlg;
                dlg.setupUi(dia);
                dia->setModal(true);
                int result = dia->exec();
                if(result == QDialog::DialogCode::Rejected)
                    return;
                else if(!dlg.radioXRef->isChecked()) {

                    std::string sub;
                    if(FaceFilter.match())
                        sub = FaceFilter.Result[0][0].getSubNames()[0];
                    auto copy = PartDesignGui::TaskFeaturePick::makeCopy(obj, sub, dlg.radioIndependent->isChecked());

                    if(pcActiveBody)
                        pcActiveBody->addObject(copy);
                    else if (pcActivePart)
                        pcActivePart->addObject(copy);

                    if(PlaneFilter.match())
                        supportString = getObjectCmd(copy,"(",",'')");
                    else
                        //it is ensured that only a single face is selected, hence it must always be Face1 of the shapebinder
                        supportString = getObjectCmd(copy,"(",",'Face1')");
                }
            }
        }

        // create Sketch on Face or Plane
        std::string FeatName = getUniqueObjectName("Sketch",pcActiveBody);

        openCommand("Create a Sketch on Face");
        FCMD_OBJ_CMD(pcActiveBody,"newObject('Sketcher::SketchObject','" << FeatName << "')");
        auto Feat = pcActiveBody->getDocument()->getObject(FeatName.c_str());
        FCMD_OBJ_CMD(Feat,"Support = " << supportString);
        FCMD_OBJ_CMD(Feat,"MapMode = '" << Attacher::AttachEngine::getModeName(Attacher::mmFlatFace)<<"'");
        updateActive();
        PartDesignGui::setEdit(Feat,pcActiveBody);
    }
    else {
        App::GeoFeatureGroupExtension *geoGroup( nullptr );
        if (pcActiveBody) {
            auto group( App::GeoFeatureGroupExtension::getGroupOfObject(pcActiveBody) );
            if (group) {
                geoGroup = group->getExtensionByType<App::GeoFeatureGroupExtension>();
            }
        }

        std::vector<App::DocumentObject*> planes;
        std::vector<PartDesignGui::TaskFeaturePick::featureStatus> status;

        // Start command early, so undo will undo any Body creation
        Gui::Command::openCommand("Create a new Sketch");
        if (shouldMakeBody) {
            pcActiveBody = PartDesignGui::makeBody(doc);
            if ( !pcActiveBody ) {
                Base::Console().Error("Failed to create a Body object");
                return;
            }

            // The method 'SoCamera::viewBoundingBox' is still declared as protected in Coin3d versions
            // older than 4.0.
#if COIN_MAJOR_VERSION >= 4
            // if no part feature was there then auto-adjust the camera
            Gui::Document* guidoc = Gui::Application::Instance->getDocument(doc);
            Gui::View3DInventor* view = guidoc ? qobject_cast<Gui::View3DInventor*>(guidoc->getActiveView()) : nullptr;
            if (view) {
                SoCamera* camera = view->getViewer()->getCamera();
                SbViewportRegion vpregion = view->getViewer()->getViewportRegion();
                float aspectratio = vpregion.getViewportAspectRatio();

                float size = Gui::ViewProviderOrigin::defaultSize();
                SbBox3f bbox;
                bbox.setBounds(-size,-size,-size,size,size,size);
                camera->viewBoundingBox(bbox, aspectratio, 1.0f);
            }
#endif
        }

        // At this point, we have pcActiveBody

        unsigned validPlaneCount = 0;

        // Baseplanes are preaprooved
        try {
            for ( auto plane: pcActiveBody->getOrigin ()->planes() ) {
                planes.push_back (plane);
                status.push_back(PartDesignGui::TaskFeaturePick::basePlane);
                validPlaneCount++;
            }
        } catch (const Base::Exception &ex) {
            Base::Console().Error ("%s\n", ex.what() );
        }

        auto datumPlanes( getDocument()->getObjectsOfType(PartDesign::Plane::getClassTypeId()) );
        for (auto plane: datumPlanes) {
            planes.push_back ( plane );
            // Check whether this plane belongs to the active body
            if ( pcActiveBody && pcActiveBody->hasObject(plane) ) {
                if ( !pcActiveBody->isAfterInsertPoint ( plane ) ) {
                    validPlaneCount++;
                    status.push_back(PartDesignGui::TaskFeaturePick::validFeature);
                } else {
                    status.push_back(PartDesignGui::TaskFeaturePick::afterTip);
                }
            } else {
                PartDesign::Body *planeBody = PartDesign::Body::findBodyOf (plane);
                if ( planeBody ) {
                    if ( ( geoGroup && geoGroup->hasObject ( planeBody, true ) ) ||
                           !App::GeoFeatureGroupExtension::getGroupOfObject (planeBody) ) {
                        status.push_back ( PartDesignGui::TaskFeaturePick::otherBody );
                    } else {
                        status.push_back ( PartDesignGui::TaskFeaturePick::otherPart );
                    }
                } else {
                    if ( ( geoGroup && geoGroup->hasObject ( plane, true ) ) ||
                           !App::GeoFeatureGroupExtension::getGroupOfObject ( plane ) ) {
                        status.push_back ( PartDesignGui::TaskFeaturePick::otherPart );
                    } else if (pcActiveBody) {
                        status.push_back ( PartDesignGui::TaskFeaturePick::notInBody );
                    } else { // if we are outside a body count it as valid
                        validPlaneCount++;
                        status.push_back(PartDesignGui::TaskFeaturePick::validFeature);
                    }
                }
            }
        }

        // Determines if user made a valid selection in dialog
        auto accepter = [](const std::vector<App::DocumentObject*>& features) -> bool {
            return !features.empty();
        };

        // Called by dialog when user hits "OK" and accepter returns true
        auto worker = [=](const std::vector<App::DocumentObject*>& features) {
            // may happen when the user switched to an empty document while the
            // dialog is open
            if (features.empty())
                return;
            App::Plane* plane = static_cast<App::Plane*>(features.front());
            std::string FeatName = getUniqueObjectName("Sketch",pcActiveBody);
            std::string supportString = getObjectCmd(plane,"(",",[''])");

            FCMD_OBJ_CMD(pcActiveBody,"newObject('Sketcher::SketchObject','" << FeatName << "')");
            auto Feat = pcActiveBody->getDocument()->getObject(FeatName.c_str());
            FCMD_OBJ_CMD(Feat,"Support = " << supportString);
            FCMD_OBJ_CMD(Feat,"MapMode = '" << Attacher::AttachEngine::getModeName(Attacher::mmFlatFace)<<"'");
            Gui::Command::updateActive(); // Make sure the Support's Placement property is updated
            PartDesignGui::setEdit(Feat,pcActiveBody);
        };

        // Called by dialog for "Cancel", or "OK" if accepter returns false
        std::string docname = doc->getName();
        auto quitter = [docname]() {
            Gui::Document* document = Gui::Application::Instance->getDocument(docname.c_str());
            if (document)
                document->abortCommand();
        };

        if (validPlaneCount == 0) {
            QMessageBox::warning(Gui::getMainWindow(), QObject::tr("No valid planes in this document"),
                QObject::tr("Please create a plane first or select a face to sketch on"));
            quitter();
            return;

        } else if (validPlaneCount == 1) {
            worker(planes);

        } else if (validPlaneCount > 1) {
            // Show dialog and let user pick plane
           Gui::TaskView::TaskDialog *dlg = Gui::Control().activeDialog();
           PartDesignGui::TaskDlgFeaturePick *pickDlg = qobject_cast<PartDesignGui::TaskDlgFeaturePick *>(dlg);
           if (dlg && !pickDlg) {
                QMessageBox msgBox;
                msgBox.setText(QObject::tr("A dialog is already open in the task panel"));
                msgBox.setInformativeText(QObject::tr("Do you want to close this dialog?"));
                msgBox.setStandardButtons(QMessageBox::Yes | QMessageBox::No);
                msgBox.setDefaultButton(QMessageBox::Yes);
                int ret = msgBox.exec();
                if (ret == QMessageBox::Yes)
                    Gui::Control().closeDialog();
                else {
                    quitter();
                    return;
                }
            }

            if(dlg)
                Gui::Control().closeDialog();

            Gui::Selection().clearSelection();
            Gui::Control().showDialog(new PartDesignGui::TaskDlgFeaturePick(planes, status, accepter, worker, quitter));
        }
    }
}

bool CmdPartDesignNewSketch::isActive(void)
{
    if (getActiveGuiDocument())
        return true;
    else
        return false;
}

//===========================================================================
// Common utility functions for all features creating solids
//===========================================================================

void finishFeature(const Gui::Command* cmd, App::DocumentObject *Feat,
                   App::DocumentObject* prevSolidFeature = nullptr,
                   const bool hidePrevSolid = true,
                   const bool updateDocument = true)
{
    PartDesign::Body *pcActiveBody;

    if (prevSolidFeature) {
        pcActiveBody = PartDesignGui::getBodyFor(prevSolidFeature, /*messageIfNot = */false);
    } else { // insert into the same body as the given previous one
        pcActiveBody = PartDesignGui::getBody(/*messageIfNot = */false);
    }

    if (hidePrevSolid && prevSolidFeature && (prevSolidFeature != NULL))
        FCMD_OBJ_HIDE(prevSolidFeature);

    if (updateDocument)
        cmd->updateActive();

<<<<<<< HEAD
    // #0001721: use '0' as edit value to avoid switching off selection in
    // ViewProviderGeometryObject::setEditViewer
    PartDesignGui::setEdit(Feat,pcActiveBody);
    cmd->doCommand(cmd->Gui,"Gui.Selection.clearSelection()");
    //cmd->doCommand(cmd->Gui,"Gui.Selection.addSelection(App.ActiveDocument.ActiveObject)");

    auto base = dynamic_cast<PartDesign::Feature*>(Feat);
    if(base)
        base = dynamic_cast<PartDesign::Feature*>(base->getBaseObject(true));
    App::DocumentObject *obj = base;
    if(!obj)
        obj = pcActiveBody;
    if (obj) {
        cmd->copyVisual(Feat, "ShapeColor", obj);
        cmd->copyVisual(Feat, "LineColor", obj);
        cmd->copyVisual(Feat, "PointColor", obj);
        cmd->copyVisual(Feat, "Transparency", obj);
        cmd->copyVisual(Feat, "DisplayMode", obj);
=======
    // Do this before calling setEdit to avoid to override the 'Shape preview' mode (#0003621)
    if (pcActiveBody) {
        cmd->copyVisual(FeatName.c_str(), "ShapeColor", pcActiveBody->getNameInDocument());
        cmd->copyVisual(FeatName.c_str(), "LineColor", pcActiveBody->getNameInDocument());
        cmd->copyVisual(FeatName.c_str(), "PointColor", pcActiveBody->getNameInDocument());
        cmd->copyVisual(FeatName.c_str(), "Transparency", pcActiveBody->getNameInDocument());
        cmd->copyVisual(FeatName.c_str(), "DisplayMode", pcActiveBody->getNameInDocument());
>>>>>>> 73df4e6f
    }

    // #0001721: use '0' as edit value to avoid switching off selection in
    // ViewProviderGeometryObject::setEditViewer
    cmd->doCommand(cmd->Gui,"Gui.activeDocument().setEdit('%s', 0)", FeatName.c_str());
    cmd->doCommand(cmd->Gui,"Gui.Selection.clearSelection()");
    //cmd->doCommand(cmd->Gui,"Gui.Selection.addSelection(App.ActiveDocument.ActiveObject)");
}

//===========================================================================
// Common utility functions for ProfileBased features
//===========================================================================

// Take a list of Part2DObjects and classify them for creating a
// ProfileBased feature. FirstFreeSketch is the first free sketch in the same body 
// or sketches.end() if non available. The returned number is the amount of free sketches
unsigned validateSketches(std::vector<App::DocumentObject*>& sketches,
                          std::vector<PartDesignGui::TaskFeaturePick::featureStatus>& status,
                          std::vector<App::DocumentObject*>::iterator& firstFreeSketch)
{
    // TODO Review the function for non-part bodies (2015-09-04, Fat-Zer)
    PartDesign::Body* pcActiveBody = PartDesignGui::getBody(false);
    App::Part* pcActivePart = PartDesignGui::getPartFor(pcActiveBody, false);

    // TODO: If the user previously opted to allow multiple use of sketches or use of sketches from other bodies,
    // then count these as valid sketches!
    unsigned freeSketches = 0;
    firstFreeSketch = sketches.end();

    for (std::vector<App::DocumentObject*>::iterator s = sketches.begin(); s != sketches.end(); s++) {

        if (!pcActiveBody) {
            // We work in the old style outside any body
            if (PartDesign::Body::findBodyOf (*s)) {
                status.push_back(PartDesignGui::TaskFeaturePick::otherPart);
                continue;
            }
        } else if (!pcActiveBody->hasObject(*s)) {
            // Check whether this plane belongs to a body of the same part
            PartDesign::Body* b = PartDesign::Body::findBodyOf(*s);
            if(!b)
                status.push_back(PartDesignGui::TaskFeaturePick::notInBody);
            else if(pcActivePart && pcActivePart->hasObject(b, true))
                status.push_back(PartDesignGui::TaskFeaturePick::otherBody);
            else
                status.push_back(PartDesignGui::TaskFeaturePick::otherPart);
           
            continue;
        }

        //Base::Console().Error("Checking sketch %s\n", (*s)->getNameInDocument());
        // Check whether this sketch is already being used by another feature
        // Body features don't count...
        std::vector<App::DocumentObject*> inList = (*s)->getInList();
        std::vector<App::DocumentObject*>::iterator o = inList.begin();
        while (o != inList.end()) {
            //Base::Console().Error("Inlist: %s\n", (*o)->getNameInDocument());
            if ((*o)->getTypeId().isDerivedFrom(PartDesign::Body::getClassTypeId()))
                o = inList.erase(o); //ignore bodies
            else if (!(  (*o)->getTypeId().isDerivedFrom(PartDesign::Feature::getClassTypeId())  ))
                o = inList.erase(o); //ignore non-partDesign
            else
                ++o;
        }
        if (inList.size() > 0) {
            status.push_back(PartDesignGui::TaskFeaturePick::isUsed);
            continue;
        }

        if (pcActiveBody && pcActiveBody->isAfterInsertPoint(*s)){
            status.push_back(PartDesignGui::TaskFeaturePick::afterTip);
            continue;
        }

        // Check whether the sketch shape is valid
        Part::Part2DObject* sketch = static_cast<Part::Part2DObject*>(*s);
        const TopoDS_Shape& shape = sketch->Shape.getValue();
        if (shape.IsNull()) {
            status.push_back(PartDesignGui::TaskFeaturePick::invalidShape);
            continue;
        }

        // count free wires
        int ctWires=0;
        TopExp_Explorer ex;
        for (ex.Init(shape, TopAbs_WIRE); ex.More(); ex.Next()) {
            ctWires++;
        }
        if (ctWires == 0) {
            status.push_back(PartDesignGui::TaskFeaturePick::noWire);
            continue;
        }

        // All checks passed - found a valid sketch
        if (firstFreeSketch == sketches.end())
            firstFreeSketch = s;
        freeSketches++;
        status.push_back(PartDesignGui::TaskFeaturePick::validFeature);
    }

    return freeSketches;
}

void prepareProfileBased(PartDesign::Body *pcActiveBody, Gui::Command* cmd, const std::string& which,
                        boost::function<void (Part::Feature*, App::DocumentObject*)> func)
{
    auto base_worker = [=](App::DocumentObject* feature, std::string sub) {

        if (!feature || !feature->isDerivedFrom(Part::Feature::getClassTypeId()))
            return;

        // Related to #0002760: when an operation can't be performed due to a broken
        // profile then make sure that it is recomputed when cancelling the operation
        // otherwise it might be impossible to see that it's broken.
        if (feature->isTouched())
            feature->recomputeFeature();

        std::string FeatName = cmd->getUniqueObjectName(which.c_str(),pcActiveBody);

        Gui::Command::openCommand((std::string("Make ") + which).c_str());

        FCMD_OBJ_CMD(pcActiveBody,"newObject('PartDesign::" << which << "','" << FeatName << "')");
        auto Feat = pcActiveBody->getDocument()->getObject(FeatName.c_str());
        
        auto objCmd = Gui::Command::getObjectCmd(feature);
        if (feature->isDerivedFrom(Part::Part2DObject::getClassTypeId())) {
            FCMD_OBJ_CMD(Feat,"Profile = " << objCmd);
        }
        else {
            FCMD_OBJ_CMD(Feat,"Profile = (" << objCmd << ", ['" << sub << "'])");   
        }         

        func(static_cast<Part::Feature*>(feature), Feat);
    };
    
    //if a profile is selected we can make our life easy and fast
    std::vector<Gui::SelectionObject> selection = cmd->getSelection().getSelectionEx();
    if (!selection.empty() && selection.front().hasSubNames()) {
        base_worker(selection.front().getObject(), selection.front().getSubNames().front());
        return;
    }

    //no face profile was selected, do the extended sketch logic

    bool bNoSketchWasSelected = false;
    // Get a valid sketch from the user
    // First check selections
    std::vector<App::DocumentObject*> sketches = cmd->getSelection().getObjectsOfType(Part::Part2DObject::getClassTypeId());
    if (sketches.empty()) {//no sketches were selected. Let user pick an object from valid ones available in document
        sketches = cmd->getDocument()->getObjectsOfType(Part::Part2DObject::getClassTypeId());
        bNoSketchWasSelected = true;
    }
    
    if (sketches.empty()) {
        QMessageBox::warning(Gui::getMainWindow(), QObject::tr("No sketch to work on"),
            QObject::tr("No sketch is available in the document"));
        return;
    }

    std::vector<PartDesignGui::TaskFeaturePick::featureStatus> status;
    std::vector<App::DocumentObject*>::iterator firstFreeSketch;
    int freeSketches = validateSketches(sketches, status, firstFreeSketch);

    auto accepter = [=](const std::vector<App::DocumentObject*>& features) -> bool {

        if(features.empty())
            return false;

        return true;
    };
    
    auto sketch_worker = [&, base_worker](std::vector<App::DocumentObject*> features) {
        
        base_worker(features.front(), "");
    };
    
    //if there is a sketch selected which is from another body or part we need to bring up the
    //pick task dialog to decide how those are handled
    bool ext = std::find_if( status.begin(), status.end(),
            [] (const PartDesignGui::TaskFeaturePick::featureStatus& s) {
                return s == PartDesignGui::TaskFeaturePick::otherBody ||
                    s == PartDesignGui::TaskFeaturePick::otherPart ||
                    s == PartDesignGui::TaskFeaturePick::notInBody;
            }
        ) != status.end();
        
    // TODO Clean this up (2015-10-20, Fat-Zer)
    if (pcActiveBody && !bNoSketchWasSelected && ext) {

        auto* pcActivePart = PartDesignGui::getPartFor(pcActiveBody, true);
        // getPartFor() already has reported an error
        if (!pcActivePart)
            return;

        QDialog* dia = new QDialog;
        Ui_Dialog dlg;
        dlg.setupUi(dia);
        dia->setModal(true);
        int result = dia->exec();
        if(result == QDialog::DialogCode::Rejected)
            return;
        else if(!dlg.radioXRef->isChecked()) {

                auto copy = PartDesignGui::TaskFeaturePick::makeCopy(sketches[0], "", dlg.radioIndependent->isChecked());
                auto oBody = PartDesignGui::getBodyFor(sketches[0], false);
                if(oBody)
                    pcActiveBody->addObject(copy);
                else
                    pcActivePart->addObject(copy);

                sketches[0] = copy;
                firstFreeSketch = sketches.begin();
        }
    }
    
    // Show sketch choose dialog and let user pick sketch if no sketch was selected and no free one available or
    // multiple free ones are available
    if (bNoSketchWasSelected && (freeSketches != 1) ) {

        Gui::TaskView::TaskDialog *dlg = Gui::Control().activeDialog();
        PartDesignGui::TaskDlgFeaturePick *pickDlg = qobject_cast<PartDesignGui::TaskDlgFeaturePick *>(dlg);
        if (dlg && !pickDlg) {
            QMessageBox msgBox;
            msgBox.setText(QObject::tr("A dialog is already open in the task panel"));
            msgBox.setInformativeText(QObject::tr("Do you want to close this dialog?"));
            msgBox.setStandardButtons(QMessageBox::Yes | QMessageBox::No);
            msgBox.setDefaultButton(QMessageBox::Yes);
            int ret = msgBox.exec();
            if (ret == QMessageBox::Yes)
                Gui::Control().closeDialog();
            else
                return;
        }

        if(dlg)
            Gui::Control().closeDialog();

        Gui::Selection().clearSelection();
        pickDlg = new PartDesignGui::TaskDlgFeaturePick(sketches, status, accepter, sketch_worker);
        if (!bNoSketchWasSelected && ext)
            pickDlg->showExternal(true);

        Gui::Control().showDialog(pickDlg);
    }
    else {
        std::vector<App::DocumentObject*> theSketch;
        if (!bNoSketchWasSelected)
            theSketch.push_back(sketches[0]);
        else
            theSketch.push_back(*firstFreeSketch);

        sketch_worker(theSketch);
    }
}

void finishProfileBased(const Gui::Command* cmd, const Part::Feature* sketch, App::DocumentObject *Feat)
{
    if(sketch && sketch->isDerivedFrom(Part::Part2DObject::getClassTypeId()))
        FCMD_OBJ_HIDE(sketch);
    finishFeature(cmd, Feat);
}

//===========================================================================
// PartDesign_Pad
//===========================================================================
DEF_STD_CMD_A(CmdPartDesignPad);

CmdPartDesignPad::CmdPartDesignPad()
  : Command("PartDesign_Pad")
{
    sAppModule    = "PartDesign";
    sGroup        = QT_TR_NOOP("PartDesign");
    sMenuText     = QT_TR_NOOP("Pad");
    sToolTipText  = QT_TR_NOOP("Pad a selected sketch");
    sWhatsThis    = "PartDesign_Pad";
    sStatusTip    = sToolTipText;
    sPixmap       = "PartDesign_Pad";
}

void CmdPartDesignPad::activated(int iMsg)
{
    Q_UNUSED(iMsg);
    App::Document *doc = getDocument();
    if (!PartDesignGui::assureModernWorkflow(doc))
        return;

    PartDesign::Body *pcActiveBody = PartDesignGui::getBody(true);

    if (!pcActiveBody)
        return;

    Gui::Command* cmd = this;
    auto worker = [cmd](Part::Feature* profile, App::DocumentObject *Feat) {

        if (!Feat) return;

        // specific parameters for Pad
        FCMD_OBJ_CMD(Feat,"Length = 10.0");
        Gui::Command::updateActive();

        Part::Part2DObject* sketch = dynamic_cast<Part::Part2DObject*>(profile);
        finishProfileBased(cmd, sketch, Feat);
        cmd->adjustCameraPosition();
    };

    prepareProfileBased(pcActiveBody, this, "Pad", worker);
}

bool CmdPartDesignPad::isActive(void)
{
    return hasActiveDocument();
}

//===========================================================================
// PartDesign_Pocket
//===========================================================================
DEF_STD_CMD_A(CmdPartDesignPocket);

CmdPartDesignPocket::CmdPartDesignPocket()
  : Command("PartDesign_Pocket")
{
    sAppModule    = "PartDesign";
    sGroup        = QT_TR_NOOP("PartDesign");
    sMenuText     = QT_TR_NOOP("Pocket");
    sToolTipText  = QT_TR_NOOP("Create a pocket with the selected sketch");
    sWhatsThis    = "PartDesign_Pocket";
    sStatusTip    = sToolTipText;
    sPixmap       = "PartDesign_Pocket";
}

void CmdPartDesignPocket::activated(int iMsg)
{
    Q_UNUSED(iMsg);
    App::Document *doc = getDocument();
    if (!PartDesignGui::assureModernWorkflow(doc))
        return;

    PartDesign::Body *pcActiveBody = PartDesignGui::getBody(true);

    if (!pcActiveBody)
        return;

    Gui::Command* cmd = this;
    auto worker = [cmd](Part::Feature* sketch, App::DocumentObject *Feat) {

        if (!Feat) return;

        FCMD_OBJ_CMD(Feat,"Length = 5.0");
        finishProfileBased(cmd, sketch, Feat);
        cmd->adjustCameraPosition();
    };

    prepareProfileBased(pcActiveBody, this, "Pocket", worker);
}

bool CmdPartDesignPocket::isActive(void)
{
    return hasActiveDocument();
}

//===========================================================================
// PartDesign_Hole
//===========================================================================
DEF_STD_CMD_A(CmdPartDesignHole);

CmdPartDesignHole::CmdPartDesignHole()
  : Command("PartDesign_Hole")
{
    sAppModule    = "PartDesign";
    sGroup        = QT_TR_NOOP("PartDesign");
    sMenuText     = QT_TR_NOOP("Hole");
    sToolTipText  = QT_TR_NOOP("Create a hole with the selected sketch");
    sWhatsThis    = "PartDesign_Hole";
    sStatusTip    = sToolTipText;
    sPixmap       = "PartDesign_Hole";
}

void CmdPartDesignHole::activated(int iMsg)
{
    Q_UNUSED(iMsg);
    App::Document *doc = getDocument();
    if (!PartDesignGui::assureModernWorkflow(doc))
                return;

    PartDesign::Body *pcActiveBody = PartDesignGui::getBody(true);

    if (!pcActiveBody)
        return;

    Gui::Command* cmd = this;
    auto worker = [cmd](Part::Feature* sketch, App::DocumentObject *Feat) {

        if(!Feat) return;

        finishProfileBased(cmd, sketch, Feat);
        cmd->adjustCameraPosition();
    };

    prepareProfileBased(pcActiveBody, this, "Hole", worker);
}

bool CmdPartDesignHole::isActive(void)
{
    return hasActiveDocument();
}

//===========================================================================
// PartDesign_Revolution
//===========================================================================
DEF_STD_CMD_A(CmdPartDesignRevolution);

CmdPartDesignRevolution::CmdPartDesignRevolution()
  : Command("PartDesign_Revolution")
{
    sAppModule    = "PartDesign";
    sGroup        = QT_TR_NOOP("PartDesign");
    sMenuText     = QT_TR_NOOP("Revolution");
    sToolTipText  = QT_TR_NOOP("Revolve a selected sketch");
    sWhatsThis    = "PartDesign_Revolution";
    sStatusTip    = sToolTipText;
    sPixmap       = "PartDesign_Revolution";
}

void CmdPartDesignRevolution::activated(int iMsg)
{
    Q_UNUSED(iMsg);
    App::Document *doc = getDocument();
    if (!PartDesignGui::assureModernWorkflow(doc))
        return;

    PartDesign::Body *pcActiveBody = PartDesignGui::getBody(true);

    if (!pcActiveBody)
        return;

    Gui::Command* cmd = this;
    auto worker = [cmd, &pcActiveBody](Part::Feature* sketch, App::DocumentObject *Feat) {

        if (!Feat) return;

        if (sketch->isDerivedFrom(Part::Part2DObject::getClassTypeId())) {
            FCMD_OBJ_CMD(Feat,"ReferenceAxis = (" << getObjectCmd(sketch) << ",['V_Axis'])");
        }
        else {
            FCMD_OBJ_CMD(Feat,"ReferenceAxis = (" << getObjectCmd(pcActiveBody->getOrigin()->getY()) << ",[''])");
        }

        FCMD_OBJ_CMD(Feat,"Angle = 360.0");
        PartDesign::Revolution* pcRevolution = dynamic_cast<PartDesign::Revolution*>(Feat);
        if (pcRevolution && pcRevolution->suggestReversed())
            FCMD_OBJ_CMD(Feat,"Reversed = 1");

        finishProfileBased(cmd, sketch, Feat);
        cmd->adjustCameraPosition();
    };

    prepareProfileBased(pcActiveBody, this, "Revolution", worker);
}

bool CmdPartDesignRevolution::isActive(void)
{
    return hasActiveDocument();
}

//===========================================================================
// PartDesign_Groove
//===========================================================================
DEF_STD_CMD_A(CmdPartDesignGroove);

CmdPartDesignGroove::CmdPartDesignGroove()
  : Command("PartDesign_Groove")
{
    sAppModule    = "PartDesign";
    sGroup        = QT_TR_NOOP("PartDesign");
    sMenuText     = QT_TR_NOOP("Groove");
    sToolTipText  = QT_TR_NOOP("Groove a selected sketch");
    sWhatsThis    = "PartDesign_Groove";
    sStatusTip    = sToolTipText;
    sPixmap       = "PartDesign_Groove";
}

void CmdPartDesignGroove::activated(int iMsg)
{
    Q_UNUSED(iMsg);
    App::Document *doc = getDocument();
    if (!PartDesignGui::assureModernWorkflow(doc))
        return;

    PartDesign::Body *pcActiveBody = PartDesignGui::getBody(true);

    if (!pcActiveBody)
        return;

    Gui::Command* cmd = this;
    auto worker = [cmd, &pcActiveBody](Part::Feature* sketch, App::DocumentObject *Feat) {

        if (!Feat) return;

        if (sketch->isDerivedFrom(Part::Part2DObject::getClassTypeId())) {
            FCMD_OBJ_CMD(Feat,"ReferenceAxis = ("<<getObjectCmd(sketch)<<",['V_Axis'])");
        }
        else {
            FCMD_OBJ_CMD(Feat,"ReferenceAxis = ("<<getObjectCmd(pcActiveBody->getOrigin()->getY())<<",[''])");
        }
        
        FCMD_OBJ_CMD(Feat,"Angle = 360.0");

        try {
            // This raises as exception if line is perpendicular to sketch/support face.
            // Here we should continue to give the user a chance to change the default values.
            PartDesign::Groove* pcGroove = dynamic_cast<PartDesign::Groove*>(Feat);
            if (pcGroove && pcGroove->suggestReversed())
                FCMD_OBJ_CMD(Feat,"Reversed = 1");
        }
        catch (const Base::Exception& e) {
            e.ReportException();
        }

        finishProfileBased(cmd, sketch, Feat);
        cmd->adjustCameraPosition();
    };

    prepareProfileBased(pcActiveBody, this, "Groove", worker);
}

bool CmdPartDesignGroove::isActive(void)
{
    return hasActiveDocument();
}

//===========================================================================
// PartDesign_Additive_Pipe
//===========================================================================
DEF_STD_CMD_A(CmdPartDesignAdditivePipe);

CmdPartDesignAdditivePipe::CmdPartDesignAdditivePipe()
  : Command("PartDesign_AdditivePipe")
{
    sAppModule    = "PartDesign";
    sGroup        = QT_TR_NOOP("PartDesign");
    sMenuText     = QT_TR_NOOP("Additive pipe");
    sToolTipText  = QT_TR_NOOP("Sweep a selected sketch along a path or to other profiles");
    sWhatsThis    = "PartDesign_AdditivePipe";
    sStatusTip    = sToolTipText;
    sPixmap       = "PartDesign_Additive_Pipe";
}

void CmdPartDesignAdditivePipe::activated(int iMsg)
{
    Q_UNUSED(iMsg);
    App::Document *doc = getDocument();
    if (!PartDesignGui::assureModernWorkflow(doc))
        return;

    PartDesign::Body *pcActiveBody = PartDesignGui::getBody(true);

    if (!pcActiveBody)
        return;

    Gui::Command* cmd = this;
    auto worker = [cmd](Part::Feature* sketch, App::DocumentObject *Feat) {

        if (!Feat) return;

        // specific parameters for pipe
        Gui::Command::updateActive();

        finishProfileBased(cmd, sketch, Feat);
        cmd->adjustCameraPosition();
    };

    prepareProfileBased(pcActiveBody, this, "AdditivePipe", worker);
}

bool CmdPartDesignAdditivePipe::isActive(void)
{
    return hasActiveDocument();
}


//===========================================================================
// PartDesign_Subtractive_Pipe
//===========================================================================
DEF_STD_CMD_A(CmdPartDesignSubtractivePipe);

CmdPartDesignSubtractivePipe::CmdPartDesignSubtractivePipe()
  : Command("PartDesign_SubtractivePipe")
{
    sAppModule    = "PartDesign";
    sGroup        = QT_TR_NOOP("PartDesign");
    sMenuText     = QT_TR_NOOP("Subtractive pipe");
    sToolTipText  = QT_TR_NOOP("Sweep a selected sketch along a path or to other profiles and remove it from the body");
    sWhatsThis    = "PartDesign_SubtractivePipe";
    sStatusTip    = sToolTipText;
    sPixmap       = "PartDesign_Subtractive_Pipe";
}

void CmdPartDesignSubtractivePipe::activated(int iMsg)
{
    Q_UNUSED(iMsg);
    App::Document *doc = getDocument();
    if (!PartDesignGui::assureModernWorkflow(doc))
        return;

    PartDesign::Body *pcActiveBody = PartDesignGui::getBody(true);

    if (!pcActiveBody)
        return;

    Gui::Command* cmd = this;
    auto worker = [cmd](Part::Feature* sketch, App::DocumentObject *Feat) {

        if (!Feat) return;

        // specific parameters for pipe
        Gui::Command::updateActive();

        finishProfileBased(cmd, sketch, Feat);
        cmd->adjustCameraPosition();
    };

    prepareProfileBased(pcActiveBody, this, "SubtractivePipe", worker);
}

bool CmdPartDesignSubtractivePipe::isActive(void)
{
    return hasActiveDocument();
}


//===========================================================================
// PartDesign_Additive_Loft
//===========================================================================
DEF_STD_CMD_A(CmdPartDesignAdditiveLoft);

CmdPartDesignAdditiveLoft::CmdPartDesignAdditiveLoft()
  : Command("PartDesign_AdditiveLoft")
{
    sAppModule    = "PartDesign";
    sGroup        = QT_TR_NOOP("PartDesign");
    sMenuText     = QT_TR_NOOP("Additive loft");
    sToolTipText  = QT_TR_NOOP("Loft a selected profile through other profile sections");
    sWhatsThis    = "PartDesign_AdditiveLoft";
    sStatusTip    = sToolTipText;
    sPixmap       = "PartDesign_Additive_Loft";
}

void CmdPartDesignAdditiveLoft::activated(int iMsg)
{
    Q_UNUSED(iMsg);
    App::Document *doc = getDocument();
    if (!PartDesignGui::assureModernWorkflow(doc))
        return;

    PartDesign::Body *pcActiveBody = PartDesignGui::getBody(true);

    if (!pcActiveBody)
        return;

    Gui::Command* cmd = this;
    auto worker = [cmd](Part::Feature* sketch, App::DocumentObject *Feat) {

        if (!Feat) return;

        // specific parameters for pipe
        Gui::Command::updateActive();

        finishProfileBased(cmd, sketch, Feat);
        cmd->adjustCameraPosition();
    };

    prepareProfileBased(pcActiveBody, this, "AdditiveLoft", worker);
}

bool CmdPartDesignAdditiveLoft::isActive(void)
{
    return hasActiveDocument();
}


//===========================================================================
// PartDesign_Subtractive_Loft
//===========================================================================
DEF_STD_CMD_A(CmdPartDesignSubtractiveLoft);

CmdPartDesignSubtractiveLoft::CmdPartDesignSubtractiveLoft()
  : Command("PartDesign_SubtractiveLoft")
{
    sAppModule    = "PartDesign";
    sGroup        = QT_TR_NOOP("PartDesign");
    sMenuText     = QT_TR_NOOP("Subtractive loft");
    sToolTipText  = QT_TR_NOOP("Loft a selected profile through other profile sections and remove it from the body");
    sWhatsThis    = "PartDesign_SubtractiveLoft";
    sStatusTip    = sToolTipText;
    sPixmap       = "PartDesign_Subtractive_Loft";
}

void CmdPartDesignSubtractiveLoft::activated(int iMsg)
{
    Q_UNUSED(iMsg);
    App::Document *doc = getDocument();
    if (!PartDesignGui::assureModernWorkflow(doc))
        return;

    PartDesign::Body *pcActiveBody = PartDesignGui::getBody(true);

    if (!pcActiveBody)
        return;

    Gui::Command* cmd = this;
    auto worker = [cmd](Part::Feature* sketch, App::DocumentObject *Feat) {

        if (!Feat) return;

        // specific parameters for pipe
        Gui::Command::updateActive();

        finishProfileBased(cmd, sketch, Feat);
        cmd->adjustCameraPosition();
    };

    prepareProfileBased(pcActiveBody, this, "SubtractiveLoft", worker);
}

bool CmdPartDesignSubtractiveLoft::isActive(void)
{
    return hasActiveDocument();
}

//===========================================================================
// Common utility functions for Dressup features
//===========================================================================

bool dressupGetSelected(Gui::Command* cmd, const std::string& which,
        Gui::SelectionObject &selected)
{
    // No PartDesign feature without Body past FreeCAD 0.16
    App::Document *doc = cmd->getDocument();
    if (!PartDesignGui::assureModernWorkflow(doc))
        return false;

    PartDesign::Body *pcActiveBody = PartDesignGui::getBody(true);

    if (!pcActiveBody)
        return false;

    std::vector<Gui::SelectionObject> selection = cmd->getSelection().getSelectionEx();

    if (selection.size() == 0) {
        QMessageBox::warning(Gui::getMainWindow(), QObject::tr("Wrong selection"),
            QObject::tr("Select an edge, face or body."));
        return false;
    } else if (selection.size() != 1) {
        QMessageBox::warning(Gui::getMainWindow(), QObject::tr("Wrong selection"),
            QObject::tr("Select an edge, face or body from a single body."));
        return false;
    }
    else if (pcActiveBody != PartDesignGui::getBodyFor(selection[0].getObject(), false)) {
        QMessageBox::warning(Gui::getMainWindow(), QObject::tr("Selection is not in Active Body"),
            QObject::tr("Select an edge, face or body from an active body."));
        return false;
    }

    Gui::Selection().clearSelection();

    // set the
    selected = selection[0];

    if (!selected.isObjectTypeOf(Part::Feature::getClassTypeId())) {
        QMessageBox::warning(Gui::getMainWindow(), QObject::tr("Wrong object type"),
            QObject::tr("%1 works only on parts.").arg(QString::fromStdString(which)));
        return false;
    }

    Part::Feature *base = static_cast<Part::Feature*>(selected.getObject());

    const Part::TopoShape& TopShape = base->Shape.getShape();

    if (TopShape.getShape().IsNull()){
        QMessageBox::warning(Gui::getMainWindow(), QObject::tr("Wrong selection"),
            QObject::tr("Shape of the selected Part is empty"));
        return false;
    }

    return true;
}

void finishDressupFeature(const Gui::Command* cmd, const std::string& which,
        Part::Feature *base, const std::vector<std::string> & SubNames)
{
    if (SubNames.size() == 0) {
        QMessageBox::warning(Gui::getMainWindow(), QObject::tr("Wrong selection"),
        QString::fromStdString(which) + QObject::tr(" not possible on selected faces/edges."));
        return;
    }

    std::ostringstream str;
    str << '(' << Gui::Command::getObjectCmd(base) << ",[";
    for(std::vector<std::string>::const_iterator it = SubNames.begin();it!=SubNames.end();++it){
        str << "'" << *it << "',";
    }
    str << "])";

    std::string FeatName = cmd->getUniqueObjectName(which.c_str(),base);

    auto body = PartDesignGui::getBodyFor(base,false);
    if(!body) return;
    cmd->openCommand((std::string("Make ") + which).c_str());
    FCMD_OBJ_CMD(body,"newObject('PartDesign::"<<which<<"','"<<FeatName<<"')");
    auto Feat = body->getDocument()->getObject(FeatName.c_str());
    FCMD_OBJ_CMD(Feat,"Base = " << str.str());
    cmd->doCommand(cmd->Gui,"Gui.Selection.clearSelection()");
    finishFeature(cmd, Feat, base);
}

void makeChamferOrFillet(Gui::Command* cmd, const std::string& which)
{
    Gui::SelectionObject selected;
    if (!dressupGetSelected ( cmd, which, selected))
        return;

    Part::Feature *base = static_cast<Part::Feature*>(selected.getObject());

    std::vector<std::string> SubNames = std::vector<std::string>(selected.getSubNames());

    finishDressupFeature (cmd, which, base, SubNames);
}

//===========================================================================
// PartDesign_Fillet
//===========================================================================
DEF_STD_CMD_A(CmdPartDesignFillet);

CmdPartDesignFillet::CmdPartDesignFillet()
  :Command("PartDesign_Fillet")
{
    sAppModule    = "PartDesign";
    sGroup        = QT_TR_NOOP("PartDesign");
    sMenuText     = QT_TR_NOOP("Fillet");
    sToolTipText  = QT_TR_NOOP("Make a fillet on an edge, face or body");
    sWhatsThis    = "PartDesign_Fillet";
    sStatusTip    = sToolTipText;
    sPixmap       = "PartDesign_Fillet";
}

void CmdPartDesignFillet::activated(int iMsg)
{
    Q_UNUSED(iMsg);
    makeChamferOrFillet(this, "Fillet");
}

bool CmdPartDesignFillet::isActive(void)
{
    return hasActiveDocument();
}

//===========================================================================
// PartDesign_Chamfer
//===========================================================================
DEF_STD_CMD_A(CmdPartDesignChamfer);

CmdPartDesignChamfer::CmdPartDesignChamfer()
  :Command("PartDesign_Chamfer")
{
    sAppModule    = "PartDesign";
    sGroup        = QT_TR_NOOP("PartDesign");
    sMenuText     = QT_TR_NOOP("Chamfer");
    sToolTipText  = QT_TR_NOOP("Chamfer the selected edges of a shape");
    sWhatsThis    = "PartDesign_Chamfer";
    sStatusTip    = sToolTipText;
    sPixmap       = "PartDesign_Chamfer";
}

void CmdPartDesignChamfer::activated(int iMsg)
{
    Q_UNUSED(iMsg);
    makeChamferOrFillet(this, "Chamfer");
    doCommand(Gui,"Gui.Selection.clearSelection()");
}

bool CmdPartDesignChamfer::isActive(void)
{
    return hasActiveDocument();
}

//===========================================================================
// PartDesign_Draft
//===========================================================================
DEF_STD_CMD_A(CmdPartDesignDraft);

CmdPartDesignDraft::CmdPartDesignDraft()
  :Command("PartDesign_Draft")
{
    sAppModule    = "PartDesign";
    sGroup        = QT_TR_NOOP("PartDesign");
    sMenuText     = QT_TR_NOOP("Draft");
    sToolTipText  = QT_TR_NOOP("Make a draft on a face");
    sWhatsThis    = "PartDesign_Draft";
    sStatusTip    = sToolTipText;
    sPixmap       = "PartDesign_Draft";
}

void CmdPartDesignDraft::activated(int iMsg)
{
    Q_UNUSED(iMsg);
    Gui::SelectionObject selected;
    if (!dressupGetSelected ( this, "Draft", selected))
        return;

    Part::Feature *base = static_cast<Part::Feature*>(selected.getObject());
    std::vector<std::string> SubNames = std::vector<std::string>(selected.getSubNames());
    const Part::TopoShape& TopShape = base->Shape.getShape();
    size_t i = 0;

    // filter out the edges
    while(i < SubNames.size())
    {
        std::string aSubName = static_cast<std::string>(SubNames.at(i));

        if(aSubName.size() > 4 && aSubName.substr(0,4) == "Face") {
            // Check for valid face types
            TopoDS_Face face = TopoDS::Face(TopShape.getSubShape(aSubName.c_str()));
            BRepAdaptor_Surface sf(face);
            if ((sf.GetType() != GeomAbs_Plane) && (sf.GetType() != GeomAbs_Cylinder) && (sf.GetType() != GeomAbs_Cone))
                SubNames.erase(SubNames.begin()+i);
        } else {
            // empty name or any other sub-element
            SubNames.erase(SubNames.begin()+i);
        }

        i++;
    }

    finishDressupFeature (this, "Draft", base, SubNames);
}

bool CmdPartDesignDraft::isActive(void)
{
    return hasActiveDocument();
}


//===========================================================================
// PartDesign_Thickness
//===========================================================================
DEF_STD_CMD_A(CmdPartDesignThickness);

CmdPartDesignThickness::CmdPartDesignThickness()
  :Command("PartDesign_Thickness")
{
    sAppModule    = "PartDesign";
    sGroup        = QT_TR_NOOP("PartDesign");
    sMenuText     = QT_TR_NOOP("Thickness");
    sToolTipText  = QT_TR_NOOP("Make a thick solid");
    sWhatsThis    = "PartDesign_Thickness";
    sStatusTip    = sToolTipText;
    sPixmap       = "PartDesign_Thickness";
}

void CmdPartDesignThickness::activated(int iMsg)
{
    Q_UNUSED(iMsg);
    Gui::SelectionObject selected;
    if (!dressupGetSelected ( this, "Thickness", selected))
        return;

    Part::Feature *base = static_cast<Part::Feature*>(selected.getObject());
    std::vector<std::string> SubNames = std::vector<std::string>(selected.getSubNames());
    size_t i = 0;

    // filter out the edges
    while(i < SubNames.size())
    {
        std::string aSubName = static_cast<std::string>(SubNames.at(i));

        if(aSubName.size() > 4 && aSubName.substr(0,4) != "Face") {
            // empty name or any other sub-element
            SubNames.erase(SubNames.begin()+i);
        }
        i++;
    }

    finishDressupFeature (this, "Thickness", base, SubNames);
}

bool CmdPartDesignThickness::isActive(void)
{
    return hasActiveDocument();
}

//===========================================================================
// Common functions for all Transformed features
//===========================================================================

void prepareTransformed(PartDesign::Body *pcActiveBody, Gui::Command* cmd, const std::string& which,
                        boost::function<void(App::DocumentObject *, std::vector<App::DocumentObject*>)> func)
{
    std::string FeatName = cmd->getUniqueObjectName(which.c_str(),pcActiveBody);

    auto accepter = [=](std::vector<App::DocumentObject*> features) -> bool{

        if(features.empty())
            return false;

        return true;
    };

    auto worker = [=](std::vector<App::DocumentObject*> features) {
        std::stringstream str;
        str << cmd->getObjectCmd(FeatName.c_str(),pcActiveBody->getDocument()) << ".Originals = [";
        for (std::vector<App::DocumentObject*>::iterator it = features.begin(); it != features.end(); ++it){
            str << cmd->getObjectCmd(*it) << ",";
        }
        str << "]";

        std::string msg("Make ");
        msg += which;
        Gui::Command::openCommand(msg.c_str());
        FCMD_OBJ_CMD(pcActiveBody,"newObject('PartDesign::"<<which<<"','"<<FeatName<<"')");
        // FIXME: There seems to be kind of a race condition here, leading to sporadic errors like
        // Exception (Thu Sep  6 11:52:01 2012): 'App.Document' object has no attribute 'Mirrored'
        Gui::Command::updateActive(); // Helps to ensure that the object already exists when the next command comes up
        Gui::Command::doCommand(Gui::Command::Doc, str.str().c_str());

        auto Feat = pcActiveBody->getDocument()->getObject(FeatName.c_str());

        // TODO Wjat that function supposed to do? (2015-08-05, Fat-Zer)
        func(Feat, features);

        // Set the tip of the body
        FCMD_OBJ_CMD(pcActiveBody,"Tip = " << Gui::Command::getObjectCmd(Feat));
        // Adjust visibility to show only the tip feature
        FCMD_OBJ_SHOW(Feat);
        Gui::Command::updateActive();
    };

    // Get a valid original from the user
    // First check selections
    std::vector<App::DocumentObject*> features = cmd->getSelection().getObjectsOfType(PartDesign::FeatureAddSub::getClassTypeId());
    // Next create a list of all eligible objects
    if (features.size() == 0) {
        features = cmd->getDocument()->getObjectsOfType(PartDesign::FeatureAddSub::getClassTypeId());
        // If there is more than one selected or eligible object, show dialog and let user pick one
        if (features.size() > 1) {
            std::vector<PartDesignGui::TaskFeaturePick::featureStatus> status;
            for (unsigned i = 0; i < features.size(); i++)
                status.push_back(PartDesignGui::TaskFeaturePick::validFeature);

            Gui::TaskView::TaskDialog *dlg = Gui::Control().activeDialog();
            PartDesignGui::TaskDlgFeaturePick *pickDlg = qobject_cast<PartDesignGui::TaskDlgFeaturePick *>(dlg);
            if (dlg && !pickDlg) {
                QMessageBox msgBox;
                msgBox.setText(QObject::tr("A dialog is already open in the task panel"));
                msgBox.setInformativeText(QObject::tr("Do you want to close this dialog?"));
                msgBox.setStandardButtons(QMessageBox::Yes | QMessageBox::No);
                msgBox.setDefaultButton(QMessageBox::Yes);
                int ret = msgBox.exec();
                if (ret == QMessageBox::Yes)
                    Gui::Control().closeDialog();
                else
                    return;
            }

            if(dlg)
                Gui::Control().closeDialog();

            Gui::Selection().clearSelection();
            Gui::Control().showDialog(new PartDesignGui::TaskDlgFeaturePick(features, status, accepter, worker));
        } else {
            QMessageBox::warning(Gui::getMainWindow(), QObject::tr("No valid features in this document"),
                QObject::tr("Please create a subtractive or additive feature first."));
            return;
        }
    }
    else if (features.size() > 1) {
        QMessageBox::warning(Gui::getMainWindow(), QObject::tr("Multiple Features Selected"),
            QObject::tr("Please select only one subtractive or additive feature first."));
        return;
    }
    else {
        PartDesign::Body *pcActiveBody = PartDesignGui::getBody(true);
        if (pcActiveBody != PartDesignGui::getBodyFor(features[0], false)) {
            QMessageBox::warning(Gui::getMainWindow(), QObject::tr("Selection is not in Active Body"),
                QObject::tr("Please select only one subtractive or additive feature in an active body."));
            return;
        }
        worker(features);
    }
}

void finishTransformed(Gui::Command* cmd, App::DocumentObject *Feat)
{
    finishFeature(cmd, Feat);
}

//===========================================================================
// PartDesign_Mirrored
//===========================================================================
DEF_STD_CMD_A(CmdPartDesignMirrored);

CmdPartDesignMirrored::CmdPartDesignMirrored()
  : Command("PartDesign_Mirrored")
{
    sAppModule    = "PartDesign";
    sGroup        = QT_TR_NOOP("PartDesign");
    sMenuText     = QT_TR_NOOP("Mirrored");
    sToolTipText  = QT_TR_NOOP("Create a mirrored feature");
    sWhatsThis    = "PartDesign_Mirrored";
    sStatusTip    = sToolTipText;
    sPixmap       = "PartDesign_Mirrored";
}

void CmdPartDesignMirrored::activated(int iMsg)
{
    Q_UNUSED(iMsg);
    // No PartDesign feature without Body past FreeCAD 0.16
    App::Document *doc = getDocument();
    if (!PartDesignGui::assureModernWorkflow(doc))
        return;

    PartDesign::Body *pcActiveBody = PartDesignGui::getBody(true);

    if (!pcActiveBody)
        return;

    Gui::Command* cmd = this;
    auto worker = [cmd](App::DocumentObject *Feat, std::vector<App::DocumentObject*> features) {

        if (features.empty())
            return;

        bool direction = false;
        if(features.front()->isDerivedFrom(PartDesign::ProfileBased::getClassTypeId())) {
            Part::Part2DObject *sketch = (static_cast<PartDesign::ProfileBased*>(features.front()))->getVerifiedSketch(/* silent =*/ true);
            if (sketch) {
                FCMD_OBJ_CMD(Feat,"MirrorPlane = ("<<getObjectCmd(sketch)<<", ['V_Axis'])");
                direction = true;
            }
        }
        if(!direction) {
            auto body = static_cast<PartDesign::Body*>(Part::BodyBase::findBodyOf(features.front()));
            if(body) {                
                FCMD_OBJ_CMD(Feat,"MirrorPlane = ("<<getObjectCmd(body->getOrigin()->getXY())<<", [''])");
            }
        }

        finishTransformed(cmd, Feat);
    };

    prepareTransformed(pcActiveBody, this, "Mirrored", worker);
}

bool CmdPartDesignMirrored::isActive(void)
{
    return hasActiveDocument();
}

//===========================================================================
// PartDesign_LinearPattern
//===========================================================================
DEF_STD_CMD_A(CmdPartDesignLinearPattern);

CmdPartDesignLinearPattern::CmdPartDesignLinearPattern()
  : Command("PartDesign_LinearPattern")
{
    sAppModule    = "PartDesign";
    sGroup        = QT_TR_NOOP("PartDesign");
    sMenuText     = QT_TR_NOOP("LinearPattern");
    sToolTipText  = QT_TR_NOOP("Create a linear pattern feature");
    sWhatsThis    = "PartDesign_LinearPattern";
    sStatusTip    = sToolTipText;
    sPixmap       = "PartDesign_LinearPattern";
}

void CmdPartDesignLinearPattern::activated(int iMsg)
{
    Q_UNUSED(iMsg);
    // No PartDesign feature without Body past FreeCAD 0.16
    App::Document *doc = getDocument();
    if (!PartDesignGui::assureModernWorkflow(doc))
        return;

    PartDesign::Body *pcActiveBody = PartDesignGui::getBody(true);

    if (!pcActiveBody)
        return;

    Gui::Command* cmd = this;
    auto worker = [cmd](App::DocumentObject *Feat, std::vector<App::DocumentObject*> features) {

        if (!Feat || features.empty())
            return;

        bool direction = false;
        if(features.front()->isDerivedFrom(PartDesign::ProfileBased::getClassTypeId())) {
            Part::Part2DObject *sketch = (static_cast<PartDesign::ProfileBased*>(features.front()))->getVerifiedSketch(/* silent =*/ true);
            if (sketch) {
                FCMD_OBJ_CMD(Feat,"Direction = ("<<Gui::Command::getObjectCmd(sketch)<<", ['H_Axis'])");
                direction = true;
            }
        }
        if(!direction) {
            auto body = static_cast<PartDesign::Body*>(Part::BodyBase::findBodyOf(features.front()));
            if(body) {                
                FCMD_OBJ_CMD(Feat,"Direction = ("<<Gui::Command::getObjectCmd(body->getOrigin()->getX())<<",[''])");
            }
        }
        FCMD_OBJ_CMD(Feat,"Length = 100");
        FCMD_OBJ_CMD(Feat,"Occurrences = 2");

        finishTransformed(cmd, Feat);
    };

    prepareTransformed(pcActiveBody, this, "LinearPattern", worker);
}

bool CmdPartDesignLinearPattern::isActive(void)
{
    return hasActiveDocument();
}

//===========================================================================
// PartDesign_PolarPattern
//===========================================================================
DEF_STD_CMD_A(CmdPartDesignPolarPattern);

CmdPartDesignPolarPattern::CmdPartDesignPolarPattern()
  : Command("PartDesign_PolarPattern")
{
    sAppModule    = "PartDesign";
    sGroup        = QT_TR_NOOP("PartDesign");
    sMenuText     = QT_TR_NOOP("PolarPattern");
    sToolTipText  = QT_TR_NOOP("Create a polar pattern feature");
    sWhatsThis    = "PartDesign_PolarPattern";
    sStatusTip    = sToolTipText;
    sPixmap       = "PartDesign_PolarPattern";
}

void CmdPartDesignPolarPattern::activated(int iMsg)
{
    Q_UNUSED(iMsg);
    // No PartDesign feature without Body past FreeCAD 0.16
    App::Document *doc = getDocument();
    if (!PartDesignGui::assureModernWorkflow(doc))
        return;

    PartDesign::Body *pcActiveBody = PartDesignGui::getBody(true);

    if (!pcActiveBody)
        return;

    Gui::Command* cmd = this;
    auto worker = [cmd](App::DocumentObject *Feat, std::vector<App::DocumentObject*> features) {

        if (!Feat || features.empty())
            return;

        bool direction = false;
        if(features.front()->isDerivedFrom(PartDesign::ProfileBased::getClassTypeId())) {
            Part::Part2DObject *sketch = (static_cast<PartDesign::ProfileBased*>(features.front()))->getVerifiedSketch(/* silent =*/ true);
            if (sketch) {
                FCMD_OBJ_CMD(Feat,"Axis = ("<<Gui::Command::getObjectCmd(sketch)<<",['N_Axis'])");
                direction = true;
            }
        }
        if(!direction) {
            auto body = static_cast<PartDesign::Body*>(Part::BodyBase::findBodyOf(features.front()));
            if(body) {                
                FCMD_OBJ_CMD(Feat,"Axis = ("<<Gui::Command::getObjectCmd(body->getOrigin()->getZ())<<",[''])");
            }
        }

        FCMD_OBJ_CMD(Feat,"Angle = 360");
        FCMD_OBJ_CMD(Feat,"Occurrences = 2");

        finishTransformed(cmd, Feat);
    };

    prepareTransformed(pcActiveBody, this, "PolarPattern", worker);
}

bool CmdPartDesignPolarPattern::isActive(void)
{
    return hasActiveDocument();
}

//===========================================================================
// PartDesign_Scaled
//===========================================================================
DEF_STD_CMD_A(CmdPartDesignScaled);

CmdPartDesignScaled::CmdPartDesignScaled()
  : Command("PartDesign_Scaled")
{
    sAppModule    = "PartDesign";
    sGroup        = QT_TR_NOOP("PartDesign");
    sMenuText     = QT_TR_NOOP("Scaled");
    sToolTipText  = QT_TR_NOOP("Create a scaled feature");
    sWhatsThis    = "PartDesign_Scaled";
    sStatusTip    = sToolTipText;
    sPixmap       = "PartDesign_Scaled";
}

void CmdPartDesignScaled::activated(int iMsg)
{
    Q_UNUSED(iMsg);
    App::Document *doc = getDocument();
    if (!PartDesignGui::assureModernWorkflow(doc))
        return;

    PartDesign::Body *pcActiveBody = PartDesignGui::getBody(true);

    if (!pcActiveBody)
        return;

    Gui::Command* cmd = this;
    auto worker = [cmd](App::DocumentObject *Feat, std::vector<App::DocumentObject*> features) {

        if (!Feat || features.empty())
            return;

        FCMD_OBJ_CMD(Feat,"Factor = 2");
        FCMD_OBJ_CMD(Feat,"Occurrences = 2");

        finishTransformed(cmd, Feat);
    };

    prepareTransformed(pcActiveBody, this, "Scaled", worker);
}

bool CmdPartDesignScaled::isActive(void)
{
    return hasActiveDocument();
}

//===========================================================================
// PartDesign_MultiTransform
//===========================================================================
DEF_STD_CMD_A(CmdPartDesignMultiTransform);

CmdPartDesignMultiTransform::CmdPartDesignMultiTransform()
  : Command("PartDesign_MultiTransform")
{
    sAppModule    = "PartDesign";
    sGroup        = QT_TR_NOOP("PartDesign");
    sMenuText     = QT_TR_NOOP("Create MultiTransform");
    sToolTipText  = QT_TR_NOOP("Create a multitransform feature");
    sWhatsThis    = "PartDesign_MultiTransform";
    sStatusTip    = sToolTipText;
    sPixmap       = "PartDesign_MultiTransform";
}

void CmdPartDesignMultiTransform::activated(int iMsg)
{
    Q_UNUSED(iMsg);
    // No PartDesign feature without Body past FreeCAD 0.16
    App::Document *doc = getDocument();
    if (!PartDesignGui::assureModernWorkflow(doc))
        return;

    PartDesign::Body *pcActiveBody = PartDesignGui::getBody(true);

    if (!pcActiveBody)
        return;

    std::vector<App::DocumentObject*> features;

    // Check if a Transformed feature has been selected, convert it to MultiTransform
    features = getSelection().getObjectsOfType(PartDesign::Transformed::getClassTypeId());
    if (!features.empty()) {
        // Throw out MultiTransform features, we don't want to nest them
        for (std::vector<App::DocumentObject*>::iterator f = features.begin(); f != features.end(); ) {
            if ((*f)->getTypeId().isDerivedFrom(PartDesign::MultiTransform::getClassTypeId()))
                f = features.erase(f);
            else
                f++;
        }

        if (features.empty()) return;
        // Note: If multiple Transformed features were selected, only the first one is used
        PartDesign::Transformed* trFeat = static_cast<PartDesign::Transformed*>(features.front());

        // Move the insert point back one feature
        App::DocumentObject* oldTip = 0;
        App::DocumentObject* prevFeature = 0;
        if (pcActiveBody){
            oldTip = pcActiveBody->Tip.getValue();
            prevFeature = pcActiveBody->getPrevFeature(trFeat);
        }
        Gui::Selection().clearSelection();
        if (prevFeature != NULL)
            Gui::Selection().addSelection(prevFeature->getDocument()->getName(), prevFeature->getNameInDocument());
        // TODO Review this (2015-09-05, Fat-Zer)
        openCommand("Convert to MultiTransform feature");
        doCommand(Gui, "FreeCADGui.runCommand('PartDesign_MoveTip')");

        // We cannot remove the Transform feature from the body as otherwise
        // we will have a PartDesign feature without a body which is not allowed
        // and causes to pop up the migration dialog later when adding new features
        // to the body.
        // Additionally it creates the error message: "Links go out of the allowed scope"
        // #0003509
#if 0
        // Remove the Transformed feature from the Body
<<<<<<< HEAD
        if(pcActiveBody)
            FCMD_OBJ_CMD(pcActiveBody,"removeObject("<<getObjectCmd(trFeat)<<")");
=======
        if (pcActiveBody) {
            doCommand(Doc, "App.activeDocument().%s.removeObject(App.activeDocument().%s)",
                      pcActiveBody->getNameInDocument(), trFeat->getNameInDocument());
        }
#endif
>>>>>>> 73df4e6f

        // Create a MultiTransform feature and move the Transformed feature inside it
        std::string FeatName = getUniqueObjectName("MultiTransform",pcActiveBody);
        FCMD_OBJ_CMD(pcActiveBody,"newObject('PartDesign::MultiTransform','"<<FeatName<<"')");
        auto Feat = pcActiveBody->getDocument()->getObject(FeatName.c_str());
        auto objCmd = getObjectCmd(trFeat);
        FCMD_OBJ_CMD(Feat,"Originals = "<<objCmd<<".Originals");
        FCMD_OBJ_CMD(Feat,"Originals = []");
        FCMD_OBJ_CMD(Feat,"Transformations = ["<<objCmd<<"]");

        // Add the MultiTransform into the Body at the current insert point
        finishFeature(this, Feat);

        // Restore the insert point
        if (pcActiveBody && oldTip != trFeat) {
            Gui::Selection().clearSelection();
            Gui::Selection().addSelection(oldTip->getDocument()->getName(), oldTip->getNameInDocument());
            Gui::Command::doCommand(Gui::Command::Gui,"FreeCADGui.runCommand('PartDesign_MoveTip')");
            Gui::Selection().clearSelection();
        } // otherwise the insert point remains at the new MultiTransform, which is fine
    } else {

        Gui::Command* cmd = this;
        auto worker = [cmd, pcActiveBody](App::DocumentObject *Feat, std::vector<App::DocumentObject*> features) {

            if (!Feat || features.empty())
                return;

            // Make sure the user isn't presented with an empty screen because no transformations are defined yet...
            App::DocumentObject* prevSolid = pcActiveBody->Tip.getValue();
            if (prevSolid != NULL) {
                Part::Feature* feat = static_cast<Part::Feature*>(prevSolid);
                FCMD_OBJ_CMD(Feat,"Shape = "<<getObjectCmd(feat)<<".Shape");
            }
            finishFeature(cmd, Feat);
        };

        prepareTransformed(pcActiveBody, this, "MultiTransform", worker);
    }
}

bool CmdPartDesignMultiTransform::isActive(void)
{
    return hasActiveDocument();
}

//===========================================================================
// PartDesign_Boolean
//===========================================================================

/* Boolean commands =======================================================*/
DEF_STD_CMD_A(CmdPartDesignBoolean);

CmdPartDesignBoolean::CmdPartDesignBoolean()
  :Command("PartDesign_Boolean")
{
    sAppModule      = "PartDesign";
    sGroup          = QT_TR_NOOP("PartDesign");
    sMenuText       = QT_TR_NOOP("Boolean operation");
    sToolTipText    = QT_TR_NOOP("Boolean operation with two or more bodies");
    sWhatsThis      = "PartDesign_Boolean";
    sStatusTip      = sToolTipText;
    sPixmap         = "PartDesign_Boolean";
}


void CmdPartDesignBoolean::activated(int iMsg)
{
    Q_UNUSED(iMsg);
    PartDesign::Body *pcActiveBody = PartDesignGui::getBody(/*messageIfNot = */true);
    if (!pcActiveBody) return;

    Gui::SelectionFilter BodyFilter("SELECT Part::Feature COUNT 1..");

    openCommand("Create Boolean");
    std::string FeatName = getUniqueObjectName("Boolean",pcActiveBody);
    FCMD_OBJ_CMD(pcActiveBody,"newObject('PartDesign::Boolean','"<<FeatName<<"')");
    auto Feat = pcActiveBody->getDocument()->getObject(FeatName.c_str());
    
    // If we don't add an object to the boolean group then don't update the body
    // as otherwise this will fail and it will be marked as invalid
    bool updateDocument = false;
    if (BodyFilter.match() && !BodyFilter.Result.empty()) {
        std::vector<App::DocumentObject*> bodies;
        std::vector<std::vector<Gui::SelectionObject> >::iterator i = BodyFilter.Result.begin();
        for (; i != BodyFilter.Result.end(); i++) {
            for (std::vector<Gui::SelectionObject>::iterator j = i->begin(); j != i->end(); j++) {
                if(j->getObject() != pcActiveBody)
                    bodies.push_back(j->getObject());
            }
        }
        if (!bodies.empty()) {
            updateDocument = true;
            std::string bodyString = PartDesignGui::buildLinkListPythonStr(bodies);
            FCMD_OBJ_CMD(Feat,"addObjects("<<bodyString<<")");
        }
    }

    finishFeature(this, Feat, nullptr, false, updateDocument);
}

bool CmdPartDesignBoolean::isActive(void)
{
    if (getActiveGuiDocument())
        return true;
    else
        return false;
}


//===========================================================================
// Initialization
//===========================================================================

void CreatePartDesignCommands(void)
{
    Gui::CommandManager &rcCmdMgr = Gui::Application::Instance->commandManager();

    rcCmdMgr.addCommand(new CmdPartDesignShapeBinder());
    rcCmdMgr.addCommand(new CmdPartDesignSubShapeBinder());
    rcCmdMgr.addCommand(new CmdPartDesignClone());
    rcCmdMgr.addCommand(new CmdPartDesignPlane());
    rcCmdMgr.addCommand(new CmdPartDesignLine());
    rcCmdMgr.addCommand(new CmdPartDesignPoint());

    rcCmdMgr.addCommand(new CmdPartDesignNewSketch());

    rcCmdMgr.addCommand(new CmdPartDesignPad());
    rcCmdMgr.addCommand(new CmdPartDesignPocket());
    rcCmdMgr.addCommand(new CmdPartDesignHole());
    rcCmdMgr.addCommand(new CmdPartDesignRevolution());
    rcCmdMgr.addCommand(new CmdPartDesignGroove());
    rcCmdMgr.addCommand(new CmdPartDesignAdditivePipe);
    rcCmdMgr.addCommand(new CmdPartDesignSubtractivePipe);
    rcCmdMgr.addCommand(new CmdPartDesignAdditiveLoft);
    rcCmdMgr.addCommand(new CmdPartDesignSubtractiveLoft);

    rcCmdMgr.addCommand(new CmdPartDesignFillet());
    rcCmdMgr.addCommand(new CmdPartDesignDraft());
    rcCmdMgr.addCommand(new CmdPartDesignChamfer());
    rcCmdMgr.addCommand(new CmdPartDesignThickness());

    rcCmdMgr.addCommand(new CmdPartDesignMirrored());
    rcCmdMgr.addCommand(new CmdPartDesignLinearPattern());
    rcCmdMgr.addCommand(new CmdPartDesignPolarPattern());
    //rcCmdMgr.addCommand(new CmdPartDesignScaled());
    rcCmdMgr.addCommand(new CmdPartDesignMultiTransform());

    rcCmdMgr.addCommand(new CmdPartDesignBoolean());
}<|MERGE_RESOLUTION|>--- conflicted
+++ resolved
@@ -438,11 +438,6 @@
 void CmdPartDesignClone::activated(int iMsg)
 {
     Q_UNUSED(iMsg);
-<<<<<<< HEAD
-=======
-    std::string BodyName = getUniqueObjectName("Body");
-    std::string FeatName = getUniqueObjectName("Clone");
->>>>>>> 73df4e6f
     std::vector<App::DocumentObject*> objs = getSelection().getObjectsOfType
             (Part::Feature::getClassTypeId());
     if (objs.size() == 1) {
@@ -451,32 +446,22 @@
         // This also fixes bug #3447 because the clone is a PD feature and thus
         // requires a body where it is part of.
         openCommand("Create Clone");
-<<<<<<< HEAD
         auto obj = objs[0];
         std::string FeatName = getUniqueObjectName("Clone",obj);
+        std::string BodyName = getUniqueObjectName("Body",obj);
+        FCMD_OBJ_DOC_CMD(obj,"addObject('PartDesign::Body','" << BodyName << "')");
         FCMD_OBJ_DOC_CMD(obj,"addObject('PartDesign::FeatureBase','" << FeatName << "')");
         auto Feat = obj->getDocument()->getObject(FeatName.c_str());
         auto objCmd = getObjectCmd(obj);
         FCMD_OBJ_CMD(Feat,"BaseFeature = " << objCmd);
         FCMD_OBJ_CMD(Feat,"Placement = " << objCmd << ".Placement");
         FCMD_OBJ_CMD(Feat,"setEditorMode('Placement',0)");
-=======
-        doCommand(Command::Doc,"App.ActiveDocument.addObject('PartDesign::Body','%s')",
-                  BodyName.c_str());
-        doCommand(Command::Doc,"App.ActiveDocument.addObject('PartDesign::FeatureBase','%s')",
-                  FeatName.c_str());
-        doCommand(Command::Doc,"App.ActiveDocument.ActiveObject.BaseFeature = App.ActiveDocument.%s",
-                  objs.front()->getNameInDocument());
-        doCommand(Command::Doc,"App.ActiveDocument.ActiveObject.Placement = App.ActiveDocument.%s.Placement",
-                  objs.front()->getNameInDocument());
-        doCommand(Command::Doc,"App.ActiveDocument.ActiveObject.setEditorMode('Placement',0)");
-        doCommand(Command::Doc,"App.ActiveDocument.%s.Group = [App.ActiveDocument.%s]",
-                  BodyName.c_str(), FeatName.c_str());
+
+        auto Body = obj->getDocument()->getObject(BodyName.c_str());
+        FCMD_OBJ_CMD(Body,"Group = [" << getObjectCmd(Feat) << "]");
 
         // Set the tip of the body
-        doCommand(Command::Doc,"App.ActiveDocument.%s.Tip = App.ActiveDocument.%s",
-                                BodyName.c_str(), FeatName.c_str());
->>>>>>> 73df4e6f
+        FCMD_OBJ_CMD(Body,"Tip = " << getObjectCmd(Feat));
         updateActive();
         copyVisual(Feat, "ShapeColor", obj);
         copyVisual(Feat, "LineColor", obj);
@@ -848,39 +833,25 @@
     if (updateDocument)
         cmd->updateActive();
 
-<<<<<<< HEAD
-    // #0001721: use '0' as edit value to avoid switching off selection in
-    // ViewProviderGeometryObject::setEditViewer
-    PartDesignGui::setEdit(Feat,pcActiveBody);
-    cmd->doCommand(cmd->Gui,"Gui.Selection.clearSelection()");
-    //cmd->doCommand(cmd->Gui,"Gui.Selection.addSelection(App.ActiveDocument.ActiveObject)");
-
     auto base = dynamic_cast<PartDesign::Feature*>(Feat);
     if(base)
         base = dynamic_cast<PartDesign::Feature*>(base->getBaseObject(true));
     App::DocumentObject *obj = base;
     if(!obj)
         obj = pcActiveBody;
+
+    // Do this before calling setEdit to avoid to override the 'Shape preview' mode (#0003621)
     if (obj) {
         cmd->copyVisual(Feat, "ShapeColor", obj);
         cmd->copyVisual(Feat, "LineColor", obj);
         cmd->copyVisual(Feat, "PointColor", obj);
         cmd->copyVisual(Feat, "Transparency", obj);
         cmd->copyVisual(Feat, "DisplayMode", obj);
-=======
-    // Do this before calling setEdit to avoid to override the 'Shape preview' mode (#0003621)
-    if (pcActiveBody) {
-        cmd->copyVisual(FeatName.c_str(), "ShapeColor", pcActiveBody->getNameInDocument());
-        cmd->copyVisual(FeatName.c_str(), "LineColor", pcActiveBody->getNameInDocument());
-        cmd->copyVisual(FeatName.c_str(), "PointColor", pcActiveBody->getNameInDocument());
-        cmd->copyVisual(FeatName.c_str(), "Transparency", pcActiveBody->getNameInDocument());
-        cmd->copyVisual(FeatName.c_str(), "DisplayMode", pcActiveBody->getNameInDocument());
->>>>>>> 73df4e6f
     }
 
     // #0001721: use '0' as edit value to avoid switching off selection in
     // ViewProviderGeometryObject::setEditViewer
-    cmd->doCommand(cmd->Gui,"Gui.activeDocument().setEdit('%s', 0)", FeatName.c_str());
+    PartDesignGui::setEdit(Feat,pcActiveBody);
     cmd->doCommand(cmd->Gui,"Gui.Selection.clearSelection()");
     //cmd->doCommand(cmd->Gui,"Gui.Selection.addSelection(App.ActiveDocument.ActiveObject)");
 }
@@ -2280,16 +2251,9 @@
         // #0003509
 #if 0
         // Remove the Transformed feature from the Body
-<<<<<<< HEAD
         if(pcActiveBody)
             FCMD_OBJ_CMD(pcActiveBody,"removeObject("<<getObjectCmd(trFeat)<<")");
-=======
-        if (pcActiveBody) {
-            doCommand(Doc, "App.activeDocument().%s.removeObject(App.activeDocument().%s)",
-                      pcActiveBody->getNameInDocument(), trFeat->getNameInDocument());
-        }
 #endif
->>>>>>> 73df4e6f
 
         // Create a MultiTransform feature and move the Transformed feature inside it
         std::string FeatName = getUniqueObjectName("MultiTransform",pcActiveBody);
