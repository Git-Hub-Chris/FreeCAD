--- conflicted
+++ resolved
@@ -1,173 +1,169 @@
-/***************************************************************************
- *   Copyright (c) 2011 Juergen Riegel <FreeCAD@juergen-riegel.net>        *
- *                                                                         *
- *   This file is part of the FreeCAD CAx development system.              *
- *                                                                         *
- *   This library is free software; you can redistribute it and/or         *
- *   modify it under the terms of the GNU Library General Public           *
- *   License as published by the Free Software Foundation; either          *
- *   version 2 of the License, or (at your option) any later version.      *
- *                                                                         *
- *   This library  is distributed in the hope that it will be useful,      *
- *   but WITHOUT ANY WARRANTY; without even the implied warranty of        *
- *   MERCHANTABILITY or FITNESS FOR A PARTICULAR PURPOSE.  See the         *
- *   GNU Library General Public License for more details.                  *
- *                                                                         *
- *   You should have received a copy of the GNU Library General Public     *
- *   License along with this library; see the file COPYING.LIB. If not,    *
- *   write to the Free Software Foundation, Inc., 59 Temple Place,         *
- *   Suite 330, Boston, MA  02111-1307, USA                                *
- *                                                                         *
- ***************************************************************************/
-
-
-#include "PreCompiled.h"
-
-#ifndef _PreComp_
-# include <QAction>
-#endif
-
-#include "ui_TaskFilletParameters.h"
-#include "TaskFilletParameters.h"
-#include <Base/UnitsApi.h>
-#include <App/Application.h>
-#include <App/Document.h>
-#include <Gui/Application.h>
-#include <Gui/Document.h>
-#include <Gui/BitmapFactory.h>
-#include <Gui/ViewProvider.h>
-#include <Gui/WaitCursor.h>
-#include <Base/Console.h>
-#include <Base/Tools.h>
-#include <Gui/Selection.h>
-#include <Gui/Command.h>
-#include <Mod/PartDesign/App/FeatureFillet.h>
-#include <Mod/Sketcher/App/SketchObject.h>
-
-
-using namespace PartDesignGui;
-using namespace Gui;
-
-/* TRANSLATOR PartDesignGui::TaskFilletParameters */
-
-TaskFilletParameters::TaskFilletParameters(ViewProviderDressUp *DressUpView,QWidget *parent)
-    : TaskDressUpParameters(DressUpView, true, true, parent)
-    , ui(new Ui_TaskFilletParameters)
-{
-    // we need a separate container widget to add all controls to
-    proxy = new QWidget(this);
-    ui->setupUi(proxy);
-
-    this->groupLayout()->addWidget(proxy);
-
-    PartDesign::Fillet* pcFillet = static_cast<PartDesign::Fillet*>(DressUpView->getObject());
-    double r = pcFillet->Radius.getValue();
-
-    ui->filletRadius->setUnit(Base::Unit::Length);
-    ui->filletRadius->setValue(r);
-    ui->filletRadius->setMinimum(0);
-    ui->filletRadius->selectNumber();
-    ui->filletRadius->bind(pcFillet->Radius);
-    QMetaObject::invokeMethod(ui->filletRadius, "setFocus", Qt::QueuedConnection);
-
-    QMetaObject::connectSlotsByName(this);
-
-    connect(ui->filletRadius, SIGNAL(valueChanged(double)),
-            this, SLOT(onLengthChanged(double)));
-
-    setup(ui->message, ui->listWidgetReferences, ui->buttonRefAdd);
-}
-
-void TaskFilletParameters::refresh()
-{
-    if(!DressUpView)
-        return;
-
-    TaskDressUpParameters::refresh();
-    PartDesign::Fillet* pcFillet = static_cast<PartDesign::Fillet*>(DressUpView->getObject());
-    double r = pcFillet->Radius.getValue();
-    {
-        QSignalBlocker blocker(ui->filletRadius);
-        ui->filletRadius->setValue(r);
-    }
-}
-
-void TaskFilletParameters::onLengthChanged(double len)
-{
-    if(!DressUpView)
-        return;
-
-    clearButtons(none);
-    PartDesign::Fillet* pcFillet = static_cast<PartDesign::Fillet*>(DressUpView->getObject());
-    setupTransaction();
-    pcFillet->Radius.setValue(len);
-    recompute();
-}
-
-double TaskFilletParameters::getLength(void) const
-{
-    return ui->filletRadius->value().getValue();
-}
-
-TaskFilletParameters::~TaskFilletParameters()
-{
-    Gui::Selection().rmvSelectionGate();
-<<<<<<< HEAD
-    delete ui;
-=======
->>>>>>> db9525e7
-}
-
-void TaskFilletParameters::changeEvent(QEvent *e)
-{
-    TaskBox::changeEvent(e);
-    if (e->type() == QEvent::LanguageChange) {
-        ui->retranslateUi(proxy);
-    }
-}
-
-void TaskFilletParameters::apply()
-{
-    std::string name = getDressUpView()->getObject()->getNameInDocument();
-
-    //Gui::Command::openCommand(QT_TRANSLATE_NOOP("Command", "Fillet changed"));
-    ui->filletRadius->apply();
-}
-
-//**************************************************************************
-//**************************************************************************
-// TaskDialog
-//++++++++++++++++++++++++++++++++++++++++++++++++++++++++++++++++++++++++++
-
-TaskDlgFilletParameters::TaskDlgFilletParameters(ViewProviderFillet *DressUpView)
-    : TaskDlgDressUpParameters(DressUpView)
-{
-    parameter  = new TaskFilletParameters(DressUpView);
-
-    Content.push_back(parameter);
-}
-
-TaskDlgFilletParameters::~TaskDlgFilletParameters()
-{
-
-}
-
-//==== calls from the TaskView ===============================================================
-
-
-//void TaskDlgFilletParameters::open()
-//{
-//    // a transaction is already open at creation time of the fillet
-//    if (!Gui::Command::hasPendingCommand()) {
-//        QString msg = tr("Edit fillet");
-//        Gui::Command::openCommand((const char*)msg.toUtf8());
-//    }
-//}
-bool TaskDlgFilletParameters::accept()
-{
-    parameter->apply();
-
-    return TaskDlgDressUpParameters::accept();
-}
-
-#include "moc_TaskFilletParameters.cpp"
+/***************************************************************************
+ *   Copyright (c) 2011 Juergen Riegel <FreeCAD@juergen-riegel.net>        *
+ *                                                                         *
+ *   This file is part of the FreeCAD CAx development system.              *
+ *                                                                         *
+ *   This library is free software; you can redistribute it and/or         *
+ *   modify it under the terms of the GNU Library General Public           *
+ *   License as published by the Free Software Foundation; either          *
+ *   version 2 of the License, or (at your option) any later version.      *
+ *                                                                         *
+ *   This library  is distributed in the hope that it will be useful,      *
+ *   but WITHOUT ANY WARRANTY; without even the implied warranty of        *
+ *   MERCHANTABILITY or FITNESS FOR A PARTICULAR PURPOSE.  See the         *
+ *   GNU Library General Public License for more details.                  *
+ *                                                                         *
+ *   You should have received a copy of the GNU Library General Public     *
+ *   License along with this library; see the file COPYING.LIB. If not,    *
+ *   write to the Free Software Foundation, Inc., 59 Temple Place,         *
+ *   Suite 330, Boston, MA  02111-1307, USA                                *
+ *                                                                         *
+ ***************************************************************************/
+
+
+#include "PreCompiled.h"
+
+#ifndef _PreComp_
+# include <QAction>
+#endif
+
+#include "ui_TaskFilletParameters.h"
+#include "TaskFilletParameters.h"
+#include <Base/UnitsApi.h>
+#include <App/Application.h>
+#include <App/Document.h>
+#include <Gui/Application.h>
+#include <Gui/Document.h>
+#include <Gui/BitmapFactory.h>
+#include <Gui/ViewProvider.h>
+#include <Gui/WaitCursor.h>
+#include <Base/Console.h>
+#include <Base/Tools.h>
+#include <Gui/Selection.h>
+#include <Gui/Command.h>
+#include <Mod/PartDesign/App/FeatureFillet.h>
+#include <Mod/Sketcher/App/SketchObject.h>
+
+
+using namespace PartDesignGui;
+using namespace Gui;
+
+/* TRANSLATOR PartDesignGui::TaskFilletParameters */
+
+TaskFilletParameters::TaskFilletParameters(ViewProviderDressUp *DressUpView,QWidget *parent)
+    : TaskDressUpParameters(DressUpView, true, true, parent)
+    , ui(new Ui_TaskFilletParameters)
+{
+    // we need a separate container widget to add all controls to
+    proxy = new QWidget(this);
+    ui->setupUi(proxy);
+
+    this->groupLayout()->addWidget(proxy);
+
+    PartDesign::Fillet* pcFillet = static_cast<PartDesign::Fillet*>(DressUpView->getObject());
+    double r = pcFillet->Radius.getValue();
+
+    ui->filletRadius->setUnit(Base::Unit::Length);
+    ui->filletRadius->setValue(r);
+    ui->filletRadius->setMinimum(0);
+    ui->filletRadius->selectNumber();
+    ui->filletRadius->bind(pcFillet->Radius);
+    QMetaObject::invokeMethod(ui->filletRadius, "setFocus", Qt::QueuedConnection);
+
+    QMetaObject::connectSlotsByName(this);
+
+    connect(ui->filletRadius, SIGNAL(valueChanged(double)),
+            this, SLOT(onLengthChanged(double)));
+
+    setup(ui->message, ui->listWidgetReferences, ui->buttonRefAdd);
+}
+
+void TaskFilletParameters::refresh()
+{
+    if(!DressUpView)
+        return;
+
+    TaskDressUpParameters::refresh();
+    PartDesign::Fillet* pcFillet = static_cast<PartDesign::Fillet*>(DressUpView->getObject());
+    double r = pcFillet->Radius.getValue();
+    {
+        QSignalBlocker blocker(ui->filletRadius);
+        ui->filletRadius->setValue(r);
+    }
+}
+
+void TaskFilletParameters::onLengthChanged(double len)
+{
+    if(!DressUpView)
+        return;
+
+    clearButtons(none);
+    PartDesign::Fillet* pcFillet = static_cast<PartDesign::Fillet*>(DressUpView->getObject());
+    setupTransaction();
+    pcFillet->Radius.setValue(len);
+    recompute();
+}
+
+double TaskFilletParameters::getLength(void) const
+{
+    return ui->filletRadius->value().getValue();
+}
+
+TaskFilletParameters::~TaskFilletParameters()
+{
+    Gui::Selection().rmvSelectionGate();
+}
+
+void TaskFilletParameters::changeEvent(QEvent *e)
+{
+    TaskBox::changeEvent(e);
+    if (e->type() == QEvent::LanguageChange) {
+        ui->retranslateUi(proxy);
+    }
+}
+
+void TaskFilletParameters::apply()
+{
+    std::string name = getDressUpView()->getObject()->getNameInDocument();
+
+    //Gui::Command::openCommand(QT_TRANSLATE_NOOP("Command", "Fillet changed"));
+    ui->filletRadius->apply();
+}
+
+//**************************************************************************
+//**************************************************************************
+// TaskDialog
+//++++++++++++++++++++++++++++++++++++++++++++++++++++++++++++++++++++++++++
+
+TaskDlgFilletParameters::TaskDlgFilletParameters(ViewProviderFillet *DressUpView)
+    : TaskDlgDressUpParameters(DressUpView)
+{
+    parameter  = new TaskFilletParameters(DressUpView);
+
+    Content.push_back(parameter);
+}
+
+TaskDlgFilletParameters::~TaskDlgFilletParameters()
+{
+
+}
+
+//==== calls from the TaskView ===============================================================
+
+
+//void TaskDlgFilletParameters::open()
+//{
+//    // a transaction is already open at creation time of the fillet
+//    if (!Gui::Command::hasPendingCommand()) {
+//        QString msg = tr("Edit fillet");
+//        Gui::Command::openCommand((const char*)msg.toUtf8());
+//    }
+//}
+bool TaskDlgFilletParameters::accept()
+{
+    parameter->apply();
+
+    return TaskDlgDressUpParameters::accept();
+}
+
+#include "moc_TaskFilletParameters.cpp"