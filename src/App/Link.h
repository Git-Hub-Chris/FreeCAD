/****************************************************************************
 *   Copyright (c) 2017 Zheng, Lei (realthunder) <realthunder.dev@gmail.com>*
 *                                                                          *
 *   This file is part of the FreeCAD CAx development system.               *
 *                                                                          *
 *   This library is free software; you can redistribute it and/or          *
 *   modify it under the terms of the GNU Library General Public            *
 *   License as published by the Free Software Foundation; either           *
 *   version 2 of the License, or (at your option) any later version.       *
 *                                                                          *
 *   This library  is distributed in the hope that it will be useful,       *
 *   but WITHOUT ANY WARRANTY; without even the implied warranty of         *
 *   MERCHANTABILITY or FITNESS FOR A PARTICULAR PURPOSE.  See the          *
 *   GNU Library General Public License for more details.                   *
 *                                                                          *
 *   You should have received a copy of the GNU Library General Public      *
 *   License along with this library; see the file COPYING.LIB. If not,     *
 *   write to the Free Software Foundation, Inc., 59 Temple Place,          *
 *   Suite 330, Boston, MA  02111-1307, USA                                 *
 *                                                                          *
 ****************************************************************************/

#ifndef APP_LINK_H
#define APP_LINK_H

#include <unordered_set>
#include <boost/signals2.hpp>
#include <boost/preprocessor/facilities/expand.hpp>
#include <boost/preprocessor/cat.hpp>
#include <boost/preprocessor/seq/for_each.hpp>
#include <boost/preprocessor/seq/elem.hpp>
#include <boost/preprocessor/seq/cat.hpp>
#include <boost/preprocessor/tuple/elem.hpp>
#include <boost/preprocessor/tuple/enum.hpp>
#include "DocumentObject.h"
#include "FeaturePython.h"
#include "PropertyLinks.h"
#include "DocumentObjectExtension.h"
#include "FeaturePython.h"
#include "GroupExtension.h"

//FIXME: ISO C++11 requires at least one argument for the "..." in a variadic macro
#if defined(__clang__)
# pragma clang diagnostic push
# pragma clang diagnostic ignored "-Wgnu-zero-variadic-macro-arguments"
#endif

#define LINK_THROW(_type,_msg) do{\
    if(FC_LOG_INSTANCE.isEnabled(FC_LOGLEVEL_LOG))\
        FC_ERR(_msg);\
    throw _type(_msg);\
}while(0)

namespace App
{

class AppExport LinkBaseExtension : public App::DocumentObjectExtension 
{
    EXTENSION_PROPERTY_HEADER_WITH_OVERRIDE(App::LinkExtension);
    typedef App::DocumentObjectExtension inherited;

public:
    LinkBaseExtension();
    virtual ~LinkBaseExtension();

    PropertyBool _LinkTouched;
    PropertyLinkList _ChildCache; // cache for plain group expansion

    enum {
        LinkModeNone,
        LinkModeAutoDelete,
        LinkModeAutoLink,
        LinkModeAutoUnlink,
    };

    /** \name Parameter definition
     *
     * Parameter definition (Name, Type, Property Type, Default, Document).
     * The variadic is here so that the parameter can be extended by adding
     * extra fields.  See LINK_PARAM_EXT() for an example
     */
    //@{

#define LINK_PARAM_LINK_PLACEMENT(...) \
    (LinkPlacement, Base::Placement, App::PropertyPlacement, Base::Placement(), "Link placement", ##__VA_ARGS__)

#define LINK_PARAM_PLACEMENT(...) \
    (Placement, Base::Placement, App::PropertyPlacement, Base::Placement(), \
     "Alias to LinkPlacement to make the link object compatibale with other objects", ##__VA_ARGS__)

#define LINK_PARAM_OBJECT(...) \
    (LinkedObject, App::DocumentObject*, App::PropertyLink, 0, "Linked object", ##__VA_ARGS__)

#define LINK_PARAM_TRANSFORM(...) \
    (LinkTransform, bool, App::PropertyBool, false, \
      "Set to false to override linked object's placement", ##__VA_ARGS__)

<<<<<<< HEAD
#define LINK_PARAM_COPY_ON_CHANGE(...) \
    (LinkCopyOnChange, long, App::PropertyEnumeration, ((long)0), \
      "Disabled: disable copy on change\n"\
      "Enabled: enable copy linked object on change of any of its propert marked as CopyOnChange\n"\
      "Owned: indicate the linked object has been copied and is own owned by the link. And the\n"\
      "       the link will try to sync any change of the original linked object back to the copy.",\
      ##__VA_ARGS__)
=======
#define LINK_PARAM_GROUP_VISIBILITY(...) \
    (SyncGroupVisibility, bool, App::PropertyBool, false, \
      "Set to false to override (nested) child visibility when linked to a plain group", ##__VA_ARGS__)
>>>>>>> 1e0e7593

#define LINK_PARAM_SCALE(...) \
    (Scale, double, App::PropertyFloat, 1.0, "Scale factor", ##__VA_ARGS__)

#define LINK_PARAM_SCALE_VECTOR(...) \
    (ScaleVector, Base::Vector3d, App::PropertyVector, Base::Vector3d(1,1,1), "Scale factors", ##__VA_ARGS__)

#define LINK_PARAM_PLACEMENTS(...) \
    (PlacementList, std::vector<Base::Placement>, App::PropertyPlacementList, std::vector<Base::Placement>(),\
      "The placement for each link element", ##__VA_ARGS__)

#define LINK_PARAM_SCALES(...) \
    (ScaleList, std::vector<Base::Vector3d>, App::PropertyVectorList, std::vector<Base::Vector3d>(),\
      "The scale factors for each link element", ##__VA_ARGS__)

#define LINK_PARAM_VISIBILITIES(...) \
    (VisibilityList, boost::dynamic_bitset<>, App::PropertyBoolList, boost::dynamic_bitset<>(),\
      "The visibility state of each link element", ##__VA_ARGS__)

#define LINK_PARAM_COUNT(...) \
    (ElementCount, int, App::PropertyInteger, 0, "Link element count", ##__VA_ARGS__)

#define LINK_PARAM_ELEMENTS(...) \
    (ElementList, std::vector<App::DocumentObject*>, App::PropertyLinkList, std::vector<App::DocumentObject*>(),\
      "The link element object list", ##__VA_ARGS__)

#define LINK_PARAM_SHOW_ELEMENT(...) \
    (ShowElement, bool, App::PropertyBool, true, "Enable link element list", ##__VA_ARGS__)

#define LINK_PARAM_MODE(...) \
    (LinkMode, long, App::PropertyEnumeration, ((long)0), "Link group mode", ##__VA_ARGS__)

#define LINK_PARAM_COLORED_ELEMENTS(...) \
    (ColoredElements, App::DocumentObject*, App::PropertyLinkSubHidden, \
     0, "Link colored elements", ##__VA_ARGS__)

#define LINK_PARAM(_param) (LINK_PARAM_##_param())

#define LINK_PNAME(_param) BOOST_PP_TUPLE_ELEM(0,_param)
#define LINK_PTYPE(_param) BOOST_PP_TUPLE_ELEM(1,_param)
#define LINK_PPTYPE(_param) BOOST_PP_TUPLE_ELEM(2,_param)
#define LINK_PDEF(_param) BOOST_PP_TUPLE_ELEM(3,_param)
#define LINK_PDOC(_param) BOOST_PP_TUPLE_ELEM(4,_param)

#define LINK_PINDEX(_param) BOOST_PP_CAT(Prop,LINK_PNAME(_param))
    //@}

#define LINK_PARAMS \
    LINK_PARAM(PLACEMENT)\
    LINK_PARAM(LINK_PLACEMENT)\
    LINK_PARAM(OBJECT)\
    LINK_PARAM(TRANSFORM)\
    LINK_PARAM(SCALE)\
    LINK_PARAM(SCALE_VECTOR)\
    LINK_PARAM(PLACEMENTS)\
    LINK_PARAM(SCALES)\
    LINK_PARAM(VISIBILITIES)\
    LINK_PARAM(COUNT)\
    LINK_PARAM(ELEMENTS)\
    LINK_PARAM(SHOW_ELEMENT)\
    LINK_PARAM(MODE)\
    LINK_PARAM(COLORED_ELEMENTS)\
<<<<<<< HEAD
    LINK_PARAM(COPY_ON_CHANGE)\
=======
    LINK_PARAM(GROUP_VISIBILITY)
>>>>>>> 1e0e7593

    enum PropIndex {
#define LINK_PINDEX_DEFINE(_1,_2,_param) LINK_PINDEX(_param),

        // defines Prop##Name enumeration value
        BOOST_PP_SEQ_FOR_EACH(LINK_PINDEX_DEFINE,_,LINK_PARAMS)
        PropMax
    };

    virtual void setProperty(int idx, Property *prop);
    Property *getProperty(int idx);
    Property *getProperty(const char *);

    struct PropInfo {
        int index;
        const char *name;
        Base::Type type;
        const char *doc;

        PropInfo(int index, const char *name,Base::Type type,const char *doc)
            :index(index),name(name),type(type),doc(doc)
        {}

        PropInfo() {}
    };

#define LINK_PROP_INFO(_1,_var,_param) \
    _var.push_back(PropInfo(BOOST_PP_CAT(Prop,LINK_PNAME(_param)),\
                            BOOST_PP_STRINGIZE(LINK_PNAME(_param)),\
                            LINK_PPTYPE(_param)::getClassTypeId(), \
                            LINK_PDOC(_param)));

    virtual const std::vector<PropInfo> &getPropertyInfo() const;

    typedef std::map<std::string, PropInfo> PropInfoMap;
    virtual const PropInfoMap &getPropertyInfoMap() const;

#define LINK_PROP_GET(_1,_2,_param) \
    LINK_PTYPE(_param) BOOST_PP_SEQ_CAT((get)(LINK_PNAME(_param))(Value)) () const {\
        auto prop = props[LINK_PINDEX(_param)];\
        if(!prop) return LINK_PDEF(_param);\
        return static_cast<const LINK_PPTYPE(_param) *>(prop)->getValue();\
    }\
    const LINK_PPTYPE(_param) *BOOST_PP_SEQ_CAT((get)(LINK_PNAME(_param))(Property)) () const {\
        auto prop = props[LINK_PINDEX(_param)];\
        return static_cast<const LINK_PPTYPE(_param) *>(prop);\
    }\
    LINK_PPTYPE(_param) *BOOST_PP_SEQ_CAT((get)(LINK_PNAME(_param))(Property)) () {\
        auto prop = props[LINK_PINDEX(_param)];\
        return static_cast<LINK_PPTYPE(_param) *>(prop);\
    }\

    // defines get##Name##Property() and get##Name##Value() accessor
    BOOST_PP_SEQ_FOR_EACH(LINK_PROP_GET,_,LINK_PARAMS)

    PropertyLinkList *_getElementListProperty() const;
    const std::vector<App::DocumentObject*> &_getElementListValue() const;

    PropertyBool *_getShowElementProperty() const;
    bool _getShowElementValue() const;

    PropertyInteger *_getElementCountProperty() const;
    int _getElementCountValue() const;

    std::vector<DocumentObject*> getLinkedChildren(bool filter=true) const;

    const char *flattenSubname(const char *subname) const;
    void expandSubname(std::string &subname) const;

    DocumentObject *getLink(int depth=0) const;

    Base::Matrix4D getTransform(bool transform) const;
    Base::Vector3d getScaleVector() const;

    App::GroupExtension *linkedPlainGroup() const;

    bool linkTransform() const;

    const char *getSubName() const { 
        parseSubName();
        return mySubName.size()?mySubName.c_str():0;
    }

    const std::vector<std::string> &getSubElements() const {
        parseSubName();
        return mySubElements;
    }

    bool extensionGetSubObject(DocumentObject *&ret, const char *subname, 
            PyObject **pyObj=0, Base::Matrix4D *mat=0, bool transform=false, int depth=0) const override;

    bool extensionGetSubObjects(std::vector<std::string>&ret, int reason) const override;

    bool extensionGetLinkedObject(DocumentObject *&ret, 
            bool recurse, Base::Matrix4D *mat, bool transform, int depth) const override;

    virtual App::DocumentObjectExecReturn *extensionExecute(void) override;
    virtual short extensionMustExecute(void) override;
    virtual void extensionOnChanged(const Property* p) override;
    virtual void onExtendedUnsetupObject () override;
    virtual void onExtendedDocumentRestored() override;

    virtual int extensionSetElementVisible(const char *, bool) override;
    virtual int extensionIsElementVisible(const char *) const override;
    virtual int extensionIsElementVisibleEx(const char *,int) const override;
    virtual bool extensionHasChildElement() const override;

    virtual PyObject* getExtensionPyObject(void) override;

    virtual Property *extensionGetPropertyByName(const char* name) const override;

    static int getArrayIndex(const char *subname, const char **psubname=0);
    int getElementIndex(const char *subname, const char **psubname=0) const;
    void elementNameFromIndex(int idx, std::ostream &ss) const;

    static std::vector<std::string> getHiddenSubnames(
            const App::DocumentObject *obj, const char *prefix=0);

    static bool isSubnameHidden(const App::DocumentObject *obj, const char *subname);

    DocumentObject *getContainer();
    const DocumentObject *getContainer() const;

    void setLink(int index, DocumentObject *obj, const char *subname=0,
        const std::vector<std::string> &subs = std::vector<std::string>());

    DocumentObject *getTrueLinkedObject(bool recurse,
            Base::Matrix4D *mat=0,int depth=0, bool noElement=false) const;

    typedef std::map<const Property*,std::pair<LinkBaseExtension*,int> > LinkPropMap;

    bool hasPlacement() const {
        return getLinkPlacementProperty() || getPlacementProperty();
    }

    void cacheChildLabel(int enable=-1) const;

    static bool setupCopyOnChange(App::DocumentObject *obj, App::DocumentObject *linked,
            std::vector<boost::signals2::scoped_connection> *copyOnChangeConns, bool checkExisting);

    static bool isCopyOnChangeProperty(App::DocumentObject *obj, const Property &prop);

protected:
    void _handleChangedPropertyName(Base::XMLReader &reader, 
            const char * TypeName, const char *PropName);
    void parseSubName() const;
    void update(App::DocumentObject *parent, const Property *prop);
    void checkCopyOnChange(App::DocumentObject *parent, const App::Property &prop);
    void setupCopyOnChange(App::DocumentObject *parent);
    void syncElementList();
    void detachElement(App::DocumentObject *obj);
    void checkGeoElementMap(const App::DocumentObject *obj, 
        const App::DocumentObject *linked, PyObject **pyObj, const char *postfix) const;
    void updateGroup();
    void updateGroupVisibility();

protected:
    std::vector<Property *> props;
    std::unordered_set<const App::DocumentObject*> myHiddenElements;
    mutable std::vector<std::string> mySubElements;
    mutable std::string mySubName;

    std::vector<boost::signals2::scoped_connection> plainGroupConns;

    long myOwner;

    mutable std::unordered_map<std::string,int> myLabelCache; // for label based subname lookup
    mutable bool enableLabelCache;
    bool hasOldSubElement;

    std::vector<boost::signals2::scoped_connection> copyOnChangeConns;
    bool hasCopyOnChange;
};

///////////////////////////////////////////////////////////////////////////

typedef ExtensionPythonT<LinkBaseExtension> LinkBaseExtensionPython;

///////////////////////////////////////////////////////////////////////////

class AppExport LinkExtension : public LinkBaseExtension
{
    EXTENSION_PROPERTY_HEADER_WITH_OVERRIDE(App::LinkExtension);
    typedef LinkBaseExtension inherited;

public:
    LinkExtension();
    virtual ~LinkExtension();

    /** \name Helpers for defining extended parameter 
     *
     * extended parameter definition 
     * (Name, Type, Property_Type, Default, Document, Property_Name, 
     *  Derived_Property_Type, App_Property_Type, Group)
     *
     * This helper simply reuses Name as Property_Name, Property_Type as
     * Derived_Property_type, Prop_None as App_Propert_Type
     *
     * Note: Because PropertyView will merge linked object's properties into
     * ours, we set the default group name as ' Link' with a leading space to
     * try to make our group before others
     */
    //@{

#define LINK_ENAME(_param) BOOST_PP_TUPLE_ELEM(5,_param)
#define LINK_ETYPE(_param) BOOST_PP_TUPLE_ELEM(6,_param)
#define LINK_EPTYPE(_param) BOOST_PP_TUPLE_ELEM(7,_param)
#define LINK_EGROUP(_param) BOOST_PP_TUPLE_ELEM(8,_param)

#define _LINK_PROP_ADD(_add_property, _param) \
    _add_property(BOOST_PP_STRINGIZE(LINK_ENAME(_param)),LINK_ENAME(_param),\
            (LINK_PDEF(_param)),LINK_EGROUP(_param),LINK_EPTYPE(_param),LINK_PDOC(_param));\
    setProperty(LINK_PINDEX(_param),&LINK_ENAME(_param));

#define LINK_PROP_ADD(_1,_2,_param) \
    _LINK_PROP_ADD(_ADD_PROPERTY_TYPE,_param);

#define LINK_PROP_ADD_EXTENSION(_1,_2,_param) \
    _LINK_PROP_ADD(_EXTENSION_ADD_PROPERTY_TYPE,_param);

#define LINK_PROPS_ADD(_seq) \
    BOOST_PP_SEQ_FOR_EACH(LINK_PROP_ADD,_,_seq)

#define LINK_PROPS_ADD_EXTENSION(_seq) \
    BOOST_PP_SEQ_FOR_EACH(LINK_PROP_ADD_EXTENSION,_,_seq)

#define _LINK_PROP_SET(_1,_2,_param) \
    setProperty(LINK_PINDEX(_param),&LINK_ENAME(_param));

#define LINK_PROPS_SET(_seq) BOOST_PP_SEQ_FOR_EACH(_LINK_PROP_SET,_,_seq)

    /// Helper for defining default extended parameter
#define _LINK_PARAM_EXT(_name,_type,_ptype,_def,_doc,...) \
    ((_name,_type,_ptype,_def,_doc,_name,_ptype,App::Prop_None," Link"))

    /** Define default extended parameter
     * It simply reuses Name as Property_Name, Property_Type as
     * Derived_Property_Type, and App::Prop_None as App::PropertyType
     */
#define LINK_PARAM_EXT(_param) BOOST_PP_EXPAND(_LINK_PARAM_EXT LINK_PARAM_##_param())

    /// Helper for extended parameter with app property type
#define _LINK_PARAM_EXT_ATYPE(_name,_type,_ptype,_def,_doc,_atype) \
    ((_name,_type,_ptype,_def,_doc,_name,_ptype,_atype," Link"))

    /// Define extended parameter with app property type
#define LINK_PARAM_EXT_ATYPE(_param,_atype) \
    BOOST_PP_EXPAND(_LINK_PARAM_EXT_ATYPE LINK_PARAM_##_param(_atype))

    /// Helper for extended parameter with derived property type
#define _LINK_PARAM_EXT_TYPE(_name,_type,_ptype,_def,_doc,_dtype) \
    ((_name,_type,_ptype,_def,_doc,_name,_dtype,App::Prop_None," Link"))

    /// Define extended parameter with derived property type
#define LINK_PARAM_EXT_TYPE(_param,_dtype) \
    BOOST_PP_EXPAND(_LINK_PARAM_EXT_TYPE LINK_PARAM_##_param(_dtype))

    /// Helper for extended parameter with a different property name
#define _LINK_PARAM_EXT_NAME(_name,_type,_ptype,_def,_doc,_pname) \
    ((_name,_type,_ptype,_def,_doc,_pname,_ptype,App::Prop_None," Link"))

    /// Define extended parameter with a different property name
#define LINK_PARAM_EXT_NAME(_param,_pname) BOOST_PP_EXPAND(_LINK_PARAM_EXT_NAME LINK_PARAM_##_param(_pname))
    //@}

#define LINK_PARAMS_EXT \
    LINK_PARAM_EXT(SCALE)\
    LINK_PARAM_EXT_ATYPE(SCALE_VECTOR,App::Prop_Hidden)\
    LINK_PARAM_EXT(SCALES)\
    LINK_PARAM_EXT(VISIBILITIES)\
    LINK_PARAM_EXT(PLACEMENTS)\
    LINK_PARAM_EXT(ELEMENTS)

#define LINK_PROP_DEFINE(_1,_2,_param) LINK_ETYPE(_param) LINK_ENAME(_param);
#define LINK_PROPS_DEFINE(_seq) BOOST_PP_SEQ_FOR_EACH(LINK_PROP_DEFINE,_,_seq)
    
    // defines the actual properties
    LINK_PROPS_DEFINE(LINK_PARAMS_EXT)

    void onExtendedDocumentRestored() override {
        LINK_PROPS_SET(LINK_PARAMS_EXT);
        inherited::onExtendedDocumentRestored();
    }
};

///////////////////////////////////////////////////////////////////////////

typedef ExtensionPythonT<LinkExtension> LinkExtensionPython;

///////////////////////////////////////////////////////////////////////////

class AppExport Link : public App::DocumentObject, public App::LinkExtension
{
    PROPERTY_HEADER_WITH_EXTENSIONS(App::Link);
    typedef App::DocumentObject inherited;
public:

#define LINK_PARAMS_LINK \
    LINK_PARAM_EXT_TYPE(OBJECT, App::PropertyXLink)\
    LINK_PARAM_EXT(TRANSFORM)\
    LINK_PARAM_EXT(LINK_PLACEMENT)\
    LINK_PARAM_EXT(PLACEMENT)\
    LINK_PARAM_EXT(SHOW_ELEMENT)\
    LINK_PARAM_EXT(GROUP_VISIBILITY)\
    LINK_PARAM_EXT_TYPE(COUNT,App::PropertyIntegerConstraint)\
    LINK_PARAM_EXT_ATYPE(COLORED_ELEMENTS,App::Prop_Hidden)\
    LINK_PARAM_EXT(COPY_ON_CHANGE)\

    LINK_PROPS_DEFINE(LINK_PARAMS_LINK)

    Link(void);

    const char* getViewProviderName(void) const override{
        return "Gui::ViewProviderLink";
    }

    void onDocumentRestored() override {
        LINK_PROPS_SET(LINK_PARAMS_LINK);
        inherited::onDocumentRestored();
    }

    void handleChangedPropertyName(Base::XMLReader &reader, 
            const char * TypeName, const char *PropName) override
    {
        _handleChangedPropertyName(reader,TypeName,PropName);
    }

    bool canLinkProperties() const override;
};

typedef App::FeaturePythonT<Link> LinkPython;

///////////////////////////////////////////////////////////////////////////

class AppExport LinkElement : public App::DocumentObject, public App::LinkBaseExtension {
    PROPERTY_HEADER_WITH_EXTENSIONS(App::LinkElement);
    typedef App::DocumentObject inherited;
public:

#define LINK_PARAMS_ELEMENT \
    LINK_PARAM_EXT(SCALE)\
    LINK_PARAM_EXT_ATYPE(SCALE_VECTOR,App::Prop_Hidden)\
    LINK_PARAM_EXT_TYPE(OBJECT, App::PropertyXLink)\
    LINK_PARAM_EXT(TRANSFORM) \
    LINK_PARAM_EXT(LINK_PLACEMENT)\
    LINK_PARAM_EXT(PLACEMENT)\
    LINK_PARAM_EXT(COPY_ON_CHANGE)\

    // defines the actual properties
    LINK_PROPS_DEFINE(LINK_PARAMS_ELEMENT)

    LinkElement();
    const char* getViewProviderName(void) const override{
        return "Gui::ViewProviderLink";
    }

    void onDocumentRestored() override {
        LINK_PROPS_SET(LINK_PARAMS_ELEMENT);
        inherited::onDocumentRestored();
    }

    bool canDelete() const;

    void handleChangedPropertyName(Base::XMLReader &reader, 
            const char * TypeName, const char *PropName) override
    {
        _handleChangedPropertyName(reader,TypeName,PropName);
    }
};

typedef App::FeaturePythonT<LinkElement> LinkElementPython;

///////////////////////////////////////////////////////////////////////////

class AppExport LinkGroup : public App::DocumentObject, public App::LinkBaseExtension {
    PROPERTY_HEADER_WITH_EXTENSIONS(App::LinkGroup);
    typedef App::DocumentObject inherited;
public:

#define LINK_PARAMS_GROUP \
    LINK_PARAM_EXT(ELEMENTS)\
    LINK_PARAM_EXT(PLACEMENT)\
    LINK_PARAM_EXT(VISIBILITIES)\
    LINK_PARAM_EXT(MODE)\
    LINK_PARAM_EXT_ATYPE(COLORED_ELEMENTS,App::Prop_Hidden)

    // defines the actual properties
    LINK_PROPS_DEFINE(LINK_PARAMS_GROUP)

    LinkGroup();

    const char* getViewProviderName(void) const override{
        return "Gui::ViewProviderLink";
    }

    void onDocumentRestored() override {
        LINK_PROPS_SET(LINK_PARAMS_GROUP);
        inherited::onDocumentRestored();
    }
};

typedef App::FeaturePythonT<LinkGroup> LinkGroupPython;

} //namespace App


#if defined(__clang__)
# pragma clang diagnostic pop
#endif

#endif // APP_LINK_H<|MERGE_RESOLUTION|>--- conflicted
+++ resolved
@@ -95,7 +95,6 @@
     (LinkTransform, bool, App::PropertyBool, false, \
       "Set to false to override linked object's placement", ##__VA_ARGS__)
 
-<<<<<<< HEAD
 #define LINK_PARAM_COPY_ON_CHANGE(...) \
     (LinkCopyOnChange, long, App::PropertyEnumeration, ((long)0), \
       "Disabled: disable copy on change\n"\
@@ -103,11 +102,10 @@
       "Owned: indicate the linked object has been copied and is own owned by the link. And the\n"\
       "       the link will try to sync any change of the original linked object back to the copy.",\
       ##__VA_ARGS__)
-=======
+
 #define LINK_PARAM_GROUP_VISIBILITY(...) \
     (SyncGroupVisibility, bool, App::PropertyBool, false, \
       "Set to false to override (nested) child visibility when linked to a plain group", ##__VA_ARGS__)
->>>>>>> 1e0e7593
 
 #define LINK_PARAM_SCALE(...) \
     (Scale, double, App::PropertyFloat, 1.0, "Scale factor", ##__VA_ARGS__)
@@ -170,11 +168,8 @@
     LINK_PARAM(SHOW_ELEMENT)\
     LINK_PARAM(MODE)\
     LINK_PARAM(COLORED_ELEMENTS)\
-<<<<<<< HEAD
     LINK_PARAM(COPY_ON_CHANGE)\
-=======
-    LINK_PARAM(GROUP_VISIBILITY)
->>>>>>> 1e0e7593
+    LINK_PARAM(GROUP_VISIBILITY)\
 
     enum PropIndex {
 #define LINK_PINDEX_DEFINE(_1,_2,_param) LINK_PINDEX(_param),
