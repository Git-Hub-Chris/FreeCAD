--- conflicted
+++ resolved
@@ -1,684 +1,682 @@
-/***************************************************************************
- *   Copyright (c) 2011 Jürgen Riegel <juergen.riegel@web.de>              *
- *   Copyright (c) 2011 Werner Mayer <wmayer[at]users.sourceforge.net>     *
- *                                                                         *
- *   This file is part of the FreeCAD CAx development system.              *
- *                                                                         *
- *   This library is free software; you can redistribute it and/or         *
- *   modify it under the terms of the GNU Library General Public           *
- *   License as published by the Free Software Foundation; either          *
- *   version 2 of the License, or (at your option) any later version.      *
- *                                                                         *
- *   This library  is distributed in the hope that it will be useful,      *
- *   but WITHOUT ANY WARRANTY; without even the implied warranty of        *
- *   MERCHANTABILITY or FITNESS FOR A PARTICULAR PURPOSE.  See the         *
- *   GNU Library General Public License for more details.                  *
- *                                                                         *
- *   You should have received a copy of the GNU Library General Public     *
- *   License along with this library; see the file COPYING.LIB. If not,    *
- *   write to the Free Software Foundation, Inc., 59 Temple Place,         *
- *   Suite 330, Boston, MA  02111-1307, USA                                *
- *                                                                         *
- ***************************************************************************/
-
-
-#ifndef APP_DOCUMENTOBJECT_H
-#define APP_DOCUMENTOBJECT_H
-
-#include <App/TransactionalObject.h>
-#include <App/PropertyStandard.h>
-#include <App/PropertyLinks.h>
-#include <App/PropertyExpressionEngine.h>
-
-#include <Base/TimeInfo.h>
-#include <Base/Matrix.h>
-#include <CXX/Objects.hxx>
-
-#include <unordered_map>
-#include <bitset>
-#include <boost/signals2.hpp>
-
-namespace App
-{
-class Document;
-class DocumentObjectGroup;
-class DocumentObjectPy;
-class Expression;
-
-enum ObjectStatus {
-    Touch = 0,
-    Error = 1,
-    New = 2,
-    Recompute = 3, // set when the object is currently being recomputed
-    Restore = 4,
-    Remove = 5,
-    PythonCall = 6,
-    Destroy = 7,
-    Enforce = 8,
-    Recompute2 = 9, // set when the object is being recomputed in the second pass
-    PartialObject = 10,
-    PendingRecompute = 11, // set by Document, indicating the object is in recomputation queue
-    ObjImporting = 13, // Mark the object as importing
-    NoTouch = 14, // no touch on any property change
-    Expand = 16, // indicate the object's tree item expansion status
-    NoAutoExpand = 17, // disable tree item auto expand on selection for this object
-<<<<<<< HEAD
-    ViewProviderAttached = 18, // indicate if a view provider is attached to this object
-=======
-    PendingTransactionUpdate = 18, // mark that the object expects a call to onUndoRedoFinished() after transaction is finished.
->>>>>>> 6e40c19f
-};
-
-/** Return object for feature execution
-*/
-class AppExport DocumentObjectExecReturn
-{
-public:
-    DocumentObjectExecReturn(const std::string& sWhy, DocumentObject* WhichObject=0)
-        : Why(sWhy), Which(WhichObject)
-    {
-    }
-    DocumentObjectExecReturn(const char* sWhy, DocumentObject* WhichObject=0)
-        : Which(WhichObject)
-    {
-        if (sWhy)
-            Why = sWhy;
-    }
-
-    std::string Why;
-    DocumentObject* Which;
-};
-
-
-
-/** Base class of all Classes handled in the Document
- */
-class AppExport DocumentObject: public App::TransactionalObject
-{
-    PROPERTY_HEADER_WITH_OVERRIDE(App::DocumentObject);
-
-public:
-
-    PropertyString Label;
-    PropertyString Label2;
-    PropertyExpressionEngine ExpressionEngine;
-
-    /// Allow control visibility status in App name space
-    PropertyBool Visibility;
-
-    /// signal before changing a property of this object
-    boost::signals2::signal<void (const App::DocumentObject&, const App::Property&)> signalBeforeChange;
-    /// signal on changed property of this object
-    boost::signals2::signal<void (const App::DocumentObject&, const App::Property&)> signalChanged;
-    /// signal on changed property of this object before document scoped signalChangedObject
-    boost::signals2::signal<void (const App::DocumentObject&, const App::Property&)> signalEarlyChanged;
-
-    /// returns the type name of the ViewProvider
-    virtual const char* getViewProviderName(void) const {
-        return "";
-    }
-    /**
-     * This function is introduced to allow Python feature override its view provider.
-     * The default implementation just returns \ref getViewProviderName().
-     *
-     * The core will only accept the overridden view provider if it returns
-     * true when calling Gui::ViewProviderDocumentObject::allowOverride(obj).
-     * If not, the view provider will be reverted to the one returned from \ref
-     * getViewProviderName().
-     */
-    virtual const char *getViewProviderNameOverride() const {
-        return getViewProviderName();
-    }
-
-    /// Constructor
-    DocumentObject(void);
-    virtual ~DocumentObject();
-
-    /// returns the name which is set in the document for this object (not the name property!)
-    const char *getNameInDocument(void) const;
-    /// Return the object ID that is unique within its owner document
-    long getID() const {return _Id;}
-    /// returns the name that is safe to be exported to other document
-    std::string getExportName(bool forced=false) const;
-    /// Return the object full name of the form DocName#ObjName
-    virtual std::string getFullName(bool python=false) const override;
-    virtual App::Document *getOwnerDocument() const override;
-    virtual bool isAttachedToDocument() const override;
-    virtual const char* detachFromDocument() override;
-    /// gets the document in which this Object is handled
-    App::Document *getDocument(void) const;
-
-    /** Set the property touched -> changed, cause recomputation in Update()
-     */
-    //@{
-    /// set this document object touched (cause recomputation on dependent features)
-    void touch(bool noRecompute=false);
-    /// test if this document object is touched
-    bool isTouched(void) const;
-    /// Enforce this document object to be recomputed
-    void enforceRecompute();
-    /// Test if this document object must be recomputed
-    bool mustRecompute(void) const;
-    /// reset this document object touched
-    void purgeTouched(void);
-    /// set this feature to error
-    bool isError(void) const {return  StatusBits.test(ObjectStatus::Error);}
-    bool isValid(void) const {return !StatusBits.test(ObjectStatus::Error);}
-    /// remove the error from the object
-    void purgeError(void){StatusBits.reset(ObjectStatus::Error);}
-    /// returns true if this objects is currently recomputing
-    bool isRecomputing() const {return StatusBits.test(ObjectStatus::Recompute);}
-    /// returns true if this objects is currently restoring from file
-    bool isRestoring() const {return StatusBits.test(ObjectStatus::Restore);}
-    /// returns true if this objects is currently removed from the document
-    bool isRemoving() const {return StatusBits.test(ObjectStatus::Remove);}
-    /// return the status bits
-    unsigned long getStatus() const {return StatusBits.to_ulong();}
-    bool testStatus(ObjectStatus pos) const {return StatusBits.test((size_t)pos);}
-    void setStatus(ObjectStatus pos, bool on) {StatusBits.set((size_t)pos, on);}
-    //@}
-
-    int isExporting() const;
-
-    /** Child element handling
-     */
-    //@{
-    /** Set sub-element visibility
-     * 
-     * @param element: child element name. For performance reason, \c element must not
-     * contain any further sub-elements, i.e. there should be no '.' inside \c
-     * element.
-     *
-     * @param visible: visibility
-     *
-     * @return -1 if element visibility is not supported, 0 if element is not
-     * found, 1 if success
-     */
-    virtual int setElementVisible(const char *element, bool visible); 
-
-    /** Get sub-element visibility
-     *
-     * @param element: child element name. For performance reason, \c element must not
-     * contain any further sub-elements, i.e. there should be no '.' inside \c
-     * element.
-     *
-     * @return -1 if element visibility is not supported or element not found, 0
-     * if element is invisible, or else 1
-     */
-    virtual int isElementVisible(const char *element) const;
-
-    /** Get sub-object/element visibility with a given reason
-     *
-     * @param subname: subname object path. Unlike isElementVisible(), this
-     *                 function supports nested sub objects.
-     *
-     * @param reason: @sa GSReason
-     *
-     * @return -1 if sub-object/element visibility is not supported or not
-     * found, 0 if invisible, or else 1
-     */
-    virtual int isElementVisibleEx(const char *subname, int reason=GS_DEFAULT) const;
-
-    /// return true to activate tree view group object handling and element visibility
-    virtual bool hasChildElement() const;
-    //@}
-
-
-    /** DAG handling
-        This part of the interface deals with viewing the document as
-        a DAG (directed acyclic graph).
-    */
-    //@{
-    /// OutList options
-    enum OutListOption {
-        /// Do not include link from expression engine
-        OutListNoExpression = 1,
-        /// Do not hide any link (i.e. include links with LinkScopeHidden)
-        OutListNoHidden = 2,
-        /// Do not include link from PropertyXLink
-        OutListNoXLinked = 4,
-    };
-    /// returns a list of objects this object is pointing to by Links
-    const std::vector<App::DocumentObject*> &getOutList() const;
-    std::vector<App::DocumentObject*> getOutList(int option) const;
-    void getOutList(int option, std::vector<App::DocumentObject*> &res) const;
-
-    /// returns a list of objects linked by the property
-    std::vector<App::DocumentObject*> getOutListOfProperty(App::Property*) const;
-    /// returns a list of objects this object is pointing to by Links and all further descended
-    std::vector<App::DocumentObject*> getOutListRecursive(void) const;
-    /// clear internal out list cache
-    void clearOutListCache() const;
-    /// get all possible paths from this to another object following the OutList
-    std::vector<std::list<App::DocumentObject*> > getPathsByOutList(App::DocumentObject* to) const;
-#ifdef USE_OLD_DAG
-    /// get all objects link to this object
-    std::vector<App::DocumentObject*> getInList(void) const
-#else
-    const std::vector<App::DocumentObject*> &getInList(void) const;
-#endif
-    /// get all objects link directly or indirectly to this object
-    std::vector<App::DocumentObject*> getInListRecursive(void) const;
-    /** Get a set of all objects linking to this object, including possible external parent objects
-     *
-     * @param inSet [out]: a set containing all objects linking to this object.
-     * @param recursive [in]: whether to obtain recursive in list
-     * @param inList [in, out]: optional pointer to a vector holding the output
-     * objects, with the furthest linking object ordered last.
-     */
-    void getInListEx(std::set<App::DocumentObject*> &inSet, 
-            bool recursive, std::vector<App::DocumentObject*> *inList=0) const;
-    /** Return a set of all objects linking to this object, including possible external parent objects
-     * @param recursive [in]: whether to obtain recursive in list
-     */
-    std::set<App::DocumentObject*> getInListEx(bool recursive) const;
-
-    /// get group if object is part of a group, otherwise 0 is returned
-    DocumentObjectGroup* getGroup() const;
-
-    /// test if this object is in the InList and recursive further down
-    bool isInInListRecursive(DocumentObject* objToTest) const;
-    /// test if this object is directly (non recursive) in the InList
-    bool isInInList(DocumentObject* objToTest) const;
-    /// test if the given object is in the OutList and recursive further down
-    bool isInOutListRecursive(DocumentObject* objToTest) const;
-    /// test if this object is directly (non recursive) in the OutList
-    bool isInOutList(DocumentObject* objToTest) const;
-    /// internal, used by PropertyLink to maintain DAG back links
-    void _removeBackLink(DocumentObject*);
-    /// internal, used by PropertyLink to maintain DAG back links
-    void _addBackLink(DocumentObject*);
-    //@}
-
-    /**
-     * @brief testIfLinkIsDAG tests a link that is about to be created for
-     * circular references.
-     * @param objToLinkIn (input). The object this object is to depend on after
-     * the link is going to be created.
-     * @return true if link can be created (no cycles will be made). False if
-     * the link will cause a circular dependency and break recomputes. Throws an
-     * error if the document already has a circular dependency.
-     * That is, if the return is true, the link is allowed.
-     */
-    bool testIfLinkDAGCompatible(DocumentObject* linkTo) const;
-    bool testIfLinkDAGCompatible(const std::vector<DocumentObject *> &linksTo) const;
-    bool testIfLinkDAGCompatible(App::PropertyLinkSubList &linksTo) const;
-    bool testIfLinkDAGCompatible(App::PropertyLinkSub &linkTo) const;
-
-    /** Return the element map version of the geometry data stored in the given property
-     *
-     * @param prop: the geometry property to query for element map version
-     * @param restored: whether to query for the restored element map version.
-     *                  In case of version upgrade, the restored version may
-     *                  be different from the current version.
-     *
-     * @return Return the element map version string.
-     */
-    virtual std::string getElementMapVersion(const App::Property *prop, bool restored=false) const;
-       
-public:
-    /** mustExecute
-     *  We call this method to check if the object was modified to
-     *  be invoked. If the object label or an argument is modified.
-     *  If we must recompute the object - to call the method execute().
-     *  0: no recomputation is needed
-     *  1: recomputation needed
-     *
-     * @remark If an object is marked as 'touched' then this does not
-     * necessarily mean that it will be recomputed. It only means that all
-     * objects that link it (i.e. its InList) will be recomputed.
-     */
-    virtual short mustExecute(void) const;
-
-    /** Recompute only this feature
-     *
-     * @param recursive: set to true to recompute any dependent objects as well
-     */
-    bool recomputeFeature(bool recursive=false);
-
-    /// get the status Message
-    const char *getStatusString(void) const;
-
-    /** Called in case of losing a link
-     * Get called by the document when a object got deleted a link property of this
-     * object ist pointing to. The standard behaviour of the DocumentObject implementation
-     * is to reset the links to nothing. You may override this method to implement
-     * additional or different behavior.
-     */
-    virtual void onLostLinkToObject(DocumentObject*);
-    virtual PyObject *getPyObject(void) override;
-
-    /** Get the sub element/object by name
-     *
-     * @param subname: a string which is dot separated name to refer to a sub
-     * element or object. An empty string can be used to refer to the object
-     * itself
-     *
-     * @param pyObj: if non zero, returns the python object corresponding to
-     * this sub object. The actual type of this python object is implementation
-     * dependent. For example, The current implementation of Part::Feature will
-     * return the TopoShapePy, event if there is no sub-element reference, in
-     * which case it returns the whole shape.
-     *
-     * @param mat: If non zero, it is used as the current transformation matrix
-     * on input.  And output as the accumulated transformation up until and
-     * include the transformation applied by the final object reference in \c
-     * subname. For Part::Feature, the transformation is applied to the
-     * TopoShape inside \c pyObj before returning.
-     * 
-     * @param transform: if false, then it will not apply the object's own
-     * transformation to \c mat, which lets you override the object's placement
-     * (and possibly scale). 
-     *
-     * @param depth: depth limitation as hint for cyclic link detection
-     *
-     * @return The last document object referred in subname. If subname is empty,
-     * then it shall return itself. If subname is invalid, then it shall return
-     * zero.
-     */
-    virtual DocumentObject *getSubObject(const char *subname, PyObject **pyObj=0, 
-            Base::Matrix4D *mat=0, bool transform=true, int depth=0) const;
-
-    /// Return a list of objects referenced by a given subname including this object
-    std::vector<DocumentObject*> getSubObjectList(const char *subname) const;
-
-    /// reason of calling getSubObjects()
-    enum GSReason {
-        /// default, mostly for exporting shape objects
-        GS_DEFAULT,
-        /// for element selection
-        GS_SELECT,
-    };
-
-    /** Return name reference of all sub-objects
-     *
-     * @param reason: indicate reason of obtaining the sub objects
-     *
-     * The default implementation returns all object references in
-     * PropertyLink, and PropertyLinkList, if any
-     *
-     * @return Return a vector of subname references for all sub-objects. In
-     * most cases, the name returned will be the object name plus an ending
-     * '.', which can be passed directly to getSubObject() to retrieve the
-     * name. The reason to return the name reference instead of the sub object
-     * itself is because there may be no real sub object, or the sub object
-     * need special transformation. For example, sub objects of an array type
-     * of object.
-     */
-    virtual std::vector<std::string> getSubObjects(int reason=0) const;
-
-    ///Obtain top parents and subnames of this object using its InList
-    std::vector<std::pair<App::DocumentObject*,std::string> > getParents(int depth=0) const;
-
-    /** Return the linked object with optional transformation
-     * 
-     * @param recurse: If false, return the immediate linked object, or else
-     * recursively call this function to return the final linked object.
-     *
-     * @param mat: If non zero, it is used as the current transformation matrix
-     * on input.  And output as the accumulated transformation till the final
-     * linked object. 
-     *
-     * @param transform: if false, then it will not accumulate the object's own
-     * placement into \c mat, which lets you override the object's placement.
-     *
-     * @return Return the linked object. This function must return itself if the
-     * it is not a link or the link is invalid.
-     */
-    virtual DocumentObject *getLinkedObject(bool recurse=true, 
-            Base::Matrix4D *mat=0, bool transform=false, int depth=0) const;
-
-    /* Return true to cause PropertyView to show linked object's property */
-    virtual bool canLinkProperties() const {return true;}
-
-    /* Return true to bypass duplicate label checking */
-    virtual bool allowDuplicateLabel() const {return false;}
-
-    /*** Called to let object itself control relabeling
-     *
-     * @param newLabel: input as the new label, which can be modified by object itself
-     *
-     * This function is is called before onBeforeChange()
-     */
-    virtual void onBeforeChangeLabel(std::string &newLabel) {(void)newLabel;}
-
-    friend class Document;
-    friend class Transaction;
-    friend class ObjectExecution;
-
-    static DocumentObjectExecReturn *StdReturn;
-
-    virtual void Save (Base::Writer &writer) const override;
-
-    /* Expression support */
-
-    virtual void setExpression(const ObjectIdentifier & path, boost::shared_ptr<App::Expression> expr);
-
-    virtual const PropertyExpressionEngine::ExpressionInfo getExpression(const ObjectIdentifier &path) const;
-
-    virtual void renameObjectIdentifiers(const std::map<App::ObjectIdentifier, App::ObjectIdentifier> & paths);
-
-    const std::string & getOldLabel() const { return oldLabel; }
-
-    const char *getViewProviderNameStored() const {
-        return _pcViewProviderName.c_str();
-    }
-
-    virtual bool removeDynamicProperty(const char* prop) override;
-
-    virtual App::Property* addDynamicProperty(
-            const char* type, const char* name=0,
-            const char* group=0, const char* doc=0,
-            short attr=0, bool ro=false, bool hidden=false) override;
-
-    /** Resolve the last document object referenced in the subname
-     * 
-     * @param subname: dot separated subname
-     * @param parent: return the direct parent of the object
-     * @param childName: return child name to be passed to is/setElementVisible() 
-     * @param subElement: return non-object sub-element name if found. The
-     * pointer is guaranteed to be within the buffer pointed to by 'subname'
-     *
-     * @sa getSubObject()
-     * @return Returns the last referenced document object in the subname. If no
-     * such object in subname, return pObject.
-     */
-    App::DocumentObject *resolve(const char *subname, App::DocumentObject **parent=0, 
-        std::string *childName=0, const char **subElement=0,
-        PyObject **pyObj=0, Base::Matrix4D *mat=0, bool transform=true, int depth=0) const;
-
-    /** Resolve a link reference that is relative to this object reference
-     *
-     * @param subname: on input, this is the subname reference to the object
-     * that is to be assigned a link. On output, the reference may be offset
-     * to be rid of any common parent.
-     * @param link: on input, this is the top parent of the link reference. On
-     * output, it may be altered to one of its child to be rid off any common
-     * parent.
-     * @param linkSub: on input, this the subname of the link reference. On
-     * output, it may be offset to be rid off any common parent.
-     *
-     * @return The corrected top parent of the object that is to be assigned the
-     * link. If the output 'subname' is empty, then return the object itself.
-     *
-     * To avoid any cyclic reference, an object must not be assign a link to any
-     * of the object in its parent. This function can be used to resolve any
-     * common parents of an object and its link target.
-     *
-     * For example, with the following object hierarchy
-     *
-     * Group
-     *   |--Group001
-     *   |   |--Box
-     *   |   |--Cylinder
-     *   |--Group002
-     *       |--Box001
-     *       |--Cylinder001
-     *
-     * If you want add a link of Group.Group002.Box001 to Group.Group001, you
-     * can call with the following parameter (which are usually obtained from
-     * Selection.getSelectionEx(), check usage in TreeWidget::onDropEvent()):
-     *      std::string subname("Group001.");
-     *      auto link = Group;
-     *      std::string linkSub("Group002.Box001.");
-     *      parent = Group.resolveRelativeLink(subname,link,linkSub);
-     *
-     * The resolving result is as follow:
-     *      return  -> Group001
-     *      subname -> ""
-     *      link    -> Group002
-     *      linkSub -> "Box001."
-     *
-     * The common parent 'Group' is removed.
-     */
-    App::DocumentObject *resolveRelativeLink(std::string &subname, 
-            App::DocumentObject *&link, std::string &linkSub) const;
-
-    /** Called to adjust link properties to avoid cyclic links
-     *
-     * @param inList: the recursive in-list of the future parent object,
-     * including the parent itself.
-     * @param visited: optional set holding the visited objects. If null then
-     * only this object is adjusted, or else all object inside the out-list of
-     * this object will be checked.
-     *
-     * @return Return whether the object has been modified
-     *
-     * This function tries to adjust any relative link properties (i.e. link
-     * properties that can hold subnames) to avoid cyclic when added to the
-     * future parent.
-     */
-    virtual bool adjustRelativeLinks(const std::set<App::DocumentObject*> &inList,
-            std::set<App::DocumentObject*> *visited=0);
-
-    /** allow partial loading of dependent objects
-     *
-     * @return Returns 0 means do not support partial loading. 1 means allow
-     * dependent objects to be partially loaded, i.e. only create, but not
-     * restored. 2 means this object itself can be partially loaded.
-     */
-    virtual int canLoadPartial() const {return 0;}
-
-    virtual void onUpdateElementReference(const Property *) {}
-
-    /** Allow object to redirect a subname path
-     *
-     * @param ss: input as the current subname path from \a topParent leading
-     * just before this object, i.e. ends at the parent of this object. This 
-     * function should append its own name to this path, or redirect the
-     * subname to other place.
-     * @param topParent: top parent of this subname path
-     * @param child: the immediate child object in the path
-     *
-     * This function is called by tree view to generate a subname path when an
-     * item is selected in the tree. Document object can use this function to
-     * redirect the selection to some other objects. 
-     */
-    virtual bool redirectSubName(std::ostringstream &ss,
-            DocumentObject *topParent, DocumentObject *child) const;
-
-    /** Special marker to mark the object as hidden
-     *
-     * It is used by Gui::ViewProvider::getElementColors(), but exposed here
-     * for convenience
-     */
-    static const std::string &hiddenMarker();
-    /// Check if the subname reference ends with hidden marker.
-    static const char *hasHiddenMarker(const char *subname);
-
-    /// Return a revision number that will change if the object changes.
-    virtual int getRevision() const { return _revision; }
-
-protected:
-    /** Called when trying to skip recomputing this object
-     * @return Return false to force recompute
-     */
-    virtual bool skipRecompute();
-    /// recompute only this object
-    virtual App::DocumentObjectExecReturn *recompute(void);
-    /** get called by the document to recompute this feature
-      * Normally this method get called in the processing of
-      * Document::recompute().
-      * In execute() the output properties get recomputed
-      * with the data from linked objects and objects own
-      * properties.
-      */
-    virtual App::DocumentObjectExecReturn *execute(void);
-
-    /// Called after calling execute() in Document::recompute()
-    virtual void afterRecompute() {}
-
-    /** Status bits of the document object
-     * The first 8 bits are used for the base system the rest can be used in
-     * descendent classes to mark special statuses on the objects.
-     * The bits and their meaning are listed below:
-     *  0 - object is marked as 'touched'
-     *  1 - object is marked as 'erroneous'
-     *  2 - object is marked as 'new'
-     *  3 - object is marked as 'recompute', i.e. the object gets recomputed now
-     *  4 - object is marked as 'restoring', i.e. the object gets loaded at the moment
-     *  5 - object is marked as 'deleting', i.e. the object gets deleted at the moment
-     *  6 - reserved
-     *  7 - reserved
-     * 16 - object is marked as 'expanded' in the tree view
-     */
-    std::bitset<32> StatusBits;
-
-    void setError(void){StatusBits.set(ObjectStatus::Error);}
-    void resetError(void){StatusBits.reset(ObjectStatus::Error);}
-    void setDocument(App::Document* doc);
-
-    /// get called before the value is changed
-    virtual void onBeforeChange(const Property* prop) override;
-    /// get called by the container when a property was changed
-    virtual void onChanged(const Property* prop) override;
-    /// get called by the container when a property was changed
-    virtual void onEarlyChange(const Property* prop) override;
-    /// get called after a document has been fully restored
-    virtual void onDocumentRestored();
-    /// get called after an undo/redo transaction is finished
-    virtual void onUndoRedoFinished();
-    /// get called after setting the document
-    virtual void onSettingDocument();
-    /// get called after a brand new object was created
-    virtual void setupObject();
-    /// get called when object is going to be removed from the document
-    virtual void unsetupObject();
-
-    /// get called when a property status has changed
-    virtual void onPropertyStatusChanged(const Property &prop, unsigned long oldStatus) override;
-
-     /// python object of this class and all descendent
-protected: // attributes
-    Py::Object PythonObject;
-    /// pointer to the document this object belongs to
-    App::Document* _pDoc;
-
-    /// Old label; used for renaming expressions
-    std::string oldLabel;
-
-    // pointer to the document name string (for performance)
-    const std::string *pcNameInDocument;
-
-private:
-    // accessed by App::Document to record and restore the correct view provider type
-    std::string _pcViewProviderName;
-
-    // unique identifier (among a document) of this object.
-    long _Id;
-    
-private:
-    // Back pointer to all the fathers in a DAG of the document
-    // this is used by the document (via friend) to have a effective DAG handling
-    std::vector<App::DocumentObject*> _inList;
-    mutable std::vector<App::DocumentObject *> _outList;
-    mutable std::unordered_map<const char *, App::DocumentObject*, CStringHasher, CStringHasher> _outListMap;
-    mutable bool _outListCached = false;
-
-    bool _enforceRecompute = false;
-    int _revision;
-};
-
-} //namespace App
-
-#endif // APP_DOCUMENTOBJECT_H
+/***************************************************************************
+ *   Copyright (c) 2011 Jürgen Riegel <juergen.riegel@web.de>              *
+ *   Copyright (c) 2011 Werner Mayer <wmayer[at]users.sourceforge.net>     *
+ *                                                                         *
+ *   This file is part of the FreeCAD CAx development system.              *
+ *                                                                         *
+ *   This library is free software; you can redistribute it and/or         *
+ *   modify it under the terms of the GNU Library General Public           *
+ *   License as published by the Free Software Foundation; either          *
+ *   version 2 of the License, or (at your option) any later version.      *
+ *                                                                         *
+ *   This library  is distributed in the hope that it will be useful,      *
+ *   but WITHOUT ANY WARRANTY; without even the implied warranty of        *
+ *   MERCHANTABILITY or FITNESS FOR A PARTICULAR PURPOSE.  See the         *
+ *   GNU Library General Public License for more details.                  *
+ *                                                                         *
+ *   You should have received a copy of the GNU Library General Public     *
+ *   License along with this library; see the file COPYING.LIB. If not,    *
+ *   write to the Free Software Foundation, Inc., 59 Temple Place,         *
+ *   Suite 330, Boston, MA  02111-1307, USA                                *
+ *                                                                         *
+ ***************************************************************************/
+
+
+#ifndef APP_DOCUMENTOBJECT_H
+#define APP_DOCUMENTOBJECT_H
+
+#include <App/TransactionalObject.h>
+#include <App/PropertyStandard.h>
+#include <App/PropertyLinks.h>
+#include <App/PropertyExpressionEngine.h>
+
+#include <Base/TimeInfo.h>
+#include <Base/Matrix.h>
+#include <CXX/Objects.hxx>
+
+#include <unordered_map>
+#include <bitset>
+#include <boost/signals2.hpp>
+
+namespace App
+{
+class Document;
+class DocumentObjectGroup;
+class DocumentObjectPy;
+class Expression;
+
+enum ObjectStatus {
+    Touch = 0,
+    Error = 1,
+    New = 2,
+    Recompute = 3, // set when the object is currently being recomputed
+    Restore = 4,
+    Remove = 5,
+    PythonCall = 6,
+    Destroy = 7,
+    Enforce = 8,
+    Recompute2 = 9, // set when the object is being recomputed in the second pass
+    PartialObject = 10,
+    PendingRecompute = 11, // set by Document, indicating the object is in recomputation queue
+    ObjImporting = 13, // Mark the object as importing
+    NoTouch = 14, // no touch on any property change
+    Expand = 16, // indicate the object's tree item expansion status
+    NoAutoExpand = 17, // disable tree item auto expand on selection for this object
+    PendingTransactionUpdate = 18, // mark that the object expects a call to onUndoRedoFinished() after transaction is finished.
+    ViewProviderAttached = 19, // indicate if a view provider is attached to this object
+};
+
+/** Return object for feature execution
+*/
+class AppExport DocumentObjectExecReturn
+{
+public:
+    DocumentObjectExecReturn(const std::string& sWhy, DocumentObject* WhichObject=0)
+        : Why(sWhy), Which(WhichObject)
+    {
+    }
+    DocumentObjectExecReturn(const char* sWhy, DocumentObject* WhichObject=0)
+        : Which(WhichObject)
+    {
+        if (sWhy)
+            Why = sWhy;
+    }
+
+    std::string Why;
+    DocumentObject* Which;
+};
+
+
+
+/** Base class of all Classes handled in the Document
+ */
+class AppExport DocumentObject: public App::TransactionalObject
+{
+    PROPERTY_HEADER_WITH_OVERRIDE(App::DocumentObject);
+
+public:
+
+    PropertyString Label;
+    PropertyString Label2;
+    PropertyExpressionEngine ExpressionEngine;
+
+    /// Allow control visibility status in App name space
+    PropertyBool Visibility;
+
+    /// signal before changing a property of this object
+    boost::signals2::signal<void (const App::DocumentObject&, const App::Property&)> signalBeforeChange;
+    /// signal on changed property of this object
+    boost::signals2::signal<void (const App::DocumentObject&, const App::Property&)> signalChanged;
+    /// signal on changed property of this object before document scoped signalChangedObject
+    boost::signals2::signal<void (const App::DocumentObject&, const App::Property&)> signalEarlyChanged;
+
+    /// returns the type name of the ViewProvider
+    virtual const char* getViewProviderName(void) const {
+        return "";
+    }
+    /**
+     * This function is introduced to allow Python feature override its view provider.
+     * The default implementation just returns \ref getViewProviderName().
+     *
+     * The core will only accept the overridden view provider if it returns
+     * true when calling Gui::ViewProviderDocumentObject::allowOverride(obj).
+     * If not, the view provider will be reverted to the one returned from \ref
+     * getViewProviderName().
+     */
+    virtual const char *getViewProviderNameOverride() const {
+        return getViewProviderName();
+    }
+
+    /// Constructor
+    DocumentObject(void);
+    virtual ~DocumentObject();
+
+    /// returns the name which is set in the document for this object (not the name property!)
+    const char *getNameInDocument(void) const;
+    /// Return the object ID that is unique within its owner document
+    long getID() const {return _Id;}
+    /// returns the name that is safe to be exported to other document
+    std::string getExportName(bool forced=false) const;
+    /// Return the object full name of the form DocName#ObjName
+    virtual std::string getFullName(bool python=false) const override;
+    virtual App::Document *getOwnerDocument() const override;
+    virtual bool isAttachedToDocument() const override;
+    virtual const char* detachFromDocument() override;
+    /// gets the document in which this Object is handled
+    App::Document *getDocument(void) const;
+
+    /** Set the property touched -> changed, cause recomputation in Update()
+     */
+    //@{
+    /// set this document object touched (cause recomputation on dependent features)
+    void touch(bool noRecompute=false);
+    /// test if this document object is touched
+    bool isTouched(void) const;
+    /// Enforce this document object to be recomputed
+    void enforceRecompute();
+    /// Test if this document object must be recomputed
+    bool mustRecompute(void) const;
+    /// reset this document object touched
+    void purgeTouched(void);
+    /// set this feature to error
+    bool isError(void) const {return  StatusBits.test(ObjectStatus::Error);}
+    bool isValid(void) const {return !StatusBits.test(ObjectStatus::Error);}
+    /// remove the error from the object
+    void purgeError(void){StatusBits.reset(ObjectStatus::Error);}
+    /// returns true if this objects is currently recomputing
+    bool isRecomputing() const {return StatusBits.test(ObjectStatus::Recompute);}
+    /// returns true if this objects is currently restoring from file
+    bool isRestoring() const {return StatusBits.test(ObjectStatus::Restore);}
+    /// returns true if this objects is currently removed from the document
+    bool isRemoving() const {return StatusBits.test(ObjectStatus::Remove);}
+    /// return the status bits
+    unsigned long getStatus() const {return StatusBits.to_ulong();}
+    bool testStatus(ObjectStatus pos) const {return StatusBits.test((size_t)pos);}
+    void setStatus(ObjectStatus pos, bool on) {StatusBits.set((size_t)pos, on);}
+    //@}
+
+    int isExporting() const;
+
+    /** Child element handling
+     */
+    //@{
+    /** Set sub-element visibility
+     * 
+     * @param element: child element name. For performance reason, \c element must not
+     * contain any further sub-elements, i.e. there should be no '.' inside \c
+     * element.
+     *
+     * @param visible: visibility
+     *
+     * @return -1 if element visibility is not supported, 0 if element is not
+     * found, 1 if success
+     */
+    virtual int setElementVisible(const char *element, bool visible); 
+
+    /** Get sub-element visibility
+     *
+     * @param element: child element name. For performance reason, \c element must not
+     * contain any further sub-elements, i.e. there should be no '.' inside \c
+     * element.
+     *
+     * @return -1 if element visibility is not supported or element not found, 0
+     * if element is invisible, or else 1
+     */
+    virtual int isElementVisible(const char *element) const;
+
+    /** Get sub-object/element visibility with a given reason
+     *
+     * @param subname: subname object path. Unlike isElementVisible(), this
+     *                 function supports nested sub objects.
+     *
+     * @param reason: @sa GSReason
+     *
+     * @return -1 if sub-object/element visibility is not supported or not
+     * found, 0 if invisible, or else 1
+     */
+    virtual int isElementVisibleEx(const char *subname, int reason=GS_DEFAULT) const;
+
+    /// return true to activate tree view group object handling and element visibility
+    virtual bool hasChildElement() const;
+    //@}
+
+
+    /** DAG handling
+        This part of the interface deals with viewing the document as
+        a DAG (directed acyclic graph).
+    */
+    //@{
+    /// OutList options
+    enum OutListOption {
+        /// Do not include link from expression engine
+        OutListNoExpression = 1,
+        /// Do not hide any link (i.e. include links with LinkScopeHidden)
+        OutListNoHidden = 2,
+        /// Do not include link from PropertyXLink
+        OutListNoXLinked = 4,
+    };
+    /// returns a list of objects this object is pointing to by Links
+    const std::vector<App::DocumentObject*> &getOutList() const;
+    std::vector<App::DocumentObject*> getOutList(int option) const;
+    void getOutList(int option, std::vector<App::DocumentObject*> &res) const;
+
+    /// returns a list of objects linked by the property
+    std::vector<App::DocumentObject*> getOutListOfProperty(App::Property*) const;
+    /// returns a list of objects this object is pointing to by Links and all further descended
+    std::vector<App::DocumentObject*> getOutListRecursive(void) const;
+    /// clear internal out list cache
+    void clearOutListCache() const;
+    /// get all possible paths from this to another object following the OutList
+    std::vector<std::list<App::DocumentObject*> > getPathsByOutList(App::DocumentObject* to) const;
+#ifdef USE_OLD_DAG
+    /// get all objects link to this object
+    std::vector<App::DocumentObject*> getInList(void) const
+#else
+    const std::vector<App::DocumentObject*> &getInList(void) const;
+#endif
+    /// get all objects link directly or indirectly to this object
+    std::vector<App::DocumentObject*> getInListRecursive(void) const;
+    /** Get a set of all objects linking to this object, including possible external parent objects
+     *
+     * @param inSet [out]: a set containing all objects linking to this object.
+     * @param recursive [in]: whether to obtain recursive in list
+     * @param inList [in, out]: optional pointer to a vector holding the output
+     * objects, with the furthest linking object ordered last.
+     */
+    void getInListEx(std::set<App::DocumentObject*> &inSet, 
+            bool recursive, std::vector<App::DocumentObject*> *inList=0) const;
+    /** Return a set of all objects linking to this object, including possible external parent objects
+     * @param recursive [in]: whether to obtain recursive in list
+     */
+    std::set<App::DocumentObject*> getInListEx(bool recursive) const;
+
+    /// get group if object is part of a group, otherwise 0 is returned
+    DocumentObjectGroup* getGroup() const;
+
+    /// test if this object is in the InList and recursive further down
+    bool isInInListRecursive(DocumentObject* objToTest) const;
+    /// test if this object is directly (non recursive) in the InList
+    bool isInInList(DocumentObject* objToTest) const;
+    /// test if the given object is in the OutList and recursive further down
+    bool isInOutListRecursive(DocumentObject* objToTest) const;
+    /// test if this object is directly (non recursive) in the OutList
+    bool isInOutList(DocumentObject* objToTest) const;
+    /// internal, used by PropertyLink to maintain DAG back links
+    void _removeBackLink(DocumentObject*);
+    /// internal, used by PropertyLink to maintain DAG back links
+    void _addBackLink(DocumentObject*);
+    //@}
+
+    /**
+     * @brief testIfLinkIsDAG tests a link that is about to be created for
+     * circular references.
+     * @param objToLinkIn (input). The object this object is to depend on after
+     * the link is going to be created.
+     * @return true if link can be created (no cycles will be made). False if
+     * the link will cause a circular dependency and break recomputes. Throws an
+     * error if the document already has a circular dependency.
+     * That is, if the return is true, the link is allowed.
+     */
+    bool testIfLinkDAGCompatible(DocumentObject* linkTo) const;
+    bool testIfLinkDAGCompatible(const std::vector<DocumentObject *> &linksTo) const;
+    bool testIfLinkDAGCompatible(App::PropertyLinkSubList &linksTo) const;
+    bool testIfLinkDAGCompatible(App::PropertyLinkSub &linkTo) const;
+
+    /** Return the element map version of the geometry data stored in the given property
+     *
+     * @param prop: the geometry property to query for element map version
+     * @param restored: whether to query for the restored element map version.
+     *                  In case of version upgrade, the restored version may
+     *                  be different from the current version.
+     *
+     * @return Return the element map version string.
+     */
+    virtual std::string getElementMapVersion(const App::Property *prop, bool restored=false) const;
+       
+public:
+    /** mustExecute
+     *  We call this method to check if the object was modified to
+     *  be invoked. If the object label or an argument is modified.
+     *  If we must recompute the object - to call the method execute().
+     *  0: no recomputation is needed
+     *  1: recomputation needed
+     *
+     * @remark If an object is marked as 'touched' then this does not
+     * necessarily mean that it will be recomputed. It only means that all
+     * objects that link it (i.e. its InList) will be recomputed.
+     */
+    virtual short mustExecute(void) const;
+
+    /** Recompute only this feature
+     *
+     * @param recursive: set to true to recompute any dependent objects as well
+     */
+    bool recomputeFeature(bool recursive=false);
+
+    /// get the status Message
+    const char *getStatusString(void) const;
+
+    /** Called in case of losing a link
+     * Get called by the document when a object got deleted a link property of this
+     * object ist pointing to. The standard behaviour of the DocumentObject implementation
+     * is to reset the links to nothing. You may override this method to implement
+     * additional or different behavior.
+     */
+    virtual void onLostLinkToObject(DocumentObject*);
+    virtual PyObject *getPyObject(void) override;
+
+    /** Get the sub element/object by name
+     *
+     * @param subname: a string which is dot separated name to refer to a sub
+     * element or object. An empty string can be used to refer to the object
+     * itself
+     *
+     * @param pyObj: if non zero, returns the python object corresponding to
+     * this sub object. The actual type of this python object is implementation
+     * dependent. For example, The current implementation of Part::Feature will
+     * return the TopoShapePy, event if there is no sub-element reference, in
+     * which case it returns the whole shape.
+     *
+     * @param mat: If non zero, it is used as the current transformation matrix
+     * on input.  And output as the accumulated transformation up until and
+     * include the transformation applied by the final object reference in \c
+     * subname. For Part::Feature, the transformation is applied to the
+     * TopoShape inside \c pyObj before returning.
+     * 
+     * @param transform: if false, then it will not apply the object's own
+     * transformation to \c mat, which lets you override the object's placement
+     * (and possibly scale). 
+     *
+     * @param depth: depth limitation as hint for cyclic link detection
+     *
+     * @return The last document object referred in subname. If subname is empty,
+     * then it shall return itself. If subname is invalid, then it shall return
+     * zero.
+     */
+    virtual DocumentObject *getSubObject(const char *subname, PyObject **pyObj=0, 
+            Base::Matrix4D *mat=0, bool transform=true, int depth=0) const;
+
+    /// Return a list of objects referenced by a given subname including this object
+    std::vector<DocumentObject*> getSubObjectList(const char *subname) const;
+
+    /// reason of calling getSubObjects()
+    enum GSReason {
+        /// default, mostly for exporting shape objects
+        GS_DEFAULT,
+        /// for element selection
+        GS_SELECT,
+    };
+
+    /** Return name reference of all sub-objects
+     *
+     * @param reason: indicate reason of obtaining the sub objects
+     *
+     * The default implementation returns all object references in
+     * PropertyLink, and PropertyLinkList, if any
+     *
+     * @return Return a vector of subname references for all sub-objects. In
+     * most cases, the name returned will be the object name plus an ending
+     * '.', which can be passed directly to getSubObject() to retrieve the
+     * name. The reason to return the name reference instead of the sub object
+     * itself is because there may be no real sub object, or the sub object
+     * need special transformation. For example, sub objects of an array type
+     * of object.
+     */
+    virtual std::vector<std::string> getSubObjects(int reason=0) const;
+
+    ///Obtain top parents and subnames of this object using its InList
+    std::vector<std::pair<App::DocumentObject*,std::string> > getParents(int depth=0) const;
+
+    /** Return the linked object with optional transformation
+     * 
+     * @param recurse: If false, return the immediate linked object, or else
+     * recursively call this function to return the final linked object.
+     *
+     * @param mat: If non zero, it is used as the current transformation matrix
+     * on input.  And output as the accumulated transformation till the final
+     * linked object. 
+     *
+     * @param transform: if false, then it will not accumulate the object's own
+     * placement into \c mat, which lets you override the object's placement.
+     *
+     * @return Return the linked object. This function must return itself if the
+     * it is not a link or the link is invalid.
+     */
+    virtual DocumentObject *getLinkedObject(bool recurse=true, 
+            Base::Matrix4D *mat=0, bool transform=false, int depth=0) const;
+
+    /* Return true to cause PropertyView to show linked object's property */
+    virtual bool canLinkProperties() const {return true;}
+
+    /* Return true to bypass duplicate label checking */
+    virtual bool allowDuplicateLabel() const {return false;}
+
+    /*** Called to let object itself control relabeling
+     *
+     * @param newLabel: input as the new label, which can be modified by object itself
+     *
+     * This function is is called before onBeforeChange()
+     */
+    virtual void onBeforeChangeLabel(std::string &newLabel) {(void)newLabel;}
+
+    friend class Document;
+    friend class Transaction;
+    friend class TransactionGuard;
+    friend class ObjectExecution;
+
+    static DocumentObjectExecReturn *StdReturn;
+
+    virtual void Save (Base::Writer &writer) const override;
+
+    /* Expression support */
+
+    virtual void setExpression(const ObjectIdentifier & path, boost::shared_ptr<App::Expression> expr);
+
+    virtual const PropertyExpressionEngine::ExpressionInfo getExpression(const ObjectIdentifier &path) const;
+
+    virtual void renameObjectIdentifiers(const std::map<App::ObjectIdentifier, App::ObjectIdentifier> & paths);
+
+    const std::string & getOldLabel() const { return oldLabel; }
+
+    const char *getViewProviderNameStored() const {
+        return _pcViewProviderName.c_str();
+    }
+
+    virtual bool removeDynamicProperty(const char* prop) override;
+
+    virtual App::Property* addDynamicProperty(
+            const char* type, const char* name=0,
+            const char* group=0, const char* doc=0,
+            short attr=0, bool ro=false, bool hidden=false) override;
+
+    /** Resolve the last document object referenced in the subname
+     * 
+     * @param subname: dot separated subname
+     * @param parent: return the direct parent of the object
+     * @param childName: return child name to be passed to is/setElementVisible() 
+     * @param subElement: return non-object sub-element name if found. The
+     * pointer is guaranteed to be within the buffer pointed to by 'subname'
+     *
+     * @sa getSubObject()
+     * @return Returns the last referenced document object in the subname. If no
+     * such object in subname, return pObject.
+     */
+    App::DocumentObject *resolve(const char *subname, App::DocumentObject **parent=0, 
+        std::string *childName=0, const char **subElement=0,
+        PyObject **pyObj=0, Base::Matrix4D *mat=0, bool transform=true, int depth=0) const;
+
+    /** Resolve a link reference that is relative to this object reference
+     *
+     * @param subname: on input, this is the subname reference to the object
+     * that is to be assigned a link. On output, the reference may be offset
+     * to be rid of any common parent.
+     * @param link: on input, this is the top parent of the link reference. On
+     * output, it may be altered to one of its child to be rid off any common
+     * parent.
+     * @param linkSub: on input, this the subname of the link reference. On
+     * output, it may be offset to be rid off any common parent.
+     *
+     * @return The corrected top parent of the object that is to be assigned the
+     * link. If the output 'subname' is empty, then return the object itself.
+     *
+     * To avoid any cyclic reference, an object must not be assign a link to any
+     * of the object in its parent. This function can be used to resolve any
+     * common parents of an object and its link target.
+     *
+     * For example, with the following object hierarchy
+     *
+     * Group
+     *   |--Group001
+     *   |   |--Box
+     *   |   |--Cylinder
+     *   |--Group002
+     *       |--Box001
+     *       |--Cylinder001
+     *
+     * If you want add a link of Group.Group002.Box001 to Group.Group001, you
+     * can call with the following parameter (which are usually obtained from
+     * Selection.getSelectionEx(), check usage in TreeWidget::onDropEvent()):
+     *      std::string subname("Group001.");
+     *      auto link = Group;
+     *      std::string linkSub("Group002.Box001.");
+     *      parent = Group.resolveRelativeLink(subname,link,linkSub);
+     *
+     * The resolving result is as follow:
+     *      return  -> Group001
+     *      subname -> ""
+     *      link    -> Group002
+     *      linkSub -> "Box001."
+     *
+     * The common parent 'Group' is removed.
+     */
+    App::DocumentObject *resolveRelativeLink(std::string &subname, 
+            App::DocumentObject *&link, std::string &linkSub) const;
+
+    /** Called to adjust link properties to avoid cyclic links
+     *
+     * @param inList: the recursive in-list of the future parent object,
+     * including the parent itself.
+     * @param visited: optional set holding the visited objects. If null then
+     * only this object is adjusted, or else all object inside the out-list of
+     * this object will be checked.
+     *
+     * @return Return whether the object has been modified
+     *
+     * This function tries to adjust any relative link properties (i.e. link
+     * properties that can hold subnames) to avoid cyclic when added to the
+     * future parent.
+     */
+    virtual bool adjustRelativeLinks(const std::set<App::DocumentObject*> &inList,
+            std::set<App::DocumentObject*> *visited=0);
+
+    /** allow partial loading of dependent objects
+     *
+     * @return Returns 0 means do not support partial loading. 1 means allow
+     * dependent objects to be partially loaded, i.e. only create, but not
+     * restored. 2 means this object itself can be partially loaded.
+     */
+    virtual int canLoadPartial() const {return 0;}
+
+    virtual void onUpdateElementReference(const Property *) {}
+
+    /** Allow object to redirect a subname path
+     *
+     * @param ss: input as the current subname path from \a topParent leading
+     * just before this object, i.e. ends at the parent of this object. This 
+     * function should append its own name to this path, or redirect the
+     * subname to other place.
+     * @param topParent: top parent of this subname path
+     * @param child: the immediate child object in the path
+     *
+     * This function is called by tree view to generate a subname path when an
+     * item is selected in the tree. Document object can use this function to
+     * redirect the selection to some other objects. 
+     */
+    virtual bool redirectSubName(std::ostringstream &ss,
+            DocumentObject *topParent, DocumentObject *child) const;
+
+    /** Special marker to mark the object as hidden
+     *
+     * It is used by Gui::ViewProvider::getElementColors(), but exposed here
+     * for convenience
+     */
+    static const std::string &hiddenMarker();
+    /// Check if the subname reference ends with hidden marker.
+    static const char *hasHiddenMarker(const char *subname);
+
+    /// Return a revision number that will change if the object changes.
+    virtual int getRevision() const { return _revision; }
+
+protected:
+    /** Called when trying to skip recomputing this object
+     * @return Return false to force recompute
+     */
+    virtual bool skipRecompute();
+    /// recompute only this object
+    virtual App::DocumentObjectExecReturn *recompute(void);
+    /** get called by the document to recompute this feature
+      * Normally this method get called in the processing of
+      * Document::recompute().
+      * In execute() the output properties get recomputed
+      * with the data from linked objects and objects own
+      * properties.
+      */
+    virtual App::DocumentObjectExecReturn *execute(void);
+
+    /// Called after calling execute() in Document::recompute()
+    virtual void afterRecompute() {}
+
+    /** Status bits of the document object
+     * The first 8 bits are used for the base system the rest can be used in
+     * descendent classes to mark special statuses on the objects.
+     * The bits and their meaning are listed below:
+     *  0 - object is marked as 'touched'
+     *  1 - object is marked as 'erroneous'
+     *  2 - object is marked as 'new'
+     *  3 - object is marked as 'recompute', i.e. the object gets recomputed now
+     *  4 - object is marked as 'restoring', i.e. the object gets loaded at the moment
+     *  5 - object is marked as 'deleting', i.e. the object gets deleted at the moment
+     *  6 - reserved
+     *  7 - reserved
+     * 16 - object is marked as 'expanded' in the tree view
+     */
+    std::bitset<32> StatusBits;
+
+    void setError(void){StatusBits.set(ObjectStatus::Error);}
+    void resetError(void){StatusBits.reset(ObjectStatus::Error);}
+    void setDocument(App::Document* doc);
+
+    /// get called before the value is changed
+    virtual void onBeforeChange(const Property* prop) override;
+    /// get called by the container when a property was changed
+    virtual void onChanged(const Property* prop) override;
+    /// get called by the container when a property was changed
+    virtual void onEarlyChange(const Property* prop) override;
+    /// get called after a document has been fully restored
+    virtual void onDocumentRestored();
+    /// get called after an undo/redo transaction is finished
+    virtual void onUndoRedoFinished();
+    /// get called after setting the document
+    virtual void onSettingDocument();
+    /// get called after a brand new object was created
+    virtual void setupObject();
+    /// get called when object is going to be removed from the document
+    virtual void unsetupObject();
+
+    /// get called when a property status has changed
+    virtual void onPropertyStatusChanged(const Property &prop, unsigned long oldStatus) override;
+
+     /// python object of this class and all descendent
+protected: // attributes
+    Py::Object PythonObject;
+    /// pointer to the document this object belongs to
+    App::Document* _pDoc;
+
+    /// Old label; used for renaming expressions
+    std::string oldLabel;
+
+    // pointer to the document name string (for performance)
+    const std::string *pcNameInDocument;
+
+private:
+    // accessed by App::Document to record and restore the correct view provider type
+    std::string _pcViewProviderName;
+
+    // unique identifier (among a document) of this object.
+    long _Id;
+    
+private:
+    // Back pointer to all the fathers in a DAG of the document
+    // this is used by the document (via friend) to have a effective DAG handling
+    std::vector<App::DocumentObject*> _inList;
+    mutable std::vector<App::DocumentObject *> _outList;
+    mutable std::unordered_map<const char *, App::DocumentObject*, CStringHasher, CStringHasher> _outListMap;
+    mutable bool _outListCached = false;
+
+    bool _enforceRecompute = false;
+    int _revision;
+};
+
+} //namespace App
+
+#endif // APP_DOCUMENTOBJECT_H