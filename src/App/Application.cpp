/***************************************************************************
 *   Copyright (c) 2002 Jürgen Riegel <juergen.riegel@web.de>              *
 *                                                                         *
 *   This file is part of the FreeCAD CAx development system.              *
 *                                                                         *
 *   This program is free software; you can redistribute it and/or modify  *
 *   it under the terms of the GNU Library General Public License (LGPL)   *
 *   as published by the Free Software Foundation; either version 2 of     *
 *   the License, or (at your option) any later version.                   *
 *   for detail see the LICENCE text file.                                 *
 *                                                                         *
 *   FreeCAD is distributed in the hope that it will be useful,            *
 *   but WITHOUT ANY WARRANTY; without even the implied warranty of        *
 *   MERCHANTABILITY or FITNESS FOR A PARTICULAR PURPOSE.  See the         *
 *   GNU Library General Public License for more details.                  *
 *                                                                         *
 *   You should have received a copy of the GNU Library General Public     *
 *   License along with FreeCAD; if not, write to the Free Software        *
 *   Foundation, Inc., 59 Temple Place, Suite 330, Boston, MA  02111-1307  *
 *   USA                                                                   *
 *                                                                         *
 ***************************************************************************/



#include "PreCompiled.h"

#ifndef _PreComp_
# include <iostream>
# include <sstream>
# include <exception>
# include <ios>
# if defined(FC_OS_LINUX) || defined(FC_OS_MACOSX) || defined(FC_OS_BSD)
# include <unistd.h>
# include <pwd.h>
# include <sys/types.h>
# elif defined(__MINGW32__)
# define WINVER 0x502 // needed for SetDllDirectory
# include <Windows.h>
# endif
# include <ctime>
# include <csignal>
# include <boost/program_options.hpp>
#endif

#ifdef FC_OS_WIN32
# include <Shlobj.h>
#endif

#if defined(FC_OS_BSD)
#include <sys/param.h>
#include <sys/sysctl.h>
#endif

#include "Application.h"
#include "Document.h"

// FreeCAD Base header
#include <Base/Interpreter.h>
#include <Base/Exception.h>
#include <Base/Parameter.h>
#include <Base/Console.h>
#include <Base/Factory.h>
#include <Base/ExceptionFactory.h>
#include <Base/FileInfo.h>
#include <Base/Type.h>
#include <Base/BaseClass.h>
#include <Base/Persistence.h>
#include <Base/Reader.h>
#include <Base/MatrixPy.h>
#include <Base/VectorPy.h>
#include <Base/AxisPy.h>
#include <Base/CoordinateSystemPy.h>
#include <Base/BoundBoxPy.h>
#include <Base/PlacementPy.h>
#include <Base/RotationPy.h>
#include <Base/Sequencer.h>
#include <Base/Tools.h>
#include <Base/Translate.h>
#include <Base/UnitsApi.h>
#include <Base/QuantityPy.h>
#include <Base/UnitPy.h>
#include <Base/TypePy.h>

#include "StringHasherPy.h"
#include "GeoFeature.h"
#include "FeatureTest.h"
#include "FeaturePython.h"
#include "ComplexGeoData.h"
#include "Property.h"
#include "PropertyContainer.h"
#include "PropertyUnits.h"
#include "PropertyFile.h"
#include "PropertyLinks.h"
#include "PropertyPythonObject.h"
#include "PropertyExpressionEngine.h"
#include "Document.h"
#include "DocumentParams.h"
#include "DocumentObjectGroup.h"
#include "DocumentObjectFileIncluded.h"
#include "DocumentObserver.h"
#include "InventorObject.h"
#include "VRMLObject.h"
#include "Annotation.h"
#include "MeasureDistance.h"
#include "Placement.h"
#include "GeoFeatureGroupExtension.h"
#include "OriginGroupExtension.h"
#include "Part.h"
#include "OriginFeature.h"
#include "Origin.h"
#include "MaterialObject.h"
#include "TextDocument.h"
#include "ExpressionParser.h"
#include "Transactions.h"
#include <App/MaterialPy.h>
#include <Base/GeometryPyCXX.h>
#include "Link.h"

#include "DocumentPy.h"
#include "DocumentObjectGroupPy.h"
#include "LinkBaseExtensionPy.h"
#include "OriginGroupExtensionPy.h"
#include "PartPy.h"

// If you stumble here, run the target "BuildExtractRevision" on Windows systems
// or the Python script "SubWCRev.py" on Linux based systems which builds
// src/Build/Version.h. Or create your own from src/Build/Version.h.in!
#include <Build/Version.h>
#include "Branding.h"

#include <boost/tokenizer.hpp>
#include <boost/token_functions.hpp>
#include <boost_bind_bind.hpp>
#include <boost/version.hpp>
#include <QDir>
#include <QFileInfo>
#include <QProcessEnvironment>

using namespace App;
using namespace std;
using namespace boost;
using namespace boost::program_options;
namespace bp = boost::placeholders;


// scriptings (scripts are built-in but can be overridden by command line option)
#include <App/InitScript.h>
#include <App/TestScript.h>
#include <App/CMakeScript.h>

#ifdef _MSC_VER // New handler for Microsoft Visual C++ compiler
# pragma warning( disable : 4535 )
# if !defined(_DEBUG) && defined(HAVE_SEH)
# define FC_SE_TRANSLATOR
# endif

# include <new.h>
# include <eh.h> // VC exception handling
#else // Ansi C/C++ new handler
# include <new>
#endif

FC_LOG_LEVEL_INIT("App",true,true);

//using Base::GetConsole;
using namespace Base;
using namespace App;
using namespace std;

//==========================================================================
// Application
//==========================================================================

ParameterManager *App::Application::_pcSysParamMngr;
ParameterManager *App::Application::_pcUserParamMngr;
Base::ConsoleObserverStd  *Application::_pConsoleObserverStd =0;
Base::ConsoleObserverFile *Application::_pConsoleObserverFile =0;

AppExport std::map<std::string,std::string> Application::mConfig;
BaseExport extern PyObject* Base::BaseExceptionFreeCADError;
BaseExport extern PyObject* Base::BaseExceptionFreeCADAbort;

//**************************************************************************
// Construction and destruction

PyDoc_STRVAR(FreeCAD_doc,
     "The functions in the FreeCAD module allow working with documents.\n"
     "The FreeCAD instance provides a list of references of documents which\n"
     "can be addressed by a string. Hence the document name must be unique.\n"
     "\n"
     "The document has the read-only attribute FileName which points to the\n"
     "file the document should be stored to.\n"
    );

PyDoc_STRVAR(Console_doc,
     "FreeCAD Console\n"
    );

PyDoc_STRVAR(Base_doc,
    "The Base module contains the classes for the geometric basics\n"
    "like vector, matrix, bounding box, placement, rotation, axis, ...\n"
    );

#if PY_MAJOR_VERSION >= 3
// This is called via the PyImport_AppendInittab mechanism called
// during initialization, to make the built-in __FreeCADBase__
// module known to Python.
PyMODINIT_FUNC
init_freecad_base_module(void)
{
    static struct PyModuleDef BaseModuleDef = {
        PyModuleDef_HEAD_INIT,
        "__FreeCADBase__", Base_doc, -1,
        NULL, NULL, NULL, NULL, NULL
    };
    return PyModule_Create(&BaseModuleDef);
}

// Set in inside Application
static PyMethodDef* __AppMethods = nullptr;

PyMODINIT_FUNC
init_freecad_module(void)
{
    static struct PyModuleDef FreeCADModuleDef = {
        PyModuleDef_HEAD_INIT,
        "FreeCAD", FreeCAD_doc, -1,
        __AppMethods,
        NULL, NULL, NULL, NULL
    };
    return PyModule_Create(&FreeCADModuleDef);
}
#endif

Application::Application(std::map<std::string,std::string> &mConfig)
  : _mConfig(mConfig), _pActiveDoc(0), _isRestoring(false),_allowPartial(false)
  , _isClosingAll(false), _objCount(-1), _activeTransactionID(0)
  , _activeTransactionGuard(0), _activeTransactionTmpName(false)
{
    //_hApp = new ApplicationOCC;
    mpcPramManager["System parameter"] = _pcSysParamMngr;
    mpcPramManager["User parameter"] = _pcUserParamMngr;


    // setting up Python binding
    Base::PyGILStateLocker lock;
#if PY_MAJOR_VERSION >= 3
    PyObject* modules = PyImport_GetModuleDict();

    __AppMethods = Application::Methods;
    PyObject* pAppModule = PyImport_ImportModule ("FreeCAD");
    if (!pAppModule) {
        PyErr_Clear();
        pAppModule = init_freecad_module();
        PyDict_SetItemString(modules, "FreeCAD", pAppModule);
    }
#else
    PyObject* pAppModule = Py_InitModule3("FreeCAD", Application::Methods, FreeCAD_doc);
#endif
    Py::Module(pAppModule).setAttr(std::string("ActiveDocument"),Py::None());

#if PY_MAJOR_VERSION >= 3
    static struct PyModuleDef ConsoleModuleDef = {
        PyModuleDef_HEAD_INIT,
        "__FreeCADConsole__", Console_doc, -1,
        ConsoleSingleton::Methods,
        NULL, NULL, NULL, NULL
    };
    PyObject* pConsoleModule = PyModule_Create(&ConsoleModuleDef);
#else
    PyObject* pConsoleModule = Py_InitModule3("__FreeCADConsole__", ConsoleSingleton::Methods, Console_doc);
#endif

    // introducing additional classes

    // NOTE: To finish the initialization of our own type objects we must
    // call PyType_Ready, otherwise we run into a segmentation fault, later on.
    // This function is responsible for adding inherited slots from a type's base class.
    Base::Interpreter().addType(&Base::VectorPy::Type, pAppModule, "Vector");
    Base::Interpreter().addType(&Base::MatrixPy::Type, pAppModule, "Matrix");
    Base::Interpreter().addType(&Base::BoundBoxPy::Type, pAppModule, "BoundBox");
    Base::Interpreter().addType(&Base::PlacementPy::Type, pAppModule, "Placement");
    Base::Interpreter().addType(&Base::RotationPy::Type, pAppModule, "Rotation");
    Base::Interpreter().addType(&Base::AxisPy::Type, pAppModule, "Axis");
    Base::Interpreter().addType(&App::StringHasherPy::Type, pAppModule, "StringHasher");

    // Note: Create an own module 'Base' which should provide the python
    // binding classes from the base module. At a later stage we should
    // remove these types from the FreeCAD module.

#if PY_MAJOR_VERSION >= 3
    PyObject* pBaseModule = PyImport_ImportModule ("__FreeCADBase__");
    if (!pBaseModule) {
        PyErr_Clear();
        pBaseModule = init_freecad_base_module();
        PyDict_SetItemString(modules, "__FreeCADBase__", pBaseModule);
    }
#else
    PyObject* pBaseModule = Py_InitModule3("__FreeCADBase__", NULL, Base_doc);
#endif
    Base::BaseExceptionFreeCADError = PyErr_NewException("Base.FreeCADError", PyExc_RuntimeError, NULL);
    Py_INCREF(Base::BaseExceptionFreeCADError);
    PyModule_AddObject(pBaseModule, "FreeCADError", Base::BaseExceptionFreeCADError);

    Base::BaseExceptionFreeCADAbort = PyErr_NewException("Base.FreeCADAbort", PyExc_BaseException, NULL);
    Py_INCREF(Base::BaseExceptionFreeCADAbort);
    PyModule_AddObject(pBaseModule, "FreeCADAbort", Base::BaseExceptionFreeCADAbort);

    // Python types
    Base::Interpreter().addType(&Base::VectorPy          ::Type,pBaseModule,"Vector");
    Base::Interpreter().addType(&Base::MatrixPy          ::Type,pBaseModule,"Matrix");
    Base::Interpreter().addType(&Base::BoundBoxPy        ::Type,pBaseModule,"BoundBox");
    Base::Interpreter().addType(&Base::PlacementPy       ::Type,pBaseModule,"Placement");
    Base::Interpreter().addType(&Base::RotationPy        ::Type,pBaseModule,"Rotation");
    Base::Interpreter().addType(&Base::AxisPy            ::Type,pBaseModule,"Axis");
    Base::Interpreter().addType(&Base::CoordinateSystemPy::Type,pBaseModule,"CoordinateSystem");
    Base::Interpreter().addType(&Base::TypePy            ::Type,pBaseModule,"TypeId");

    Base::Interpreter().addType(&App::MaterialPy::Type, pAppModule, "Material");

    // Add document types
    Base::Interpreter().addType(&App::PropertyContainerPy::Type, pAppModule, "PropertyContainer");
    Base::Interpreter().addType(&App::ExtensionContainerPy::Type, pAppModule, "ExtensionContainer");
    Base::Interpreter().addType(&App::DocumentPy::Type, pAppModule, "Document");
    Base::Interpreter().addType(&App::DocumentObjectPy::Type, pAppModule, "DocumentObject");
    Base::Interpreter().addType(&App::DocumentObjectGroupPy::Type, pAppModule, "DocumentObjectGroup");
    Base::Interpreter().addType(&App::GeoFeaturePy::Type, pAppModule, "GeoFeature");
    Base::Interpreter().addType(&App::PartPy::Type, pAppModule, "Part");

    // Add extension types
    Base::Interpreter().addType(&App::ExtensionPy::Type, pAppModule, "Extension");
    Base::Interpreter().addType(&App::DocumentObjectExtensionPy::Type, pAppModule, "DocumentObjectExtension");
    Base::Interpreter().addType(&App::GroupExtensionPy::Type, pAppModule, "GroupExtension");
    Base::Interpreter().addType(&App::GeoFeatureGroupExtensionPy::Type, pAppModule, "GeoFeatureGroupExtension");
    Base::Interpreter().addType(&App::OriginGroupExtensionPy::Type, pAppModule, "OriginGroupExtension");
    Base::Interpreter().addType(&App::LinkBaseExtensionPy::Type, pAppModule, "LinkBaseExtension");

    //insert Base and Console
    Py_INCREF(pBaseModule);
    PyModule_AddObject(pAppModule, "Base", pBaseModule);
    Py_INCREF(pConsoleModule);
    PyModule_AddObject(pAppModule, "Console", pConsoleModule);

    // Translate module
    PyObject* pTranslateModule = (new Base::Translate)->module().ptr();
    Py_INCREF(pTranslateModule);
    PyModule_AddObject(pAppModule, "Qt", pTranslateModule);

    //insert Units module
#if PY_MAJOR_VERSION >= 3
    static struct PyModuleDef UnitsModuleDef = {
        PyModuleDef_HEAD_INIT,
        "Units", "The Unit API", -1,
        Base::UnitsApi::Methods,
        NULL, NULL, NULL, NULL
    };
    PyObject* pUnitsModule = PyModule_Create(&UnitsModuleDef);
#else
    PyObject* pUnitsModule = Py_InitModule3("Units", Base::UnitsApi::Methods,"The Unit API");
#endif
    Base::Interpreter().addType(&Base::QuantityPy  ::Type,pUnitsModule,"Quantity");
    // make sure to set the 'nb_true_divide' slot
#if PY_MAJOR_VERSION < 3
    Base::QuantityPy::Type.tp_as_number->nb_true_divide = Base::QuantityPy::Type.tp_as_number->nb_divide;
#endif
    Base::Interpreter().addType(&Base::UnitPy      ::Type,pUnitsModule,"Unit");

    Py_INCREF(pUnitsModule);
    PyModule_AddObject(pAppModule, "Units", pUnitsModule);

    Base::ProgressIndicatorPy::init_type();
    Base::Interpreter().addType(Base::ProgressIndicatorPy::type_object(),
        pBaseModule,"ProgressIndicator");

    Base::Vector2dPy::init_type();
    Base::Interpreter().addType(Base::Vector2dPy::type_object(),
        pBaseModule,"Vector2d");
}

Application::~Application()
{
}

//**************************************************************************
// Interface

/// get called by the document when the name is changing
void Application::renameDocument(const char *OldName, const char *NewName)
{
#if 1
    (void)OldName;
    (void)NewName;
    throw Base::RuntimeError("Renaming document internal name is no longer allowed!");
#else
    std::map<std::string,Document*>::iterator pos;
    pos = DocMap.find(OldName);

    if (pos != DocMap.end()) {
        Document* temp;
        temp = pos->second;
        DocMap.erase(pos);
        DocMap[NewName] = temp;
        signalRenameDocument(*temp);
    }
    else {
        throw Base::RuntimeError("Application::renameDocument(): no document with this name to rename!");
    }
#endif
}

Document* Application::newDocument(const char * Name, const char * UserName, bool createView, bool tempDoc)
{
    // get a valid name anyway!
    if (!Name || Name[0] == '\0')
        Name = "Unnamed";
    string name = getUniqueDocumentName(Name, tempDoc);
<<<<<<< HEAD
    if(tempDoc) {
        auto it = DocMap.find(name);
        if(it != DocMap.end() && it->second->testStatus(Document::TempDoc))
=======

    // return the temporary document if it exists
    if (tempDoc) {
        auto it = DocMap.find(name);
        if (it != DocMap.end() && it->second->testStatus(Document::TempDoc))
>>>>>>> 0306c237
            return it->second;
    }

    std::string userName;
    if (UserName && UserName[0] != '\0') {
        userName = UserName;
    }
    else {
        userName = Name;
        std::vector<std::string> names;
        names.reserve(DocMap.size());
        std::map<string,Document*>::const_iterator pos;
        for (pos = DocMap.begin();pos != DocMap.end();++pos) {
            names.push_back(pos->second->Label.getValue());
        }

        if (!names.empty())
            userName = Base::Tools::getUniqueName(userName, names);
    }

    // create the FreeCAD document
    std::unique_ptr<Document> newDoc(new Document(name.c_str()));
<<<<<<< HEAD
    if(tempDoc)
        newDoc->setStatus(Document::TempDoc, true);
    auto activeDoc = _pActiveDoc;
=======
    if (tempDoc)
        newDoc->setStatus(Document::TempDoc, true);

    auto oldActiveDoc = _pActiveDoc;
>>>>>>> 0306c237
    auto doc = newDoc.get();

    // add the document to the internal list
    DocMap[name] = newDoc.release(); // now owned by the Application
    _pActiveDoc = DocMap[name];

    // connect the signals to the application for the new document
    _pActiveDoc->signalBeforeChange.connect(boost::bind(&App::Application::slotBeforeChangeDocument, this, bp::_1, bp::_2));
    _pActiveDoc->signalChanged.connect(boost::bind(&App::Application::slotChangedDocument, this, bp::_1, bp::_2));
    _pActiveDoc->signalNewObject.connect(boost::bind(&App::Application::slotNewObject, this, bp::_1));
    _pActiveDoc->signalDeletedObject.connect(boost::bind(&App::Application::slotDeletedObject, this, bp::_1));
    _pActiveDoc->signalBeforeChangeObject.connect(boost::bind(&App::Application::slotBeforeChangeObject, this, bp::_1, bp::_2));
    _pActiveDoc->signalChangedObject.connect(boost::bind(&App::Application::slotChangedObject, this, bp::_1, bp::_2));
    _pActiveDoc->signalRelabelObject.connect(boost::bind(&App::Application::slotRelabelObject, this, bp::_1));
    _pActiveDoc->signalActivatedObject.connect(boost::bind(&App::Application::slotActivatedObject, this, bp::_1));
    _pActiveDoc->signalUndo.connect(boost::bind(&App::Application::slotUndoDocument, this, bp::_1));
    _pActiveDoc->signalRedo.connect(boost::bind(&App::Application::slotRedoDocument, this, bp::_1));
    _pActiveDoc->signalRecomputedObject.connect(boost::bind(&App::Application::slotRecomputedObject, this, bp::_1));
    _pActiveDoc->signalRecomputed.connect(boost::bind(&App::Application::slotRecomputed, this, bp::_1));
    _pActiveDoc->signalSkipRecompute.connect(boost::bind(&App::Application::slotSkipRecompute, this, bp::_1, bp::_2));
    _pActiveDoc->signalBeforeRecompute.connect(boost::bind(&App::Application::slotBeforeRecompute, this, bp::_1));
    _pActiveDoc->signalOpenTransaction.connect(boost::bind(&App::Application::slotOpenTransaction, this, bp::_1, bp::_2));
    _pActiveDoc->signalCommitTransaction.connect(boost::bind(&App::Application::slotCommitTransaction, this, bp::_1));
    _pActiveDoc->signalAbortTransaction.connect(boost::bind(&App::Application::slotAbortTransaction, this, bp::_1));
    _pActiveDoc->signalStartSave.connect(boost::bind(&App::Application::slotStartSaveDocument, this, bp::_1, bp::_2));
    _pActiveDoc->signalFinishSave.connect(boost::bind(&App::Application::slotFinishSaveDocument, this, bp::_1, bp::_2));
    _pActiveDoc->signalChangePropertyEditor.connect(
            boost::bind(&App::Application::slotChangePropertyEditor, this, bp::_1, bp::_2));

    // make sure that the active document is set in case no GUI is up
    {
        Base::PyGILStateLocker lock;
        Py::Object active(_pActiveDoc->getPyObject(), true);
        Py::Module("FreeCAD").setAttr(std::string("ActiveDocument"),active);
    }

    signalNewDocument(*_pActiveDoc, createView);

    // set the UserName after notifying all observers
    _pActiveDoc->Label.setValue(userName);
<<<<<<< HEAD
    if (tempDoc && activeDoc)
        setActiveDocument(activeDoc);
=======

    // set the old document active again if the new is temporary
    if (tempDoc && oldActiveDoc)
        setActiveDocument(oldActiveDoc);

>>>>>>> 0306c237
    return doc;
}

bool Application::closeDocument(const char* name)
{
    map<string,Document*>::iterator pos = DocMap.find( name );
    if (pos == DocMap.end()) // no such document
        return false;

    Base::ConsoleRefreshDisabler disabler;

    // Trigger observers before removing the document from the internal map.
    // Some observers might rely on this document still being there.
    signalDeleteDocument(*pos->second);

    // For exception-safety use a smart pointer
    if (_pActiveDoc == pos->second)
        setActiveDocument((Document*)0);
    std::unique_ptr<Document> delDoc (pos->second);
    DocMap.erase( pos );
    DocFileMap.erase(FileInfo(delDoc->FileName.getValue()).filePath());

    _objCount = -1;

    // Trigger observers after removing the document from the internal map.
    signalDeletedDocument();

    return true;
}

void Application::closeAllDocuments(void)
{
    Base::FlagToggler<bool> flag(_isClosingAll);
    std::map<std::string,Document*>::iterator pos;
    while((pos = DocMap.begin()) != DocMap.end())
        closeDocument(pos->first.c_str());
}

App::Document* Application::getDocument(const char *Name) const
{
    std::map<std::string,Document*>::const_iterator pos;

    pos = DocMap.find(Name);

    if (pos == DocMap.end())
        return 0;

    return pos->second;
}

const char * Application::getDocumentName(const App::Document* doc) const
{
    for (std::map<std::string,Document*>::const_iterator it = DocMap.begin(); it != DocMap.end(); ++it)
        if (it->second == doc)
            return it->first.c_str();

    return 0;
}

std::vector<App::Document*> Application::getDocuments() const
{
    std::vector<App::Document*> docs;
    for (std::map<std::string,Document*>::const_iterator it = DocMap.begin(); it != DocMap.end(); ++it)
        docs.push_back(it->second);
    return docs;
}

std::string Application::getUniqueDocumentName(const char *Name, bool tempDoc) const
{
    if (!Name || *Name == '\0')
        return std::string();
    std::string CleanName = Base::Tools::getIdentifier(Name);

    // name in use?
    std::map<string,Document*>::const_iterator pos;
    pos = DocMap.find(CleanName);

    if (pos == DocMap.end() || (tempDoc && pos->second->testStatus(Document::TempDoc))) {
        // if not, name is OK
        return CleanName;
    }
    else {
        std::vector<std::string> names;
        names.reserve(DocMap.size());
        for (pos = DocMap.begin();pos != DocMap.end();++pos) {
<<<<<<< HEAD
            if(!tempDoc || !pos->second->testStatus(Document::TempDoc))
=======
            if (!tempDoc || !pos->second->testStatus(Document::TempDoc))
>>>>>>> 0306c237
                names.push_back(pos->first);
        }
        return Base::Tools::getUniqueName(CleanName, names);
    }
}

int Application::addPendingDocument(const char *FileName, const char *objName, bool allowPartial)
{
    if(!_isRestoring)
        return 0;
    if(allowPartial && _allowPartial)
        return -1;
    assert(FileName && FileName[0]);
    assert(objName && objName[0]);
    auto ret =  _pendingDocMap.emplace(FileName,std::set<std::string>());
    ret.first->second.emplace(objName);
    if(ret.second) {
        _pendingDocs.push_back(ret.first->first.c_str());
        return 1;
    }
    return -1;
}

bool Application::isRestoring() const {
    return _isRestoring || Document::isAnyRestoring();
}

bool Application::isClosingAll() const {
    return _isClosingAll;
}

struct DocTiming {
    FC_DURATION_DECLARE(d1);
    FC_DURATION_DECLARE(d2);
    DocTiming() {
        FC_DURATION_INIT(d1);
        FC_DURATION_INIT(d2);
    }
};

class DocOpenGuard {
public:
    bool &flag;
    boost::signals2::signal<void ()> &signal;
    DocOpenGuard(bool &f, boost::signals2::signal<void ()> &s)
        :flag(f),signal(s)
    {
        flag = true;
    }
    ~DocOpenGuard() {
        if(flag) {
            flag = false;
            try {
                signal();
            }
            catch (const boost::exception&) {
                // reported by code analyzers
                Base::Console().Warning("~DocOpenGuard: Unexpected boost exception\n");
            }
        }
    }
};

Document* Application::openDocument(const char * FileName, bool createView) {
    std::vector<std::string> filenames(1,FileName);
    auto docs = openDocuments(filenames,0,0,0,createView);
    if(docs.size())
        return docs.front();
    return 0;
}

Document *Application::getDocumentByPath(const char *path, int checkCanonical) const {
    if(!path || !path[0])
        return nullptr;
    if(DocFileMap.empty()) {
        for(auto &v : DocMap) {
            const auto &file = v.second->FileName.getStrValue();
            if(file.size())
                DocFileMap[FileInfo(file.c_str()).filePath()] = v.second;
        }
    }
    auto it = DocFileMap.find(FileInfo(path).filePath());
    if(it != DocFileMap.end())
        return it->second;

    if (!checkCanonical)
        return nullptr;

    std::string filepath = FileInfo(path).filePath();
    QString canonicalPath = QFileInfo(QString::fromUtf8(path)).canonicalFilePath();
    for (auto &v : DocMap) {
        QFileInfo fi(QString::fromUtf8(v.second->FileName.getValue()));
        if (canonicalPath == fi.canonicalFilePath()) {
            if (checkCanonical == 1)
                return v.second;
            bool samePath = (canonicalPath == QString::fromUtf8(filepath.c_str()));
            FC_WARN("Identical physical path '" << canonicalPath.toUtf8().constData() << "'\n"
                    << (samePath?"":"  for file '") << (samePath?"":filepath.c_str()) << (samePath?"":"'\n")
                    << "  with existing document '" << v.second->Label.getValue()
                    << "' in path: '" << v.second->FileName.getValue() << "'");
            break;
        }
    }
    return nullptr;
}

std::vector<Document*> Application::openDocuments(const std::vector<std::string> &filenames,
                                                  const std::vector<std::string> *paths,
                                                  const std::vector<std::string> *labels,
                                                  std::vector<std::string> *errs,
                                                  bool createView)
{
    std::vector<Document*> res(filenames.size(), nullptr);
    if (filenames.empty())
        return res;

    if (errs)
        errs->resize(filenames.size());

    DocOpenGuard guard(_isRestoring, signalFinishOpenDocument);
    _pendingDocs.clear();
    _pendingDocsReopen.clear();
    _pendingDocMap.clear();

    signalStartOpenDocument();

    _allowPartial = !DocumentParams::NoPartialLoading();

    for (auto &name : filenames)
        _pendingDocs.push_back(name.c_str());

    std::map<DocumentT, DocTiming> timings;

    FC_TIME_INIT(t);

    std::vector<DocumentT> openedDocs;

    int pass = 0;
    do {
        std::set<App::DocumentT> newDocs;
        for (std::size_t count=0;; ++count) {
            std::string name = std::move(_pendingDocs.front());
            _pendingDocs.pop_front();
            bool isMainDoc = (pass == 0 && count < filenames.size());

            try {
                _objCount = -1;
                std::set<std::string> objNames;
                if (_allowPartial) {
                    auto it = _pendingDocMap.find(name);
                    if (it != _pendingDocMap.end()) {
                        if(isMainDoc)
                            it->second.clear();
                        else
                            objNames.swap(it->second);
                    }
                }

                FC_TIME_INIT(t1);
                DocTiming timing;

                const char *path = name.c_str();
                const char *label = 0;
                if (isMainDoc) {
                    if (paths && paths->size()>count)
                        path = (*paths)[count].c_str();

                    if (labels && labels->size()>count)
                        label = (*labels)[count].c_str();
                }

                auto doc = openDocumentPrivate(path, name.c_str(), label, isMainDoc, createView, std::move(objNames));
                FC_DURATION_PLUS(timing.d1,t1);
                if (doc) {
                    timings[doc].d1 += timing.d1;
                    newDocs.emplace(doc);
                }

                if (isMainDoc)
                    res[count] = doc;
                _objCount = -1;
            }
            catch (const Base::Exception &e) {
                e.ReportException();
                if (!errs && isMainDoc)
                    throw;
                if (errs && isMainDoc)
                    (*errs)[count] = e.what();
                else
                    Console().Error("Exception opening file: %s [%s]\n", name.c_str(), e.what());
            }
            catch (const std::exception &e) {
                if (!errs && isMainDoc)
                    throw;
                if (errs && isMainDoc)
                    (*errs)[count] = e.what();
                else
                    Console().Error("Exception opening file: %s [%s]\n", name.c_str(), e.what());
            }
            catch (...) {
                if (errs) {
                    if (isMainDoc)
                        (*errs)[count] = "unknown error";
                }
                else {
                    _pendingDocs.clear();
                    _pendingDocsReopen.clear();
                    _pendingDocMap.clear();
                    throw;
                }
            }

            if (_pendingDocs.empty()) {
                if(_pendingDocsReopen.empty())
                    break;
                _pendingDocs = std::move(_pendingDocsReopen);
                _pendingDocsReopen.clear();
                for(auto &file : _pendingDocs) {
                    auto doc = getDocumentByPath(file.c_str());
                    if(doc)
                        closeDocument(doc->getName());
                }
            }
        }

        ++pass;
        _pendingDocMap.clear();

        std::vector<Document*> docs;
        docs.reserve(newDocs.size());
        for(auto &d : newDocs) {
            auto doc = d.getDocument();
            if(!doc)
                continue;
            // Notify PropertyXLink to attach newly opened documents and restore
            // relevant external links
            PropertyXLink::restoreDocument(*doc);
            docs.push_back(doc);
        }

        Base::SequencerLauncher seq("Postprocessing...", docs.size());

        // After external links has been restored, we can now sort the document
        // according to their dependency order.
        docs = Document::getDependentDocuments(docs, true);
        for(auto it=docs.begin(); it!=docs.end();) {
            auto doc = *it;

            // It is possible that the newly opened document depends on an existing
            // document, which will be included with the above call to
            // Document::getDependentDocuments(). Make sure to exclude that.
            if(!newDocs.count(doc)) {
                it = docs.erase(it);
                continue;
            }

            auto &timing = timings[doc];
            FC_TIME_INIT(t1);
            // Finalize document restoring with the correct order
            if(doc->afterRestore(true)) {
                openedDocs.push_back(doc);
                it = docs.erase(it);
            } else {
                ++it;
                // Here means this is a partial loaded document, and we need to
                // reload it fully because of touched objects. The reason of
                // reloading a partial document with touched object is because
                // partial document is supposed to be readonly, while a
                // 'touched' object requires recomputation. And an object may
                // become touched during restoring if externally linked
                // document time stamp mismatches with the stamp saved.
                _pendingDocs.push_back(doc->FileName.getValue());
                _pendingDocMap.erase(doc->FileName.getValue());
            }
            FC_DURATION_PLUS(timing.d2,t1);
            seq.next();
        }
        // Close the document for reloading
        for(auto doc : docs)
            closeDocument(doc->getName());

    }while(!_pendingDocs.empty());

    // Set the active document using the first successfully restored main
    // document (i.e. documents explicitly asked for by caller).
    for (auto doc : res) {
        if (doc) {
            setActiveDocument(doc);
            break;
        }
    }

    for (auto &doc : openedDocs) {
        auto &timing = timings[doc];
        FC_DURATION_LOG(timing.d1, doc.getDocumentName() << " restore");
        FC_DURATION_LOG(timing.d2, doc.getDocumentName() << " postprocess");
    }
    FC_TIME_LOG(t,"total");
    _isRestoring = false;

    signalFinishOpenDocument();
    return res;
}

Document* Application::openDocumentPrivate(const char * FileName, 
        const char *propFileName, const char *label,
        bool isMainDoc, bool createView, 
        std::set<std::string> &&objNames)
{
    FileInfo File(FileName);

    if (!File.exists()) {
        std::stringstream str;
        str << "File '" << FileName << "' does not exist!";
        throw Base::FileSystemError(str.str().c_str());
    }

    // Before creating a new document we check whether the document is already open
<<<<<<< HEAD
    auto doc = getDocumentByPath(File.filePath().c_str(), 2);
    if(doc) {
        if(doc->testStatus(App::Document::PartialDoc) 
                || doc->testStatus(App::Document::PartialRestore)) {
=======
    std::string filepath = File.filePath();
    QString canonicalPath = QFileInfo(QString::fromUtf8(FileName)).canonicalFilePath();
    for (std::map<std::string,Document*>::iterator it = DocMap.begin(); it != DocMap.end(); ++it) {
        // get unique path separators
        std::string fi = FileInfo(it->second->FileName.getValue()).filePath();
        if (filepath != fi) {
            if (canonicalPath == QFileInfo(QString::fromUtf8(fi.c_str())).canonicalFilePath()) {
                bool samePath = (canonicalPath == QString::fromUtf8(FileName));
                FC_WARN("Identical physical path '" << canonicalPath.toUtf8().constData() << "'\n"
                        << (samePath?"":"  for file '") << (samePath?"":FileName) << (samePath?"":"'\n")
                        << "  with existing document '" << it->second->Label.getValue()
                        << "' in path: '" << it->second->FileName.getValue() << "'");
            }
            continue;
        }
        if(it->second->testStatus(App::Document::PartialDoc) 
                || it->second->testStatus(App::Document::PartialRestore)) {
>>>>>>> 0306c237
            // Here means a document is already partially loaded, but the document
            // is requested again, either partial or not. We must check if the 
            // document contains the required object
            
            if(isMainDoc) {
                // Main document must be open fully, so close and reopen
                closeDocument(doc->getName());
                doc = nullptr;
            } else if(_allowPartial) {
                bool reopen = false;
                for(auto &name : objNames) {
                    auto obj = doc->getObject(name.c_str());
                    if(!obj || obj->testStatus(App::PartialObject)) {
                        reopen = true;
                        // NOTE: We are about to reload this document with
                        // extra objects. However, it is possible to repeat
                        // this process several times, if it is linked by
                        // multiple documents and each with a different set of
                        // objects. To partially solve this problem, we do not
                        // close and reopen the document immediately here, but
                        // add it to_pendingDocsReopen to delay reloading.
                        for(auto obj : doc->getObjects())
                            objNames.insert(obj->getNameInDocument());
                        _pendingDocMap[doc->FileName.getValue()] = std::move(objNames);
                        break;
                    }
                }
                if(!reopen)
                    return 0;
            }

            if(doc) {
                _pendingDocsReopen.emplace_back(FileName);
                return 0;
            }
        }

        if(!isMainDoc)
            return 0;
        else if(doc)
            return doc;
    }

    std::string name;
    if(propFileName != FileName) {
        FileInfo fi(propFileName);
        name = fi.fileNamePure();
    }else
        name = File.fileNamePure();

    // Use the same name for the internal and user name.
    // The file name is UTF-8 encoded which means that the internal name will be modified
    // to only contain valid ASCII characters but the user name will be kept.
    if(!label)
        label = name.c_str();
    Document* newDoc = newDocument(name.c_str(),label,isMainDoc && createView);

    newDoc->FileName.setValue(propFileName==FileName?File.filePath():propFileName);

    try {
        // read the document
        newDoc->restore(File.filePath().c_str(),true,objNames);
        if(DocFileMap.size())
            DocFileMap[FileInfo(newDoc->FileName.getValue()).filePath()] = newDoc;
        return newDoc;
    }
    // if the project file itself is corrupt then
    // close the document
    catch (const Base::FileException &) {
        closeDocument(newDoc->getName());
        throw;
    }
    catch (const std::ios_base::failure&) {
        closeDocument(newDoc->getName());
        throw;
    }
    // but for any other exceptions leave it open to give the
    // user a chance to fix it
    catch (...) {
        throw;
    }
}

Document* Application::getActiveDocument(void) const
{
    return _pActiveDoc;
}

void Application::setActiveDocument(Document* pDoc)
{
    _pActiveDoc = pDoc;

    // make sure that the active document is set in case no GUI is up
    if (pDoc) {
        Base::PyGILStateLocker lock;
        Py::Object active(pDoc->getPyObject(), true);
        Py::Module("FreeCAD").setAttr(std::string("ActiveDocument"),active);
    }
    else {
        Base::PyGILStateLocker lock;
        Py::Module("FreeCAD").setAttr(std::string("ActiveDocument"),Py::None());
    }

    if (pDoc)
        signalActiveDocument(*pDoc);
}

void Application::setActiveDocument(const char *Name)
{
    // If no active document is set, resort to a default.
    if (*Name == '\0') {
        _pActiveDoc = 0;
        return;
    }

    std::map<std::string,Document*>::iterator pos;
    pos = DocMap.find(Name);

    if (pos != DocMap.end()) {
        setActiveDocument(pos->second);
    }
    else {
        std::stringstream s;
        s << "Try to activate unknown document '" << Name << "'";
        throw Base::RuntimeError(s.str());
    }
}

static int _TransSignalCount;
static bool _TransSignalled;
Application::TransactionSignaller::TransactionSignaller(bool abort, bool signal)
    :abort(abort)
{
    ++_TransSignalCount;
    if(signal && !_TransSignalled) {
        _TransSignalled = true;
        GetApplication().signalBeforeCloseTransaction(abort);
    }
}

Application::TransactionSignaller::~TransactionSignaller() {
    if(--_TransSignalCount == 0 && _TransSignalled) {
        _TransSignalled = false;
        try {
            GetApplication().signalCloseTransaction(abort);
        }
        catch (const boost::exception&) {
            // reported by code analyzers
            Base::Console().Warning("~TransactionSignaller: Unexpected boost exception\n");
        }
    }
}

const char* Application::getHomePath(void) const
{
    return _mConfig["AppHomePath"].c_str();
}

const char* Application::getExecutableName(void) const
{
    return _mConfig["ExeName"].c_str();
}

std::string Application::getTempPath()
{
    return mConfig["AppTempPath"];
}

std::string Application::getTempFileName(const char* FileName)
{
    return Base::FileInfo::getTempFileName(FileName, getTempPath().c_str());
}

std::string Application::getUserAppDataDir()
{
    return mConfig["UserAppData"];
}

std::string Application::getUserMacroDir()
{
    std::string path("Macro/");
    return mConfig["UserAppData"] + path;
}

std::string Application::getResourceDir()
{
#ifdef RESOURCEDIR
    std::string path(RESOURCEDIR);
    path.append("/");
    QDir dir(QString::fromUtf8(RESOURCEDIR));
    if (dir.isAbsolute())
        return path;
    else
        return mConfig["AppHomePath"] + path;
#else
    return mConfig["AppHomePath"];
#endif
}

std::string Application::getHelpDir()
{
#ifdef DOCDIR
    std::string path(DOCDIR);
    path.append("/");
    QDir dir(QString::fromUtf8(DOCDIR));
    if (dir.isAbsolute())
        return path;
    else
        return mConfig["AppHomePath"] + path;
#else
    return mConfig["DocPath"];
#endif
}

int Application::checkLinkDepth(int depth, bool no_throw) {
    if(_objCount<0) {
        _objCount = 0;
        for(auto &v : DocMap) 
            _objCount += v.second->countObjects();
    }
    if(depth > _objCount+2) {
        const char *msg = "Link recursion limit reached. "
                "Please check for cyclic reference.";
        if(no_throw) {
            FC_ERR(msg);
            return 0;
        }else
            throw Base::RuntimeError(msg);
    }
    return _objCount+2;
}

std::set<DocumentObject *> Application::getLinksTo(
        const DocumentObject *obj, int options, int maxCount) const
{
    std::set<DocumentObject *> links;
    if(!obj) {
        for(auto &v : DocMap) {
            v.second->getLinksTo(links,obj,options,maxCount);
            if(maxCount && (int)links.size()>=maxCount)
                break;
        }
    } else {
        std::set<Document*> docs;
        for(auto o : obj->getInList()) {
            if(o && o->getNameInDocument() && docs.insert(o->getDocument()).second) {
                o->getDocument()->getLinksTo(links,obj,options,maxCount);
                if(maxCount && (int)links.size()>=maxCount)
                    break;
            }
        }
    }
    return links;
}

bool Application::hasLinksTo(const DocumentObject *obj) const {
    return !getLinksTo(obj,0,1).empty();
}

ParameterManager & Application::GetSystemParameter(void)
{
    return *_pcSysParamMngr;
}

ParameterManager & Application::GetUserParameter(void)
{
    return *_pcUserParamMngr;
}

ParameterManager * Application::GetParameterSet(const char* sName) const
{
    std::map<std::string,ParameterManager *>::const_iterator it = mpcPramManager.find(sName);
    if ( it != mpcPramManager.end() )
        return it->second;
    else
        return 0;
}

const std::map<std::string,ParameterManager *> & Application::GetParameterSetList(void) const
{
    return mpcPramManager;
}

void Application::AddParameterSet(const char* sName)
{
    std::map<std::string,ParameterManager *>::const_iterator it = mpcPramManager.find(sName);
    if ( it != mpcPramManager.end() )
        return;
    mpcPramManager[sName] = new ParameterManager();
}

void Application::RemoveParameterSet(const char* sName)
{
    std::map<std::string,ParameterManager *>::iterator it = mpcPramManager.find(sName);
    // Must not delete user or system parameter
    if ( it == mpcPramManager.end() || it->second == _pcUserParamMngr || it->second == _pcSysParamMngr )
        return;
    delete it->second;
    mpcPramManager.erase(it);
}

Base::Reference<ParameterGrp>  Application::GetParameterGroupByPath(const char* sName)
{
    std::string cName = sName,cTemp;

    std::string::size_type pos = cName.find(':');

    // is there a path separator ?
    if (pos == std::string::npos) {
        throw Base::ValueError("Application::GetParameterGroupByPath() no parameter set name specified");
    }
    // assigning the parameter set name
    cTemp.assign(cName,0,pos);
    cName.erase(0,pos+1);

    // test if name is valid
    std::map<std::string,ParameterManager *>::iterator It = mpcPramManager.find(cTemp.c_str());
    if (It == mpcPramManager.end())
        throw Base::ValueError("Application::GetParameterGroupByPath() unknown parameter set name specified");

    return It->second->GetGroup(cName.c_str());
}

void Application::addImportType(const char* Type, const char* ModuleName)
{
    FileTypeItem item;
    item.filter = Type;
    item.module = ModuleName;

    // Extract each filetype from 'Type' literal
    std::string::size_type pos = item.filter.find("*.");
    while ( pos != std::string::npos ) {
        std::string::size_type next = item.filter.find_first_of(" )", pos+1);
        std::string::size_type len = next-pos-2;
        std::string type = item.filter.substr(pos+2,len);
        item.types.push_back(type);
        pos = item.filter.find("*.", next);
    }

    // Due to branding stuff replace "FreeCAD" with the branded application name
    if (strncmp(Type, "FreeCAD", 7) == 0) {
        std::string AppName = Config()["ExeName"];
        AppName += item.filter.substr(7);
        item.filter = AppName;
        // put to the front of the array
        _mImportTypes.insert(_mImportTypes.begin(),item);
    }
    else {
        _mImportTypes.push_back(item);
    }
}

void Application::changeImportModule(const char* Type, const char* OldModuleName, const char* NewModuleName)
{
    for (auto& it : _mImportTypes) {
        if (it.filter == Type && it.module == OldModuleName) {
            it.module = NewModuleName;
            break;
        }
    }
}

std::vector<std::string> Application::getImportModules(const char* Type) const
{
    std::vector<std::string> modules;
    for (std::vector<FileTypeItem>::const_iterator it = _mImportTypes.begin(); it != _mImportTypes.end(); ++it) {
        const std::vector<std::string>& types = it->types;
        for (std::vector<std::string>::const_iterator jt = types.begin(); jt != types.end(); ++jt) {
#ifdef __GNUC__
            if (strcasecmp(Type,jt->c_str()) == 0)
#else
            if (_stricmp(Type,jt->c_str()) == 0)
#endif
                modules.push_back(it->module);
        }
    }

    return modules;
}

std::vector<std::string> Application::getImportModules() const
{
    std::vector<std::string> modules;
    for (std::vector<FileTypeItem>::const_iterator it = _mImportTypes.begin(); it != _mImportTypes.end(); ++it)
        modules.push_back(it->module);
    std::sort(modules.begin(), modules.end());
    modules.erase(std::unique(modules.begin(), modules.end()), modules.end());
    return modules;
}

std::vector<std::string> Application::getImportTypes(const char* Module) const
{
    std::vector<std::string> types;
    for (std::vector<FileTypeItem>::const_iterator it = _mImportTypes.begin(); it != _mImportTypes.end(); ++it) {
#ifdef __GNUC__
        if (strcasecmp(Module,it->module.c_str()) == 0)
#else
        if (_stricmp(Module,it->module.c_str()) == 0)
#endif
            types.insert(types.end(), it->types.begin(), it->types.end());
    }

    return types;
}

std::vector<std::string> Application::getImportTypes(void) const
{
    std::vector<std::string> types;
    for (std::vector<FileTypeItem>::const_iterator it = _mImportTypes.begin(); it != _mImportTypes.end(); ++it) {
        types.insert(types.end(), it->types.begin(), it->types.end());
    }

    std::sort(types.begin(), types.end());
    types.erase(std::unique(types.begin(), types.end()), types.end());

    return types;
}

std::map<std::string, std::string> Application::getImportFilters(const char* Type) const
{
    std::map<std::string, std::string> moduleFilter;
    for (std::vector<FileTypeItem>::const_iterator it = _mImportTypes.begin(); it != _mImportTypes.end(); ++it) {
        const std::vector<std::string>& types = it->types;
        for (std::vector<std::string>::const_iterator jt = types.begin(); jt != types.end(); ++jt) {
#ifdef __GNUC__
            if (strcasecmp(Type,jt->c_str()) == 0)
#else
            if (_stricmp(Type,jt->c_str()) == 0)
#endif
                moduleFilter[it->filter] = it->module;
        }
    }

    return moduleFilter;
}

std::map<std::string, std::string> Application::getImportFilters(void) const
{
    std::map<std::string, std::string> filter;
    for (std::vector<FileTypeItem>::const_iterator it = _mImportTypes.begin(); it != _mImportTypes.end(); ++it) {
        filter[it->filter] = it->module;
    }

    return filter;
}

void Application::addExportType(const char* Type, const char* ModuleName)
{
    FileTypeItem item;
    item.filter = Type;
    item.module = ModuleName;

    // Extract each filetype from 'Type' literal
    std::string::size_type pos = item.filter.find("*.");
    while ( pos != std::string::npos ) {
        std::string::size_type next = item.filter.find_first_of(" )", pos+1);
        std::string::size_type len = next-pos-2;
        std::string type = item.filter.substr(pos+2,len);
        item.types.push_back(type);
        pos = item.filter.find("*.", next);
    }

    // Due to branding stuff replace "FreeCAD" with the branded application name
    if (strncmp(Type, "FreeCAD", 7) == 0) {
        std::string AppName = Config()["ExeName"];
        AppName += item.filter.substr(7);
        item.filter = AppName;
        // put to the front of the array
        _mExportTypes.insert(_mExportTypes.begin(),item);
    }
    else {
        _mExportTypes.push_back(item);
    }
}

void Application::changeExportModule(const char* Type, const char* OldModuleName, const char* NewModuleName)
{
    for (auto& it : _mExportTypes) {
        if (it.filter == Type && it.module == OldModuleName) {
            it.module = NewModuleName;
            break;
        }
    }
}

std::vector<std::string> Application::getExportModules(const char* Type) const
{
    std::vector<std::string> modules;
    for (std::vector<FileTypeItem>::const_iterator it = _mExportTypes.begin(); it != _mExportTypes.end(); ++it) {
        const std::vector<std::string>& types = it->types;
        for (std::vector<std::string>::const_iterator jt = types.begin(); jt != types.end(); ++jt) {
#ifdef __GNUC__
            if (strcasecmp(Type,jt->c_str()) == 0)
#else
            if (_stricmp(Type,jt->c_str()) == 0)
#endif
                modules.push_back(it->module);
        }
    }

    return modules;
}

std::vector<std::string> Application::getExportModules() const
{
    std::vector<std::string> modules;
    for (std::vector<FileTypeItem>::const_iterator it = _mExportTypes.begin(); it != _mExportTypes.end(); ++it)
        modules.push_back(it->module);
    std::sort(modules.begin(), modules.end());
    modules.erase(std::unique(modules.begin(), modules.end()), modules.end());
    return modules;
}

std::vector<std::string> Application::getExportTypes(const char* Module) const
{
    std::vector<std::string> types;
    for (std::vector<FileTypeItem>::const_iterator it = _mExportTypes.begin(); it != _mExportTypes.end(); ++it) {
#ifdef __GNUC__
        if (strcasecmp(Module,it->module.c_str()) == 0)
#else
        if (_stricmp(Module,it->module.c_str()) == 0)
#endif
            types.insert(types.end(), it->types.begin(), it->types.end());
    }

    return types;
}

std::vector<std::string> Application::getExportTypes(void) const
{
    std::vector<std::string> types;
    for (std::vector<FileTypeItem>::const_iterator it = _mExportTypes.begin(); it != _mExportTypes.end(); ++it) {
        types.insert(types.end(), it->types.begin(), it->types.end());
    }

    std::sort(types.begin(), types.end());
    types.erase(std::unique(types.begin(), types.end()), types.end());

    return types;
}

std::map<std::string, std::string> Application::getExportFilters(const char* Type) const
{
    std::map<std::string, std::string> moduleFilter;
    for (std::vector<FileTypeItem>::const_iterator it = _mExportTypes.begin(); it != _mExportTypes.end(); ++it) {
        const std::vector<std::string>& types = it->types;
        for (std::vector<std::string>::const_iterator jt = types.begin(); jt != types.end(); ++jt) {
#ifdef __GNUC__
            if (strcasecmp(Type,jt->c_str()) == 0)
#else
            if (_stricmp(Type,jt->c_str()) == 0)
#endif
                moduleFilter[it->filter] = it->module;
        }
    }

    return moduleFilter;
}

std::map<std::string, std::string> Application::getExportFilters(void) const
{
    std::map<std::string, std::string> filter;
    for (std::vector<FileTypeItem>::const_iterator it = _mExportTypes.begin(); it != _mExportTypes.end(); ++it) {
        filter[it->filter] = it->module;
    }

    return filter;
}

//**************************************************************************
// signaling
void Application::slotBeforeChangeDocument(const App::Document& doc, const Property& prop)
{
    this->signalBeforeChangeDocument(doc, prop);
}

void Application::slotChangedDocument(const App::Document& doc, const Property& prop)
{
    this->signalChangedDocument(doc, prop);
}

void Application::slotNewObject(const App::DocumentObject&O)
{
    this->signalNewObject(O);
    _objCount = -1;
}

void Application::slotDeletedObject(const App::DocumentObject&O)
{
    this->signalDeletedObject(O);
    _objCount = -1;
}

void Application::slotBeforeChangeObject(const DocumentObject& O, const Property& Prop)
{
    this->signalBeforeChangeObject(O, Prop);
}

void Application::slotChangedObject(const App::DocumentObject&O, const App::Property& P)
{
    this->signalChangedObject(O,P);
}

void Application::slotRelabelObject(const App::DocumentObject&O)
{
    this->signalRelabelObject(O);
}

void Application::slotActivatedObject(const App::DocumentObject&O)
{
    this->signalActivatedObject(O);
}

void Application::slotUndoDocument(const App::Document& d)
{
    this->signalUndoDocument(d);
}

void Application::slotRedoDocument(const App::Document& d)
{
    this->signalRedoDocument(d);
}

void Application::slotRecomputedObject(const DocumentObject& obj)
{
    this->signalObjectRecomputed(obj);
}

void Application::slotRecomputed(const Document& doc)
{
    this->signalRecomputed(doc);
}

void Application::slotSkipRecompute(const Document& doc, const std::vector<DocumentObject*> &objs)
{
    this->signalSkipRecompute(doc, objs);
}

void Application::slotBeforeRecompute(const Document& doc)
{
    this->signalBeforeRecomputeDocument(doc);
}

void Application::slotOpenTransaction(const Document& d, string s)
{
    this->signalOpenTransaction(d, s);
}

void Application::slotCommitTransaction(const Document& d)
{
    this->signalCommitTransaction(d);
}

void Application::slotAbortTransaction(const Document& d)
{
    this->signalAbortTransaction(d);
}

void Application::slotStartSaveDocument(const App::Document& doc, const std::string& filename)
{
    this->signalStartSaveDocument(doc, filename);
}

void Application::slotFinishSaveDocument(const App::Document& doc, const std::string& filename)
{
    DocFileMap.clear();
    this->signalFinishSaveDocument(doc, filename);
}

void Application::slotChangePropertyEditor(const App::Document &doc, const App::Property &prop)
{
    this->signalChangePropertyEditor(doc,prop);
}

//**************************************************************************
// Init, Destruct and singleton

Application * Application::_pcSingleton = 0;

int Application::_argc;
char ** Application::_argv;


void Application::destruct(void)
{
    // saving system parameter
    Console().Log("Saving system parameter...\n");
    _pcSysParamMngr->SaveDocument();
    // saving the User parameter
    Console().Log("Saving system parameter...done\n");
    Console().Log("Saving user parameter...\n");
    _pcUserParamMngr->SaveDocument();
    Console().Log("Saving user parameter...done\n");

    // now save all other parameter files
    std::map<std::string,ParameterManager *>& paramMgr = _pcSingleton->mpcPramManager;
    for (std::map<std::string,ParameterManager *>::iterator it = paramMgr.begin(); it != paramMgr.end(); ++it) {
        if ((it->second != _pcSysParamMngr) && (it->second != _pcUserParamMngr)) {
            if (it->second->HasSerializer()) {
                Console().Log("Saving %s...\n", it->first.c_str());
                it->second->SaveDocument();
                Console().Log("Saving %s...done\n", it->first.c_str());
            }
        }

        // clean up
        delete it->second;
    }

    paramMgr.clear();
    _pcSysParamMngr = 0;
    _pcUserParamMngr = 0;

    // not initialized or double destruct!
    assert(_pcSingleton);
    delete _pcSingleton;

    // We must detach from console and delete the observer to save our file
    destructObserver();

    Base::Interpreter().finalize();

    ScriptFactorySingleton::Destruct();
    InterpreterSingleton::Destruct();
    Base::Type::destruct();
    ParameterManager::Terminate();
}

void Application::destructObserver(void)
{
    if ( _pConsoleObserverFile ) {
        Console().DetachObserver(_pConsoleObserverFile);
        delete _pConsoleObserverFile;
        _pConsoleObserverFile = 0;
    }
    if ( _pConsoleObserverStd ) {
        Console().DetachObserver(_pConsoleObserverStd);
        delete _pConsoleObserverStd;
        _pConsoleObserverStd = 0;
    }
}

/** freecadNewHandler()
 * prints an error message and throws an exception
 */
#ifdef _MSC_VER // New handler for Microsoft Visual C++ compiler
int __cdecl freecadNewHandler(size_t size )
{
    // throw an exception
    throw Base::MemoryException();
    return 0;
}
#else // Ansi C/C++ new handler
static void freecadNewHandler ()
{
    // throw an exception
    throw Base::MemoryException();
}
#endif

#if defined(FC_OS_LINUX)
#include <execinfo.h>
#include <dlfcn.h>
#include <cxxabi.h>

#include <cstdio>
#include <cstdlib>
#include <string>
#include <sstream>

// This function produces a stack backtrace with demangled function & method names.
void printBacktrace(size_t skip=0)
{
    void *callstack[128];
    size_t nMaxFrames = sizeof(callstack) / sizeof(callstack[0]);
    size_t nFrames = backtrace(callstack, nMaxFrames);
    char **symbols = backtrace_symbols(callstack, nFrames);

    for (size_t i = skip; i < nFrames; i++) {
        char *demangled = NULL;
        int status = -1;
        Dl_info info;
        if (dladdr(callstack[i], &info) && info.dli_sname && info.dli_fname) {
            if (info.dli_sname[0] == '_') {
                demangled = abi::__cxa_demangle(info.dli_sname, NULL, 0, &status);
            }
        }

        std::stringstream str;
        if (status == 0) {
            void* offset = (void*)((char*)callstack[i] - (char*)info.dli_saddr);
            str << "#" << (i-skip) << "  " << callstack[i] << " in " << demangled << " from " << info.dli_fname << "+" << offset << std::endl;
            free(demangled);
        }
        else {
            str << "#" << (i-skip) << "  " << symbols[i] << std::endl;
        }

        // cannot directly print to cerr when using --write-log
        std::cerr << str.str();
    }

    free(symbols);
}
#endif

void segmentation_fault_handler(int sig)
{
#if defined(FC_OS_LINUX)
    (void)sig;
    std::cerr << "Program received signal SIGSEGV, Segmentation fault.\n";
    printBacktrace(2);
    exit(1);
#else
    switch (sig) {
        case SIGSEGV:
            std::cerr << "Illegal storage access..." << std::endl;
#if !defined(_DEBUG)
            throw Base::AccessViolation("Illegal storage access! Please save your work under a new file name and restart the application!");
#endif
            break;
        case SIGABRT:
            std::cerr << "Abnormal program termination..." << std::endl;
#if !defined(_DEBUG)
            throw Base::AbnormalProgramTermination("Break signal occurred");
#endif
            break;
        default:
            std::cerr << "Unknown error occurred..." << std::endl;
            break;
    }
#endif // FC_OS_LINUX
}

void unhandled_exception_handler()
{
    std::cerr << "Terminating..." << std::endl;
}

void unexpection_error_handler()
{
    std::cerr << "Unexpected error occurred..." << std::endl;
    // try to throw an exception and give the user chance to save their work
#if !defined(_DEBUG)
    throw Base::AbnormalProgramTermination("Unexpected error occurred! Please save your work under a new file name and restart the application!");
#else
    terminate();
#endif
}

#if defined(FC_SE_TRANSLATOR) // Microsoft compiler
void my_se_translator_filter(unsigned int code, EXCEPTION_POINTERS* pExp)
{
    Q_UNUSED(pExp)
    switch (code)
    {
    case EXCEPTION_ACCESS_VIOLATION:
        throw Base::AccessViolation();
    case EXCEPTION_FLT_DIVIDE_BY_ZERO:
    case EXCEPTION_INT_DIVIDE_BY_ZERO:
        //throw Base::DivisionByZeroError("Division by zero!");
        Base::Console().Error("SEH exception (%u): Division by zero\n", code);
        return;
    }

    std::stringstream str;
    str << "SEH exception of type: " << code;
    // general C++ SEH exception for things we don't need to handle separately....
    throw Base::RuntimeError(str.str());
}
#endif

void Application::init(int argc, char ** argv)
{
    try {
        // install our own new handler
#ifdef _MSC_VER // Microsoft compiler
        _set_new_handler ( freecadNewHandler ); // Setup new handler
        _set_new_mode( 1 ); // Re-route malloc failures to new handler !
#else   // Ansi compiler
        std::set_new_handler (freecadNewHandler); // ANSI new handler
#endif
        // if an unexpected crash occurs we can install a handler function to
        // write some additional information
#if defined (_MSC_VER) // Microsoft compiler
        std::signal(SIGSEGV,segmentation_fault_handler);
        std::signal(SIGABRT,segmentation_fault_handler);
        std::set_terminate(unhandled_exception_handler);
        std::set_unexpected(unexpection_error_handler);
#elif defined(FC_OS_LINUX)
        std::signal(SIGSEGV,segmentation_fault_handler);
#endif
#if defined(FC_SE_TRANSLATOR)
        _set_se_translator(my_se_translator_filter);
#endif
        initTypes();

#if (BOOST_VERSION < 104600) || (BOOST_FILESYSTEM_VERSION == 2)
        boost::filesystem::path::default_name_check(boost::filesystem::no_check);
#endif

        initConfig(argc,argv);
        initApplication();
    }
    catch (...) {
        // force the log to flush
        destructObserver();
        throw;
    }
}

void Application::initTypes(void)
{
    // Base types
    Base::Type                      ::init();
    Base::BaseClass                 ::init();
    Base::Exception                 ::init();
    Base::AbortException            ::init();
    Base::Persistence               ::init();

    // Complex data classes
    Data::ComplexGeoData            ::init();
    Data::Segment                   ::init();

    App::StringID                   ::init();
    App::StringHasher               ::init();

    // Properties
    App ::Property                  ::init();
    App ::PropertyContainer         ::init();
    App ::PropertyLists             ::init();
    App ::PropertyBool              ::init();
    App ::PropertyBoolList          ::init();
    App ::PropertyFloat             ::init();
    App ::PropertyFloatList         ::init();
    App ::PropertyFloatConstraint   ::init();
    App ::PropertyPrecision         ::init();
    App ::PropertyQuantity          ::init();
    App ::PropertyQuantityConstraint::init();
    App ::PropertyAngle             ::init();
    App ::PropertyDistance          ::init();
    App ::PropertyLength            ::init();
    App ::PropertyArea              ::init();
    App ::PropertyVolume            ::init();
    App ::PropertyFrequency         ::init();
    App ::PropertySpeed             ::init();
    App ::PropertyAcceleration      ::init();
    App ::PropertyForce             ::init();
    App ::PropertyPressure          ::init();
    App ::PropertyVacuumPermittivity::init();
    App ::PropertyInteger           ::init();
    App ::PropertyIntegerConstraint ::init();
    App ::PropertyPercent           ::init();
    App ::PropertyEnumeration       ::init();
    App ::PropertyIntegerList       ::init();
    App ::PropertyIntegerSet        ::init();
    App ::PropertyMap               ::init();
    App ::PropertyString            ::init();
    App ::PropertyPersistentObject  ::init();
    App ::PropertyUUID              ::init();
    App ::PropertyFont              ::init();
    App ::PropertyStringList        ::init();
    App ::PropertyLinkBase          ::init();
    App ::PropertyLinkListBase      ::init();
    App ::PropertyLink              ::init();
    App ::PropertyLinkChild         ::init();
    App ::PropertyLinkGlobal        ::init();
    App ::PropertyLinkHidden        ::init();
    App ::PropertyLinkSub           ::init();
    App ::PropertyLinkSubChild      ::init();
    App ::PropertyLinkSubGlobal     ::init();
    App ::PropertyLinkSubHidden     ::init();
    App ::PropertyLinkList          ::init();
    App ::PropertyLinkListChild     ::init();
    App ::PropertyLinkListGlobal    ::init();
    App ::PropertyLinkListHidden    ::init();
    App ::PropertyLinkSubList       ::init();
    App ::PropertyLinkSubListChild  ::init();
    App ::PropertyLinkSubListGlobal ::init();
    App ::PropertyLinkSubListHidden ::init();
    App ::PropertyXLink             ::init();
    App ::PropertyXLinkSub          ::init();
    App ::PropertyXLinkSubList      ::init();
    App ::PropertyXLinkList         ::init();
    App ::PropertyXLinkContainer    ::init();
    App ::PropertyMatrix            ::init();
    App ::PropertyVector            ::init();
    App ::PropertyVectorDistance    ::init();
    App ::PropertyPosition          ::init();
    App ::PropertyDirection         ::init();
    App ::PropertyVectorList        ::init();
    App ::PropertyPlacement         ::init();
    App ::PropertyPlacementList     ::init();
    App ::PropertyPlacementLink     ::init();
    App ::PropertyGeometry          ::init();
    App ::PropertyComplexGeoData    ::init();
    App ::PropertyColor             ::init();
    App ::PropertyColorList         ::init();
    App ::PropertyMaterial          ::init();
    App ::PropertyMaterialList      ::init();
    App ::PropertyPath              ::init();
    App ::PropertyFile              ::init();
    App ::PropertyFileIncluded      ::init();
    App ::PropertyPythonObject      ::init();
    App ::PropertyExpressionContainer  ::init();
    App ::PropertyExpressionEngine  ::init();

    // Extension classes
    App ::Extension                     ::init();
    App ::ExtensionContainer            ::init();
    App ::DocumentObjectExtension       ::init();
    App ::GroupExtension                ::init();
    App ::GroupExtensionPython          ::init();
    App ::GeoFeatureGroupExtension      ::init();
    App ::GeoFeatureGroupExtensionPython::init();
    App ::OriginGroupExtension          ::init();
    App ::OriginGroupExtensionPython    ::init();
    App ::LinkBaseExtension             ::init();
    App ::LinkBaseExtensionPython       ::init();
    App ::LinkExtension                 ::init();
    App ::LinkExtensionPython           ::init();

    // Document classes
    App ::TransactionalObject       ::init();
    App ::DocumentObject            ::init();
    App ::GeoFeature                ::init();
    App ::FeatureTest               ::init();
    App ::FeatureTestException      ::init();
    App ::FeaturePython             ::init();
    App ::GeometryPython            ::init();
    App ::Document                  ::init();
    App ::DocumentObjectGroup       ::init();
    App ::DocumentObjectGroupPython ::init();
    App ::DocumentObjectFileIncluded::init();
    App ::InventorObject            ::init();
    App ::VRMLObject                ::init();
    App ::Annotation                ::init();
    App ::AnnotationLabel           ::init();
    App ::MeasureDistance           ::init();
    App ::MaterialObject            ::init();
    App ::MaterialObjectPython      ::init();
    App ::TextDocument              ::init();
    App ::Placement                 ::init();
    App ::PlacementPython           ::init();
    App ::OriginFeature             ::init();
    App ::Plane                     ::init();
    App ::Line                      ::init();
    App ::Part                      ::init();
    App ::Origin                    ::init();
    App ::Link                      ::init();
    App ::LinkPython                ::init();
    App ::LinkElement               ::init();
    App ::LinkElementPython         ::init();
    App ::LinkGroup                 ::init();
    App ::LinkGroupPython           ::init();

    // Expression classes
    App ::Expression                ::init();
    App ::UnitExpression            ::init();
    App ::NumberExpression          ::init();
    App ::ConstantExpression        ::init();
    App ::OperatorExpression        ::init();
    App ::VariableExpression        ::init();
    App ::FunctionExpression        ::init();
    App ::CallableExpression        ::init();
    App ::ConditionalExpression     ::init();
    App ::StringExpression          ::init();
    App ::RangeExpression           ::init();
    App ::PyObjectExpression        ::init();
    App ::ListExpression            ::init();
    App ::ComprehensionExpression   ::init();
    App ::TupleExpression           ::init();
    App ::DictExpression            ::init();
    App ::AssignmentExpression      ::init();
    App ::BaseStatement             ::init();
    App ::PseudoStatement           ::init();
    App ::JumpStatement             ::init();
    App ::IfStatement               ::init();
    App ::WhileStatement            ::init();
    App ::ForStatement              ::init();
    App ::SimpleStatement           ::init();
    App ::Statement                 ::init();
    App ::LambdaExpression          ::init();
    App ::FunctionStatement         ::init();
    App ::DelStatement              ::init();
    App ::ScopeStatement            ::init();
    App ::TryStatement              ::init();
    App ::ImportStatement           ::init();
    App ::FromStatement             ::init();

    // register transaction type
    new App::TransactionProducer<TransactionDocumentObject>
            (DocumentObject::getClassTypeId());

    // register exception producer types
    new ExceptionProducer<Base::AbortException>;
    new ExceptionProducer<Base::XMLBaseException>;
    new ExceptionProducer<Base::XMLParseException>;
    new ExceptionProducer<Base::XMLAttributeError>;
    new ExceptionProducer<Base::FileException>;
    new ExceptionProducer<Base::FileSystemError>;
    new ExceptionProducer<Base::BadFormatError>;
    new ExceptionProducer<Base::MemoryException>;
    new ExceptionProducer<Base::AccessViolation>;
    new ExceptionProducer<Base::AbnormalProgramTermination>;
    new ExceptionProducer<Base::UnknownProgramOption>;
    new ExceptionProducer<Base::ProgramInformation>;
    new ExceptionProducer<Base::TypeError>;
    new ExceptionProducer<Base::ValueError>;
    new ExceptionProducer<Base::IndexError>;
    new ExceptionProducer<Base::NameError>;
    new ExceptionProducer<Base::ImportError>;
    new ExceptionProducer<Base::AttributeError>;
    new ExceptionProducer<Base::RuntimeError>;
    new ExceptionProducer<Base::BadGraphError>;
    new ExceptionProducer<Base::NotImplementedError>;
    new ExceptionProducer<Base::DivisionByZeroError>;
    new ExceptionProducer<Base::ReferencesError>;
    new ExceptionProducer<Base::ExpressionError>;
    new ExceptionProducer<Base::ParserError>;
    new ExceptionProducer<Base::UnicodeError>;
    new ExceptionProducer<Base::OverflowError>;
    new ExceptionProducer<Base::UnderflowError>;
    new ExceptionProducer<Base::UnitsMismatchError>;
    new ExceptionProducer<Base::CADKernelError>;
    new ExceptionProducer<Base::RestoreError>;
}

void Application::initConfig(int argc, char ** argv)
{
    // find the home path....
    mConfig["AppHomePath"] = FindHomePath(argv[0]);

    // Version of the application extracted from SubWCRef into src/Build/Version.h
    // We only set these keys if not yet defined. Therefore it suffices to search
    // only for 'BuildVersionMajor'.
    if (App::Application::Config().find("BuildVersionMajor") == App::Application::Config().end()) {
        std::stringstream str; str << FCVersionMajor << "." << FCVersionMinor;
        App::Application::Config()["ExeVersion"         ] = str.str();
        App::Application::Config()["BuildVersionMajor"  ] = FCVersionMajor;
        App::Application::Config()["BuildVersionMinor"  ] = FCVersionMinor;
        App::Application::Config()["BuildRevision"      ] = FCRevision;
        App::Application::Config()["BuildRepositoryURL" ] = FCRepositoryURL;
        App::Application::Config()["BuildRevisionDate"  ] = FCRevisionDate;
#if defined(FCRepositoryHash)
        App::Application::Config()["BuildRevisionHash"  ] = FCRepositoryHash;
#endif
#if defined(FCRepositoryBranch)
        App::Application::Config()["BuildRevisionBranch"] = FCRepositoryBranch;
#endif
    }

    _argc = argc;
    _argv = argv;

    // Now it's time to read-in the file branding.xml if it exists
    Branding brand;
    QString binDir = QString::fromUtf8((mConfig["AppHomePath"] + "bin").c_str());
    QFileInfo fi(binDir, QString::fromLatin1("branding.xml"));
    if (fi.exists() && brand.readFile(fi.absoluteFilePath())) {
        Branding::XmlConfig cfg = brand.getUserDefines();
        for (Branding::XmlConfig::iterator it = cfg.begin(); it != cfg.end(); ++it) {
            App::Application::Config()[it.key()] = it.value();
        }
    }

    // extract home paths
    ExtractUserPath();

#   ifdef FC_DEBUG
    mConfig["Debug"] = "1";
#   else
    mConfig["Debug"] = "0";
#   endif

    // init python
#if PY_MAJOR_VERSION >= 3
    PyImport_AppendInittab ("FreeCAD", init_freecad_module);
    PyImport_AppendInittab ("__FreeCADBase__", init_freecad_base_module);
#endif
    const char* pythonpath = Interpreter().init(argc,argv);
    if (pythonpath)
        mConfig["PythonSearchPath"] = pythonpath;
    else
        Base::Console().Warning("Encoding of Python paths failed\n");

    // Parse the options that have impact on the init process
    ParseOptions(argc,argv);

    // Init console ===========================================================
    Base::PyGILStateLocker lock;
    if (mConfig["LoggingConsole"] == "1") {
        _pConsoleObserverStd = new ConsoleObserverStd();
        Console().AttachObserver(_pConsoleObserverStd);
    }
    if (mConfig["Verbose"] == "Strict")
        Console().UnsetConsoleMode(ConsoleSingleton::Verbose);

    // file logging Init ===========================================================
    if (mConfig["LoggingFile"] == "1") {
        _pConsoleObserverFile = new ConsoleObserverFile(mConfig["LoggingFileName"].c_str());
        Console().AttachObserver(_pConsoleObserverFile);
    }
    else
        _pConsoleObserverFile = 0;

    // Banner ===========================================================
    if (!(mConfig["RunMode"] == "Cmd")) {
        // Remove banner if FreeCAD is invoked via the -c command as regular
        // Python interpreter
        if (!(mConfig["Verbose"] == "Strict"))
            Console().Message("%s %s, Libs: %s.%sR%s\n%s",mConfig["ExeName"].c_str(),
                              mConfig["ExeVersion"].c_str(),
                              mConfig["BuildVersionMajor"].c_str(),
                              mConfig["BuildVersionMinor"].c_str(),
                              mConfig["BuildRevision"].c_str(),
                              mConfig["CopyrightInfo"].c_str());
        else
            Console().Message("%s %s, Libs: %s.%sB%s\n",mConfig["ExeName"].c_str(),
                              mConfig["ExeVersion"].c_str(),
                              mConfig["BuildVersionMajor"].c_str(),
                              mConfig["BuildVersionMinor"].c_str(),
                              mConfig["BuildRevision"].c_str());
    }
    LoadParameters();

    auto loglevelParam = _pcUserParamMngr->GetGroup("BaseApp/LogLevels");
    const auto &loglevels = loglevelParam->GetIntMap();
    bool hasDefault = false;
    for (const auto &v : loglevels) {
        if (v.first == "Default") {
#ifndef FC_DEBUG
            if (v.second>=0) {
                hasDefault = true;
                Base::Console().SetDefaultLogLevel(v.second);
            }
#endif
        }
        else if (v.first == "DebugDefault") {
#ifdef FC_DEBUG
            if (v.second>=0) {
                hasDefault = true;
                Base::Console().SetDefaultLogLevel(v.second);
            }
#endif
        }
        else {
            *Base::Console().GetLogLevel(v.first.c_str()) = v.second;
        }
    }

    if (!hasDefault) {
#ifdef FC_DEBUG
        loglevelParam->SetInt("DebugDefault", Base::Console().LogLevel(-1));
#else
        loglevelParam->SetInt("Default", Base::Console().LogLevel(-1));
#endif
    }

    // Change application tmp. directory
    std::string tmpPath = _pcUserParamMngr->GetGroup("BaseApp/Preferences/General")->GetASCII("TempPath");
    Base::FileInfo di(tmpPath);
    if (di.exists() && di.isDir()) {
        mConfig["AppTempPath"] = tmpPath + "/";
    }


    // capture python variables
    SaveEnv("PYTHONPATH");
    SaveEnv("PYTHONHOME");
    SaveEnv("TCL_LIBRARY");
    SaveEnv("TCLLIBPATH");

    // capture CasCade variables
    SaveEnv("CSF_MDTVFontDirectory");
    SaveEnv("CSF_MDTVTexturesDirectory");
    SaveEnv("CSF_UnitsDefinition");
    SaveEnv("CSF_UnitsLexicon");
    SaveEnv("CSF_StandardDefaults");
    SaveEnv("CSF_PluginDefaults");
    SaveEnv("CSF_LANGUAGE");
    SaveEnv("CSF_SHMessage");
    SaveEnv("CSF_XCAFDefaults");
    SaveEnv("CSF_GraphicShr");
    SaveEnv("CSF_IGESDefaults");
    SaveEnv("CSF_STEPDefaults");

    // capture path
    SaveEnv("PATH");
    logStatus();
}

void Application::SaveEnv(const char* s)
{
    char *c = getenv(s);
    if (c)
        mConfig[s] = c;
}

void Application::initApplication(void)
{
    // interpreter and Init script ==========================================================
    // register scripts
    new ScriptProducer( "CMakeVariables", CMakeVariables );
    new ScriptProducer( "FreeCADInit",    FreeCADInit    );
    new ScriptProducer( "FreeCADTest",    FreeCADTest    );

    // creating the application
    if (!(mConfig["Verbose"] == "Strict")) Console().Log("Create Application\n");
    Application::_pcSingleton = new Application(mConfig);

    // set up Unit system default
    ParameterGrp::handle hGrp = App::GetApplication().GetParameterGroupByPath
       ("User parameter:BaseApp/Preferences/Units");
    UnitsApi::setSchema((UnitSystem)hGrp->GetInt("UserSchema",0));
    UnitsApi::setDecimals(hGrp->GetInt("Decimals", Base::UnitsApi::getDecimals()));

    // In case we are using fractional inches, get user setting for min unit
    int denom = hGrp->GetInt("FracInch", Base::QuantityFormat::getDefaultDenominator());
    Base::QuantityFormat::setDefaultDenominator(denom);


#if defined (_DEBUG)
    Console().Log("Application is built with debug information\n");
#endif

    // starting the init script
    Console().Log("Run App init script\n");
    try {
        Interpreter().runString(Base::ScriptFactory().ProduceScript("CMakeVariables"));
        Interpreter().runString(Base::ScriptFactory().ProduceScript("FreeCADInit"));
    }
    catch (const Base::Exception& e) {
        e.ReportException();
    }
}

std::list<std::string> Application::getCmdLineFiles()
{
    std::list<std::string> files;

    // cycling through all the open files
    unsigned short count = 0;
    count = atoi(mConfig["OpenFileCount"].c_str());
    std::string File;

    for (unsigned short i=0; i<count; i++) {
        // getting file name
        std::ostringstream temp;
        temp << "OpenFile" << i;

        std::string file(mConfig[temp.str()]);
        files.push_back(file);
    }

    return files;
}

std::list<std::string> Application::processFiles(const std::list<std::string>& files)
{
    std::list<std::string> processed;
    Base::Console().Log("Init: Processing command line files\n");
    for (std::list<std::string>::const_iterator it = files.begin(); it != files.end(); ++it) {
        Base::FileInfo file(*it);

        Base::Console().Log("Init:     Processing file: %s\n",file.filePath().c_str());

        try {
            if (file.hasExtension("fcstd") || file.hasExtension("std")) {
                // try to open
                Application::_pcSingleton->openDocument(file.filePath().c_str());
                processed.push_back(*it);
            }
            else if (file.hasExtension("fcscript") || file.hasExtension("fcmacro")) {
                Base::Interpreter().runFile(file.filePath().c_str(), true);
                processed.push_back(*it);
            }
            else if (file.hasExtension("py")) {
                try{
                    Base::Interpreter().loadModule(file.fileNamePure().c_str());
                    processed.push_back(*it);
                }
                catch(const PyException&) {
                    // if loading the module does not work, try just running the script (run in __main__)
                    Base::Interpreter().runFile(file.filePath().c_str(),true);
                    processed.push_back(*it);
                }
            }
            else {
                std::string ext = file.extension();
                std::vector<std::string> mods = App::GetApplication().getImportModules(ext.c_str());
                if (!mods.empty()) {
                    std::string escapedstr = Base::Tools::escapedUnicodeFromUtf8(file.filePath().c_str());
                    escapedstr = Base::Tools::escapeEncodeFilename(escapedstr);

                    Base::Interpreter().loadModule(mods.front().c_str());
                    Base::Interpreter().runStringArg("import %s",mods.front().c_str());
                    Base::Interpreter().runStringArg("%s.open(u\"%s\")",mods.front().c_str(),
                            escapedstr.c_str());
                    processed.push_back(*it);
                    Base::Console().Log("Command line open: %s.open(u\"%s\")\n",mods.front().c_str(),escapedstr.c_str());
                }
                else if (file.exists()) {
                    Console().Warning("File format not supported: %s \n", file.filePath().c_str());
                }
            }
        }
        catch (const Base::SystemExitException&) {
            throw; // re-throw to main() function
        }
        catch (const Base::Exception& e) {
            Console().Error("Exception while processing file: %s [%s]\n", file.filePath().c_str(), e.what());
        }
        catch (...) {
            Console().Error("Unknown exception while processing file: %s \n", file.filePath().c_str());
        }
    }

    return processed; // successfully processed files
}

void Application::processCmdLineFiles(void)
{
    // process files passed to command line
    std::list<std::string> files = getCmdLineFiles();
    std::list<std::string> processed = processFiles(files);

    if (files.empty()) {
        if (mConfig["RunMode"] == "Exit")
            mConfig["RunMode"] = "Cmd";
    }
    else if (processed.empty() && files.size() == 1 && mConfig["RunMode"] == "Cmd") {
        // In case we are in console mode and the argument is not a file but Python code
        // then execute it. This is to behave like the standard Python executable.
        Base::FileInfo file(files.front());
        if (!file.exists()) {
            Interpreter().runString(files.front().c_str());
            mConfig["RunMode"] = "Exit";
        }
    }

    const std::map<std::string,std::string>& cfg = Application::Config();
    std::map<std::string,std::string>::const_iterator it = cfg.find("SaveFile");
    if (it != cfg.end()) {
        std::string output = it->second;
        output = Base::Tools::escapeEncodeFilename(output);

        Base::FileInfo fi(output);
        std::string ext = fi.extension();
        try {
            std::vector<std::string> mods = App::GetApplication().getExportModules(ext.c_str());
            if (!mods.empty()) {
                Base::Interpreter().loadModule(mods.front().c_str());
                Base::Interpreter().runStringArg("import %s",mods.front().c_str());
                Base::Interpreter().runStringArg("%s.export(App.ActiveDocument.Objects, '%s')"
                    ,mods.front().c_str(),output.c_str());
            }
            else {
                Console().Warning("File format not supported: %s \n", output.c_str());
            }
        }
        catch (const Base::Exception& e) {
            Console().Error("Exception while saving to file: %s [%s]\n", output.c_str(), e.what());
        }
        catch (...) {
            Console().Error("Unknown exception while saving to file: %s \n", output.c_str());
        }
    }
}

void Application::runApplication()
{
    // process all files given through command line interface
    processCmdLineFiles();

    if (mConfig["RunMode"] == "Cmd") {
        // Run the commandline interface
        Interpreter().runCommandLine("FreeCAD Console mode");
    }
    else if (mConfig["RunMode"] == "Internal") {
        // run internal script
        Console().Log("Running internal script:\n");
        Interpreter().runString(Base::ScriptFactory().ProduceScript(mConfig["ScriptFileName"].c_str()));
    }
    else if (mConfig["RunMode"] == "Exit") {
        // getting out
        Console().Log("Exiting on purpose\n");
    }
    else {
        Console().Log("Unknown Run mode (%d) in main()?!?\n\n",mConfig["RunMode"].c_str());
    }
}

void Application::logStatus()
{
    time_t now;
    time(&now);
    Console().Log("Time = %s", ctime(&now));

    for (std::map<std::string,std::string>::iterator It = mConfig.begin();It!= mConfig.end();++It) {
        Console().Log("%s = %s\n",It->first.c_str(),It->second.c_str());
    }
}

void Application::LoadParameters(void)
{
    // Init parameter sets ===========================================================
    //
    if (mConfig.find("UserParameter") == mConfig.end())
        mConfig["UserParameter"]   = mConfig["UserAppData"] + "user.cfg";
    if (mConfig.find("SystemParameter") == mConfig.end())
        mConfig["SystemParameter"] = mConfig["UserAppData"] + "system.cfg";

    // create standard parameter sets
    _pcSysParamMngr = new ParameterManager();
    _pcSysParamMngr->SetSerializer(new ParameterSerializer(mConfig["SystemParameter"]));

    _pcUserParamMngr = new ParameterManager();
    _pcUserParamMngr->SetSerializer(new ParameterSerializer(mConfig["UserParameter"]));

    try {
        if (_pcSysParamMngr->LoadOrCreateDocument() && !(mConfig["Verbose"] == "Strict")) {
            // Configuration file optional when using as Python module
            if (!Py_IsInitialized()) {
                Console().Warning("   Parameter does not exist, writing initial one\n");
                Console().Message("   This warning normally means that FreeCAD is running for the first time\n"
                                  "   or the configuration was deleted or moved. FreeCAD is generating the standard\n"
                                  "   configuration.\n");
            }
        }
    }
    catch (const Base::Exception& e) {
        // try to proceed with an empty XML document
        Base::Console().Error("%s in file %s.\n"
                              "Continue with an empty configuration.\n",
                              e.what(), mConfig["SystemParameter"].c_str());
        _pcSysParamMngr->CreateDocument();
    }

    try {
        if (_pcUserParamMngr->LoadOrCreateDocument() && !(mConfig["Verbose"] == "Strict")) {
            // The user parameter file doesn't exist. When an alternative parameter file is offered
            // this will be used.
            std::map<std::string, std::string>::iterator it = mConfig.find("UserParameterTemplate");
            if (it != mConfig.end()) {
                QString path = QString::fromUtf8(it->second.c_str());
                if (QDir(path).isRelative()) {
                    QString home = QString::fromUtf8(mConfig["AppHomePath"].c_str());
                    path = QFileInfo(QDir(home), path).absoluteFilePath();
                }
                QFileInfo fi(path);
                if (fi.exists()) {
                    _pcUserParamMngr->LoadDocument(path.toUtf8().constData());
                }
            }

            // Configuration file optional when using as Python module
            if (!Py_IsInitialized()) {
                Console().Warning("   User settings do not exist, writing initial one\n");
                Console().Message("   This warning normally means that FreeCAD is running for the first time\n"
                                  "   or your configuration was deleted or moved. The system defaults\n"
                                  "   will be automatically generated for you.\n");
            }
        }
    }
    catch (const Base::Exception& e) {
        // try to proceed with an empty XML document
        Base::Console().Error("%s in file %s.\n"
                              "Continue with an empty configuration.\n",
                              e.what(), mConfig["UserParameter"].c_str());
        _pcUserParamMngr->CreateDocument();
    }
}


#if defined(_MSC_VER)
// fix weird error while linking boost (all versions of VC)
// VS2010: https://forum.freecadweb.org/viewtopic.php?f=4&t=1886&p=12553&hilit=boost%3A%3Afilesystem%3A%3Aget#p12553
namespace boost { namespace program_options { std::string arg="arg"; } }
#if (defined (BOOST_VERSION) && (BOOST_VERSION >= 104100))
namespace boost { namespace program_options {
    const unsigned options_description::m_default_line_length = 80;
} }
#endif
#endif

#if 0 // it seems that SUSE has fixed the broken boost package
// reported for SUSE in issue #0000208
#if defined(__GNUC__)
#if BOOST_VERSION == 104400
namespace boost { namespace filesystem {
    bool no_check( const std::string & ) { return true; }
} }
#endif
#endif
#endif

pair<string, string> customSyntax(const string& s)
{
#if defined(FC_OS_MACOSX)
    if (s.find("-psn_") == 0)
        return make_pair(string("psn"), s.substr(5));
#endif
    if (s.find("-display") == 0)
        return make_pair(string("display"), string("null"));
    else if (s.find("-style") == 0)
        return make_pair(string("style"), string("null"));
    else if (s.find("-graphicssystem") == 0)
        return make_pair(string("graphicssystem"), string("null"));
    else if (s.find("-widgetcount") == 0)
        return make_pair(string("widgetcount"), string(""));
    else if (s.find("-geometry") == 0)
        return make_pair(string("geometry"), string("null"));
    else if (s.find("-font") == 0)
        return make_pair(string("font"), string("null"));
    else if (s.find("-fn") == 0)
        return make_pair(string("fn"), string("null"));
    else if (s.find("-background") == 0)
        return make_pair(string("background"), string("null"));
    else if (s.find("-bg") == 0)
        return make_pair(string("bg"), string("null"));
    else if (s.find("-foreground") == 0)
        return make_pair(string("foreground"), string("null"));
    else if (s.find("-fg") == 0)
        return make_pair(string("fg"), string("null"));
    else if (s.find("-button") == 0)
        return make_pair(string("button"), string("null"));
    else if (s.find("-btn") == 0)
        return make_pair(string("btn"), string("null"));
    else if (s.find("-name") == 0)
        return make_pair(string("name"), string("null"));
    else if (s.find("-title") == 0)
        return make_pair(string("title"), string("null"));
    else if (s.find("-visual") == 0)
        return make_pair(string("visual"), string("null"));
//  else if (s.find("-ncols") == 0)
//    return make_pair(string("ncols"), boost::program_options::value<int>(1));
//  else if (s.find("-cmap") == 0)
//    return make_pair(string("cmap"), string("null"));
    else if ('@' == s[0])
        return std::make_pair(string("response-file"), s.substr(1));
    else
        return make_pair(string(), string());

}

// A helper function to simplify the main part.
template<class T>
ostream& operator<<(ostream& os, const vector<T>& v)
{
    copy(v.begin(), v.end(), ostream_iterator<T>(cout, " "));
    return os;
}

void Application::ParseOptions(int ac, char ** av)
{
    // Declare a group of options that will be
    // allowed only on the command line
    options_description generic("Generic options");
    generic.add_options()
    ("version,v", "Prints version string")
    ("help,h", "Prints help message")
    ("console,c", "Starts in console mode")
    ("response-file", value<string>(),"Can be specified with '@name', too")
    ("dump-config", "Dumps configuration")
    ("get-config", value<string>(), "Prints the value of the requested configuration key")
    ;

    // Declare a group of options that will be
    // allowed both on the command line and in
    // the config file
    std::string descr("Writes a log file to:\n");
    descr += mConfig["UserAppData"];
    descr += mConfig["ExeName"];
    descr += ".log";
    boost::program_options::options_description config("Configuration");
    config.add_options()
    //("write-log,l", value<string>(), "write a log file")
    ("write-log,l", descr.c_str())
    ("log-file", value<string>(), "Unlike --write-log this allows logging to an arbitrary file")
    ("user-cfg,u", value<string>(),"User config file to load/save user settings")
    ("system-cfg,s", value<string>(),"System config file to load/save system settings")
    ("run-test,t",   value<string>()   ,"Test case - or 0 for all")
    ("module-path,M", value< vector<string> >()->composing(),"Additional module paths")
    ("python-path,P", value< vector<string> >()->composing(),"Additional python paths")
    ("single-instance", "Allow to run a single instance of the application")
    ;


    // Hidden options, will be allowed both on the command line and
    // in the config file, but will not be shown to the user.
    boost::program_options::options_description hidden("Hidden options");
    hidden.add_options()
    ("input-file", boost::program_options::value< vector<string> >(), "input file")
    ("output",     boost::program_options::value<string>(),"output file")
    ("hidden",                                             "don't show the main window")
    // this are to ignore for the window system (QApplication)
    ("style",      boost::program_options::value< string >(), "set the application GUI style")
    ("stylesheet", boost::program_options::value< string >(), "set the application stylesheet")
    ("session",    boost::program_options::value< string >(), "restore the application from an earlier session")
    ("reverse",                                               "set the application's layout direction from right to left")
    ("widgetcount",                                           "print debug messages about widgets")
    ("graphicssystem", boost::program_options::value< string >(), "backend to be used for on-screen widgets and pixmaps")
    ("display",    boost::program_options::value< string >(), "set the X-Server")
    ("geometry ",  boost::program_options::value< string >(), "set the X-Window geometry")
    ("font",       boost::program_options::value< string >(), "set the X-Window font")
    ("fn",         boost::program_options::value< string >(), "set the X-Window font")
    ("background", boost::program_options::value< string >(), "set the X-Window background color")
    ("bg",         boost::program_options::value< string >(), "set the X-Window background color")
    ("foreground", boost::program_options::value< string >(), "set the X-Window foreground color")
    ("fg",         boost::program_options::value< string >(), "set the X-Window foreground color")
    ("button",     boost::program_options::value< string >(), "set the X-Window button color")
    ("btn",        boost::program_options::value< string >(), "set the X-Window button color")
    ("name",       boost::program_options::value< string >(), "set the X-Window name")
    ("title",      boost::program_options::value< string >(), "set the X-Window title")
    ("visual",     boost::program_options::value< string >(), "set the X-Window to color scheme")
    ("ncols",      boost::program_options::value< int    >(), "set the X-Window to color scheme")
    ("cmap",                                                  "set the X-Window to color scheme")
#if defined(FC_OS_MACOSX)
    ("psn",        boost::program_options::value< string >(), "process serial number")
#endif
    ;

    // Ignored options, will be safely ignored. Mostly used by underlying libs.
    //boost::program_options::options_description x11("X11 options");
    //x11.add_options()
    //    ("display",  boost::program_options::value< string >(), "set the X-Server")
    //    ;
    //0000723: improper handling of qt specific command line arguments
    std::vector<std::string> args;
    bool merge=false;
    for (int i=1; i<ac; i++) {
        if (merge) {
            merge = false;
            args.back() += "=";
            args.back() += av[i];
        }
        else {
            args.push_back(av[i]);
        }
        if (strcmp(av[i],"-style") == 0) {
            merge = true;
        }
        else if (strcmp(av[i],"-stylesheet") == 0) {
            merge = true;
        }
        else if (strcmp(av[i],"-session") == 0) {
            merge = true;
        }
        else if (strcmp(av[i],"-graphicssystem") == 0) {
            merge = true;
        }
    }

    // 0000659: SIGABRT on startup in boost::program_options (Boost 1.49)
    // Add some text to the constructor
    options_description cmdline_options("Command-line options");
    cmdline_options.add(generic).add(config).add(hidden);

    boost::program_options::options_description config_file_options("Config");
    config_file_options.add(config).add(hidden);

    boost::program_options::options_description visible("Allowed options");
    visible.add(generic).add(config);

    boost::program_options::positional_options_description p;
    p.add("input-file", -1);

    variables_map vm;
    try {
        store( boost::program_options::command_line_parser(args).
               options(cmdline_options).positional(p).extra_parser(customSyntax).run(), vm);

        std::ifstream ifs("FreeCAD.cfg");
        if (ifs)
            store(parse_config_file(ifs, config_file_options), vm);
        notify(vm);
    }
    catch (const std::exception& e) {
        std::stringstream str;
        str << e.what() << endl << endl << visible << endl;
        throw UnknownProgramOption(str.str());
    }
    catch (...) {
        std::stringstream str;
        str << "Wrong or unknown option, bailing out!" << endl << endl << visible << endl;
        throw UnknownProgramOption(str.str());
    }

    if (vm.count("help")) {
        std::stringstream str;
        str << mConfig["ExeName"] << endl << endl;
        str << "For a detailed description see https://www.freecadweb.org/wiki/Start_up_and_Configuration" << endl<<endl;
        str << "Usage: " << mConfig["ExeName"] << " [options] File1 File2 ..." << endl << endl;
        str << visible << endl;
        throw Base::ProgramInformation(str.str());
    }

    if (vm.count("response-file")) {
        // Load the file and tokenize it
        std::ifstream ifs(vm["response-file"].as<string>().c_str());
        if (!ifs) {
            Base::Console().Error("Could no open the response file\n");
            std::stringstream str;
            str << "Could no open the response file: '"
                << vm["response-file"].as<string>() << "'" << endl;
            throw Base::UnknownProgramOption(str.str());
        }
        // Read the whole file into a string
        stringstream ss;
        ss << ifs.rdbuf();
        // Split the file content
        char_separator<char> sep(" \n\r");
        tokenizer<char_separator<char> > tok(ss.str(), sep);
        vector<string> args;
        copy(tok.begin(), tok.end(), back_inserter(args));
        // Parse the file and store the options
        store( boost::program_options::command_line_parser(args).
               options(cmdline_options).positional(p).extra_parser(customSyntax).run(), vm);
    }

    if (vm.count("version")) {
        std::stringstream str;
        str << mConfig["ExeName"] << " " << mConfig["ExeVersion"]
            << " Revision: " << mConfig["BuildRevision"] << std::endl;
        throw Base::ProgramInformation(str.str());
    }

    if (vm.count("console")) {
        mConfig["Console"] = "1";
        mConfig["RunMode"] = "Cmd";
    }

    if (vm.count("module-path")) {
        vector<string> Mods = vm["module-path"].as< vector<string> >();
        string temp;
        for (vector<string>::const_iterator It= Mods.begin();It != Mods.end();++It)
            temp += *It + ";";
        temp.erase(temp.end()-1);
        mConfig["AdditionalModulePaths"] = temp;
    }

    if (vm.count("python-path")) {
        vector<string> Paths = vm["python-path"].as< vector<string> >();
        for (vector<string>::const_iterator It= Paths.begin();It != Paths.end();++It)
            Base::Interpreter().addPythonPath(It->c_str());
    }

    if (vm.count("input-file")) {
        vector<string> files(vm["input-file"].as< vector<string> >());
        int OpenFileCount=0;
        for (vector<string>::const_iterator It = files.begin();It != files.end();++It) {

            //cout << "Input files are: "
            //     << vm["input-file"].as< vector<string> >() << "\n";

            std::ostringstream temp;
            temp << "OpenFile" << OpenFileCount;
            mConfig[temp.str()] = *It;
            OpenFileCount++;
        }
        std::ostringstream buffer;
        buffer << OpenFileCount;
        mConfig["OpenFileCount"] = buffer.str();
    }

    if (vm.count("output")) {
        string file = vm["output"].as<string>();
        mConfig["SaveFile"] = file;
    }

    if (vm.count("hidden")) {
        mConfig["StartHidden"] = "1";
    }

    if (vm.count("write-log")) {
        mConfig["LoggingFile"] = "1";
        //mConfig["LoggingFileName"] = vm["write-log"].as<string>();
        mConfig["LoggingFileName"] = mConfig["UserAppData"] + mConfig["ExeName"] + ".log";
    }

    if (vm.count("log-file")) {
        mConfig["LoggingFile"] = "1";
        mConfig["LoggingFileName"] = vm["log-file"].as<string>();
    }

    if (vm.count("user-cfg")) {
        mConfig["UserParameter"] = vm["user-cfg"].as<string>();
    }

    if (vm.count("system-cfg")) {
        mConfig["SystemParameter"] = vm["system-cfg"].as<string>();
    }

    if (vm.count("run-test")) {
        string testCase = vm["run-test"].as<string>();
        if ( "0" == testCase) {
            testCase = "TestApp.All";
        }
        mConfig["TestCase"] = testCase;
        mConfig["RunMode"] = "Internal";
        mConfig["ScriptFileName"] = "FreeCADTest";
        //sScriptName = FreeCADTest;
    }

    if (vm.count("single-instance")) {
        mConfig["SingleInstance"] = "1";
    }

    if (vm.count("dump-config")) {
        std::stringstream str;
        for (std::map<std::string,std::string>::iterator it=mConfig.begin(); it != mConfig.end(); ++it) {
            str << it->first << "=" << it->second << std::endl;
        }
        throw Base::ProgramInformation(str.str());
    }

    if (vm.count("get-config")) {
        std::string configKey = vm["get-config"].as<string>();
        std::stringstream str;
        std::map<std::string,std::string>::iterator pos;
        pos = mConfig.find(configKey);
        if (pos != mConfig.end()) {
            str << pos->second;
        }
        str << std::endl;
        throw Base::ProgramInformation(str.str());
    }
}

void Application::ExtractUserPath()
{
    // std paths
    mConfig["BinPath"] = mConfig["AppHomePath"] + "bin" + PATHSEP;
    mConfig["DocPath"] = mConfig["AppHomePath"] + "doc" + PATHSEP;

    // Set application tmp. directory
    mConfig["AppTempPath"] = Base::FileInfo::getTempPath();

    // this is to support a portable version of FreeCAD
    QProcessEnvironment env(QProcessEnvironment::systemEnvironment());
    QString userHome = env.value(QString::fromLatin1("FREECAD_USER_HOME"));
    QString userData = env.value(QString::fromLatin1("FREECAD_USER_DATA"));
    QString userTemp = env.value(QString::fromLatin1("FREECAD_USER_TEMP"));

    // verify env. variables
    if (!userHome.isEmpty()) {
        QDir dir(userHome);
        if (dir.exists())
            userHome = QDir::toNativeSeparators(dir.canonicalPath());
        else
            userHome.clear();
    }

    if (!userData.isEmpty()) {
        QDir dir(userData);
        if (dir.exists())
            userData = QDir::toNativeSeparators(dir.canonicalPath());
        else
            userData.clear();
    }
    else if (!userHome.isEmpty()) {
        // if FREECAD_USER_HOME is set but not FREECAD_USER_DATA
        userData = userHome;
    }

    // override temp directory if set by env. variable
    if (!userTemp.isEmpty()) {
        QDir dir(userTemp);
        if (dir.exists()) {
            userTemp = dir.canonicalPath();
            userTemp += QDir::separator();
            userTemp = QDir::toNativeSeparators(userTemp);
            mConfig["AppTempPath"] = userTemp.toUtf8().data();
        }
    }
    else if (!userHome.isEmpty()) {
        // if FREECAD_USER_HOME is set but not FREECAD_USER_TEMP
        QDir dir(userHome);
        dir.mkdir(QString::fromLatin1("temp"));
        QFileInfo fi(dir, QString::fromLatin1("temp"));
        QString tmp(fi.absoluteFilePath());
        tmp += QDir::separator();
        tmp = QDir::toNativeSeparators(tmp);
        mConfig["AppTempPath"] = tmp.toUtf8().data();
    }

#if defined(FC_OS_LINUX) || defined(FC_OS_CYGWIN) || defined(FC_OS_BSD)
    // Default paths for the user specific stuff
    struct passwd *pwd = getpwuid(getuid());
    if (pwd == NULL)
        throw Base::RuntimeError("Getting HOME path from system failed!");
    mConfig["UserHomePath"] = pwd->pw_dir;
    if (!userHome.isEmpty()) {
        mConfig["UserHomePath"] = userHome.toUtf8().data();
    }

    std::string path = pwd->pw_dir;
    if (!userData.isEmpty()) {
        path = userData.toUtf8().data();
    }

    std::string appData(path);
    Base::FileInfo fi(appData.c_str());
    if (!fi.exists()) {
        // This should never ever happen
        std::stringstream str;
        str << "Application data directory " << appData << " does not exist!";
        throw Base::FileSystemError(str.str());
    }

    // In order to write into our data path, we must create some directories, first.
    // If 'AppDataSkipVendor' is defined, the value of 'ExeVendor' must not be part of
    // the path.
    appData += PATHSEP;
    appData += ".";
    if (mConfig.find("AppDataSkipVendor") == mConfig.end()) {
        appData += mConfig["ExeVendor"];
        fi.setFile(appData.c_str());
        if (!fi.exists() && !Py_IsInitialized()) {
            if (!fi.createDirectory()) {
                std::string error = "Cannot create directory ";
                error += appData;
                // Want more details on console
                std::cerr << error << std::endl;
                throw Base::FileSystemError(error);
            }
        }
        appData += PATHSEP;
    }

    appData += mConfig["ExeName"];
    fi.setFile(appData.c_str());
    if (!fi.exists() && !Py_IsInitialized()) {
        if (!fi.createDirectory()) {
            std::string error = "Cannot create directory ";
            error += appData;
            // Want more details on console
            std::cerr << error << std::endl;
            throw Base::FileSystemError(error);
        }
    }

    // Actually the name of the directory where the parameters are stored should be the name of
    // the application due to branding reasons.
    appData += PATHSEP;
    mConfig["UserAppData"] = appData;

#elif defined(FC_OS_MACOSX)
    // Default paths for the user specific stuff on the platform
    struct passwd *pwd = getpwuid(getuid());
    if (pwd == NULL)
        throw Base::RuntimeError("Getting HOME path from system failed!");
    mConfig["UserHomePath"] = pwd->pw_dir;
    if (!userHome.isEmpty()) {
        mConfig["UserHomePath"] = userHome.toUtf8().data();
    }

    std::string appData = pwd->pw_dir;
    if (!userData.isEmpty()) {
        appData = userData.toUtf8().data();
    }
    appData += PATHSEP;
    appData += "Library";
    appData += PATHSEP;
    appData += "Preferences";
    Base::FileInfo fi(appData.c_str());
    if (!fi.exists()) {
        // This should never ever happen
        std::stringstream str;
        str << "Application data directory " << appData << " does not exist!";
        throw Base::FileSystemError(str.str());
    }

    // In order to write to our data path, we must create some directories, first.
    // If 'AppDataSkipVendor' is defined the value of 'ExeVendor' must not be part of
    // the path.
    appData += PATHSEP;
    if (mConfig.find("AppDataSkipVendor") == mConfig.end()) {
        appData += mConfig["ExeVendor"];
        fi.setFile(appData.c_str());
        if (!fi.exists() && !Py_IsInitialized()) {
            if (!fi.createDirectory()) {
                std::string error = "Cannot create directory ";
                error += appData;
                // Want more details on console
                std::cerr << error << std::endl;
                throw Base::FileSystemError(error);
            }
        }
        appData += PATHSEP;
    }

    appData += mConfig["ExeName"];
    fi.setFile(appData.c_str());
    if (!fi.exists() && !Py_IsInitialized()) {
        if (!fi.createDirectory()) {
            std::string error = "Cannot create directory ";
            error += appData;
            // Want more details on console
            std::cerr << error << std::endl;
            throw Base::FileSystemError(error);
        }
    }

    // Actually the name of the directory where the parameters are stored should be the name of
    // the application due to branding reasons.
    appData += PATHSEP;
    mConfig["UserAppData"] = appData;

#elif defined(FC_OS_WIN32)
    WCHAR szPath[MAX_PATH];
    char dest[MAX_PATH*3];
    // Get the default path where we can save our documents. It seems that
    // 'CSIDL_MYDOCUMENTS' doesn't work on all machines, so we use 'CSIDL_PERSONAL'
    // which does the same.
    if (SUCCEEDED(SHGetFolderPathW(NULL, CSIDL_PERSONAL, NULL, 0, szPath))) {
        WideCharToMultiByte(CP_UTF8, 0, szPath, -1,dest, 256, NULL, NULL);
        mConfig["UserHomePath"] = dest;
    }
    else {
        mConfig["UserHomePath"] = mConfig["AppHomePath"];
    }

    if (!userHome.isEmpty()) {
        mConfig["UserHomePath"] = userHome.toUtf8().data();
    }

    // In the second step we want the directory where user settings of the application can be
    // kept. There we create a directory with name of the vendor and a sub-directory with name
    // of the application.
    if (SUCCEEDED(SHGetFolderPathW(NULL, CSIDL_APPDATA, NULL, 0, szPath))) {
        // convert to UTF8
        WideCharToMultiByte(CP_UTF8, 0, szPath, -1,dest, 256, NULL, NULL);

        std::string appData = dest;
        if (!userData.isEmpty()) {
            appData = userData.toUtf8().data();
        }
        Base::FileInfo fi(appData.c_str());
        if (!fi.exists()) {
            // This should never ever happen
            std::stringstream str;
            str << "Application data directory " << appData << " does not exist!";
            throw Base::FileSystemError(str.str());
        }

        // In order to write to our data path we must create some directories first.
        // If 'AppDataSkipVendor' is defined the value of 'ExeVendor' must not be part of
        // the path.
        if (mConfig.find("AppDataSkipVendor") == mConfig.end()) {
            appData += PATHSEP;
            appData += mConfig["ExeVendor"];
            fi.setFile(appData.c_str());
            if (!fi.exists() && !Py_IsInitialized()) {
                if (!fi.createDirectory()) {
                    std::string error = "Cannot create directory ";
                    error += appData;
                    // Want more details on console
                    std::cerr << error << std::endl;
                    throw Base::FileSystemError(error);
                }
            }
        }

        appData += PATHSEP;
        appData += mConfig["ExeName"];
        fi.setFile(appData.c_str());
        if (!fi.exists() && !Py_IsInitialized()) {
            if (!fi.createDirectory()) {
                std::string error = "Cannot create directory ";
                error += appData;
                // Want more details on console
                std::cerr << error << std::endl;
                throw Base::FileSystemError(error);
            }
        }

        // Actually the name of the directory where the parameters are stored should be the name of
        // the application due to branding reasons.
        appData += PATHSEP;
        mConfig["UserAppData"] = appData;

        // Create the default macro directory
        fi.setFile(getUserMacroDir());
        if (!fi.exists() && !Py_IsInitialized()) {
            if (!fi.createDirectory()) {
                // If the creation fails only write an error but do not raise an
                // exception because it doesn't prevent FreeCAD from working
                std::string error = "Cannot create directory ";
                error += fi.fileName();
                // Want more details on console
                std::cerr << error << std::endl;
            }
        }
    }
#else
# error "Implement ExtractUserPath() for your platform."
#endif
}

#if defined (FC_OS_LINUX) || defined(FC_OS_CYGWIN) || defined(FC_OS_BSD)
#include <stdio.h>
#include <stdlib.h>
#include <sys/param.h>

std::string Application::FindHomePath(const char* sCall)
{
    // We have three ways to start this application either use one of the two executables or
    // import the FreeCAD.so module from a running Python session. In the latter case the
    // Python interpreter is already initialized.
    std::string absPath;
    std::string homePath;
    if (Py_IsInitialized()) {
        // Note: realpath is known to cause a buffer overflow because it
        // expands the given path to an absolute path of unknown length.
        // Even setting PATH_MAX does not necessarily solve the problem
        // for sure but the risk of overflow is rather small.
        char resolved[PATH_MAX];
        char* path = realpath(sCall, resolved);
        if (path)
            absPath = path;
    }
    else {
        // Find the path of the executable. Theoretically, there could occur a
        // race condition when using readlink, but we only use this method to
        // get the absolute path of the executable to compute the actual home
        // path. In the worst case we simply get q wrong path and FreeCAD is not
        // able to load its modules.
        char resolved[PATH_MAX];
#if defined(FC_OS_BSD)
        int mib[4];
        mib[0] = CTL_KERN;
        mib[1] = KERN_PROC;
        mib[2] = KERN_PROC_PATHNAME;
        mib[3] = -1;
        size_t cb = sizeof(resolved);
        sysctl(mib, 4, resolved, &cb, NULL, 0);
        int nchars = strlen(resolved);
#else
        int nchars = readlink("/proc/self/exe", resolved, PATH_MAX);
#endif
        if (nchars < 0 || nchars >= PATH_MAX)
            throw Base::FileSystemError("Cannot determine the absolute path of the executable");
        resolved[nchars] = '\0'; // enforce null termination
        absPath = resolved;
    }

    // should be an absolute path now
    std::string::size_type pos = absPath.find_last_of("/");
    homePath.assign(absPath,0,pos);
    pos = homePath.find_last_of("/");
    homePath.assign(homePath,0,pos+1);

    return homePath;
}

#elif defined(FC_OS_MACOSX)
#include <mach-o/dyld.h>
#include <string>
#include <stdlib.h>
#include <sys/param.h>

std::string Application::FindHomePath(const char* call)
{
    // If Python is initialized at this point, then we're being run from
    // MainPy.cpp, which hopefully rewrote argv[0] to point at the
    // FreeCAD shared library.
    if (!Py_IsInitialized()) {
        uint32_t sz = 0;
        char *buf;

        _NSGetExecutablePath(NULL, &sz); //function only returns "sz" if first arg is to small to hold value
        buf = new char[++sz];

        if (_NSGetExecutablePath(buf, &sz) == 0) {
            char resolved[PATH_MAX];
            char* path = realpath(buf, resolved);
            delete [] buf;

            if (path) {
                std::string Call(resolved), TempHomePath;
                std::string::size_type pos = Call.find_last_of(PATHSEP);
                TempHomePath.assign(Call,0,pos);
                pos = TempHomePath.find_last_of(PATHSEP);
                TempHomePath.assign(TempHomePath,0,pos+1);
                return TempHomePath;
            }
        } else {
            delete [] buf;
        }
    }

    return call;
}

#elif defined (FC_OS_WIN32)
std::string Application::FindHomePath(const char* sCall)
{
    // We have several ways to start this application:
    // * use one of the two executables
    // * import the FreeCAD.pyd module from a running Python session. In this case the
    //   Python interpreter is already initialized.
    // * use a custom dll that links FreeCAD core dlls and that is loaded by its host application
    //   In this case the calling name should be set to FreeCADBase.dll or FreeCADApp.dll in order
    //   to locate the correct home directory
    wchar_t szFileName [MAX_PATH];
    QString dll(QString::fromUtf8(sCall));
    if (Py_IsInitialized() || dll.endsWith(QLatin1String(".dll"))) {
        GetModuleFileNameW(GetModuleHandleA(sCall),szFileName, MAX_PATH-1);
    }
    else {
        GetModuleFileNameW(0, szFileName, MAX_PATH-1);
    }

    std::wstring Call(szFileName), homePath;
    std::wstring::size_type pos = Call.find_last_of(PATHSEP);
    homePath.assign(Call,0,pos);
    pos = homePath.find_last_of(PATHSEP);
    homePath.assign(homePath,0,pos+1);

    // switch to posix style
    for (std::wstring::iterator it = homePath.begin(); it != homePath.end(); ++it) {
        if (*it == '\\')
            *it = '/';
    }

    // fixes #0001638 to avoid to load DLLs from Windows' system directories before FreeCAD's bin folder
    std::wstring binPath = homePath;
    binPath += L"bin";
    SetDllDirectoryW(binPath.c_str());

    // https://stackoverflow.com/questions/5625884/conversion-of-stdwstring-to-qstring-throws-linker-error
#ifdef _MSC_VER
    QString str = QString::fromUtf16(reinterpret_cast<const ushort *>(homePath.c_str()));
#else
    QString str = QString::fromStdWString(homePath);
#endif
    // convert to utf-8
    return str.toUtf8().data();
}

#else
# error "std::string Application::FindHomePath(const char*) not implemented"
#endif
<|MERGE_RESOLUTION|>--- conflicted
+++ resolved
@@ -1,3287 +1,3246 @@
-/***************************************************************************
- *   Copyright (c) 2002 Jürgen Riegel <juergen.riegel@web.de>              *
- *                                                                         *
- *   This file is part of the FreeCAD CAx development system.              *
- *                                                                         *
- *   This program is free software; you can redistribute it and/or modify  *
- *   it under the terms of the GNU Library General Public License (LGPL)   *
- *   as published by the Free Software Foundation; either version 2 of     *
- *   the License, or (at your option) any later version.                   *
- *   for detail see the LICENCE text file.                                 *
- *                                                                         *
- *   FreeCAD is distributed in the hope that it will be useful,            *
- *   but WITHOUT ANY WARRANTY; without even the implied warranty of        *
- *   MERCHANTABILITY or FITNESS FOR A PARTICULAR PURPOSE.  See the         *
- *   GNU Library General Public License for more details.                  *
- *                                                                         *
- *   You should have received a copy of the GNU Library General Public     *
- *   License along with FreeCAD; if not, write to the Free Software        *
- *   Foundation, Inc., 59 Temple Place, Suite 330, Boston, MA  02111-1307  *
- *   USA                                                                   *
- *                                                                         *
- ***************************************************************************/
-
-
-
-#include "PreCompiled.h"
-
-#ifndef _PreComp_
-# include <iostream>
-# include <sstream>
-# include <exception>
-# include <ios>
-# if defined(FC_OS_LINUX) || defined(FC_OS_MACOSX) || defined(FC_OS_BSD)
-# include <unistd.h>
-# include <pwd.h>
-# include <sys/types.h>
-# elif defined(__MINGW32__)
-# define WINVER 0x502 // needed for SetDllDirectory
-# include <Windows.h>
-# endif
-# include <ctime>
-# include <csignal>
-# include <boost/program_options.hpp>
-#endif
-
-#ifdef FC_OS_WIN32
-# include <Shlobj.h>
-#endif
-
-#if defined(FC_OS_BSD)
-#include <sys/param.h>
-#include <sys/sysctl.h>
-#endif
-
-#include "Application.h"
-#include "Document.h"
-
-// FreeCAD Base header
-#include <Base/Interpreter.h>
-#include <Base/Exception.h>
-#include <Base/Parameter.h>
-#include <Base/Console.h>
-#include <Base/Factory.h>
-#include <Base/ExceptionFactory.h>
-#include <Base/FileInfo.h>
-#include <Base/Type.h>
-#include <Base/BaseClass.h>
-#include <Base/Persistence.h>
-#include <Base/Reader.h>
-#include <Base/MatrixPy.h>
-#include <Base/VectorPy.h>
-#include <Base/AxisPy.h>
-#include <Base/CoordinateSystemPy.h>
-#include <Base/BoundBoxPy.h>
-#include <Base/PlacementPy.h>
-#include <Base/RotationPy.h>
-#include <Base/Sequencer.h>
-#include <Base/Tools.h>
-#include <Base/Translate.h>
-#include <Base/UnitsApi.h>
-#include <Base/QuantityPy.h>
-#include <Base/UnitPy.h>
-#include <Base/TypePy.h>
-
-#include "StringHasherPy.h"
-#include "GeoFeature.h"
-#include "FeatureTest.h"
-#include "FeaturePython.h"
-#include "ComplexGeoData.h"
-#include "Property.h"
-#include "PropertyContainer.h"
-#include "PropertyUnits.h"
-#include "PropertyFile.h"
-#include "PropertyLinks.h"
-#include "PropertyPythonObject.h"
-#include "PropertyExpressionEngine.h"
-#include "Document.h"
-#include "DocumentParams.h"
-#include "DocumentObjectGroup.h"
-#include "DocumentObjectFileIncluded.h"
-#include "DocumentObserver.h"
-#include "InventorObject.h"
-#include "VRMLObject.h"
-#include "Annotation.h"
-#include "MeasureDistance.h"
-#include "Placement.h"
-#include "GeoFeatureGroupExtension.h"
-#include "OriginGroupExtension.h"
-#include "Part.h"
-#include "OriginFeature.h"
-#include "Origin.h"
-#include "MaterialObject.h"
-#include "TextDocument.h"
-#include "ExpressionParser.h"
-#include "Transactions.h"
-#include <App/MaterialPy.h>
-#include <Base/GeometryPyCXX.h>
-#include "Link.h"
-
-#include "DocumentPy.h"
-#include "DocumentObjectGroupPy.h"
-#include "LinkBaseExtensionPy.h"
-#include "OriginGroupExtensionPy.h"
-#include "PartPy.h"
-
-// If you stumble here, run the target "BuildExtractRevision" on Windows systems
-// or the Python script "SubWCRev.py" on Linux based systems which builds
-// src/Build/Version.h. Or create your own from src/Build/Version.h.in!
-#include <Build/Version.h>
-#include "Branding.h"
-
-#include <boost/tokenizer.hpp>
-#include <boost/token_functions.hpp>
-#include <boost_bind_bind.hpp>
-#include <boost/version.hpp>
-#include <QDir>
-#include <QFileInfo>
-#include <QProcessEnvironment>
-
-using namespace App;
-using namespace std;
-using namespace boost;
-using namespace boost::program_options;
-namespace bp = boost::placeholders;
-
-
-// scriptings (scripts are built-in but can be overridden by command line option)
-#include <App/InitScript.h>
-#include <App/TestScript.h>
-#include <App/CMakeScript.h>
-
-#ifdef _MSC_VER // New handler for Microsoft Visual C++ compiler
-# pragma warning( disable : 4535 )
-# if !defined(_DEBUG) && defined(HAVE_SEH)
-# define FC_SE_TRANSLATOR
-# endif
-
-# include <new.h>
-# include <eh.h> // VC exception handling
-#else // Ansi C/C++ new handler
-# include <new>
-#endif
-
-FC_LOG_LEVEL_INIT("App",true,true);
-
-//using Base::GetConsole;
-using namespace Base;
-using namespace App;
-using namespace std;
-
-//==========================================================================
-// Application
-//==========================================================================
-
-ParameterManager *App::Application::_pcSysParamMngr;
-ParameterManager *App::Application::_pcUserParamMngr;
-Base::ConsoleObserverStd  *Application::_pConsoleObserverStd =0;
-Base::ConsoleObserverFile *Application::_pConsoleObserverFile =0;
-
-AppExport std::map<std::string,std::string> Application::mConfig;
-BaseExport extern PyObject* Base::BaseExceptionFreeCADError;
-BaseExport extern PyObject* Base::BaseExceptionFreeCADAbort;
-
-//**************************************************************************
-// Construction and destruction
-
-PyDoc_STRVAR(FreeCAD_doc,
-     "The functions in the FreeCAD module allow working with documents.\n"
-     "The FreeCAD instance provides a list of references of documents which\n"
-     "can be addressed by a string. Hence the document name must be unique.\n"
-     "\n"
-     "The document has the read-only attribute FileName which points to the\n"
-     "file the document should be stored to.\n"
-    );
-
-PyDoc_STRVAR(Console_doc,
-     "FreeCAD Console\n"
-    );
-
-PyDoc_STRVAR(Base_doc,
-    "The Base module contains the classes for the geometric basics\n"
-    "like vector, matrix, bounding box, placement, rotation, axis, ...\n"
-    );
-
-#if PY_MAJOR_VERSION >= 3
-// This is called via the PyImport_AppendInittab mechanism called
-// during initialization, to make the built-in __FreeCADBase__
-// module known to Python.
-PyMODINIT_FUNC
-init_freecad_base_module(void)
-{
-    static struct PyModuleDef BaseModuleDef = {
-        PyModuleDef_HEAD_INIT,
-        "__FreeCADBase__", Base_doc, -1,
-        NULL, NULL, NULL, NULL, NULL
-    };
-    return PyModule_Create(&BaseModuleDef);
-}
-
-// Set in inside Application
-static PyMethodDef* __AppMethods = nullptr;
-
-PyMODINIT_FUNC
-init_freecad_module(void)
-{
-    static struct PyModuleDef FreeCADModuleDef = {
-        PyModuleDef_HEAD_INIT,
-        "FreeCAD", FreeCAD_doc, -1,
-        __AppMethods,
-        NULL, NULL, NULL, NULL
-    };
-    return PyModule_Create(&FreeCADModuleDef);
-}
-#endif
-
-Application::Application(std::map<std::string,std::string> &mConfig)
-  : _mConfig(mConfig), _pActiveDoc(0), _isRestoring(false),_allowPartial(false)
-  , _isClosingAll(false), _objCount(-1), _activeTransactionID(0)
-  , _activeTransactionGuard(0), _activeTransactionTmpName(false)
-{
-    //_hApp = new ApplicationOCC;
-    mpcPramManager["System parameter"] = _pcSysParamMngr;
-    mpcPramManager["User parameter"] = _pcUserParamMngr;
-
-
-    // setting up Python binding
-    Base::PyGILStateLocker lock;
-#if PY_MAJOR_VERSION >= 3
-    PyObject* modules = PyImport_GetModuleDict();
-
-    __AppMethods = Application::Methods;
-    PyObject* pAppModule = PyImport_ImportModule ("FreeCAD");
-    if (!pAppModule) {
-        PyErr_Clear();
-        pAppModule = init_freecad_module();
-        PyDict_SetItemString(modules, "FreeCAD", pAppModule);
-    }
-#else
-    PyObject* pAppModule = Py_InitModule3("FreeCAD", Application::Methods, FreeCAD_doc);
-#endif
-    Py::Module(pAppModule).setAttr(std::string("ActiveDocument"),Py::None());
-
-#if PY_MAJOR_VERSION >= 3
-    static struct PyModuleDef ConsoleModuleDef = {
-        PyModuleDef_HEAD_INIT,
-        "__FreeCADConsole__", Console_doc, -1,
-        ConsoleSingleton::Methods,
-        NULL, NULL, NULL, NULL
-    };
-    PyObject* pConsoleModule = PyModule_Create(&ConsoleModuleDef);
-#else
-    PyObject* pConsoleModule = Py_InitModule3("__FreeCADConsole__", ConsoleSingleton::Methods, Console_doc);
-#endif
-
-    // introducing additional classes
-
-    // NOTE: To finish the initialization of our own type objects we must
-    // call PyType_Ready, otherwise we run into a segmentation fault, later on.
-    // This function is responsible for adding inherited slots from a type's base class.
-    Base::Interpreter().addType(&Base::VectorPy::Type, pAppModule, "Vector");
-    Base::Interpreter().addType(&Base::MatrixPy::Type, pAppModule, "Matrix");
-    Base::Interpreter().addType(&Base::BoundBoxPy::Type, pAppModule, "BoundBox");
-    Base::Interpreter().addType(&Base::PlacementPy::Type, pAppModule, "Placement");
-    Base::Interpreter().addType(&Base::RotationPy::Type, pAppModule, "Rotation");
-    Base::Interpreter().addType(&Base::AxisPy::Type, pAppModule, "Axis");
-    Base::Interpreter().addType(&App::StringHasherPy::Type, pAppModule, "StringHasher");
-
-    // Note: Create an own module 'Base' which should provide the python
-    // binding classes from the base module. At a later stage we should
-    // remove these types from the FreeCAD module.
-
-#if PY_MAJOR_VERSION >= 3
-    PyObject* pBaseModule = PyImport_ImportModule ("__FreeCADBase__");
-    if (!pBaseModule) {
-        PyErr_Clear();
-        pBaseModule = init_freecad_base_module();
-        PyDict_SetItemString(modules, "__FreeCADBase__", pBaseModule);
-    }
-#else
-    PyObject* pBaseModule = Py_InitModule3("__FreeCADBase__", NULL, Base_doc);
-#endif
-    Base::BaseExceptionFreeCADError = PyErr_NewException("Base.FreeCADError", PyExc_RuntimeError, NULL);
-    Py_INCREF(Base::BaseExceptionFreeCADError);
-    PyModule_AddObject(pBaseModule, "FreeCADError", Base::BaseExceptionFreeCADError);
-
-    Base::BaseExceptionFreeCADAbort = PyErr_NewException("Base.FreeCADAbort", PyExc_BaseException, NULL);
-    Py_INCREF(Base::BaseExceptionFreeCADAbort);
-    PyModule_AddObject(pBaseModule, "FreeCADAbort", Base::BaseExceptionFreeCADAbort);
-
-    // Python types
-    Base::Interpreter().addType(&Base::VectorPy          ::Type,pBaseModule,"Vector");
-    Base::Interpreter().addType(&Base::MatrixPy          ::Type,pBaseModule,"Matrix");
-    Base::Interpreter().addType(&Base::BoundBoxPy        ::Type,pBaseModule,"BoundBox");
-    Base::Interpreter().addType(&Base::PlacementPy       ::Type,pBaseModule,"Placement");
-    Base::Interpreter().addType(&Base::RotationPy        ::Type,pBaseModule,"Rotation");
-    Base::Interpreter().addType(&Base::AxisPy            ::Type,pBaseModule,"Axis");
-    Base::Interpreter().addType(&Base::CoordinateSystemPy::Type,pBaseModule,"CoordinateSystem");
-    Base::Interpreter().addType(&Base::TypePy            ::Type,pBaseModule,"TypeId");
-
-    Base::Interpreter().addType(&App::MaterialPy::Type, pAppModule, "Material");
-
-    // Add document types
-    Base::Interpreter().addType(&App::PropertyContainerPy::Type, pAppModule, "PropertyContainer");
-    Base::Interpreter().addType(&App::ExtensionContainerPy::Type, pAppModule, "ExtensionContainer");
-    Base::Interpreter().addType(&App::DocumentPy::Type, pAppModule, "Document");
-    Base::Interpreter().addType(&App::DocumentObjectPy::Type, pAppModule, "DocumentObject");
-    Base::Interpreter().addType(&App::DocumentObjectGroupPy::Type, pAppModule, "DocumentObjectGroup");
-    Base::Interpreter().addType(&App::GeoFeaturePy::Type, pAppModule, "GeoFeature");
-    Base::Interpreter().addType(&App::PartPy::Type, pAppModule, "Part");
-
-    // Add extension types
-    Base::Interpreter().addType(&App::ExtensionPy::Type, pAppModule, "Extension");
-    Base::Interpreter().addType(&App::DocumentObjectExtensionPy::Type, pAppModule, "DocumentObjectExtension");
-    Base::Interpreter().addType(&App::GroupExtensionPy::Type, pAppModule, "GroupExtension");
-    Base::Interpreter().addType(&App::GeoFeatureGroupExtensionPy::Type, pAppModule, "GeoFeatureGroupExtension");
-    Base::Interpreter().addType(&App::OriginGroupExtensionPy::Type, pAppModule, "OriginGroupExtension");
-    Base::Interpreter().addType(&App::LinkBaseExtensionPy::Type, pAppModule, "LinkBaseExtension");
-
-    //insert Base and Console
-    Py_INCREF(pBaseModule);
-    PyModule_AddObject(pAppModule, "Base", pBaseModule);
-    Py_INCREF(pConsoleModule);
-    PyModule_AddObject(pAppModule, "Console", pConsoleModule);
-
-    // Translate module
-    PyObject* pTranslateModule = (new Base::Translate)->module().ptr();
-    Py_INCREF(pTranslateModule);
-    PyModule_AddObject(pAppModule, "Qt", pTranslateModule);
-
-    //insert Units module
-#if PY_MAJOR_VERSION >= 3
-    static struct PyModuleDef UnitsModuleDef = {
-        PyModuleDef_HEAD_INIT,
-        "Units", "The Unit API", -1,
-        Base::UnitsApi::Methods,
-        NULL, NULL, NULL, NULL
-    };
-    PyObject* pUnitsModule = PyModule_Create(&UnitsModuleDef);
-#else
-    PyObject* pUnitsModule = Py_InitModule3("Units", Base::UnitsApi::Methods,"The Unit API");
-#endif
-    Base::Interpreter().addType(&Base::QuantityPy  ::Type,pUnitsModule,"Quantity");
-    // make sure to set the 'nb_true_divide' slot
-#if PY_MAJOR_VERSION < 3
-    Base::QuantityPy::Type.tp_as_number->nb_true_divide = Base::QuantityPy::Type.tp_as_number->nb_divide;
-#endif
-    Base::Interpreter().addType(&Base::UnitPy      ::Type,pUnitsModule,"Unit");
-
-    Py_INCREF(pUnitsModule);
-    PyModule_AddObject(pAppModule, "Units", pUnitsModule);
-
-    Base::ProgressIndicatorPy::init_type();
-    Base::Interpreter().addType(Base::ProgressIndicatorPy::type_object(),
-        pBaseModule,"ProgressIndicator");
-
-    Base::Vector2dPy::init_type();
-    Base::Interpreter().addType(Base::Vector2dPy::type_object(),
-        pBaseModule,"Vector2d");
-}
-
-Application::~Application()
-{
-}
-
-//**************************************************************************
-// Interface
-
-/// get called by the document when the name is changing
-void Application::renameDocument(const char *OldName, const char *NewName)
-{
-#if 1
-    (void)OldName;
-    (void)NewName;
-    throw Base::RuntimeError("Renaming document internal name is no longer allowed!");
-#else
-    std::map<std::string,Document*>::iterator pos;
-    pos = DocMap.find(OldName);
-
-    if (pos != DocMap.end()) {
-        Document* temp;
-        temp = pos->second;
-        DocMap.erase(pos);
-        DocMap[NewName] = temp;
-        signalRenameDocument(*temp);
-    }
-    else {
-        throw Base::RuntimeError("Application::renameDocument(): no document with this name to rename!");
-    }
-#endif
-}
-
-Document* Application::newDocument(const char * Name, const char * UserName, bool createView, bool tempDoc)
-{
-    // get a valid name anyway!
-    if (!Name || Name[0] == '\0')
-        Name = "Unnamed";
-    string name = getUniqueDocumentName(Name, tempDoc);
-<<<<<<< HEAD
-    if(tempDoc) {
-        auto it = DocMap.find(name);
-        if(it != DocMap.end() && it->second->testStatus(Document::TempDoc))
-=======
-
-    // return the temporary document if it exists
-    if (tempDoc) {
-        auto it = DocMap.find(name);
-        if (it != DocMap.end() && it->second->testStatus(Document::TempDoc))
->>>>>>> 0306c237
-            return it->second;
-    }
-
-    std::string userName;
-    if (UserName && UserName[0] != '\0') {
-        userName = UserName;
-    }
-    else {
-        userName = Name;
-        std::vector<std::string> names;
-        names.reserve(DocMap.size());
-        std::map<string,Document*>::const_iterator pos;
-        for (pos = DocMap.begin();pos != DocMap.end();++pos) {
-            names.push_back(pos->second->Label.getValue());
-        }
-
-        if (!names.empty())
-            userName = Base::Tools::getUniqueName(userName, names);
-    }
-
-    // create the FreeCAD document
-    std::unique_ptr<Document> newDoc(new Document(name.c_str()));
-<<<<<<< HEAD
-    if(tempDoc)
-        newDoc->setStatus(Document::TempDoc, true);
-    auto activeDoc = _pActiveDoc;
-=======
-    if (tempDoc)
-        newDoc->setStatus(Document::TempDoc, true);
-
-    auto oldActiveDoc = _pActiveDoc;
->>>>>>> 0306c237
-    auto doc = newDoc.get();
-
-    // add the document to the internal list
-    DocMap[name] = newDoc.release(); // now owned by the Application
-    _pActiveDoc = DocMap[name];
-
-    // connect the signals to the application for the new document
-    _pActiveDoc->signalBeforeChange.connect(boost::bind(&App::Application::slotBeforeChangeDocument, this, bp::_1, bp::_2));
-    _pActiveDoc->signalChanged.connect(boost::bind(&App::Application::slotChangedDocument, this, bp::_1, bp::_2));
-    _pActiveDoc->signalNewObject.connect(boost::bind(&App::Application::slotNewObject, this, bp::_1));
-    _pActiveDoc->signalDeletedObject.connect(boost::bind(&App::Application::slotDeletedObject, this, bp::_1));
-    _pActiveDoc->signalBeforeChangeObject.connect(boost::bind(&App::Application::slotBeforeChangeObject, this, bp::_1, bp::_2));
-    _pActiveDoc->signalChangedObject.connect(boost::bind(&App::Application::slotChangedObject, this, bp::_1, bp::_2));
-    _pActiveDoc->signalRelabelObject.connect(boost::bind(&App::Application::slotRelabelObject, this, bp::_1));
-    _pActiveDoc->signalActivatedObject.connect(boost::bind(&App::Application::slotActivatedObject, this, bp::_1));
-    _pActiveDoc->signalUndo.connect(boost::bind(&App::Application::slotUndoDocument, this, bp::_1));
-    _pActiveDoc->signalRedo.connect(boost::bind(&App::Application::slotRedoDocument, this, bp::_1));
-    _pActiveDoc->signalRecomputedObject.connect(boost::bind(&App::Application::slotRecomputedObject, this, bp::_1));
-    _pActiveDoc->signalRecomputed.connect(boost::bind(&App::Application::slotRecomputed, this, bp::_1));
-    _pActiveDoc->signalSkipRecompute.connect(boost::bind(&App::Application::slotSkipRecompute, this, bp::_1, bp::_2));
-    _pActiveDoc->signalBeforeRecompute.connect(boost::bind(&App::Application::slotBeforeRecompute, this, bp::_1));
-    _pActiveDoc->signalOpenTransaction.connect(boost::bind(&App::Application::slotOpenTransaction, this, bp::_1, bp::_2));
-    _pActiveDoc->signalCommitTransaction.connect(boost::bind(&App::Application::slotCommitTransaction, this, bp::_1));
-    _pActiveDoc->signalAbortTransaction.connect(boost::bind(&App::Application::slotAbortTransaction, this, bp::_1));
-    _pActiveDoc->signalStartSave.connect(boost::bind(&App::Application::slotStartSaveDocument, this, bp::_1, bp::_2));
-    _pActiveDoc->signalFinishSave.connect(boost::bind(&App::Application::slotFinishSaveDocument, this, bp::_1, bp::_2));
-    _pActiveDoc->signalChangePropertyEditor.connect(
-            boost::bind(&App::Application::slotChangePropertyEditor, this, bp::_1, bp::_2));
-
-    // make sure that the active document is set in case no GUI is up
-    {
-        Base::PyGILStateLocker lock;
-        Py::Object active(_pActiveDoc->getPyObject(), true);
-        Py::Module("FreeCAD").setAttr(std::string("ActiveDocument"),active);
-    }
-
-    signalNewDocument(*_pActiveDoc, createView);
-
-    // set the UserName after notifying all observers
-    _pActiveDoc->Label.setValue(userName);
-<<<<<<< HEAD
-    if (tempDoc && activeDoc)
-        setActiveDocument(activeDoc);
-=======
-
-    // set the old document active again if the new is temporary
-    if (tempDoc && oldActiveDoc)
-        setActiveDocument(oldActiveDoc);
-
->>>>>>> 0306c237
-    return doc;
-}
-
-bool Application::closeDocument(const char* name)
-{
-    map<string,Document*>::iterator pos = DocMap.find( name );
-    if (pos == DocMap.end()) // no such document
-        return false;
-
-    Base::ConsoleRefreshDisabler disabler;
-
-    // Trigger observers before removing the document from the internal map.
-    // Some observers might rely on this document still being there.
-    signalDeleteDocument(*pos->second);
-
-    // For exception-safety use a smart pointer
-    if (_pActiveDoc == pos->second)
-        setActiveDocument((Document*)0);
-    std::unique_ptr<Document> delDoc (pos->second);
-    DocMap.erase( pos );
-    DocFileMap.erase(FileInfo(delDoc->FileName.getValue()).filePath());
-
-    _objCount = -1;
-
-    // Trigger observers after removing the document from the internal map.
-    signalDeletedDocument();
-
-    return true;
-}
-
-void Application::closeAllDocuments(void)
-{
-    Base::FlagToggler<bool> flag(_isClosingAll);
-    std::map<std::string,Document*>::iterator pos;
-    while((pos = DocMap.begin()) != DocMap.end())
-        closeDocument(pos->first.c_str());
-}
-
-App::Document* Application::getDocument(const char *Name) const
-{
-    std::map<std::string,Document*>::const_iterator pos;
-
-    pos = DocMap.find(Name);
-
-    if (pos == DocMap.end())
-        return 0;
-
-    return pos->second;
-}
-
-const char * Application::getDocumentName(const App::Document* doc) const
-{
-    for (std::map<std::string,Document*>::const_iterator it = DocMap.begin(); it != DocMap.end(); ++it)
-        if (it->second == doc)
-            return it->first.c_str();
-
-    return 0;
-}
-
-std::vector<App::Document*> Application::getDocuments() const
-{
-    std::vector<App::Document*> docs;
-    for (std::map<std::string,Document*>::const_iterator it = DocMap.begin(); it != DocMap.end(); ++it)
-        docs.push_back(it->second);
-    return docs;
-}
-
-std::string Application::getUniqueDocumentName(const char *Name, bool tempDoc) const
-{
-    if (!Name || *Name == '\0')
-        return std::string();
-    std::string CleanName = Base::Tools::getIdentifier(Name);
-
-    // name in use?
-    std::map<string,Document*>::const_iterator pos;
-    pos = DocMap.find(CleanName);
-
-    if (pos == DocMap.end() || (tempDoc && pos->second->testStatus(Document::TempDoc))) {
-        // if not, name is OK
-        return CleanName;
-    }
-    else {
-        std::vector<std::string> names;
-        names.reserve(DocMap.size());
-        for (pos = DocMap.begin();pos != DocMap.end();++pos) {
-<<<<<<< HEAD
-            if(!tempDoc || !pos->second->testStatus(Document::TempDoc))
-=======
-            if (!tempDoc || !pos->second->testStatus(Document::TempDoc))
->>>>>>> 0306c237
-                names.push_back(pos->first);
-        }
-        return Base::Tools::getUniqueName(CleanName, names);
-    }
-}
-
-int Application::addPendingDocument(const char *FileName, const char *objName, bool allowPartial)
-{
-    if(!_isRestoring)
-        return 0;
-    if(allowPartial && _allowPartial)
-        return -1;
-    assert(FileName && FileName[0]);
-    assert(objName && objName[0]);
-    auto ret =  _pendingDocMap.emplace(FileName,std::set<std::string>());
-    ret.first->second.emplace(objName);
-    if(ret.second) {
-        _pendingDocs.push_back(ret.first->first.c_str());
-        return 1;
-    }
-    return -1;
-}
-
-bool Application::isRestoring() const {
-    return _isRestoring || Document::isAnyRestoring();
-}
-
-bool Application::isClosingAll() const {
-    return _isClosingAll;
-}
-
-struct DocTiming {
-    FC_DURATION_DECLARE(d1);
-    FC_DURATION_DECLARE(d2);
-    DocTiming() {
-        FC_DURATION_INIT(d1);
-        FC_DURATION_INIT(d2);
-    }
-};
-
-class DocOpenGuard {
-public:
-    bool &flag;
-    boost::signals2::signal<void ()> &signal;
-    DocOpenGuard(bool &f, boost::signals2::signal<void ()> &s)
-        :flag(f),signal(s)
-    {
-        flag = true;
-    }
-    ~DocOpenGuard() {
-        if(flag) {
-            flag = false;
-            try {
-                signal();
-            }
-            catch (const boost::exception&) {
-                // reported by code analyzers
-                Base::Console().Warning("~DocOpenGuard: Unexpected boost exception\n");
-            }
-        }
-    }
-};
-
-Document* Application::openDocument(const char * FileName, bool createView) {
-    std::vector<std::string> filenames(1,FileName);
-    auto docs = openDocuments(filenames,0,0,0,createView);
-    if(docs.size())
-        return docs.front();
-    return 0;
-}
-
-Document *Application::getDocumentByPath(const char *path, int checkCanonical) const {
-    if(!path || !path[0])
-        return nullptr;
-    if(DocFileMap.empty()) {
-        for(auto &v : DocMap) {
-            const auto &file = v.second->FileName.getStrValue();
-            if(file.size())
-                DocFileMap[FileInfo(file.c_str()).filePath()] = v.second;
-        }
-    }
-    auto it = DocFileMap.find(FileInfo(path).filePath());
-    if(it != DocFileMap.end())
-        return it->second;
-
-    if (!checkCanonical)
-        return nullptr;
-
-    std::string filepath = FileInfo(path).filePath();
-    QString canonicalPath = QFileInfo(QString::fromUtf8(path)).canonicalFilePath();
-    for (auto &v : DocMap) {
-        QFileInfo fi(QString::fromUtf8(v.second->FileName.getValue()));
-        if (canonicalPath == fi.canonicalFilePath()) {
-            if (checkCanonical == 1)
-                return v.second;
-            bool samePath = (canonicalPath == QString::fromUtf8(filepath.c_str()));
-            FC_WARN("Identical physical path '" << canonicalPath.toUtf8().constData() << "'\n"
-                    << (samePath?"":"  for file '") << (samePath?"":filepath.c_str()) << (samePath?"":"'\n")
-                    << "  with existing document '" << v.second->Label.getValue()
-                    << "' in path: '" << v.second->FileName.getValue() << "'");
-            break;
-        }
-    }
-    return nullptr;
-}
-
-std::vector<Document*> Application::openDocuments(const std::vector<std::string> &filenames,
-                                                  const std::vector<std::string> *paths,
-                                                  const std::vector<std::string> *labels,
-                                                  std::vector<std::string> *errs,
-                                                  bool createView)
-{
-    std::vector<Document*> res(filenames.size(), nullptr);
-    if (filenames.empty())
-        return res;
-
-    if (errs)
-        errs->resize(filenames.size());
-
-    DocOpenGuard guard(_isRestoring, signalFinishOpenDocument);
-    _pendingDocs.clear();
-    _pendingDocsReopen.clear();
-    _pendingDocMap.clear();
-
-    signalStartOpenDocument();
-
-    _allowPartial = !DocumentParams::NoPartialLoading();
-
-    for (auto &name : filenames)
-        _pendingDocs.push_back(name.c_str());
-
-    std::map<DocumentT, DocTiming> timings;
-
-    FC_TIME_INIT(t);
-
-    std::vector<DocumentT> openedDocs;
-
-    int pass = 0;
-    do {
-        std::set<App::DocumentT> newDocs;
-        for (std::size_t count=0;; ++count) {
-            std::string name = std::move(_pendingDocs.front());
-            _pendingDocs.pop_front();
-            bool isMainDoc = (pass == 0 && count < filenames.size());
-
-            try {
-                _objCount = -1;
-                std::set<std::string> objNames;
-                if (_allowPartial) {
-                    auto it = _pendingDocMap.find(name);
-                    if (it != _pendingDocMap.end()) {
-                        if(isMainDoc)
-                            it->second.clear();
-                        else
-                            objNames.swap(it->second);
-                    }
-                }
-
-                FC_TIME_INIT(t1);
-                DocTiming timing;
-
-                const char *path = name.c_str();
-                const char *label = 0;
-                if (isMainDoc) {
-                    if (paths && paths->size()>count)
-                        path = (*paths)[count].c_str();
-
-                    if (labels && labels->size()>count)
-                        label = (*labels)[count].c_str();
-                }
-
-                auto doc = openDocumentPrivate(path, name.c_str(), label, isMainDoc, createView, std::move(objNames));
-                FC_DURATION_PLUS(timing.d1,t1);
-                if (doc) {
-                    timings[doc].d1 += timing.d1;
-                    newDocs.emplace(doc);
-                }
-
-                if (isMainDoc)
-                    res[count] = doc;
-                _objCount = -1;
-            }
-            catch (const Base::Exception &e) {
-                e.ReportException();
-                if (!errs && isMainDoc)
-                    throw;
-                if (errs && isMainDoc)
-                    (*errs)[count] = e.what();
-                else
-                    Console().Error("Exception opening file: %s [%s]\n", name.c_str(), e.what());
-            }
-            catch (const std::exception &e) {
-                if (!errs && isMainDoc)
-                    throw;
-                if (errs && isMainDoc)
-                    (*errs)[count] = e.what();
-                else
-                    Console().Error("Exception opening file: %s [%s]\n", name.c_str(), e.what());
-            }
-            catch (...) {
-                if (errs) {
-                    if (isMainDoc)
-                        (*errs)[count] = "unknown error";
-                }
-                else {
-                    _pendingDocs.clear();
-                    _pendingDocsReopen.clear();
-                    _pendingDocMap.clear();
-                    throw;
-                }
-            }
-
-            if (_pendingDocs.empty()) {
-                if(_pendingDocsReopen.empty())
-                    break;
-                _pendingDocs = std::move(_pendingDocsReopen);
-                _pendingDocsReopen.clear();
-                for(auto &file : _pendingDocs) {
-                    auto doc = getDocumentByPath(file.c_str());
-                    if(doc)
-                        closeDocument(doc->getName());
-                }
-            }
-        }
-
-        ++pass;
-        _pendingDocMap.clear();
-
-        std::vector<Document*> docs;
-        docs.reserve(newDocs.size());
-        for(auto &d : newDocs) {
-            auto doc = d.getDocument();
-            if(!doc)
-                continue;
-            // Notify PropertyXLink to attach newly opened documents and restore
-            // relevant external links
-            PropertyXLink::restoreDocument(*doc);
-            docs.push_back(doc);
-        }
-
-        Base::SequencerLauncher seq("Postprocessing...", docs.size());
-
-        // After external links has been restored, we can now sort the document
-        // according to their dependency order.
-        docs = Document::getDependentDocuments(docs, true);
-        for(auto it=docs.begin(); it!=docs.end();) {
-            auto doc = *it;
-
-            // It is possible that the newly opened document depends on an existing
-            // document, which will be included with the above call to
-            // Document::getDependentDocuments(). Make sure to exclude that.
-            if(!newDocs.count(doc)) {
-                it = docs.erase(it);
-                continue;
-            }
-
-            auto &timing = timings[doc];
-            FC_TIME_INIT(t1);
-            // Finalize document restoring with the correct order
-            if(doc->afterRestore(true)) {
-                openedDocs.push_back(doc);
-                it = docs.erase(it);
-            } else {
-                ++it;
-                // Here means this is a partial loaded document, and we need to
-                // reload it fully because of touched objects. The reason of
-                // reloading a partial document with touched object is because
-                // partial document is supposed to be readonly, while a
-                // 'touched' object requires recomputation. And an object may
-                // become touched during restoring if externally linked
-                // document time stamp mismatches with the stamp saved.
-                _pendingDocs.push_back(doc->FileName.getValue());
-                _pendingDocMap.erase(doc->FileName.getValue());
-            }
-            FC_DURATION_PLUS(timing.d2,t1);
-            seq.next();
-        }
-        // Close the document for reloading
-        for(auto doc : docs)
-            closeDocument(doc->getName());
-
-    }while(!_pendingDocs.empty());
-
-    // Set the active document using the first successfully restored main
-    // document (i.e. documents explicitly asked for by caller).
-    for (auto doc : res) {
-        if (doc) {
-            setActiveDocument(doc);
-            break;
-        }
-    }
-
-    for (auto &doc : openedDocs) {
-        auto &timing = timings[doc];
-        FC_DURATION_LOG(timing.d1, doc.getDocumentName() << " restore");
-        FC_DURATION_LOG(timing.d2, doc.getDocumentName() << " postprocess");
-    }
-    FC_TIME_LOG(t,"total");
-    _isRestoring = false;
-
-    signalFinishOpenDocument();
-    return res;
-}
-
-Document* Application::openDocumentPrivate(const char * FileName, 
-        const char *propFileName, const char *label,
-        bool isMainDoc, bool createView, 
-        std::set<std::string> &&objNames)
-{
-    FileInfo File(FileName);
-
-    if (!File.exists()) {
-        std::stringstream str;
-        str << "File '" << FileName << "' does not exist!";
-        throw Base::FileSystemError(str.str().c_str());
-    }
-
-    // Before creating a new document we check whether the document is already open
-<<<<<<< HEAD
-    auto doc = getDocumentByPath(File.filePath().c_str(), 2);
-    if(doc) {
-        if(doc->testStatus(App::Document::PartialDoc) 
-                || doc->testStatus(App::Document::PartialRestore)) {
-=======
-    std::string filepath = File.filePath();
-    QString canonicalPath = QFileInfo(QString::fromUtf8(FileName)).canonicalFilePath();
-    for (std::map<std::string,Document*>::iterator it = DocMap.begin(); it != DocMap.end(); ++it) {
-        // get unique path separators
-        std::string fi = FileInfo(it->second->FileName.getValue()).filePath();
-        if (filepath != fi) {
-            if (canonicalPath == QFileInfo(QString::fromUtf8(fi.c_str())).canonicalFilePath()) {
-                bool samePath = (canonicalPath == QString::fromUtf8(FileName));
-                FC_WARN("Identical physical path '" << canonicalPath.toUtf8().constData() << "'\n"
-                        << (samePath?"":"  for file '") << (samePath?"":FileName) << (samePath?"":"'\n")
-                        << "  with existing document '" << it->second->Label.getValue()
-                        << "' in path: '" << it->second->FileName.getValue() << "'");
-            }
-            continue;
-        }
-        if(it->second->testStatus(App::Document::PartialDoc) 
-                || it->second->testStatus(App::Document::PartialRestore)) {
->>>>>>> 0306c237
-            // Here means a document is already partially loaded, but the document
-            // is requested again, either partial or not. We must check if the 
-            // document contains the required object
-            
-            if(isMainDoc) {
-                // Main document must be open fully, so close and reopen
-                closeDocument(doc->getName());
-                doc = nullptr;
-            } else if(_allowPartial) {
-                bool reopen = false;
-                for(auto &name : objNames) {
-                    auto obj = doc->getObject(name.c_str());
-                    if(!obj || obj->testStatus(App::PartialObject)) {
-                        reopen = true;
-                        // NOTE: We are about to reload this document with
-                        // extra objects. However, it is possible to repeat
-                        // this process several times, if it is linked by
-                        // multiple documents and each with a different set of
-                        // objects. To partially solve this problem, we do not
-                        // close and reopen the document immediately here, but
-                        // add it to_pendingDocsReopen to delay reloading.
-                        for(auto obj : doc->getObjects())
-                            objNames.insert(obj->getNameInDocument());
-                        _pendingDocMap[doc->FileName.getValue()] = std::move(objNames);
-                        break;
-                    }
-                }
-                if(!reopen)
-                    return 0;
-            }
-
-            if(doc) {
-                _pendingDocsReopen.emplace_back(FileName);
-                return 0;
-            }
-        }
-
-        if(!isMainDoc)
-            return 0;
-        else if(doc)
-            return doc;
-    }
-
-    std::string name;
-    if(propFileName != FileName) {
-        FileInfo fi(propFileName);
-        name = fi.fileNamePure();
-    }else
-        name = File.fileNamePure();
-
-    // Use the same name for the internal and user name.
-    // The file name is UTF-8 encoded which means that the internal name will be modified
-    // to only contain valid ASCII characters but the user name will be kept.
-    if(!label)
-        label = name.c_str();
-    Document* newDoc = newDocument(name.c_str(),label,isMainDoc && createView);
-
-    newDoc->FileName.setValue(propFileName==FileName?File.filePath():propFileName);
-
-    try {
-        // read the document
-        newDoc->restore(File.filePath().c_str(),true,objNames);
-        if(DocFileMap.size())
-            DocFileMap[FileInfo(newDoc->FileName.getValue()).filePath()] = newDoc;
-        return newDoc;
-    }
-    // if the project file itself is corrupt then
-    // close the document
-    catch (const Base::FileException &) {
-        closeDocument(newDoc->getName());
-        throw;
-    }
-    catch (const std::ios_base::failure&) {
-        closeDocument(newDoc->getName());
-        throw;
-    }
-    // but for any other exceptions leave it open to give the
-    // user a chance to fix it
-    catch (...) {
-        throw;
-    }
-}
-
-Document* Application::getActiveDocument(void) const
-{
-    return _pActiveDoc;
-}
-
-void Application::setActiveDocument(Document* pDoc)
-{
-    _pActiveDoc = pDoc;
-
-    // make sure that the active document is set in case no GUI is up
-    if (pDoc) {
-        Base::PyGILStateLocker lock;
-        Py::Object active(pDoc->getPyObject(), true);
-        Py::Module("FreeCAD").setAttr(std::string("ActiveDocument"),active);
-    }
-    else {
-        Base::PyGILStateLocker lock;
-        Py::Module("FreeCAD").setAttr(std::string("ActiveDocument"),Py::None());
-    }
-
-    if (pDoc)
-        signalActiveDocument(*pDoc);
-}
-
-void Application::setActiveDocument(const char *Name)
-{
-    // If no active document is set, resort to a default.
-    if (*Name == '\0') {
-        _pActiveDoc = 0;
-        return;
-    }
-
-    std::map<std::string,Document*>::iterator pos;
-    pos = DocMap.find(Name);
-
-    if (pos != DocMap.end()) {
-        setActiveDocument(pos->second);
-    }
-    else {
-        std::stringstream s;
-        s << "Try to activate unknown document '" << Name << "'";
-        throw Base::RuntimeError(s.str());
-    }
-}
-
-static int _TransSignalCount;
-static bool _TransSignalled;
-Application::TransactionSignaller::TransactionSignaller(bool abort, bool signal)
-    :abort(abort)
-{
-    ++_TransSignalCount;
-    if(signal && !_TransSignalled) {
-        _TransSignalled = true;
-        GetApplication().signalBeforeCloseTransaction(abort);
-    }
-}
-
-Application::TransactionSignaller::~TransactionSignaller() {
-    if(--_TransSignalCount == 0 && _TransSignalled) {
-        _TransSignalled = false;
-        try {
-            GetApplication().signalCloseTransaction(abort);
-        }
-        catch (const boost::exception&) {
-            // reported by code analyzers
-            Base::Console().Warning("~TransactionSignaller: Unexpected boost exception\n");
-        }
-    }
-}
-
-const char* Application::getHomePath(void) const
-{
-    return _mConfig["AppHomePath"].c_str();
-}
-
-const char* Application::getExecutableName(void) const
-{
-    return _mConfig["ExeName"].c_str();
-}
-
-std::string Application::getTempPath()
-{
-    return mConfig["AppTempPath"];
-}
-
-std::string Application::getTempFileName(const char* FileName)
-{
-    return Base::FileInfo::getTempFileName(FileName, getTempPath().c_str());
-}
-
-std::string Application::getUserAppDataDir()
-{
-    return mConfig["UserAppData"];
-}
-
-std::string Application::getUserMacroDir()
-{
-    std::string path("Macro/");
-    return mConfig["UserAppData"] + path;
-}
-
-std::string Application::getResourceDir()
-{
-#ifdef RESOURCEDIR
-    std::string path(RESOURCEDIR);
-    path.append("/");
-    QDir dir(QString::fromUtf8(RESOURCEDIR));
-    if (dir.isAbsolute())
-        return path;
-    else
-        return mConfig["AppHomePath"] + path;
-#else
-    return mConfig["AppHomePath"];
-#endif
-}
-
-std::string Application::getHelpDir()
-{
-#ifdef DOCDIR
-    std::string path(DOCDIR);
-    path.append("/");
-    QDir dir(QString::fromUtf8(DOCDIR));
-    if (dir.isAbsolute())
-        return path;
-    else
-        return mConfig["AppHomePath"] + path;
-#else
-    return mConfig["DocPath"];
-#endif
-}
-
-int Application::checkLinkDepth(int depth, bool no_throw) {
-    if(_objCount<0) {
-        _objCount = 0;
-        for(auto &v : DocMap) 
-            _objCount += v.second->countObjects();
-    }
-    if(depth > _objCount+2) {
-        const char *msg = "Link recursion limit reached. "
-                "Please check for cyclic reference.";
-        if(no_throw) {
-            FC_ERR(msg);
-            return 0;
-        }else
-            throw Base::RuntimeError(msg);
-    }
-    return _objCount+2;
-}
-
-std::set<DocumentObject *> Application::getLinksTo(
-        const DocumentObject *obj, int options, int maxCount) const
-{
-    std::set<DocumentObject *> links;
-    if(!obj) {
-        for(auto &v : DocMap) {
-            v.second->getLinksTo(links,obj,options,maxCount);
-            if(maxCount && (int)links.size()>=maxCount)
-                break;
-        }
-    } else {
-        std::set<Document*> docs;
-        for(auto o : obj->getInList()) {
-            if(o && o->getNameInDocument() && docs.insert(o->getDocument()).second) {
-                o->getDocument()->getLinksTo(links,obj,options,maxCount);
-                if(maxCount && (int)links.size()>=maxCount)
-                    break;
-            }
-        }
-    }
-    return links;
-}
-
-bool Application::hasLinksTo(const DocumentObject *obj) const {
-    return !getLinksTo(obj,0,1).empty();
-}
-
-ParameterManager & Application::GetSystemParameter(void)
-{
-    return *_pcSysParamMngr;
-}
-
-ParameterManager & Application::GetUserParameter(void)
-{
-    return *_pcUserParamMngr;
-}
-
-ParameterManager * Application::GetParameterSet(const char* sName) const
-{
-    std::map<std::string,ParameterManager *>::const_iterator it = mpcPramManager.find(sName);
-    if ( it != mpcPramManager.end() )
-        return it->second;
-    else
-        return 0;
-}
-
-const std::map<std::string,ParameterManager *> & Application::GetParameterSetList(void) const
-{
-    return mpcPramManager;
-}
-
-void Application::AddParameterSet(const char* sName)
-{
-    std::map<std::string,ParameterManager *>::const_iterator it = mpcPramManager.find(sName);
-    if ( it != mpcPramManager.end() )
-        return;
-    mpcPramManager[sName] = new ParameterManager();
-}
-
-void Application::RemoveParameterSet(const char* sName)
-{
-    std::map<std::string,ParameterManager *>::iterator it = mpcPramManager.find(sName);
-    // Must not delete user or system parameter
-    if ( it == mpcPramManager.end() || it->second == _pcUserParamMngr || it->second == _pcSysParamMngr )
-        return;
-    delete it->second;
-    mpcPramManager.erase(it);
-}
-
-Base::Reference<ParameterGrp>  Application::GetParameterGroupByPath(const char* sName)
-{
-    std::string cName = sName,cTemp;
-
-    std::string::size_type pos = cName.find(':');
-
-    // is there a path separator ?
-    if (pos == std::string::npos) {
-        throw Base::ValueError("Application::GetParameterGroupByPath() no parameter set name specified");
-    }
-    // assigning the parameter set name
-    cTemp.assign(cName,0,pos);
-    cName.erase(0,pos+1);
-
-    // test if name is valid
-    std::map<std::string,ParameterManager *>::iterator It = mpcPramManager.find(cTemp.c_str());
-    if (It == mpcPramManager.end())
-        throw Base::ValueError("Application::GetParameterGroupByPath() unknown parameter set name specified");
-
-    return It->second->GetGroup(cName.c_str());
-}
-
-void Application::addImportType(const char* Type, const char* ModuleName)
-{
-    FileTypeItem item;
-    item.filter = Type;
-    item.module = ModuleName;
-
-    // Extract each filetype from 'Type' literal
-    std::string::size_type pos = item.filter.find("*.");
-    while ( pos != std::string::npos ) {
-        std::string::size_type next = item.filter.find_first_of(" )", pos+1);
-        std::string::size_type len = next-pos-2;
-        std::string type = item.filter.substr(pos+2,len);
-        item.types.push_back(type);
-        pos = item.filter.find("*.", next);
-    }
-
-    // Due to branding stuff replace "FreeCAD" with the branded application name
-    if (strncmp(Type, "FreeCAD", 7) == 0) {
-        std::string AppName = Config()["ExeName"];
-        AppName += item.filter.substr(7);
-        item.filter = AppName;
-        // put to the front of the array
-        _mImportTypes.insert(_mImportTypes.begin(),item);
-    }
-    else {
-        _mImportTypes.push_back(item);
-    }
-}
-
-void Application::changeImportModule(const char* Type, const char* OldModuleName, const char* NewModuleName)
-{
-    for (auto& it : _mImportTypes) {
-        if (it.filter == Type && it.module == OldModuleName) {
-            it.module = NewModuleName;
-            break;
-        }
-    }
-}
-
-std::vector<std::string> Application::getImportModules(const char* Type) const
-{
-    std::vector<std::string> modules;
-    for (std::vector<FileTypeItem>::const_iterator it = _mImportTypes.begin(); it != _mImportTypes.end(); ++it) {
-        const std::vector<std::string>& types = it->types;
-        for (std::vector<std::string>::const_iterator jt = types.begin(); jt != types.end(); ++jt) {
-#ifdef __GNUC__
-            if (strcasecmp(Type,jt->c_str()) == 0)
-#else
-            if (_stricmp(Type,jt->c_str()) == 0)
-#endif
-                modules.push_back(it->module);
-        }
-    }
-
-    return modules;
-}
-
-std::vector<std::string> Application::getImportModules() const
-{
-    std::vector<std::string> modules;
-    for (std::vector<FileTypeItem>::const_iterator it = _mImportTypes.begin(); it != _mImportTypes.end(); ++it)
-        modules.push_back(it->module);
-    std::sort(modules.begin(), modules.end());
-    modules.erase(std::unique(modules.begin(), modules.end()), modules.end());
-    return modules;
-}
-
-std::vector<std::string> Application::getImportTypes(const char* Module) const
-{
-    std::vector<std::string> types;
-    for (std::vector<FileTypeItem>::const_iterator it = _mImportTypes.begin(); it != _mImportTypes.end(); ++it) {
-#ifdef __GNUC__
-        if (strcasecmp(Module,it->module.c_str()) == 0)
-#else
-        if (_stricmp(Module,it->module.c_str()) == 0)
-#endif
-            types.insert(types.end(), it->types.begin(), it->types.end());
-    }
-
-    return types;
-}
-
-std::vector<std::string> Application::getImportTypes(void) const
-{
-    std::vector<std::string> types;
-    for (std::vector<FileTypeItem>::const_iterator it = _mImportTypes.begin(); it != _mImportTypes.end(); ++it) {
-        types.insert(types.end(), it->types.begin(), it->types.end());
-    }
-
-    std::sort(types.begin(), types.end());
-    types.erase(std::unique(types.begin(), types.end()), types.end());
-
-    return types;
-}
-
-std::map<std::string, std::string> Application::getImportFilters(const char* Type) const
-{
-    std::map<std::string, std::string> moduleFilter;
-    for (std::vector<FileTypeItem>::const_iterator it = _mImportTypes.begin(); it != _mImportTypes.end(); ++it) {
-        const std::vector<std::string>& types = it->types;
-        for (std::vector<std::string>::const_iterator jt = types.begin(); jt != types.end(); ++jt) {
-#ifdef __GNUC__
-            if (strcasecmp(Type,jt->c_str()) == 0)
-#else
-            if (_stricmp(Type,jt->c_str()) == 0)
-#endif
-                moduleFilter[it->filter] = it->module;
-        }
-    }
-
-    return moduleFilter;
-}
-
-std::map<std::string, std::string> Application::getImportFilters(void) const
-{
-    std::map<std::string, std::string> filter;
-    for (std::vector<FileTypeItem>::const_iterator it = _mImportTypes.begin(); it != _mImportTypes.end(); ++it) {
-        filter[it->filter] = it->module;
-    }
-
-    return filter;
-}
-
-void Application::addExportType(const char* Type, const char* ModuleName)
-{
-    FileTypeItem item;
-    item.filter = Type;
-    item.module = ModuleName;
-
-    // Extract each filetype from 'Type' literal
-    std::string::size_type pos = item.filter.find("*.");
-    while ( pos != std::string::npos ) {
-        std::string::size_type next = item.filter.find_first_of(" )", pos+1);
-        std::string::size_type len = next-pos-2;
-        std::string type = item.filter.substr(pos+2,len);
-        item.types.push_back(type);
-        pos = item.filter.find("*.", next);
-    }
-
-    // Due to branding stuff replace "FreeCAD" with the branded application name
-    if (strncmp(Type, "FreeCAD", 7) == 0) {
-        std::string AppName = Config()["ExeName"];
-        AppName += item.filter.substr(7);
-        item.filter = AppName;
-        // put to the front of the array
-        _mExportTypes.insert(_mExportTypes.begin(),item);
-    }
-    else {
-        _mExportTypes.push_back(item);
-    }
-}
-
-void Application::changeExportModule(const char* Type, const char* OldModuleName, const char* NewModuleName)
-{
-    for (auto& it : _mExportTypes) {
-        if (it.filter == Type && it.module == OldModuleName) {
-            it.module = NewModuleName;
-            break;
-        }
-    }
-}
-
-std::vector<std::string> Application::getExportModules(const char* Type) const
-{
-    std::vector<std::string> modules;
-    for (std::vector<FileTypeItem>::const_iterator it = _mExportTypes.begin(); it != _mExportTypes.end(); ++it) {
-        const std::vector<std::string>& types = it->types;
-        for (std::vector<std::string>::const_iterator jt = types.begin(); jt != types.end(); ++jt) {
-#ifdef __GNUC__
-            if (strcasecmp(Type,jt->c_str()) == 0)
-#else
-            if (_stricmp(Type,jt->c_str()) == 0)
-#endif
-                modules.push_back(it->module);
-        }
-    }
-
-    return modules;
-}
-
-std::vector<std::string> Application::getExportModules() const
-{
-    std::vector<std::string> modules;
-    for (std::vector<FileTypeItem>::const_iterator it = _mExportTypes.begin(); it != _mExportTypes.end(); ++it)
-        modules.push_back(it->module);
-    std::sort(modules.begin(), modules.end());
-    modules.erase(std::unique(modules.begin(), modules.end()), modules.end());
-    return modules;
-}
-
-std::vector<std::string> Application::getExportTypes(const char* Module) const
-{
-    std::vector<std::string> types;
-    for (std::vector<FileTypeItem>::const_iterator it = _mExportTypes.begin(); it != _mExportTypes.end(); ++it) {
-#ifdef __GNUC__
-        if (strcasecmp(Module,it->module.c_str()) == 0)
-#else
-        if (_stricmp(Module,it->module.c_str()) == 0)
-#endif
-            types.insert(types.end(), it->types.begin(), it->types.end());
-    }
-
-    return types;
-}
-
-std::vector<std::string> Application::getExportTypes(void) const
-{
-    std::vector<std::string> types;
-    for (std::vector<FileTypeItem>::const_iterator it = _mExportTypes.begin(); it != _mExportTypes.end(); ++it) {
-        types.insert(types.end(), it->types.begin(), it->types.end());
-    }
-
-    std::sort(types.begin(), types.end());
-    types.erase(std::unique(types.begin(), types.end()), types.end());
-
-    return types;
-}
-
-std::map<std::string, std::string> Application::getExportFilters(const char* Type) const
-{
-    std::map<std::string, std::string> moduleFilter;
-    for (std::vector<FileTypeItem>::const_iterator it = _mExportTypes.begin(); it != _mExportTypes.end(); ++it) {
-        const std::vector<std::string>& types = it->types;
-        for (std::vector<std::string>::const_iterator jt = types.begin(); jt != types.end(); ++jt) {
-#ifdef __GNUC__
-            if (strcasecmp(Type,jt->c_str()) == 0)
-#else
-            if (_stricmp(Type,jt->c_str()) == 0)
-#endif
-                moduleFilter[it->filter] = it->module;
-        }
-    }
-
-    return moduleFilter;
-}
-
-std::map<std::string, std::string> Application::getExportFilters(void) const
-{
-    std::map<std::string, std::string> filter;
-    for (std::vector<FileTypeItem>::const_iterator it = _mExportTypes.begin(); it != _mExportTypes.end(); ++it) {
-        filter[it->filter] = it->module;
-    }
-
-    return filter;
-}
-
-//**************************************************************************
-// signaling
-void Application::slotBeforeChangeDocument(const App::Document& doc, const Property& prop)
-{
-    this->signalBeforeChangeDocument(doc, prop);
-}
-
-void Application::slotChangedDocument(const App::Document& doc, const Property& prop)
-{
-    this->signalChangedDocument(doc, prop);
-}
-
-void Application::slotNewObject(const App::DocumentObject&O)
-{
-    this->signalNewObject(O);
-    _objCount = -1;
-}
-
-void Application::slotDeletedObject(const App::DocumentObject&O)
-{
-    this->signalDeletedObject(O);
-    _objCount = -1;
-}
-
-void Application::slotBeforeChangeObject(const DocumentObject& O, const Property& Prop)
-{
-    this->signalBeforeChangeObject(O, Prop);
-}
-
-void Application::slotChangedObject(const App::DocumentObject&O, const App::Property& P)
-{
-    this->signalChangedObject(O,P);
-}
-
-void Application::slotRelabelObject(const App::DocumentObject&O)
-{
-    this->signalRelabelObject(O);
-}
-
-void Application::slotActivatedObject(const App::DocumentObject&O)
-{
-    this->signalActivatedObject(O);
-}
-
-void Application::slotUndoDocument(const App::Document& d)
-{
-    this->signalUndoDocument(d);
-}
-
-void Application::slotRedoDocument(const App::Document& d)
-{
-    this->signalRedoDocument(d);
-}
-
-void Application::slotRecomputedObject(const DocumentObject& obj)
-{
-    this->signalObjectRecomputed(obj);
-}
-
-void Application::slotRecomputed(const Document& doc)
-{
-    this->signalRecomputed(doc);
-}
-
-void Application::slotSkipRecompute(const Document& doc, const std::vector<DocumentObject*> &objs)
-{
-    this->signalSkipRecompute(doc, objs);
-}
-
-void Application::slotBeforeRecompute(const Document& doc)
-{
-    this->signalBeforeRecomputeDocument(doc);
-}
-
-void Application::slotOpenTransaction(const Document& d, string s)
-{
-    this->signalOpenTransaction(d, s);
-}
-
-void Application::slotCommitTransaction(const Document& d)
-{
-    this->signalCommitTransaction(d);
-}
-
-void Application::slotAbortTransaction(const Document& d)
-{
-    this->signalAbortTransaction(d);
-}
-
-void Application::slotStartSaveDocument(const App::Document& doc, const std::string& filename)
-{
-    this->signalStartSaveDocument(doc, filename);
-}
-
-void Application::slotFinishSaveDocument(const App::Document& doc, const std::string& filename)
-{
-    DocFileMap.clear();
-    this->signalFinishSaveDocument(doc, filename);
-}
-
-void Application::slotChangePropertyEditor(const App::Document &doc, const App::Property &prop)
-{
-    this->signalChangePropertyEditor(doc,prop);
-}
-
-//**************************************************************************
-// Init, Destruct and singleton
-
-Application * Application::_pcSingleton = 0;
-
-int Application::_argc;
-char ** Application::_argv;
-
-
-void Application::destruct(void)
-{
-    // saving system parameter
-    Console().Log("Saving system parameter...\n");
-    _pcSysParamMngr->SaveDocument();
-    // saving the User parameter
-    Console().Log("Saving system parameter...done\n");
-    Console().Log("Saving user parameter...\n");
-    _pcUserParamMngr->SaveDocument();
-    Console().Log("Saving user parameter...done\n");
-
-    // now save all other parameter files
-    std::map<std::string,ParameterManager *>& paramMgr = _pcSingleton->mpcPramManager;
-    for (std::map<std::string,ParameterManager *>::iterator it = paramMgr.begin(); it != paramMgr.end(); ++it) {
-        if ((it->second != _pcSysParamMngr) && (it->second != _pcUserParamMngr)) {
-            if (it->second->HasSerializer()) {
-                Console().Log("Saving %s...\n", it->first.c_str());
-                it->second->SaveDocument();
-                Console().Log("Saving %s...done\n", it->first.c_str());
-            }
-        }
-
-        // clean up
-        delete it->second;
-    }
-
-    paramMgr.clear();
-    _pcSysParamMngr = 0;
-    _pcUserParamMngr = 0;
-
-    // not initialized or double destruct!
-    assert(_pcSingleton);
-    delete _pcSingleton;
-
-    // We must detach from console and delete the observer to save our file
-    destructObserver();
-
-    Base::Interpreter().finalize();
-
-    ScriptFactorySingleton::Destruct();
-    InterpreterSingleton::Destruct();
-    Base::Type::destruct();
-    ParameterManager::Terminate();
-}
-
-void Application::destructObserver(void)
-{
-    if ( _pConsoleObserverFile ) {
-        Console().DetachObserver(_pConsoleObserverFile);
-        delete _pConsoleObserverFile;
-        _pConsoleObserverFile = 0;
-    }
-    if ( _pConsoleObserverStd ) {
-        Console().DetachObserver(_pConsoleObserverStd);
-        delete _pConsoleObserverStd;
-        _pConsoleObserverStd = 0;
-    }
-}
-
-/** freecadNewHandler()
- * prints an error message and throws an exception
- */
-#ifdef _MSC_VER // New handler for Microsoft Visual C++ compiler
-int __cdecl freecadNewHandler(size_t size )
-{
-    // throw an exception
-    throw Base::MemoryException();
-    return 0;
-}
-#else // Ansi C/C++ new handler
-static void freecadNewHandler ()
-{
-    // throw an exception
-    throw Base::MemoryException();
-}
-#endif
-
-#if defined(FC_OS_LINUX)
-#include <execinfo.h>
-#include <dlfcn.h>
-#include <cxxabi.h>
-
-#include <cstdio>
-#include <cstdlib>
-#include <string>
-#include <sstream>
-
-// This function produces a stack backtrace with demangled function & method names.
-void printBacktrace(size_t skip=0)
-{
-    void *callstack[128];
-    size_t nMaxFrames = sizeof(callstack) / sizeof(callstack[0]);
-    size_t nFrames = backtrace(callstack, nMaxFrames);
-    char **symbols = backtrace_symbols(callstack, nFrames);
-
-    for (size_t i = skip; i < nFrames; i++) {
-        char *demangled = NULL;
-        int status = -1;
-        Dl_info info;
-        if (dladdr(callstack[i], &info) && info.dli_sname && info.dli_fname) {
-            if (info.dli_sname[0] == '_') {
-                demangled = abi::__cxa_demangle(info.dli_sname, NULL, 0, &status);
-            }
-        }
-
-        std::stringstream str;
-        if (status == 0) {
-            void* offset = (void*)((char*)callstack[i] - (char*)info.dli_saddr);
-            str << "#" << (i-skip) << "  " << callstack[i] << " in " << demangled << " from " << info.dli_fname << "+" << offset << std::endl;
-            free(demangled);
-        }
-        else {
-            str << "#" << (i-skip) << "  " << symbols[i] << std::endl;
-        }
-
-        // cannot directly print to cerr when using --write-log
-        std::cerr << str.str();
-    }
-
-    free(symbols);
-}
-#endif
-
-void segmentation_fault_handler(int sig)
-{
-#if defined(FC_OS_LINUX)
-    (void)sig;
-    std::cerr << "Program received signal SIGSEGV, Segmentation fault.\n";
-    printBacktrace(2);
-    exit(1);
-#else
-    switch (sig) {
-        case SIGSEGV:
-            std::cerr << "Illegal storage access..." << std::endl;
-#if !defined(_DEBUG)
-            throw Base::AccessViolation("Illegal storage access! Please save your work under a new file name and restart the application!");
-#endif
-            break;
-        case SIGABRT:
-            std::cerr << "Abnormal program termination..." << std::endl;
-#if !defined(_DEBUG)
-            throw Base::AbnormalProgramTermination("Break signal occurred");
-#endif
-            break;
-        default:
-            std::cerr << "Unknown error occurred..." << std::endl;
-            break;
-    }
-#endif // FC_OS_LINUX
-}
-
-void unhandled_exception_handler()
-{
-    std::cerr << "Terminating..." << std::endl;
-}
-
-void unexpection_error_handler()
-{
-    std::cerr << "Unexpected error occurred..." << std::endl;
-    // try to throw an exception and give the user chance to save their work
-#if !defined(_DEBUG)
-    throw Base::AbnormalProgramTermination("Unexpected error occurred! Please save your work under a new file name and restart the application!");
-#else
-    terminate();
-#endif
-}
-
-#if defined(FC_SE_TRANSLATOR) // Microsoft compiler
-void my_se_translator_filter(unsigned int code, EXCEPTION_POINTERS* pExp)
-{
-    Q_UNUSED(pExp)
-    switch (code)
-    {
-    case EXCEPTION_ACCESS_VIOLATION:
-        throw Base::AccessViolation();
-    case EXCEPTION_FLT_DIVIDE_BY_ZERO:
-    case EXCEPTION_INT_DIVIDE_BY_ZERO:
-        //throw Base::DivisionByZeroError("Division by zero!");
-        Base::Console().Error("SEH exception (%u): Division by zero\n", code);
-        return;
-    }
-
-    std::stringstream str;
-    str << "SEH exception of type: " << code;
-    // general C++ SEH exception for things we don't need to handle separately....
-    throw Base::RuntimeError(str.str());
-}
-#endif
-
-void Application::init(int argc, char ** argv)
-{
-    try {
-        // install our own new handler
-#ifdef _MSC_VER // Microsoft compiler
-        _set_new_handler ( freecadNewHandler ); // Setup new handler
-        _set_new_mode( 1 ); // Re-route malloc failures to new handler !
-#else   // Ansi compiler
-        std::set_new_handler (freecadNewHandler); // ANSI new handler
-#endif
-        // if an unexpected crash occurs we can install a handler function to
-        // write some additional information
-#if defined (_MSC_VER) // Microsoft compiler
-        std::signal(SIGSEGV,segmentation_fault_handler);
-        std::signal(SIGABRT,segmentation_fault_handler);
-        std::set_terminate(unhandled_exception_handler);
-        std::set_unexpected(unexpection_error_handler);
-#elif defined(FC_OS_LINUX)
-        std::signal(SIGSEGV,segmentation_fault_handler);
-#endif
-#if defined(FC_SE_TRANSLATOR)
-        _set_se_translator(my_se_translator_filter);
-#endif
-        initTypes();
-
-#if (BOOST_VERSION < 104600) || (BOOST_FILESYSTEM_VERSION == 2)
-        boost::filesystem::path::default_name_check(boost::filesystem::no_check);
-#endif
-
-        initConfig(argc,argv);
-        initApplication();
-    }
-    catch (...) {
-        // force the log to flush
-        destructObserver();
-        throw;
-    }
-}
-
-void Application::initTypes(void)
-{
-    // Base types
-    Base::Type                      ::init();
-    Base::BaseClass                 ::init();
-    Base::Exception                 ::init();
-    Base::AbortException            ::init();
-    Base::Persistence               ::init();
-
-    // Complex data classes
-    Data::ComplexGeoData            ::init();
-    Data::Segment                   ::init();
-
-    App::StringID                   ::init();
-    App::StringHasher               ::init();
-
-    // Properties
-    App ::Property                  ::init();
-    App ::PropertyContainer         ::init();
-    App ::PropertyLists             ::init();
-    App ::PropertyBool              ::init();
-    App ::PropertyBoolList          ::init();
-    App ::PropertyFloat             ::init();
-    App ::PropertyFloatList         ::init();
-    App ::PropertyFloatConstraint   ::init();
-    App ::PropertyPrecision         ::init();
-    App ::PropertyQuantity          ::init();
-    App ::PropertyQuantityConstraint::init();
-    App ::PropertyAngle             ::init();
-    App ::PropertyDistance          ::init();
-    App ::PropertyLength            ::init();
-    App ::PropertyArea              ::init();
-    App ::PropertyVolume            ::init();
-    App ::PropertyFrequency         ::init();
-    App ::PropertySpeed             ::init();
-    App ::PropertyAcceleration      ::init();
-    App ::PropertyForce             ::init();
-    App ::PropertyPressure          ::init();
-    App ::PropertyVacuumPermittivity::init();
-    App ::PropertyInteger           ::init();
-    App ::PropertyIntegerConstraint ::init();
-    App ::PropertyPercent           ::init();
-    App ::PropertyEnumeration       ::init();
-    App ::PropertyIntegerList       ::init();
-    App ::PropertyIntegerSet        ::init();
-    App ::PropertyMap               ::init();
-    App ::PropertyString            ::init();
-    App ::PropertyPersistentObject  ::init();
-    App ::PropertyUUID              ::init();
-    App ::PropertyFont              ::init();
-    App ::PropertyStringList        ::init();
-    App ::PropertyLinkBase          ::init();
-    App ::PropertyLinkListBase      ::init();
-    App ::PropertyLink              ::init();
-    App ::PropertyLinkChild         ::init();
-    App ::PropertyLinkGlobal        ::init();
-    App ::PropertyLinkHidden        ::init();
-    App ::PropertyLinkSub           ::init();
-    App ::PropertyLinkSubChild      ::init();
-    App ::PropertyLinkSubGlobal     ::init();
-    App ::PropertyLinkSubHidden     ::init();
-    App ::PropertyLinkList          ::init();
-    App ::PropertyLinkListChild     ::init();
-    App ::PropertyLinkListGlobal    ::init();
-    App ::PropertyLinkListHidden    ::init();
-    App ::PropertyLinkSubList       ::init();
-    App ::PropertyLinkSubListChild  ::init();
-    App ::PropertyLinkSubListGlobal ::init();
-    App ::PropertyLinkSubListHidden ::init();
-    App ::PropertyXLink             ::init();
-    App ::PropertyXLinkSub          ::init();
-    App ::PropertyXLinkSubList      ::init();
-    App ::PropertyXLinkList         ::init();
-    App ::PropertyXLinkContainer    ::init();
-    App ::PropertyMatrix            ::init();
-    App ::PropertyVector            ::init();
-    App ::PropertyVectorDistance    ::init();
-    App ::PropertyPosition          ::init();
-    App ::PropertyDirection         ::init();
-    App ::PropertyVectorList        ::init();
-    App ::PropertyPlacement         ::init();
-    App ::PropertyPlacementList     ::init();
-    App ::PropertyPlacementLink     ::init();
-    App ::PropertyGeometry          ::init();
-    App ::PropertyComplexGeoData    ::init();
-    App ::PropertyColor             ::init();
-    App ::PropertyColorList         ::init();
-    App ::PropertyMaterial          ::init();
-    App ::PropertyMaterialList      ::init();
-    App ::PropertyPath              ::init();
-    App ::PropertyFile              ::init();
-    App ::PropertyFileIncluded      ::init();
-    App ::PropertyPythonObject      ::init();
-    App ::PropertyExpressionContainer  ::init();
-    App ::PropertyExpressionEngine  ::init();
-
-    // Extension classes
-    App ::Extension                     ::init();
-    App ::ExtensionContainer            ::init();
-    App ::DocumentObjectExtension       ::init();
-    App ::GroupExtension                ::init();
-    App ::GroupExtensionPython          ::init();
-    App ::GeoFeatureGroupExtension      ::init();
-    App ::GeoFeatureGroupExtensionPython::init();
-    App ::OriginGroupExtension          ::init();
-    App ::OriginGroupExtensionPython    ::init();
-    App ::LinkBaseExtension             ::init();
-    App ::LinkBaseExtensionPython       ::init();
-    App ::LinkExtension                 ::init();
-    App ::LinkExtensionPython           ::init();
-
-    // Document classes
-    App ::TransactionalObject       ::init();
-    App ::DocumentObject            ::init();
-    App ::GeoFeature                ::init();
-    App ::FeatureTest               ::init();
-    App ::FeatureTestException      ::init();
-    App ::FeaturePython             ::init();
-    App ::GeometryPython            ::init();
-    App ::Document                  ::init();
-    App ::DocumentObjectGroup       ::init();
-    App ::DocumentObjectGroupPython ::init();
-    App ::DocumentObjectFileIncluded::init();
-    App ::InventorObject            ::init();
-    App ::VRMLObject                ::init();
-    App ::Annotation                ::init();
-    App ::AnnotationLabel           ::init();
-    App ::MeasureDistance           ::init();
-    App ::MaterialObject            ::init();
-    App ::MaterialObjectPython      ::init();
-    App ::TextDocument              ::init();
-    App ::Placement                 ::init();
-    App ::PlacementPython           ::init();
-    App ::OriginFeature             ::init();
-    App ::Plane                     ::init();
-    App ::Line                      ::init();
-    App ::Part                      ::init();
-    App ::Origin                    ::init();
-    App ::Link                      ::init();
-    App ::LinkPython                ::init();
-    App ::LinkElement               ::init();
-    App ::LinkElementPython         ::init();
-    App ::LinkGroup                 ::init();
-    App ::LinkGroupPython           ::init();
-
-    // Expression classes
-    App ::Expression                ::init();
-    App ::UnitExpression            ::init();
-    App ::NumberExpression          ::init();
-    App ::ConstantExpression        ::init();
-    App ::OperatorExpression        ::init();
-    App ::VariableExpression        ::init();
-    App ::FunctionExpression        ::init();
-    App ::CallableExpression        ::init();
-    App ::ConditionalExpression     ::init();
-    App ::StringExpression          ::init();
-    App ::RangeExpression           ::init();
-    App ::PyObjectExpression        ::init();
-    App ::ListExpression            ::init();
-    App ::ComprehensionExpression   ::init();
-    App ::TupleExpression           ::init();
-    App ::DictExpression            ::init();
-    App ::AssignmentExpression      ::init();
-    App ::BaseStatement             ::init();
-    App ::PseudoStatement           ::init();
-    App ::JumpStatement             ::init();
-    App ::IfStatement               ::init();
-    App ::WhileStatement            ::init();
-    App ::ForStatement              ::init();
-    App ::SimpleStatement           ::init();
-    App ::Statement                 ::init();
-    App ::LambdaExpression          ::init();
-    App ::FunctionStatement         ::init();
-    App ::DelStatement              ::init();
-    App ::ScopeStatement            ::init();
-    App ::TryStatement              ::init();
-    App ::ImportStatement           ::init();
-    App ::FromStatement             ::init();
-
-    // register transaction type
-    new App::TransactionProducer<TransactionDocumentObject>
-            (DocumentObject::getClassTypeId());
-
-    // register exception producer types
-    new ExceptionProducer<Base::AbortException>;
-    new ExceptionProducer<Base::XMLBaseException>;
-    new ExceptionProducer<Base::XMLParseException>;
-    new ExceptionProducer<Base::XMLAttributeError>;
-    new ExceptionProducer<Base::FileException>;
-    new ExceptionProducer<Base::FileSystemError>;
-    new ExceptionProducer<Base::BadFormatError>;
-    new ExceptionProducer<Base::MemoryException>;
-    new ExceptionProducer<Base::AccessViolation>;
-    new ExceptionProducer<Base::AbnormalProgramTermination>;
-    new ExceptionProducer<Base::UnknownProgramOption>;
-    new ExceptionProducer<Base::ProgramInformation>;
-    new ExceptionProducer<Base::TypeError>;
-    new ExceptionProducer<Base::ValueError>;
-    new ExceptionProducer<Base::IndexError>;
-    new ExceptionProducer<Base::NameError>;
-    new ExceptionProducer<Base::ImportError>;
-    new ExceptionProducer<Base::AttributeError>;
-    new ExceptionProducer<Base::RuntimeError>;
-    new ExceptionProducer<Base::BadGraphError>;
-    new ExceptionProducer<Base::NotImplementedError>;
-    new ExceptionProducer<Base::DivisionByZeroError>;
-    new ExceptionProducer<Base::ReferencesError>;
-    new ExceptionProducer<Base::ExpressionError>;
-    new ExceptionProducer<Base::ParserError>;
-    new ExceptionProducer<Base::UnicodeError>;
-    new ExceptionProducer<Base::OverflowError>;
-    new ExceptionProducer<Base::UnderflowError>;
-    new ExceptionProducer<Base::UnitsMismatchError>;
-    new ExceptionProducer<Base::CADKernelError>;
-    new ExceptionProducer<Base::RestoreError>;
-}
-
-void Application::initConfig(int argc, char ** argv)
-{
-    // find the home path....
-    mConfig["AppHomePath"] = FindHomePath(argv[0]);
-
-    // Version of the application extracted from SubWCRef into src/Build/Version.h
-    // We only set these keys if not yet defined. Therefore it suffices to search
-    // only for 'BuildVersionMajor'.
-    if (App::Application::Config().find("BuildVersionMajor") == App::Application::Config().end()) {
-        std::stringstream str; str << FCVersionMajor << "." << FCVersionMinor;
-        App::Application::Config()["ExeVersion"         ] = str.str();
-        App::Application::Config()["BuildVersionMajor"  ] = FCVersionMajor;
-        App::Application::Config()["BuildVersionMinor"  ] = FCVersionMinor;
-        App::Application::Config()["BuildRevision"      ] = FCRevision;
-        App::Application::Config()["BuildRepositoryURL" ] = FCRepositoryURL;
-        App::Application::Config()["BuildRevisionDate"  ] = FCRevisionDate;
-#if defined(FCRepositoryHash)
-        App::Application::Config()["BuildRevisionHash"  ] = FCRepositoryHash;
-#endif
-#if defined(FCRepositoryBranch)
-        App::Application::Config()["BuildRevisionBranch"] = FCRepositoryBranch;
-#endif
-    }
-
-    _argc = argc;
-    _argv = argv;
-
-    // Now it's time to read-in the file branding.xml if it exists
-    Branding brand;
-    QString binDir = QString::fromUtf8((mConfig["AppHomePath"] + "bin").c_str());
-    QFileInfo fi(binDir, QString::fromLatin1("branding.xml"));
-    if (fi.exists() && brand.readFile(fi.absoluteFilePath())) {
-        Branding::XmlConfig cfg = brand.getUserDefines();
-        for (Branding::XmlConfig::iterator it = cfg.begin(); it != cfg.end(); ++it) {
-            App::Application::Config()[it.key()] = it.value();
-        }
-    }
-
-    // extract home paths
-    ExtractUserPath();
-
-#   ifdef FC_DEBUG
-    mConfig["Debug"] = "1";
-#   else
-    mConfig["Debug"] = "0";
-#   endif
-
-    // init python
-#if PY_MAJOR_VERSION >= 3
-    PyImport_AppendInittab ("FreeCAD", init_freecad_module);
-    PyImport_AppendInittab ("__FreeCADBase__", init_freecad_base_module);
-#endif
-    const char* pythonpath = Interpreter().init(argc,argv);
-    if (pythonpath)
-        mConfig["PythonSearchPath"] = pythonpath;
-    else
-        Base::Console().Warning("Encoding of Python paths failed\n");
-
-    // Parse the options that have impact on the init process
-    ParseOptions(argc,argv);
-
-    // Init console ===========================================================
-    Base::PyGILStateLocker lock;
-    if (mConfig["LoggingConsole"] == "1") {
-        _pConsoleObserverStd = new ConsoleObserverStd();
-        Console().AttachObserver(_pConsoleObserverStd);
-    }
-    if (mConfig["Verbose"] == "Strict")
-        Console().UnsetConsoleMode(ConsoleSingleton::Verbose);
-
-    // file logging Init ===========================================================
-    if (mConfig["LoggingFile"] == "1") {
-        _pConsoleObserverFile = new ConsoleObserverFile(mConfig["LoggingFileName"].c_str());
-        Console().AttachObserver(_pConsoleObserverFile);
-    }
-    else
-        _pConsoleObserverFile = 0;
-
-    // Banner ===========================================================
-    if (!(mConfig["RunMode"] == "Cmd")) {
-        // Remove banner if FreeCAD is invoked via the -c command as regular
-        // Python interpreter
-        if (!(mConfig["Verbose"] == "Strict"))
-            Console().Message("%s %s, Libs: %s.%sR%s\n%s",mConfig["ExeName"].c_str(),
-                              mConfig["ExeVersion"].c_str(),
-                              mConfig["BuildVersionMajor"].c_str(),
-                              mConfig["BuildVersionMinor"].c_str(),
-                              mConfig["BuildRevision"].c_str(),
-                              mConfig["CopyrightInfo"].c_str());
-        else
-            Console().Message("%s %s, Libs: %s.%sB%s\n",mConfig["ExeName"].c_str(),
-                              mConfig["ExeVersion"].c_str(),
-                              mConfig["BuildVersionMajor"].c_str(),
-                              mConfig["BuildVersionMinor"].c_str(),
-                              mConfig["BuildRevision"].c_str());
-    }
-    LoadParameters();
-
-    auto loglevelParam = _pcUserParamMngr->GetGroup("BaseApp/LogLevels");
-    const auto &loglevels = loglevelParam->GetIntMap();
-    bool hasDefault = false;
-    for (const auto &v : loglevels) {
-        if (v.first == "Default") {
-#ifndef FC_DEBUG
-            if (v.second>=0) {
-                hasDefault = true;
-                Base::Console().SetDefaultLogLevel(v.second);
-            }
-#endif
-        }
-        else if (v.first == "DebugDefault") {
-#ifdef FC_DEBUG
-            if (v.second>=0) {
-                hasDefault = true;
-                Base::Console().SetDefaultLogLevel(v.second);
-            }
-#endif
-        }
-        else {
-            *Base::Console().GetLogLevel(v.first.c_str()) = v.second;
-        }
-    }
-
-    if (!hasDefault) {
-#ifdef FC_DEBUG
-        loglevelParam->SetInt("DebugDefault", Base::Console().LogLevel(-1));
-#else
-        loglevelParam->SetInt("Default", Base::Console().LogLevel(-1));
-#endif
-    }
-
-    // Change application tmp. directory
-    std::string tmpPath = _pcUserParamMngr->GetGroup("BaseApp/Preferences/General")->GetASCII("TempPath");
-    Base::FileInfo di(tmpPath);
-    if (di.exists() && di.isDir()) {
-        mConfig["AppTempPath"] = tmpPath + "/";
-    }
-
-
-    // capture python variables
-    SaveEnv("PYTHONPATH");
-    SaveEnv("PYTHONHOME");
-    SaveEnv("TCL_LIBRARY");
-    SaveEnv("TCLLIBPATH");
-
-    // capture CasCade variables
-    SaveEnv("CSF_MDTVFontDirectory");
-    SaveEnv("CSF_MDTVTexturesDirectory");
-    SaveEnv("CSF_UnitsDefinition");
-    SaveEnv("CSF_UnitsLexicon");
-    SaveEnv("CSF_StandardDefaults");
-    SaveEnv("CSF_PluginDefaults");
-    SaveEnv("CSF_LANGUAGE");
-    SaveEnv("CSF_SHMessage");
-    SaveEnv("CSF_XCAFDefaults");
-    SaveEnv("CSF_GraphicShr");
-    SaveEnv("CSF_IGESDefaults");
-    SaveEnv("CSF_STEPDefaults");
-
-    // capture path
-    SaveEnv("PATH");
-    logStatus();
-}
-
-void Application::SaveEnv(const char* s)
-{
-    char *c = getenv(s);
-    if (c)
-        mConfig[s] = c;
-}
-
-void Application::initApplication(void)
-{
-    // interpreter and Init script ==========================================================
-    // register scripts
-    new ScriptProducer( "CMakeVariables", CMakeVariables );
-    new ScriptProducer( "FreeCADInit",    FreeCADInit    );
-    new ScriptProducer( "FreeCADTest",    FreeCADTest    );
-
-    // creating the application
-    if (!(mConfig["Verbose"] == "Strict")) Console().Log("Create Application\n");
-    Application::_pcSingleton = new Application(mConfig);
-
-    // set up Unit system default
-    ParameterGrp::handle hGrp = App::GetApplication().GetParameterGroupByPath
-       ("User parameter:BaseApp/Preferences/Units");
-    UnitsApi::setSchema((UnitSystem)hGrp->GetInt("UserSchema",0));
-    UnitsApi::setDecimals(hGrp->GetInt("Decimals", Base::UnitsApi::getDecimals()));
-
-    // In case we are using fractional inches, get user setting for min unit
-    int denom = hGrp->GetInt("FracInch", Base::QuantityFormat::getDefaultDenominator());
-    Base::QuantityFormat::setDefaultDenominator(denom);
-
-
-#if defined (_DEBUG)
-    Console().Log("Application is built with debug information\n");
-#endif
-
-    // starting the init script
-    Console().Log("Run App init script\n");
-    try {
-        Interpreter().runString(Base::ScriptFactory().ProduceScript("CMakeVariables"));
-        Interpreter().runString(Base::ScriptFactory().ProduceScript("FreeCADInit"));
-    }
-    catch (const Base::Exception& e) {
-        e.ReportException();
-    }
-}
-
-std::list<std::string> Application::getCmdLineFiles()
-{
-    std::list<std::string> files;
-
-    // cycling through all the open files
-    unsigned short count = 0;
-    count = atoi(mConfig["OpenFileCount"].c_str());
-    std::string File;
-
-    for (unsigned short i=0; i<count; i++) {
-        // getting file name
-        std::ostringstream temp;
-        temp << "OpenFile" << i;
-
-        std::string file(mConfig[temp.str()]);
-        files.push_back(file);
-    }
-
-    return files;
-}
-
-std::list<std::string> Application::processFiles(const std::list<std::string>& files)
-{
-    std::list<std::string> processed;
-    Base::Console().Log("Init: Processing command line files\n");
-    for (std::list<std::string>::const_iterator it = files.begin(); it != files.end(); ++it) {
-        Base::FileInfo file(*it);
-
-        Base::Console().Log("Init:     Processing file: %s\n",file.filePath().c_str());
-
-        try {
-            if (file.hasExtension("fcstd") || file.hasExtension("std")) {
-                // try to open
-                Application::_pcSingleton->openDocument(file.filePath().c_str());
-                processed.push_back(*it);
-            }
-            else if (file.hasExtension("fcscript") || file.hasExtension("fcmacro")) {
-                Base::Interpreter().runFile(file.filePath().c_str(), true);
-                processed.push_back(*it);
-            }
-            else if (file.hasExtension("py")) {
-                try{
-                    Base::Interpreter().loadModule(file.fileNamePure().c_str());
-                    processed.push_back(*it);
-                }
-                catch(const PyException&) {
-                    // if loading the module does not work, try just running the script (run in __main__)
-                    Base::Interpreter().runFile(file.filePath().c_str(),true);
-                    processed.push_back(*it);
-                }
-            }
-            else {
-                std::string ext = file.extension();
-                std::vector<std::string> mods = App::GetApplication().getImportModules(ext.c_str());
-                if (!mods.empty()) {
-                    std::string escapedstr = Base::Tools::escapedUnicodeFromUtf8(file.filePath().c_str());
-                    escapedstr = Base::Tools::escapeEncodeFilename(escapedstr);
-
-                    Base::Interpreter().loadModule(mods.front().c_str());
-                    Base::Interpreter().runStringArg("import %s",mods.front().c_str());
-                    Base::Interpreter().runStringArg("%s.open(u\"%s\")",mods.front().c_str(),
-                            escapedstr.c_str());
-                    processed.push_back(*it);
-                    Base::Console().Log("Command line open: %s.open(u\"%s\")\n",mods.front().c_str(),escapedstr.c_str());
-                }
-                else if (file.exists()) {
-                    Console().Warning("File format not supported: %s \n", file.filePath().c_str());
-                }
-            }
-        }
-        catch (const Base::SystemExitException&) {
-            throw; // re-throw to main() function
-        }
-        catch (const Base::Exception& e) {
-            Console().Error("Exception while processing file: %s [%s]\n", file.filePath().c_str(), e.what());
-        }
-        catch (...) {
-            Console().Error("Unknown exception while processing file: %s \n", file.filePath().c_str());
-        }
-    }
-
-    return processed; // successfully processed files
-}
-
-void Application::processCmdLineFiles(void)
-{
-    // process files passed to command line
-    std::list<std::string> files = getCmdLineFiles();
-    std::list<std::string> processed = processFiles(files);
-
-    if (files.empty()) {
-        if (mConfig["RunMode"] == "Exit")
-            mConfig["RunMode"] = "Cmd";
-    }
-    else if (processed.empty() && files.size() == 1 && mConfig["RunMode"] == "Cmd") {
-        // In case we are in console mode and the argument is not a file but Python code
-        // then execute it. This is to behave like the standard Python executable.
-        Base::FileInfo file(files.front());
-        if (!file.exists()) {
-            Interpreter().runString(files.front().c_str());
-            mConfig["RunMode"] = "Exit";
-        }
-    }
-
-    const std::map<std::string,std::string>& cfg = Application::Config();
-    std::map<std::string,std::string>::const_iterator it = cfg.find("SaveFile");
-    if (it != cfg.end()) {
-        std::string output = it->second;
-        output = Base::Tools::escapeEncodeFilename(output);
-
-        Base::FileInfo fi(output);
-        std::string ext = fi.extension();
-        try {
-            std::vector<std::string> mods = App::GetApplication().getExportModules(ext.c_str());
-            if (!mods.empty()) {
-                Base::Interpreter().loadModule(mods.front().c_str());
-                Base::Interpreter().runStringArg("import %s",mods.front().c_str());
-                Base::Interpreter().runStringArg("%s.export(App.ActiveDocument.Objects, '%s')"
-                    ,mods.front().c_str(),output.c_str());
-            }
-            else {
-                Console().Warning("File format not supported: %s \n", output.c_str());
-            }
-        }
-        catch (const Base::Exception& e) {
-            Console().Error("Exception while saving to file: %s [%s]\n", output.c_str(), e.what());
-        }
-        catch (...) {
-            Console().Error("Unknown exception while saving to file: %s \n", output.c_str());
-        }
-    }
-}
-
-void Application::runApplication()
-{
-    // process all files given through command line interface
-    processCmdLineFiles();
-
-    if (mConfig["RunMode"] == "Cmd") {
-        // Run the commandline interface
-        Interpreter().runCommandLine("FreeCAD Console mode");
-    }
-    else if (mConfig["RunMode"] == "Internal") {
-        // run internal script
-        Console().Log("Running internal script:\n");
-        Interpreter().runString(Base::ScriptFactory().ProduceScript(mConfig["ScriptFileName"].c_str()));
-    }
-    else if (mConfig["RunMode"] == "Exit") {
-        // getting out
-        Console().Log("Exiting on purpose\n");
-    }
-    else {
-        Console().Log("Unknown Run mode (%d) in main()?!?\n\n",mConfig["RunMode"].c_str());
-    }
-}
-
-void Application::logStatus()
-{
-    time_t now;
-    time(&now);
-    Console().Log("Time = %s", ctime(&now));
-
-    for (std::map<std::string,std::string>::iterator It = mConfig.begin();It!= mConfig.end();++It) {
-        Console().Log("%s = %s\n",It->first.c_str(),It->second.c_str());
-    }
-}
-
-void Application::LoadParameters(void)
-{
-    // Init parameter sets ===========================================================
-    //
-    if (mConfig.find("UserParameter") == mConfig.end())
-        mConfig["UserParameter"]   = mConfig["UserAppData"] + "user.cfg";
-    if (mConfig.find("SystemParameter") == mConfig.end())
-        mConfig["SystemParameter"] = mConfig["UserAppData"] + "system.cfg";
-
-    // create standard parameter sets
-    _pcSysParamMngr = new ParameterManager();
-    _pcSysParamMngr->SetSerializer(new ParameterSerializer(mConfig["SystemParameter"]));
-
-    _pcUserParamMngr = new ParameterManager();
-    _pcUserParamMngr->SetSerializer(new ParameterSerializer(mConfig["UserParameter"]));
-
-    try {
-        if (_pcSysParamMngr->LoadOrCreateDocument() && !(mConfig["Verbose"] == "Strict")) {
-            // Configuration file optional when using as Python module
-            if (!Py_IsInitialized()) {
-                Console().Warning("   Parameter does not exist, writing initial one\n");
-                Console().Message("   This warning normally means that FreeCAD is running for the first time\n"
-                                  "   or the configuration was deleted or moved. FreeCAD is generating the standard\n"
-                                  "   configuration.\n");
-            }
-        }
-    }
-    catch (const Base::Exception& e) {
-        // try to proceed with an empty XML document
-        Base::Console().Error("%s in file %s.\n"
-                              "Continue with an empty configuration.\n",
-                              e.what(), mConfig["SystemParameter"].c_str());
-        _pcSysParamMngr->CreateDocument();
-    }
-
-    try {
-        if (_pcUserParamMngr->LoadOrCreateDocument() && !(mConfig["Verbose"] == "Strict")) {
-            // The user parameter file doesn't exist. When an alternative parameter file is offered
-            // this will be used.
-            std::map<std::string, std::string>::iterator it = mConfig.find("UserParameterTemplate");
-            if (it != mConfig.end()) {
-                QString path = QString::fromUtf8(it->second.c_str());
-                if (QDir(path).isRelative()) {
-                    QString home = QString::fromUtf8(mConfig["AppHomePath"].c_str());
-                    path = QFileInfo(QDir(home), path).absoluteFilePath();
-                }
-                QFileInfo fi(path);
-                if (fi.exists()) {
-                    _pcUserParamMngr->LoadDocument(path.toUtf8().constData());
-                }
-            }
-
-            // Configuration file optional when using as Python module
-            if (!Py_IsInitialized()) {
-                Console().Warning("   User settings do not exist, writing initial one\n");
-                Console().Message("   This warning normally means that FreeCAD is running for the first time\n"
-                                  "   or your configuration was deleted or moved. The system defaults\n"
-                                  "   will be automatically generated for you.\n");
-            }
-        }
-    }
-    catch (const Base::Exception& e) {
-        // try to proceed with an empty XML document
-        Base::Console().Error("%s in file %s.\n"
-                              "Continue with an empty configuration.\n",
-                              e.what(), mConfig["UserParameter"].c_str());
-        _pcUserParamMngr->CreateDocument();
-    }
-}
-
-
-#if defined(_MSC_VER)
-// fix weird error while linking boost (all versions of VC)
-// VS2010: https://forum.freecadweb.org/viewtopic.php?f=4&t=1886&p=12553&hilit=boost%3A%3Afilesystem%3A%3Aget#p12553
-namespace boost { namespace program_options { std::string arg="arg"; } }
-#if (defined (BOOST_VERSION) && (BOOST_VERSION >= 104100))
-namespace boost { namespace program_options {
-    const unsigned options_description::m_default_line_length = 80;
-} }
-#endif
-#endif
-
-#if 0 // it seems that SUSE has fixed the broken boost package
-// reported for SUSE in issue #0000208
-#if defined(__GNUC__)
-#if BOOST_VERSION == 104400
-namespace boost { namespace filesystem {
-    bool no_check( const std::string & ) { return true; }
-} }
-#endif
-#endif
-#endif
-
-pair<string, string> customSyntax(const string& s)
-{
-#if defined(FC_OS_MACOSX)
-    if (s.find("-psn_") == 0)
-        return make_pair(string("psn"), s.substr(5));
-#endif
-    if (s.find("-display") == 0)
-        return make_pair(string("display"), string("null"));
-    else if (s.find("-style") == 0)
-        return make_pair(string("style"), string("null"));
-    else if (s.find("-graphicssystem") == 0)
-        return make_pair(string("graphicssystem"), string("null"));
-    else if (s.find("-widgetcount") == 0)
-        return make_pair(string("widgetcount"), string(""));
-    else if (s.find("-geometry") == 0)
-        return make_pair(string("geometry"), string("null"));
-    else if (s.find("-font") == 0)
-        return make_pair(string("font"), string("null"));
-    else if (s.find("-fn") == 0)
-        return make_pair(string("fn"), string("null"));
-    else if (s.find("-background") == 0)
-        return make_pair(string("background"), string("null"));
-    else if (s.find("-bg") == 0)
-        return make_pair(string("bg"), string("null"));
-    else if (s.find("-foreground") == 0)
-        return make_pair(string("foreground"), string("null"));
-    else if (s.find("-fg") == 0)
-        return make_pair(string("fg"), string("null"));
-    else if (s.find("-button") == 0)
-        return make_pair(string("button"), string("null"));
-    else if (s.find("-btn") == 0)
-        return make_pair(string("btn"), string("null"));
-    else if (s.find("-name") == 0)
-        return make_pair(string("name"), string("null"));
-    else if (s.find("-title") == 0)
-        return make_pair(string("title"), string("null"));
-    else if (s.find("-visual") == 0)
-        return make_pair(string("visual"), string("null"));
-//  else if (s.find("-ncols") == 0)
-//    return make_pair(string("ncols"), boost::program_options::value<int>(1));
-//  else if (s.find("-cmap") == 0)
-//    return make_pair(string("cmap"), string("null"));
-    else if ('@' == s[0])
-        return std::make_pair(string("response-file"), s.substr(1));
-    else
-        return make_pair(string(), string());
-
-}
-
-// A helper function to simplify the main part.
-template<class T>
-ostream& operator<<(ostream& os, const vector<T>& v)
-{
-    copy(v.begin(), v.end(), ostream_iterator<T>(cout, " "));
-    return os;
-}
-
-void Application::ParseOptions(int ac, char ** av)
-{
-    // Declare a group of options that will be
-    // allowed only on the command line
-    options_description generic("Generic options");
-    generic.add_options()
-    ("version,v", "Prints version string")
-    ("help,h", "Prints help message")
-    ("console,c", "Starts in console mode")
-    ("response-file", value<string>(),"Can be specified with '@name', too")
-    ("dump-config", "Dumps configuration")
-    ("get-config", value<string>(), "Prints the value of the requested configuration key")
-    ;
-
-    // Declare a group of options that will be
-    // allowed both on the command line and in
-    // the config file
-    std::string descr("Writes a log file to:\n");
-    descr += mConfig["UserAppData"];
-    descr += mConfig["ExeName"];
-    descr += ".log";
-    boost::program_options::options_description config("Configuration");
-    config.add_options()
-    //("write-log,l", value<string>(), "write a log file")
-    ("write-log,l", descr.c_str())
-    ("log-file", value<string>(), "Unlike --write-log this allows logging to an arbitrary file")
-    ("user-cfg,u", value<string>(),"User config file to load/save user settings")
-    ("system-cfg,s", value<string>(),"System config file to load/save system settings")
-    ("run-test,t",   value<string>()   ,"Test case - or 0 for all")
-    ("module-path,M", value< vector<string> >()->composing(),"Additional module paths")
-    ("python-path,P", value< vector<string> >()->composing(),"Additional python paths")
-    ("single-instance", "Allow to run a single instance of the application")
-    ;
-
-
-    // Hidden options, will be allowed both on the command line and
-    // in the config file, but will not be shown to the user.
-    boost::program_options::options_description hidden("Hidden options");
-    hidden.add_options()
-    ("input-file", boost::program_options::value< vector<string> >(), "input file")
-    ("output",     boost::program_options::value<string>(),"output file")
-    ("hidden",                                             "don't show the main window")
-    // this are to ignore for the window system (QApplication)
-    ("style",      boost::program_options::value< string >(), "set the application GUI style")
-    ("stylesheet", boost::program_options::value< string >(), "set the application stylesheet")
-    ("session",    boost::program_options::value< string >(), "restore the application from an earlier session")
-    ("reverse",                                               "set the application's layout direction from right to left")
-    ("widgetcount",                                           "print debug messages about widgets")
-    ("graphicssystem", boost::program_options::value< string >(), "backend to be used for on-screen widgets and pixmaps")
-    ("display",    boost::program_options::value< string >(), "set the X-Server")
-    ("geometry ",  boost::program_options::value< string >(), "set the X-Window geometry")
-    ("font",       boost::program_options::value< string >(), "set the X-Window font")
-    ("fn",         boost::program_options::value< string >(), "set the X-Window font")
-    ("background", boost::program_options::value< string >(), "set the X-Window background color")
-    ("bg",         boost::program_options::value< string >(), "set the X-Window background color")
-    ("foreground", boost::program_options::value< string >(), "set the X-Window foreground color")
-    ("fg",         boost::program_options::value< string >(), "set the X-Window foreground color")
-    ("button",     boost::program_options::value< string >(), "set the X-Window button color")
-    ("btn",        boost::program_options::value< string >(), "set the X-Window button color")
-    ("name",       boost::program_options::value< string >(), "set the X-Window name")
-    ("title",      boost::program_options::value< string >(), "set the X-Window title")
-    ("visual",     boost::program_options::value< string >(), "set the X-Window to color scheme")
-    ("ncols",      boost::program_options::value< int    >(), "set the X-Window to color scheme")
-    ("cmap",                                                  "set the X-Window to color scheme")
-#if defined(FC_OS_MACOSX)
-    ("psn",        boost::program_options::value< string >(), "process serial number")
-#endif
-    ;
-
-    // Ignored options, will be safely ignored. Mostly used by underlying libs.
-    //boost::program_options::options_description x11("X11 options");
-    //x11.add_options()
-    //    ("display",  boost::program_options::value< string >(), "set the X-Server")
-    //    ;
-    //0000723: improper handling of qt specific command line arguments
-    std::vector<std::string> args;
-    bool merge=false;
-    for (int i=1; i<ac; i++) {
-        if (merge) {
-            merge = false;
-            args.back() += "=";
-            args.back() += av[i];
-        }
-        else {
-            args.push_back(av[i]);
-        }
-        if (strcmp(av[i],"-style") == 0) {
-            merge = true;
-        }
-        else if (strcmp(av[i],"-stylesheet") == 0) {
-            merge = true;
-        }
-        else if (strcmp(av[i],"-session") == 0) {
-            merge = true;
-        }
-        else if (strcmp(av[i],"-graphicssystem") == 0) {
-            merge = true;
-        }
-    }
-
-    // 0000659: SIGABRT on startup in boost::program_options (Boost 1.49)
-    // Add some text to the constructor
-    options_description cmdline_options("Command-line options");
-    cmdline_options.add(generic).add(config).add(hidden);
-
-    boost::program_options::options_description config_file_options("Config");
-    config_file_options.add(config).add(hidden);
-
-    boost::program_options::options_description visible("Allowed options");
-    visible.add(generic).add(config);
-
-    boost::program_options::positional_options_description p;
-    p.add("input-file", -1);
-
-    variables_map vm;
-    try {
-        store( boost::program_options::command_line_parser(args).
-               options(cmdline_options).positional(p).extra_parser(customSyntax).run(), vm);
-
-        std::ifstream ifs("FreeCAD.cfg");
-        if (ifs)
-            store(parse_config_file(ifs, config_file_options), vm);
-        notify(vm);
-    }
-    catch (const std::exception& e) {
-        std::stringstream str;
-        str << e.what() << endl << endl << visible << endl;
-        throw UnknownProgramOption(str.str());
-    }
-    catch (...) {
-        std::stringstream str;
-        str << "Wrong or unknown option, bailing out!" << endl << endl << visible << endl;
-        throw UnknownProgramOption(str.str());
-    }
-
-    if (vm.count("help")) {
-        std::stringstream str;
-        str << mConfig["ExeName"] << endl << endl;
-        str << "For a detailed description see https://www.freecadweb.org/wiki/Start_up_and_Configuration" << endl<<endl;
-        str << "Usage: " << mConfig["ExeName"] << " [options] File1 File2 ..." << endl << endl;
-        str << visible << endl;
-        throw Base::ProgramInformation(str.str());
-    }
-
-    if (vm.count("response-file")) {
-        // Load the file and tokenize it
-        std::ifstream ifs(vm["response-file"].as<string>().c_str());
-        if (!ifs) {
-            Base::Console().Error("Could no open the response file\n");
-            std::stringstream str;
-            str << "Could no open the response file: '"
-                << vm["response-file"].as<string>() << "'" << endl;
-            throw Base::UnknownProgramOption(str.str());
-        }
-        // Read the whole file into a string
-        stringstream ss;
-        ss << ifs.rdbuf();
-        // Split the file content
-        char_separator<char> sep(" \n\r");
-        tokenizer<char_separator<char> > tok(ss.str(), sep);
-        vector<string> args;
-        copy(tok.begin(), tok.end(), back_inserter(args));
-        // Parse the file and store the options
-        store( boost::program_options::command_line_parser(args).
-               options(cmdline_options).positional(p).extra_parser(customSyntax).run(), vm);
-    }
-
-    if (vm.count("version")) {
-        std::stringstream str;
-        str << mConfig["ExeName"] << " " << mConfig["ExeVersion"]
-            << " Revision: " << mConfig["BuildRevision"] << std::endl;
-        throw Base::ProgramInformation(str.str());
-    }
-
-    if (vm.count("console")) {
-        mConfig["Console"] = "1";
-        mConfig["RunMode"] = "Cmd";
-    }
-
-    if (vm.count("module-path")) {
-        vector<string> Mods = vm["module-path"].as< vector<string> >();
-        string temp;
-        for (vector<string>::const_iterator It= Mods.begin();It != Mods.end();++It)
-            temp += *It + ";";
-        temp.erase(temp.end()-1);
-        mConfig["AdditionalModulePaths"] = temp;
-    }
-
-    if (vm.count("python-path")) {
-        vector<string> Paths = vm["python-path"].as< vector<string> >();
-        for (vector<string>::const_iterator It= Paths.begin();It != Paths.end();++It)
-            Base::Interpreter().addPythonPath(It->c_str());
-    }
-
-    if (vm.count("input-file")) {
-        vector<string> files(vm["input-file"].as< vector<string> >());
-        int OpenFileCount=0;
-        for (vector<string>::const_iterator It = files.begin();It != files.end();++It) {
-
-            //cout << "Input files are: "
-            //     << vm["input-file"].as< vector<string> >() << "\n";
-
-            std::ostringstream temp;
-            temp << "OpenFile" << OpenFileCount;
-            mConfig[temp.str()] = *It;
-            OpenFileCount++;
-        }
-        std::ostringstream buffer;
-        buffer << OpenFileCount;
-        mConfig["OpenFileCount"] = buffer.str();
-    }
-
-    if (vm.count("output")) {
-        string file = vm["output"].as<string>();
-        mConfig["SaveFile"] = file;
-    }
-
-    if (vm.count("hidden")) {
-        mConfig["StartHidden"] = "1";
-    }
-
-    if (vm.count("write-log")) {
-        mConfig["LoggingFile"] = "1";
-        //mConfig["LoggingFileName"] = vm["write-log"].as<string>();
-        mConfig["LoggingFileName"] = mConfig["UserAppData"] + mConfig["ExeName"] + ".log";
-    }
-
-    if (vm.count("log-file")) {
-        mConfig["LoggingFile"] = "1";
-        mConfig["LoggingFileName"] = vm["log-file"].as<string>();
-    }
-
-    if (vm.count("user-cfg")) {
-        mConfig["UserParameter"] = vm["user-cfg"].as<string>();
-    }
-
-    if (vm.count("system-cfg")) {
-        mConfig["SystemParameter"] = vm["system-cfg"].as<string>();
-    }
-
-    if (vm.count("run-test")) {
-        string testCase = vm["run-test"].as<string>();
-        if ( "0" == testCase) {
-            testCase = "TestApp.All";
-        }
-        mConfig["TestCase"] = testCase;
-        mConfig["RunMode"] = "Internal";
-        mConfig["ScriptFileName"] = "FreeCADTest";
-        //sScriptName = FreeCADTest;
-    }
-
-    if (vm.count("single-instance")) {
-        mConfig["SingleInstance"] = "1";
-    }
-
-    if (vm.count("dump-config")) {
-        std::stringstream str;
-        for (std::map<std::string,std::string>::iterator it=mConfig.begin(); it != mConfig.end(); ++it) {
-            str << it->first << "=" << it->second << std::endl;
-        }
-        throw Base::ProgramInformation(str.str());
-    }
-
-    if (vm.count("get-config")) {
-        std::string configKey = vm["get-config"].as<string>();
-        std::stringstream str;
-        std::map<std::string,std::string>::iterator pos;
-        pos = mConfig.find(configKey);
-        if (pos != mConfig.end()) {
-            str << pos->second;
-        }
-        str << std::endl;
-        throw Base::ProgramInformation(str.str());
-    }
-}
-
-void Application::ExtractUserPath()
-{
-    // std paths
-    mConfig["BinPath"] = mConfig["AppHomePath"] + "bin" + PATHSEP;
-    mConfig["DocPath"] = mConfig["AppHomePath"] + "doc" + PATHSEP;
-
-    // Set application tmp. directory
-    mConfig["AppTempPath"] = Base::FileInfo::getTempPath();
-
-    // this is to support a portable version of FreeCAD
-    QProcessEnvironment env(QProcessEnvironment::systemEnvironment());
-    QString userHome = env.value(QString::fromLatin1("FREECAD_USER_HOME"));
-    QString userData = env.value(QString::fromLatin1("FREECAD_USER_DATA"));
-    QString userTemp = env.value(QString::fromLatin1("FREECAD_USER_TEMP"));
-
-    // verify env. variables
-    if (!userHome.isEmpty()) {
-        QDir dir(userHome);
-        if (dir.exists())
-            userHome = QDir::toNativeSeparators(dir.canonicalPath());
-        else
-            userHome.clear();
-    }
-
-    if (!userData.isEmpty()) {
-        QDir dir(userData);
-        if (dir.exists())
-            userData = QDir::toNativeSeparators(dir.canonicalPath());
-        else
-            userData.clear();
-    }
-    else if (!userHome.isEmpty()) {
-        // if FREECAD_USER_HOME is set but not FREECAD_USER_DATA
-        userData = userHome;
-    }
-
-    // override temp directory if set by env. variable
-    if (!userTemp.isEmpty()) {
-        QDir dir(userTemp);
-        if (dir.exists()) {
-            userTemp = dir.canonicalPath();
-            userTemp += QDir::separator();
-            userTemp = QDir::toNativeSeparators(userTemp);
-            mConfig["AppTempPath"] = userTemp.toUtf8().data();
-        }
-    }
-    else if (!userHome.isEmpty()) {
-        // if FREECAD_USER_HOME is set but not FREECAD_USER_TEMP
-        QDir dir(userHome);
-        dir.mkdir(QString::fromLatin1("temp"));
-        QFileInfo fi(dir, QString::fromLatin1("temp"));
-        QString tmp(fi.absoluteFilePath());
-        tmp += QDir::separator();
-        tmp = QDir::toNativeSeparators(tmp);
-        mConfig["AppTempPath"] = tmp.toUtf8().data();
-    }
-
-#if defined(FC_OS_LINUX) || defined(FC_OS_CYGWIN) || defined(FC_OS_BSD)
-    // Default paths for the user specific stuff
-    struct passwd *pwd = getpwuid(getuid());
-    if (pwd == NULL)
-        throw Base::RuntimeError("Getting HOME path from system failed!");
-    mConfig["UserHomePath"] = pwd->pw_dir;
-    if (!userHome.isEmpty()) {
-        mConfig["UserHomePath"] = userHome.toUtf8().data();
-    }
-
-    std::string path = pwd->pw_dir;
-    if (!userData.isEmpty()) {
-        path = userData.toUtf8().data();
-    }
-
-    std::string appData(path);
-    Base::FileInfo fi(appData.c_str());
-    if (!fi.exists()) {
-        // This should never ever happen
-        std::stringstream str;
-        str << "Application data directory " << appData << " does not exist!";
-        throw Base::FileSystemError(str.str());
-    }
-
-    // In order to write into our data path, we must create some directories, first.
-    // If 'AppDataSkipVendor' is defined, the value of 'ExeVendor' must not be part of
-    // the path.
-    appData += PATHSEP;
-    appData += ".";
-    if (mConfig.find("AppDataSkipVendor") == mConfig.end()) {
-        appData += mConfig["ExeVendor"];
-        fi.setFile(appData.c_str());
-        if (!fi.exists() && !Py_IsInitialized()) {
-            if (!fi.createDirectory()) {
-                std::string error = "Cannot create directory ";
-                error += appData;
-                // Want more details on console
-                std::cerr << error << std::endl;
-                throw Base::FileSystemError(error);
-            }
-        }
-        appData += PATHSEP;
-    }
-
-    appData += mConfig["ExeName"];
-    fi.setFile(appData.c_str());
-    if (!fi.exists() && !Py_IsInitialized()) {
-        if (!fi.createDirectory()) {
-            std::string error = "Cannot create directory ";
-            error += appData;
-            // Want more details on console
-            std::cerr << error << std::endl;
-            throw Base::FileSystemError(error);
-        }
-    }
-
-    // Actually the name of the directory where the parameters are stored should be the name of
-    // the application due to branding reasons.
-    appData += PATHSEP;
-    mConfig["UserAppData"] = appData;
-
-#elif defined(FC_OS_MACOSX)
-    // Default paths for the user specific stuff on the platform
-    struct passwd *pwd = getpwuid(getuid());
-    if (pwd == NULL)
-        throw Base::RuntimeError("Getting HOME path from system failed!");
-    mConfig["UserHomePath"] = pwd->pw_dir;
-    if (!userHome.isEmpty()) {
-        mConfig["UserHomePath"] = userHome.toUtf8().data();
-    }
-
-    std::string appData = pwd->pw_dir;
-    if (!userData.isEmpty()) {
-        appData = userData.toUtf8().data();
-    }
-    appData += PATHSEP;
-    appData += "Library";
-    appData += PATHSEP;
-    appData += "Preferences";
-    Base::FileInfo fi(appData.c_str());
-    if (!fi.exists()) {
-        // This should never ever happen
-        std::stringstream str;
-        str << "Application data directory " << appData << " does not exist!";
-        throw Base::FileSystemError(str.str());
-    }
-
-    // In order to write to our data path, we must create some directories, first.
-    // If 'AppDataSkipVendor' is defined the value of 'ExeVendor' must not be part of
-    // the path.
-    appData += PATHSEP;
-    if (mConfig.find("AppDataSkipVendor") == mConfig.end()) {
-        appData += mConfig["ExeVendor"];
-        fi.setFile(appData.c_str());
-        if (!fi.exists() && !Py_IsInitialized()) {
-            if (!fi.createDirectory()) {
-                std::string error = "Cannot create directory ";
-                error += appData;
-                // Want more details on console
-                std::cerr << error << std::endl;
-                throw Base::FileSystemError(error);
-            }
-        }
-        appData += PATHSEP;
-    }
-
-    appData += mConfig["ExeName"];
-    fi.setFile(appData.c_str());
-    if (!fi.exists() && !Py_IsInitialized()) {
-        if (!fi.createDirectory()) {
-            std::string error = "Cannot create directory ";
-            error += appData;
-            // Want more details on console
-            std::cerr << error << std::endl;
-            throw Base::FileSystemError(error);
-        }
-    }
-
-    // Actually the name of the directory where the parameters are stored should be the name of
-    // the application due to branding reasons.
-    appData += PATHSEP;
-    mConfig["UserAppData"] = appData;
-
-#elif defined(FC_OS_WIN32)
-    WCHAR szPath[MAX_PATH];
-    char dest[MAX_PATH*3];
-    // Get the default path where we can save our documents. It seems that
-    // 'CSIDL_MYDOCUMENTS' doesn't work on all machines, so we use 'CSIDL_PERSONAL'
-    // which does the same.
-    if (SUCCEEDED(SHGetFolderPathW(NULL, CSIDL_PERSONAL, NULL, 0, szPath))) {
-        WideCharToMultiByte(CP_UTF8, 0, szPath, -1,dest, 256, NULL, NULL);
-        mConfig["UserHomePath"] = dest;
-    }
-    else {
-        mConfig["UserHomePath"] = mConfig["AppHomePath"];
-    }
-
-    if (!userHome.isEmpty()) {
-        mConfig["UserHomePath"] = userHome.toUtf8().data();
-    }
-
-    // In the second step we want the directory where user settings of the application can be
-    // kept. There we create a directory with name of the vendor and a sub-directory with name
-    // of the application.
-    if (SUCCEEDED(SHGetFolderPathW(NULL, CSIDL_APPDATA, NULL, 0, szPath))) {
-        // convert to UTF8
-        WideCharToMultiByte(CP_UTF8, 0, szPath, -1,dest, 256, NULL, NULL);
-
-        std::string appData = dest;
-        if (!userData.isEmpty()) {
-            appData = userData.toUtf8().data();
-        }
-        Base::FileInfo fi(appData.c_str());
-        if (!fi.exists()) {
-            // This should never ever happen
-            std::stringstream str;
-            str << "Application data directory " << appData << " does not exist!";
-            throw Base::FileSystemError(str.str());
-        }
-
-        // In order to write to our data path we must create some directories first.
-        // If 'AppDataSkipVendor' is defined the value of 'ExeVendor' must not be part of
-        // the path.
-        if (mConfig.find("AppDataSkipVendor") == mConfig.end()) {
-            appData += PATHSEP;
-            appData += mConfig["ExeVendor"];
-            fi.setFile(appData.c_str());
-            if (!fi.exists() && !Py_IsInitialized()) {
-                if (!fi.createDirectory()) {
-                    std::string error = "Cannot create directory ";
-                    error += appData;
-                    // Want more details on console
-                    std::cerr << error << std::endl;
-                    throw Base::FileSystemError(error);
-                }
-            }
-        }
-
-        appData += PATHSEP;
-        appData += mConfig["ExeName"];
-        fi.setFile(appData.c_str());
-        if (!fi.exists() && !Py_IsInitialized()) {
-            if (!fi.createDirectory()) {
-                std::string error = "Cannot create directory ";
-                error += appData;
-                // Want more details on console
-                std::cerr << error << std::endl;
-                throw Base::FileSystemError(error);
-            }
-        }
-
-        // Actually the name of the directory where the parameters are stored should be the name of
-        // the application due to branding reasons.
-        appData += PATHSEP;
-        mConfig["UserAppData"] = appData;
-
-        // Create the default macro directory
-        fi.setFile(getUserMacroDir());
-        if (!fi.exists() && !Py_IsInitialized()) {
-            if (!fi.createDirectory()) {
-                // If the creation fails only write an error but do not raise an
-                // exception because it doesn't prevent FreeCAD from working
-                std::string error = "Cannot create directory ";
-                error += fi.fileName();
-                // Want more details on console
-                std::cerr << error << std::endl;
-            }
-        }
-    }
-#else
-# error "Implement ExtractUserPath() for your platform."
-#endif
-}
-
-#if defined (FC_OS_LINUX) || defined(FC_OS_CYGWIN) || defined(FC_OS_BSD)
-#include <stdio.h>
-#include <stdlib.h>
-#include <sys/param.h>
-
-std::string Application::FindHomePath(const char* sCall)
-{
-    // We have three ways to start this application either use one of the two executables or
-    // import the FreeCAD.so module from a running Python session. In the latter case the
-    // Python interpreter is already initialized.
-    std::string absPath;
-    std::string homePath;
-    if (Py_IsInitialized()) {
-        // Note: realpath is known to cause a buffer overflow because it
-        // expands the given path to an absolute path of unknown length.
-        // Even setting PATH_MAX does not necessarily solve the problem
-        // for sure but the risk of overflow is rather small.
-        char resolved[PATH_MAX];
-        char* path = realpath(sCall, resolved);
-        if (path)
-            absPath = path;
-    }
-    else {
-        // Find the path of the executable. Theoretically, there could occur a
-        // race condition when using readlink, but we only use this method to
-        // get the absolute path of the executable to compute the actual home
-        // path. In the worst case we simply get q wrong path and FreeCAD is not
-        // able to load its modules.
-        char resolved[PATH_MAX];
-#if defined(FC_OS_BSD)
-        int mib[4];
-        mib[0] = CTL_KERN;
-        mib[1] = KERN_PROC;
-        mib[2] = KERN_PROC_PATHNAME;
-        mib[3] = -1;
-        size_t cb = sizeof(resolved);
-        sysctl(mib, 4, resolved, &cb, NULL, 0);
-        int nchars = strlen(resolved);
-#else
-        int nchars = readlink("/proc/self/exe", resolved, PATH_MAX);
-#endif
-        if (nchars < 0 || nchars >= PATH_MAX)
-            throw Base::FileSystemError("Cannot determine the absolute path of the executable");
-        resolved[nchars] = '\0'; // enforce null termination
-        absPath = resolved;
-    }
-
-    // should be an absolute path now
-    std::string::size_type pos = absPath.find_last_of("/");
-    homePath.assign(absPath,0,pos);
-    pos = homePath.find_last_of("/");
-    homePath.assign(homePath,0,pos+1);
-
-    return homePath;
-}
-
-#elif defined(FC_OS_MACOSX)
-#include <mach-o/dyld.h>
-#include <string>
-#include <stdlib.h>
-#include <sys/param.h>
-
-std::string Application::FindHomePath(const char* call)
-{
-    // If Python is initialized at this point, then we're being run from
-    // MainPy.cpp, which hopefully rewrote argv[0] to point at the
-    // FreeCAD shared library.
-    if (!Py_IsInitialized()) {
-        uint32_t sz = 0;
-        char *buf;
-
-        _NSGetExecutablePath(NULL, &sz); //function only returns "sz" if first arg is to small to hold value
-        buf = new char[++sz];
-
-        if (_NSGetExecutablePath(buf, &sz) == 0) {
-            char resolved[PATH_MAX];
-            char* path = realpath(buf, resolved);
-            delete [] buf;
-
-            if (path) {
-                std::string Call(resolved), TempHomePath;
-                std::string::size_type pos = Call.find_last_of(PATHSEP);
-                TempHomePath.assign(Call,0,pos);
-                pos = TempHomePath.find_last_of(PATHSEP);
-                TempHomePath.assign(TempHomePath,0,pos+1);
-                return TempHomePath;
-            }
-        } else {
-            delete [] buf;
-        }
-    }
-
-    return call;
-}
-
-#elif defined (FC_OS_WIN32)
-std::string Application::FindHomePath(const char* sCall)
-{
-    // We have several ways to start this application:
-    // * use one of the two executables
-    // * import the FreeCAD.pyd module from a running Python session. In this case the
-    //   Python interpreter is already initialized.
-    // * use a custom dll that links FreeCAD core dlls and that is loaded by its host application
-    //   In this case the calling name should be set to FreeCADBase.dll or FreeCADApp.dll in order
-    //   to locate the correct home directory
-    wchar_t szFileName [MAX_PATH];
-    QString dll(QString::fromUtf8(sCall));
-    if (Py_IsInitialized() || dll.endsWith(QLatin1String(".dll"))) {
-        GetModuleFileNameW(GetModuleHandleA(sCall),szFileName, MAX_PATH-1);
-    }
-    else {
-        GetModuleFileNameW(0, szFileName, MAX_PATH-1);
-    }
-
-    std::wstring Call(szFileName), homePath;
-    std::wstring::size_type pos = Call.find_last_of(PATHSEP);
-    homePath.assign(Call,0,pos);
-    pos = homePath.find_last_of(PATHSEP);
-    homePath.assign(homePath,0,pos+1);
-
-    // switch to posix style
-    for (std::wstring::iterator it = homePath.begin(); it != homePath.end(); ++it) {
-        if (*it == '\\')
-            *it = '/';
-    }
-
-    // fixes #0001638 to avoid to load DLLs from Windows' system directories before FreeCAD's bin folder
-    std::wstring binPath = homePath;
-    binPath += L"bin";
-    SetDllDirectoryW(binPath.c_str());
-
-    // https://stackoverflow.com/questions/5625884/conversion-of-stdwstring-to-qstring-throws-linker-error
-#ifdef _MSC_VER
-    QString str = QString::fromUtf16(reinterpret_cast<const ushort *>(homePath.c_str()));
-#else
-    QString str = QString::fromStdWString(homePath);
-#endif
-    // convert to utf-8
-    return str.toUtf8().data();
-}
-
-#else
-# error "std::string Application::FindHomePath(const char*) not implemented"
-#endif
+/***************************************************************************
+ *   Copyright (c) 2002 Jürgen Riegel <juergen.riegel@web.de>              *
+ *                                                                         *
+ *   This file is part of the FreeCAD CAx development system.              *
+ *                                                                         *
+ *   This program is free software; you can redistribute it and/or modify  *
+ *   it under the terms of the GNU Library General Public License (LGPL)   *
+ *   as published by the Free Software Foundation; either version 2 of     *
+ *   the License, or (at your option) any later version.                   *
+ *   for detail see the LICENCE text file.                                 *
+ *                                                                         *
+ *   FreeCAD is distributed in the hope that it will be useful,            *
+ *   but WITHOUT ANY WARRANTY; without even the implied warranty of        *
+ *   MERCHANTABILITY or FITNESS FOR A PARTICULAR PURPOSE.  See the         *
+ *   GNU Library General Public License for more details.                  *
+ *                                                                         *
+ *   You should have received a copy of the GNU Library General Public     *
+ *   License along with FreeCAD; if not, write to the Free Software        *
+ *   Foundation, Inc., 59 Temple Place, Suite 330, Boston, MA  02111-1307  *
+ *   USA                                                                   *
+ *                                                                         *
+ ***************************************************************************/
+
+
+
+#include "PreCompiled.h"
+
+#ifndef _PreComp_
+# include <iostream>
+# include <sstream>
+# include <exception>
+# include <ios>
+# if defined(FC_OS_LINUX) || defined(FC_OS_MACOSX) || defined(FC_OS_BSD)
+# include <unistd.h>
+# include <pwd.h>
+# include <sys/types.h>
+# elif defined(__MINGW32__)
+# define WINVER 0x502 // needed for SetDllDirectory
+# include <Windows.h>
+# endif
+# include <ctime>
+# include <csignal>
+# include <boost/program_options.hpp>
+#endif
+
+#ifdef FC_OS_WIN32
+# include <Shlobj.h>
+#endif
+
+#if defined(FC_OS_BSD)
+#include <sys/param.h>
+#include <sys/sysctl.h>
+#endif
+
+#include "Application.h"
+#include "Document.h"
+
+// FreeCAD Base header
+#include <Base/Interpreter.h>
+#include <Base/Exception.h>
+#include <Base/Parameter.h>
+#include <Base/Console.h>
+#include <Base/Factory.h>
+#include <Base/ExceptionFactory.h>
+#include <Base/FileInfo.h>
+#include <Base/Type.h>
+#include <Base/BaseClass.h>
+#include <Base/Persistence.h>
+#include <Base/Reader.h>
+#include <Base/MatrixPy.h>
+#include <Base/VectorPy.h>
+#include <Base/AxisPy.h>
+#include <Base/CoordinateSystemPy.h>
+#include <Base/BoundBoxPy.h>
+#include <Base/PlacementPy.h>
+#include <Base/RotationPy.h>
+#include <Base/Sequencer.h>
+#include <Base/Tools.h>
+#include <Base/Translate.h>
+#include <Base/UnitsApi.h>
+#include <Base/QuantityPy.h>
+#include <Base/UnitPy.h>
+#include <Base/TypePy.h>
+
+#include "StringHasherPy.h"
+#include "GeoFeature.h"
+#include "FeatureTest.h"
+#include "FeaturePython.h"
+#include "ComplexGeoData.h"
+#include "Property.h"
+#include "PropertyContainer.h"
+#include "PropertyUnits.h"
+#include "PropertyFile.h"
+#include "PropertyLinks.h"
+#include "PropertyPythonObject.h"
+#include "PropertyExpressionEngine.h"
+#include "Document.h"
+#include "DocumentParams.h"
+#include "DocumentObjectGroup.h"
+#include "DocumentObjectFileIncluded.h"
+#include "DocumentObserver.h"
+#include "InventorObject.h"
+#include "VRMLObject.h"
+#include "Annotation.h"
+#include "MeasureDistance.h"
+#include "Placement.h"
+#include "GeoFeatureGroupExtension.h"
+#include "OriginGroupExtension.h"
+#include "Part.h"
+#include "OriginFeature.h"
+#include "Origin.h"
+#include "MaterialObject.h"
+#include "TextDocument.h"
+#include "ExpressionParser.h"
+#include "Transactions.h"
+#include <App/MaterialPy.h>
+#include <Base/GeometryPyCXX.h>
+#include "Link.h"
+
+#include "DocumentPy.h"
+#include "DocumentObjectGroupPy.h"
+#include "LinkBaseExtensionPy.h"
+#include "OriginGroupExtensionPy.h"
+#include "PartPy.h"
+
+// If you stumble here, run the target "BuildExtractRevision" on Windows systems
+// or the Python script "SubWCRev.py" on Linux based systems which builds
+// src/Build/Version.h. Or create your own from src/Build/Version.h.in!
+#include <Build/Version.h>
+#include "Branding.h"
+
+#include <boost/tokenizer.hpp>
+#include <boost/token_functions.hpp>
+#include <boost_bind_bind.hpp>
+#include <boost/version.hpp>
+#include <QDir>
+#include <QFileInfo>
+#include <QProcessEnvironment>
+
+using namespace App;
+using namespace std;
+using namespace boost;
+using namespace boost::program_options;
+namespace bp = boost::placeholders;
+
+
+// scriptings (scripts are built-in but can be overridden by command line option)
+#include <App/InitScript.h>
+#include <App/TestScript.h>
+#include <App/CMakeScript.h>
+
+#ifdef _MSC_VER // New handler for Microsoft Visual C++ compiler
+# pragma warning( disable : 4535 )
+# if !defined(_DEBUG) && defined(HAVE_SEH)
+# define FC_SE_TRANSLATOR
+# endif
+
+# include <new.h>
+# include <eh.h> // VC exception handling
+#else // Ansi C/C++ new handler
+# include <new>
+#endif
+
+FC_LOG_LEVEL_INIT("App",true,true);
+
+//using Base::GetConsole;
+using namespace Base;
+using namespace App;
+using namespace std;
+
+//==========================================================================
+// Application
+//==========================================================================
+
+ParameterManager *App::Application::_pcSysParamMngr;
+ParameterManager *App::Application::_pcUserParamMngr;
+Base::ConsoleObserverStd  *Application::_pConsoleObserverStd =0;
+Base::ConsoleObserverFile *Application::_pConsoleObserverFile =0;
+
+AppExport std::map<std::string,std::string> Application::mConfig;
+BaseExport extern PyObject* Base::BaseExceptionFreeCADError;
+BaseExport extern PyObject* Base::BaseExceptionFreeCADAbort;
+
+//**************************************************************************
+// Construction and destruction
+
+PyDoc_STRVAR(FreeCAD_doc,
+     "The functions in the FreeCAD module allow working with documents.\n"
+     "The FreeCAD instance provides a list of references of documents which\n"
+     "can be addressed by a string. Hence the document name must be unique.\n"
+     "\n"
+     "The document has the read-only attribute FileName which points to the\n"
+     "file the document should be stored to.\n"
+    );
+
+PyDoc_STRVAR(Console_doc,
+     "FreeCAD Console\n"
+    );
+
+PyDoc_STRVAR(Base_doc,
+    "The Base module contains the classes for the geometric basics\n"
+    "like vector, matrix, bounding box, placement, rotation, axis, ...\n"
+    );
+
+#if PY_MAJOR_VERSION >= 3
+// This is called via the PyImport_AppendInittab mechanism called
+// during initialization, to make the built-in __FreeCADBase__
+// module known to Python.
+PyMODINIT_FUNC
+init_freecad_base_module(void)
+{
+    static struct PyModuleDef BaseModuleDef = {
+        PyModuleDef_HEAD_INIT,
+        "__FreeCADBase__", Base_doc, -1,
+        NULL, NULL, NULL, NULL, NULL
+    };
+    return PyModule_Create(&BaseModuleDef);
+}
+
+// Set in inside Application
+static PyMethodDef* __AppMethods = nullptr;
+
+PyMODINIT_FUNC
+init_freecad_module(void)
+{
+    static struct PyModuleDef FreeCADModuleDef = {
+        PyModuleDef_HEAD_INIT,
+        "FreeCAD", FreeCAD_doc, -1,
+        __AppMethods,
+        NULL, NULL, NULL, NULL
+    };
+    return PyModule_Create(&FreeCADModuleDef);
+}
+#endif
+
+Application::Application(std::map<std::string,std::string> &mConfig)
+  : _mConfig(mConfig), _pActiveDoc(0), _isRestoring(false),_allowPartial(false)
+  , _isClosingAll(false), _objCount(-1), _activeTransactionID(0)
+  , _activeTransactionGuard(0), _activeTransactionTmpName(false)
+{
+    //_hApp = new ApplicationOCC;
+    mpcPramManager["System parameter"] = _pcSysParamMngr;
+    mpcPramManager["User parameter"] = _pcUserParamMngr;
+
+
+    // setting up Python binding
+    Base::PyGILStateLocker lock;
+#if PY_MAJOR_VERSION >= 3
+    PyObject* modules = PyImport_GetModuleDict();
+
+    __AppMethods = Application::Methods;
+    PyObject* pAppModule = PyImport_ImportModule ("FreeCAD");
+    if (!pAppModule) {
+        PyErr_Clear();
+        pAppModule = init_freecad_module();
+        PyDict_SetItemString(modules, "FreeCAD", pAppModule);
+    }
+#else
+    PyObject* pAppModule = Py_InitModule3("FreeCAD", Application::Methods, FreeCAD_doc);
+#endif
+    Py::Module(pAppModule).setAttr(std::string("ActiveDocument"),Py::None());
+
+#if PY_MAJOR_VERSION >= 3
+    static struct PyModuleDef ConsoleModuleDef = {
+        PyModuleDef_HEAD_INIT,
+        "__FreeCADConsole__", Console_doc, -1,
+        ConsoleSingleton::Methods,
+        NULL, NULL, NULL, NULL
+    };
+    PyObject* pConsoleModule = PyModule_Create(&ConsoleModuleDef);
+#else
+    PyObject* pConsoleModule = Py_InitModule3("__FreeCADConsole__", ConsoleSingleton::Methods, Console_doc);
+#endif
+
+    // introducing additional classes
+
+    // NOTE: To finish the initialization of our own type objects we must
+    // call PyType_Ready, otherwise we run into a segmentation fault, later on.
+    // This function is responsible for adding inherited slots from a type's base class.
+    Base::Interpreter().addType(&Base::VectorPy::Type, pAppModule, "Vector");
+    Base::Interpreter().addType(&Base::MatrixPy::Type, pAppModule, "Matrix");
+    Base::Interpreter().addType(&Base::BoundBoxPy::Type, pAppModule, "BoundBox");
+    Base::Interpreter().addType(&Base::PlacementPy::Type, pAppModule, "Placement");
+    Base::Interpreter().addType(&Base::RotationPy::Type, pAppModule, "Rotation");
+    Base::Interpreter().addType(&Base::AxisPy::Type, pAppModule, "Axis");
+    Base::Interpreter().addType(&App::StringHasherPy::Type, pAppModule, "StringHasher");
+
+    // Note: Create an own module 'Base' which should provide the python
+    // binding classes from the base module. At a later stage we should
+    // remove these types from the FreeCAD module.
+
+#if PY_MAJOR_VERSION >= 3
+    PyObject* pBaseModule = PyImport_ImportModule ("__FreeCADBase__");
+    if (!pBaseModule) {
+        PyErr_Clear();
+        pBaseModule = init_freecad_base_module();
+        PyDict_SetItemString(modules, "__FreeCADBase__", pBaseModule);
+    }
+#else
+    PyObject* pBaseModule = Py_InitModule3("__FreeCADBase__", NULL, Base_doc);
+#endif
+    Base::BaseExceptionFreeCADError = PyErr_NewException("Base.FreeCADError", PyExc_RuntimeError, NULL);
+    Py_INCREF(Base::BaseExceptionFreeCADError);
+    PyModule_AddObject(pBaseModule, "FreeCADError", Base::BaseExceptionFreeCADError);
+
+    Base::BaseExceptionFreeCADAbort = PyErr_NewException("Base.FreeCADAbort", PyExc_BaseException, NULL);
+    Py_INCREF(Base::BaseExceptionFreeCADAbort);
+    PyModule_AddObject(pBaseModule, "FreeCADAbort", Base::BaseExceptionFreeCADAbort);
+
+    // Python types
+    Base::Interpreter().addType(&Base::VectorPy          ::Type,pBaseModule,"Vector");
+    Base::Interpreter().addType(&Base::MatrixPy          ::Type,pBaseModule,"Matrix");
+    Base::Interpreter().addType(&Base::BoundBoxPy        ::Type,pBaseModule,"BoundBox");
+    Base::Interpreter().addType(&Base::PlacementPy       ::Type,pBaseModule,"Placement");
+    Base::Interpreter().addType(&Base::RotationPy        ::Type,pBaseModule,"Rotation");
+    Base::Interpreter().addType(&Base::AxisPy            ::Type,pBaseModule,"Axis");
+    Base::Interpreter().addType(&Base::CoordinateSystemPy::Type,pBaseModule,"CoordinateSystem");
+    Base::Interpreter().addType(&Base::TypePy            ::Type,pBaseModule,"TypeId");
+
+    Base::Interpreter().addType(&App::MaterialPy::Type, pAppModule, "Material");
+
+    // Add document types
+    Base::Interpreter().addType(&App::PropertyContainerPy::Type, pAppModule, "PropertyContainer");
+    Base::Interpreter().addType(&App::ExtensionContainerPy::Type, pAppModule, "ExtensionContainer");
+    Base::Interpreter().addType(&App::DocumentPy::Type, pAppModule, "Document");
+    Base::Interpreter().addType(&App::DocumentObjectPy::Type, pAppModule, "DocumentObject");
+    Base::Interpreter().addType(&App::DocumentObjectGroupPy::Type, pAppModule, "DocumentObjectGroup");
+    Base::Interpreter().addType(&App::GeoFeaturePy::Type, pAppModule, "GeoFeature");
+    Base::Interpreter().addType(&App::PartPy::Type, pAppModule, "Part");
+
+    // Add extension types
+    Base::Interpreter().addType(&App::ExtensionPy::Type, pAppModule, "Extension");
+    Base::Interpreter().addType(&App::DocumentObjectExtensionPy::Type, pAppModule, "DocumentObjectExtension");
+    Base::Interpreter().addType(&App::GroupExtensionPy::Type, pAppModule, "GroupExtension");
+    Base::Interpreter().addType(&App::GeoFeatureGroupExtensionPy::Type, pAppModule, "GeoFeatureGroupExtension");
+    Base::Interpreter().addType(&App::OriginGroupExtensionPy::Type, pAppModule, "OriginGroupExtension");
+    Base::Interpreter().addType(&App::LinkBaseExtensionPy::Type, pAppModule, "LinkBaseExtension");
+
+    //insert Base and Console
+    Py_INCREF(pBaseModule);
+    PyModule_AddObject(pAppModule, "Base", pBaseModule);
+    Py_INCREF(pConsoleModule);
+    PyModule_AddObject(pAppModule, "Console", pConsoleModule);
+
+    // Translate module
+    PyObject* pTranslateModule = (new Base::Translate)->module().ptr();
+    Py_INCREF(pTranslateModule);
+    PyModule_AddObject(pAppModule, "Qt", pTranslateModule);
+
+    //insert Units module
+#if PY_MAJOR_VERSION >= 3
+    static struct PyModuleDef UnitsModuleDef = {
+        PyModuleDef_HEAD_INIT,
+        "Units", "The Unit API", -1,
+        Base::UnitsApi::Methods,
+        NULL, NULL, NULL, NULL
+    };
+    PyObject* pUnitsModule = PyModule_Create(&UnitsModuleDef);
+#else
+    PyObject* pUnitsModule = Py_InitModule3("Units", Base::UnitsApi::Methods,"The Unit API");
+#endif
+    Base::Interpreter().addType(&Base::QuantityPy  ::Type,pUnitsModule,"Quantity");
+    // make sure to set the 'nb_true_divide' slot
+#if PY_MAJOR_VERSION < 3
+    Base::QuantityPy::Type.tp_as_number->nb_true_divide = Base::QuantityPy::Type.tp_as_number->nb_divide;
+#endif
+    Base::Interpreter().addType(&Base::UnitPy      ::Type,pUnitsModule,"Unit");
+
+    Py_INCREF(pUnitsModule);
+    PyModule_AddObject(pAppModule, "Units", pUnitsModule);
+
+    Base::ProgressIndicatorPy::init_type();
+    Base::Interpreter().addType(Base::ProgressIndicatorPy::type_object(),
+        pBaseModule,"ProgressIndicator");
+
+    Base::Vector2dPy::init_type();
+    Base::Interpreter().addType(Base::Vector2dPy::type_object(),
+        pBaseModule,"Vector2d");
+}
+
+Application::~Application()
+{
+}
+
+//**************************************************************************
+// Interface
+
+/// get called by the document when the name is changing
+void Application::renameDocument(const char *OldName, const char *NewName)
+{
+#if 1
+    (void)OldName;
+    (void)NewName;
+    throw Base::RuntimeError("Renaming document internal name is no longer allowed!");
+#else
+    std::map<std::string,Document*>::iterator pos;
+    pos = DocMap.find(OldName);
+
+    if (pos != DocMap.end()) {
+        Document* temp;
+        temp = pos->second;
+        DocMap.erase(pos);
+        DocMap[NewName] = temp;
+        signalRenameDocument(*temp);
+    }
+    else {
+        throw Base::RuntimeError("Application::renameDocument(): no document with this name to rename!");
+    }
+#endif
+}
+
+Document* Application::newDocument(const char * Name, const char * UserName, bool createView, bool tempDoc)
+{
+    // get a valid name anyway!
+    if (!Name || Name[0] == '\0')
+        Name = "Unnamed";
+    string name = getUniqueDocumentName(Name, tempDoc);
+
+    // return the temporary document if it exists
+    if (tempDoc) {
+        auto it = DocMap.find(name);
+        if (it != DocMap.end() && it->second->testStatus(Document::TempDoc))
+            return it->second;
+    }
+
+    std::string userName;
+    if (UserName && UserName[0] != '\0') {
+        userName = UserName;
+    }
+    else {
+        userName = Name;
+        std::vector<std::string> names;
+        names.reserve(DocMap.size());
+        std::map<string,Document*>::const_iterator pos;
+        for (pos = DocMap.begin();pos != DocMap.end();++pos) {
+            names.push_back(pos->second->Label.getValue());
+        }
+
+        if (!names.empty())
+            userName = Base::Tools::getUniqueName(userName, names);
+    }
+
+    // create the FreeCAD document
+    std::unique_ptr<Document> newDoc(new Document(name.c_str()));
+    if (tempDoc)
+        newDoc->setStatus(Document::TempDoc, true);
+
+    auto oldActiveDoc = _pActiveDoc;
+    auto doc = newDoc.get();
+
+    // add the document to the internal list
+    DocMap[name] = newDoc.release(); // now owned by the Application
+    _pActiveDoc = DocMap[name];
+
+    // connect the signals to the application for the new document
+    _pActiveDoc->signalBeforeChange.connect(boost::bind(&App::Application::slotBeforeChangeDocument, this, bp::_1, bp::_2));
+    _pActiveDoc->signalChanged.connect(boost::bind(&App::Application::slotChangedDocument, this, bp::_1, bp::_2));
+    _pActiveDoc->signalNewObject.connect(boost::bind(&App::Application::slotNewObject, this, bp::_1));
+    _pActiveDoc->signalDeletedObject.connect(boost::bind(&App::Application::slotDeletedObject, this, bp::_1));
+    _pActiveDoc->signalBeforeChangeObject.connect(boost::bind(&App::Application::slotBeforeChangeObject, this, bp::_1, bp::_2));
+    _pActiveDoc->signalChangedObject.connect(boost::bind(&App::Application::slotChangedObject, this, bp::_1, bp::_2));
+    _pActiveDoc->signalRelabelObject.connect(boost::bind(&App::Application::slotRelabelObject, this, bp::_1));
+    _pActiveDoc->signalActivatedObject.connect(boost::bind(&App::Application::slotActivatedObject, this, bp::_1));
+    _pActiveDoc->signalUndo.connect(boost::bind(&App::Application::slotUndoDocument, this, bp::_1));
+    _pActiveDoc->signalRedo.connect(boost::bind(&App::Application::slotRedoDocument, this, bp::_1));
+    _pActiveDoc->signalRecomputedObject.connect(boost::bind(&App::Application::slotRecomputedObject, this, bp::_1));
+    _pActiveDoc->signalRecomputed.connect(boost::bind(&App::Application::slotRecomputed, this, bp::_1));
+    _pActiveDoc->signalSkipRecompute.connect(boost::bind(&App::Application::slotSkipRecompute, this, bp::_1, bp::_2));
+    _pActiveDoc->signalBeforeRecompute.connect(boost::bind(&App::Application::slotBeforeRecompute, this, bp::_1));
+    _pActiveDoc->signalOpenTransaction.connect(boost::bind(&App::Application::slotOpenTransaction, this, bp::_1, bp::_2));
+    _pActiveDoc->signalCommitTransaction.connect(boost::bind(&App::Application::slotCommitTransaction, this, bp::_1));
+    _pActiveDoc->signalAbortTransaction.connect(boost::bind(&App::Application::slotAbortTransaction, this, bp::_1));
+    _pActiveDoc->signalStartSave.connect(boost::bind(&App::Application::slotStartSaveDocument, this, bp::_1, bp::_2));
+    _pActiveDoc->signalFinishSave.connect(boost::bind(&App::Application::slotFinishSaveDocument, this, bp::_1, bp::_2));
+    _pActiveDoc->signalChangePropertyEditor.connect(
+            boost::bind(&App::Application::slotChangePropertyEditor, this, bp::_1, bp::_2));
+
+    // make sure that the active document is set in case no GUI is up
+    {
+        Base::PyGILStateLocker lock;
+        Py::Object active(_pActiveDoc->getPyObject(), true);
+        Py::Module("FreeCAD").setAttr(std::string("ActiveDocument"),active);
+    }
+
+    signalNewDocument(*_pActiveDoc, createView);
+
+    // set the UserName after notifying all observers
+    _pActiveDoc->Label.setValue(userName);
+
+    // set the old document active again if the new is temporary
+    if (tempDoc && oldActiveDoc)
+        setActiveDocument(oldActiveDoc);
+
+    return doc;
+}
+
+bool Application::closeDocument(const char* name)
+{
+    map<string,Document*>::iterator pos = DocMap.find( name );
+    if (pos == DocMap.end()) // no such document
+        return false;
+
+    Base::ConsoleRefreshDisabler disabler;
+
+    // Trigger observers before removing the document from the internal map.
+    // Some observers might rely on this document still being there.
+    signalDeleteDocument(*pos->second);
+
+    // For exception-safety use a smart pointer
+    if (_pActiveDoc == pos->second)
+        setActiveDocument((Document*)0);
+    std::unique_ptr<Document> delDoc (pos->second);
+    DocMap.erase( pos );
+    DocFileMap.erase(FileInfo(delDoc->FileName.getValue()).filePath());
+
+    _objCount = -1;
+
+    // Trigger observers after removing the document from the internal map.
+    signalDeletedDocument();
+
+    return true;
+}
+
+void Application::closeAllDocuments(void)
+{
+    Base::FlagToggler<bool> flag(_isClosingAll);
+    std::map<std::string,Document*>::iterator pos;
+    while((pos = DocMap.begin()) != DocMap.end())
+        closeDocument(pos->first.c_str());
+}
+
+App::Document* Application::getDocument(const char *Name) const
+{
+    std::map<std::string,Document*>::const_iterator pos;
+
+    pos = DocMap.find(Name);
+
+    if (pos == DocMap.end())
+        return 0;
+
+    return pos->second;
+}
+
+const char * Application::getDocumentName(const App::Document* doc) const
+{
+    for (std::map<std::string,Document*>::const_iterator it = DocMap.begin(); it != DocMap.end(); ++it)
+        if (it->second == doc)
+            return it->first.c_str();
+
+    return 0;
+}
+
+std::vector<App::Document*> Application::getDocuments() const
+{
+    std::vector<App::Document*> docs;
+    for (std::map<std::string,Document*>::const_iterator it = DocMap.begin(); it != DocMap.end(); ++it)
+        docs.push_back(it->second);
+    return docs;
+}
+
+std::string Application::getUniqueDocumentName(const char *Name, bool tempDoc) const
+{
+    if (!Name || *Name == '\0')
+        return std::string();
+    std::string CleanName = Base::Tools::getIdentifier(Name);
+
+    // name in use?
+    std::map<string,Document*>::const_iterator pos;
+    pos = DocMap.find(CleanName);
+
+    if (pos == DocMap.end() || (tempDoc && pos->second->testStatus(Document::TempDoc))) {
+        // if not, name is OK
+        return CleanName;
+    }
+    else {
+        std::vector<std::string> names;
+        names.reserve(DocMap.size());
+        for (pos = DocMap.begin();pos != DocMap.end();++pos) {
+            if (!tempDoc || !pos->second->testStatus(Document::TempDoc))
+                names.push_back(pos->first);
+        }
+        return Base::Tools::getUniqueName(CleanName, names);
+    }
+}
+
+int Application::addPendingDocument(const char *FileName, const char *objName, bool allowPartial)
+{
+    if(!_isRestoring)
+        return 0;
+    if(allowPartial && _allowPartial)
+        return -1;
+    assert(FileName && FileName[0]);
+    assert(objName && objName[0]);
+    auto ret =  _pendingDocMap.emplace(FileName,std::set<std::string>());
+    ret.first->second.emplace(objName);
+    if(ret.second) {
+        _pendingDocs.push_back(ret.first->first.c_str());
+        return 1;
+    }
+    return -1;
+}
+
+bool Application::isRestoring() const {
+    return _isRestoring || Document::isAnyRestoring();
+}
+
+bool Application::isClosingAll() const {
+    return _isClosingAll;
+}
+
+struct DocTiming {
+    FC_DURATION_DECLARE(d1);
+    FC_DURATION_DECLARE(d2);
+    DocTiming() {
+        FC_DURATION_INIT(d1);
+        FC_DURATION_INIT(d2);
+    }
+};
+
+class DocOpenGuard {
+public:
+    bool &flag;
+    boost::signals2::signal<void ()> &signal;
+    DocOpenGuard(bool &f, boost::signals2::signal<void ()> &s)
+        :flag(f),signal(s)
+    {
+        flag = true;
+    }
+    ~DocOpenGuard() {
+        if(flag) {
+            flag = false;
+            try {
+                signal();
+            }
+            catch (const boost::exception&) {
+                // reported by code analyzers
+                Base::Console().Warning("~DocOpenGuard: Unexpected boost exception\n");
+            }
+        }
+    }
+};
+
+Document* Application::openDocument(const char * FileName, bool createView) {
+    std::vector<std::string> filenames(1,FileName);
+    auto docs = openDocuments(filenames,0,0,0,createView);
+    if(docs.size())
+        return docs.front();
+    return 0;
+}
+
+Document *Application::getDocumentByPath(const char *path, int checkCanonical) const {
+    if(!path || !path[0])
+        return nullptr;
+    if(DocFileMap.empty()) {
+        for(auto &v : DocMap) {
+            const auto &file = v.second->FileName.getStrValue();
+            if(file.size())
+                DocFileMap[FileInfo(file.c_str()).filePath()] = v.second;
+        }
+    }
+    auto it = DocFileMap.find(FileInfo(path).filePath());
+    if(it != DocFileMap.end())
+        return it->second;
+
+    if (!checkCanonical)
+        return nullptr;
+
+    std::string filepath = FileInfo(path).filePath();
+    QString canonicalPath = QFileInfo(QString::fromUtf8(path)).canonicalFilePath();
+    for (auto &v : DocMap) {
+        QFileInfo fi(QString::fromUtf8(v.second->FileName.getValue()));
+        if (canonicalPath == fi.canonicalFilePath()) {
+            if (checkCanonical == 1)
+                return v.second;
+            bool samePath = (canonicalPath == QString::fromUtf8(filepath.c_str()));
+            FC_WARN("Identical physical path '" << canonicalPath.toUtf8().constData() << "'\n"
+                    << (samePath?"":"  for file '") << (samePath?"":filepath.c_str()) << (samePath?"":"'\n")
+                    << "  with existing document '" << v.second->Label.getValue()
+                    << "' in path: '" << v.second->FileName.getValue() << "'");
+            break;
+        }
+    }
+    return nullptr;
+}
+
+std::vector<Document*> Application::openDocuments(const std::vector<std::string> &filenames,
+                                                  const std::vector<std::string> *paths,
+                                                  const std::vector<std::string> *labels,
+                                                  std::vector<std::string> *errs,
+                                                  bool createView)
+{
+    std::vector<Document*> res(filenames.size(), nullptr);
+    if (filenames.empty())
+        return res;
+
+    if (errs)
+        errs->resize(filenames.size());
+
+    DocOpenGuard guard(_isRestoring, signalFinishOpenDocument);
+    _pendingDocs.clear();
+    _pendingDocsReopen.clear();
+    _pendingDocMap.clear();
+
+    signalStartOpenDocument();
+
+    _allowPartial = !DocumentParams::NoPartialLoading();
+
+    for (auto &name : filenames)
+        _pendingDocs.push_back(name.c_str());
+
+    std::map<DocumentT, DocTiming> timings;
+
+    FC_TIME_INIT(t);
+
+    std::vector<DocumentT> openedDocs;
+
+    int pass = 0;
+    do {
+        std::set<App::DocumentT> newDocs;
+        for (std::size_t count=0;; ++count) {
+            std::string name = std::move(_pendingDocs.front());
+            _pendingDocs.pop_front();
+            bool isMainDoc = (pass == 0 && count < filenames.size());
+
+            try {
+                _objCount = -1;
+                std::set<std::string> objNames;
+                if (_allowPartial) {
+                    auto it = _pendingDocMap.find(name);
+                    if (it != _pendingDocMap.end()) {
+                        if(isMainDoc)
+                            it->second.clear();
+                        else
+                            objNames.swap(it->second);
+                    }
+                }
+
+                FC_TIME_INIT(t1);
+                DocTiming timing;
+
+                const char *path = name.c_str();
+                const char *label = 0;
+                if (isMainDoc) {
+                    if (paths && paths->size()>count)
+                        path = (*paths)[count].c_str();
+
+                    if (labels && labels->size()>count)
+                        label = (*labels)[count].c_str();
+                }
+
+                auto doc = openDocumentPrivate(path, name.c_str(), label, isMainDoc, createView, std::move(objNames));
+                FC_DURATION_PLUS(timing.d1,t1);
+                if (doc) {
+                    timings[doc].d1 += timing.d1;
+                    newDocs.emplace(doc);
+                }
+
+                if (isMainDoc)
+                    res[count] = doc;
+                _objCount = -1;
+            }
+            catch (const Base::Exception &e) {
+                e.ReportException();
+                if (!errs && isMainDoc)
+                    throw;
+                if (errs && isMainDoc)
+                    (*errs)[count] = e.what();
+                else
+                    Console().Error("Exception opening file: %s [%s]\n", name.c_str(), e.what());
+            }
+            catch (const std::exception &e) {
+                if (!errs && isMainDoc)
+                    throw;
+                if (errs && isMainDoc)
+                    (*errs)[count] = e.what();
+                else
+                    Console().Error("Exception opening file: %s [%s]\n", name.c_str(), e.what());
+            }
+            catch (...) {
+                if (errs) {
+                    if (isMainDoc)
+                        (*errs)[count] = "unknown error";
+                }
+                else {
+                    _pendingDocs.clear();
+                    _pendingDocsReopen.clear();
+                    _pendingDocMap.clear();
+                    throw;
+                }
+            }
+
+            if (_pendingDocs.empty()) {
+                if(_pendingDocsReopen.empty())
+                    break;
+                _pendingDocs = std::move(_pendingDocsReopen);
+                _pendingDocsReopen.clear();
+                for(auto &file : _pendingDocs) {
+                    auto doc = getDocumentByPath(file.c_str());
+                    if(doc)
+                        closeDocument(doc->getName());
+                }
+            }
+        }
+
+        ++pass;
+        _pendingDocMap.clear();
+
+        std::vector<Document*> docs;
+        docs.reserve(newDocs.size());
+        for(auto &d : newDocs) {
+            auto doc = d.getDocument();
+            if(!doc)
+                continue;
+            // Notify PropertyXLink to attach newly opened documents and restore
+            // relevant external links
+            PropertyXLink::restoreDocument(*doc);
+            docs.push_back(doc);
+        }
+
+        Base::SequencerLauncher seq("Postprocessing...", docs.size());
+
+        // After external links has been restored, we can now sort the document
+        // according to their dependency order.
+        docs = Document::getDependentDocuments(docs, true);
+        for(auto it=docs.begin(); it!=docs.end();) {
+            auto doc = *it;
+
+            // It is possible that the newly opened document depends on an existing
+            // document, which will be included with the above call to
+            // Document::getDependentDocuments(). Make sure to exclude that.
+            if(!newDocs.count(doc)) {
+                it = docs.erase(it);
+                continue;
+            }
+
+            auto &timing = timings[doc];
+            FC_TIME_INIT(t1);
+            // Finalize document restoring with the correct order
+            if(doc->afterRestore(true)) {
+                openedDocs.push_back(doc);
+                it = docs.erase(it);
+            } else {
+                ++it;
+                // Here means this is a partial loaded document, and we need to
+                // reload it fully because of touched objects. The reason of
+                // reloading a partial document with touched object is because
+                // partial document is supposed to be readonly, while a
+                // 'touched' object requires recomputation. And an object may
+                // become touched during restoring if externally linked
+                // document time stamp mismatches with the stamp saved.
+                _pendingDocs.push_back(doc->FileName.getValue());
+                _pendingDocMap.erase(doc->FileName.getValue());
+            }
+            FC_DURATION_PLUS(timing.d2,t1);
+            seq.next();
+        }
+        // Close the document for reloading
+        for(auto doc : docs)
+            closeDocument(doc->getName());
+
+    }while(!_pendingDocs.empty());
+
+    // Set the active document using the first successfully restored main
+    // document (i.e. documents explicitly asked for by caller).
+    for (auto doc : res) {
+        if (doc) {
+            setActiveDocument(doc);
+            break;
+        }
+    }
+
+    for (auto &doc : openedDocs) {
+        auto &timing = timings[doc];
+        FC_DURATION_LOG(timing.d1, doc.getDocumentName() << " restore");
+        FC_DURATION_LOG(timing.d2, doc.getDocumentName() << " postprocess");
+    }
+    FC_TIME_LOG(t,"total");
+    _isRestoring = false;
+
+    signalFinishOpenDocument();
+    return res;
+}
+
+Document* Application::openDocumentPrivate(const char * FileName, 
+        const char *propFileName, const char *label,
+        bool isMainDoc, bool createView, 
+        std::set<std::string> &&objNames)
+{
+    FileInfo File(FileName);
+
+    if (!File.exists()) {
+        std::stringstream str;
+        str << "File '" << FileName << "' does not exist!";
+        throw Base::FileSystemError(str.str().c_str());
+    }
+
+    // Before creating a new document we check whether the document is already open
+    auto doc = getDocumentByPath(File.filePath().c_str(), 2);
+    if(doc) {
+        if(doc->testStatus(App::Document::PartialDoc) 
+                || doc->testStatus(App::Document::PartialRestore)) {
+            // Here means a document is already partially loaded, but the document
+            // is requested again, either partial or not. We must check if the 
+            // document contains the required object
+            
+            if(isMainDoc) {
+                // Main document must be open fully, so close and reopen
+                closeDocument(doc->getName());
+                doc = nullptr;
+            } else if(_allowPartial) {
+                bool reopen = false;
+                for(auto &name : objNames) {
+                    auto obj = doc->getObject(name.c_str());
+                    if(!obj || obj->testStatus(App::PartialObject)) {
+                        reopen = true;
+                        // NOTE: We are about to reload this document with
+                        // extra objects. However, it is possible to repeat
+                        // this process several times, if it is linked by
+                        // multiple documents and each with a different set of
+                        // objects. To partially solve this problem, we do not
+                        // close and reopen the document immediately here, but
+                        // add it to _pendingDocsReopen to delay reloading.
+                        for(auto obj : doc->getObjects())
+                            objNames.insert(obj->getNameInDocument());
+                        _pendingDocMap[doc->FileName.getValue()] = std::move(objNames);
+                        break;
+                    }
+                }
+                if(!reopen)
+                    return 0;
+            }
+
+            if(doc) {
+                _pendingDocsReopen.emplace_back(FileName);
+                return 0;
+            }
+        }
+
+        if(!isMainDoc)
+            return 0;
+        else if(doc)
+            return doc;
+    }
+
+    std::string name;
+    if(propFileName != FileName) {
+        FileInfo fi(propFileName);
+        name = fi.fileNamePure();
+    }else
+        name = File.fileNamePure();
+
+    // Use the same name for the internal and user name.
+    // The file name is UTF-8 encoded which means that the internal name will be modified
+    // to only contain valid ASCII characters but the user name will be kept.
+    if(!label)
+        label = name.c_str();
+    Document* newDoc = newDocument(name.c_str(),label,isMainDoc && createView);
+
+    newDoc->FileName.setValue(propFileName==FileName?File.filePath():propFileName);
+
+    try {
+        // read the document
+        newDoc->restore(File.filePath().c_str(),true,objNames);
+        if(DocFileMap.size())
+            DocFileMap[FileInfo(newDoc->FileName.getValue()).filePath()] = newDoc;
+        return newDoc;
+    }
+    // if the project file itself is corrupt then
+    // close the document
+    catch (const Base::FileException &) {
+        closeDocument(newDoc->getName());
+        throw;
+    }
+    catch (const std::ios_base::failure&) {
+        closeDocument(newDoc->getName());
+        throw;
+    }
+    // but for any other exceptions leave it open to give the
+    // user a chance to fix it
+    catch (...) {
+        throw;
+    }
+}
+
+Document* Application::getActiveDocument(void) const
+{
+    return _pActiveDoc;
+}
+
+void Application::setActiveDocument(Document* pDoc)
+{
+    _pActiveDoc = pDoc;
+
+    // make sure that the active document is set in case no GUI is up
+    if (pDoc) {
+        Base::PyGILStateLocker lock;
+        Py::Object active(pDoc->getPyObject(), true);
+        Py::Module("FreeCAD").setAttr(std::string("ActiveDocument"),active);
+    }
+    else {
+        Base::PyGILStateLocker lock;
+        Py::Module("FreeCAD").setAttr(std::string("ActiveDocument"),Py::None());
+    }
+
+    if (pDoc)
+        signalActiveDocument(*pDoc);
+}
+
+void Application::setActiveDocument(const char *Name)
+{
+    // If no active document is set, resort to a default.
+    if (*Name == '\0') {
+        _pActiveDoc = 0;
+        return;
+    }
+
+    std::map<std::string,Document*>::iterator pos;
+    pos = DocMap.find(Name);
+
+    if (pos != DocMap.end()) {
+        setActiveDocument(pos->second);
+    }
+    else {
+        std::stringstream s;
+        s << "Try to activate unknown document '" << Name << "'";
+        throw Base::RuntimeError(s.str());
+    }
+}
+
+static int _TransSignalCount;
+static bool _TransSignalled;
+Application::TransactionSignaller::TransactionSignaller(bool abort, bool signal)
+    :abort(abort)
+{
+    ++_TransSignalCount;
+    if(signal && !_TransSignalled) {
+        _TransSignalled = true;
+        GetApplication().signalBeforeCloseTransaction(abort);
+    }
+}
+
+Application::TransactionSignaller::~TransactionSignaller() {
+    if(--_TransSignalCount == 0 && _TransSignalled) {
+        _TransSignalled = false;
+        try {
+            GetApplication().signalCloseTransaction(abort);
+        }
+        catch (const boost::exception&) {
+            // reported by code analyzers
+            Base::Console().Warning("~TransactionSignaller: Unexpected boost exception\n");
+        }
+    }
+}
+
+const char* Application::getHomePath(void) const
+{
+    return _mConfig["AppHomePath"].c_str();
+}
+
+const char* Application::getExecutableName(void) const
+{
+    return _mConfig["ExeName"].c_str();
+}
+
+std::string Application::getTempPath()
+{
+    return mConfig["AppTempPath"];
+}
+
+std::string Application::getTempFileName(const char* FileName)
+{
+    return Base::FileInfo::getTempFileName(FileName, getTempPath().c_str());
+}
+
+std::string Application::getUserAppDataDir()
+{
+    return mConfig["UserAppData"];
+}
+
+std::string Application::getUserMacroDir()
+{
+    std::string path("Macro/");
+    return mConfig["UserAppData"] + path;
+}
+
+std::string Application::getResourceDir()
+{
+#ifdef RESOURCEDIR
+    std::string path(RESOURCEDIR);
+    path.append("/");
+    QDir dir(QString::fromUtf8(RESOURCEDIR));
+    if (dir.isAbsolute())
+        return path;
+    else
+        return mConfig["AppHomePath"] + path;
+#else
+    return mConfig["AppHomePath"];
+#endif
+}
+
+std::string Application::getHelpDir()
+{
+#ifdef DOCDIR
+    std::string path(DOCDIR);
+    path.append("/");
+    QDir dir(QString::fromUtf8(DOCDIR));
+    if (dir.isAbsolute())
+        return path;
+    else
+        return mConfig["AppHomePath"] + path;
+#else
+    return mConfig["DocPath"];
+#endif
+}
+
+int Application::checkLinkDepth(int depth, bool no_throw) {
+    if(_objCount<0) {
+        _objCount = 0;
+        for(auto &v : DocMap) 
+            _objCount += v.second->countObjects();
+    }
+    if(depth > _objCount+2) {
+        const char *msg = "Link recursion limit reached. "
+                "Please check for cyclic reference.";
+        if(no_throw) {
+            FC_ERR(msg);
+            return 0;
+        }else
+            throw Base::RuntimeError(msg);
+    }
+    return _objCount+2;
+}
+
+std::set<DocumentObject *> Application::getLinksTo(
+        const DocumentObject *obj, int options, int maxCount) const
+{
+    std::set<DocumentObject *> links;
+    if(!obj) {
+        for(auto &v : DocMap) {
+            v.second->getLinksTo(links,obj,options,maxCount);
+            if(maxCount && (int)links.size()>=maxCount)
+                break;
+        }
+    } else {
+        std::set<Document*> docs;
+        for(auto o : obj->getInList()) {
+            if(o && o->getNameInDocument() && docs.insert(o->getDocument()).second) {
+                o->getDocument()->getLinksTo(links,obj,options,maxCount);
+                if(maxCount && (int)links.size()>=maxCount)
+                    break;
+            }
+        }
+    }
+    return links;
+}
+
+bool Application::hasLinksTo(const DocumentObject *obj) const {
+    return !getLinksTo(obj,0,1).empty();
+}
+
+ParameterManager & Application::GetSystemParameter(void)
+{
+    return *_pcSysParamMngr;
+}
+
+ParameterManager & Application::GetUserParameter(void)
+{
+    return *_pcUserParamMngr;
+}
+
+ParameterManager * Application::GetParameterSet(const char* sName) const
+{
+    std::map<std::string,ParameterManager *>::const_iterator it = mpcPramManager.find(sName);
+    if ( it != mpcPramManager.end() )
+        return it->second;
+    else
+        return 0;
+}
+
+const std::map<std::string,ParameterManager *> & Application::GetParameterSetList(void) const
+{
+    return mpcPramManager;
+}
+
+void Application::AddParameterSet(const char* sName)
+{
+    std::map<std::string,ParameterManager *>::const_iterator it = mpcPramManager.find(sName);
+    if ( it != mpcPramManager.end() )
+        return;
+    mpcPramManager[sName] = new ParameterManager();
+}
+
+void Application::RemoveParameterSet(const char* sName)
+{
+    std::map<std::string,ParameterManager *>::iterator it = mpcPramManager.find(sName);
+    // Must not delete user or system parameter
+    if ( it == mpcPramManager.end() || it->second == _pcUserParamMngr || it->second == _pcSysParamMngr )
+        return;
+    delete it->second;
+    mpcPramManager.erase(it);
+}
+
+Base::Reference<ParameterGrp>  Application::GetParameterGroupByPath(const char* sName)
+{
+    std::string cName = sName,cTemp;
+
+    std::string::size_type pos = cName.find(':');
+
+    // is there a path separator ?
+    if (pos == std::string::npos) {
+        throw Base::ValueError("Application::GetParameterGroupByPath() no parameter set name specified");
+    }
+    // assigning the parameter set name
+    cTemp.assign(cName,0,pos);
+    cName.erase(0,pos+1);
+
+    // test if name is valid
+    std::map<std::string,ParameterManager *>::iterator It = mpcPramManager.find(cTemp.c_str());
+    if (It == mpcPramManager.end())
+        throw Base::ValueError("Application::GetParameterGroupByPath() unknown parameter set name specified");
+
+    return It->second->GetGroup(cName.c_str());
+}
+
+void Application::addImportType(const char* Type, const char* ModuleName)
+{
+    FileTypeItem item;
+    item.filter = Type;
+    item.module = ModuleName;
+
+    // Extract each filetype from 'Type' literal
+    std::string::size_type pos = item.filter.find("*.");
+    while ( pos != std::string::npos ) {
+        std::string::size_type next = item.filter.find_first_of(" )", pos+1);
+        std::string::size_type len = next-pos-2;
+        std::string type = item.filter.substr(pos+2,len);
+        item.types.push_back(type);
+        pos = item.filter.find("*.", next);
+    }
+
+    // Due to branding stuff replace "FreeCAD" with the branded application name
+    if (strncmp(Type, "FreeCAD", 7) == 0) {
+        std::string AppName = Config()["ExeName"];
+        AppName += item.filter.substr(7);
+        item.filter = AppName;
+        // put to the front of the array
+        _mImportTypes.insert(_mImportTypes.begin(),item);
+    }
+    else {
+        _mImportTypes.push_back(item);
+    }
+}
+
+void Application::changeImportModule(const char* Type, const char* OldModuleName, const char* NewModuleName)
+{
+    for (auto& it : _mImportTypes) {
+        if (it.filter == Type && it.module == OldModuleName) {
+            it.module = NewModuleName;
+            break;
+        }
+    }
+}
+
+std::vector<std::string> Application::getImportModules(const char* Type) const
+{
+    std::vector<std::string> modules;
+    for (std::vector<FileTypeItem>::const_iterator it = _mImportTypes.begin(); it != _mImportTypes.end(); ++it) {
+        const std::vector<std::string>& types = it->types;
+        for (std::vector<std::string>::const_iterator jt = types.begin(); jt != types.end(); ++jt) {
+#ifdef __GNUC__
+            if (strcasecmp(Type,jt->c_str()) == 0)
+#else
+            if (_stricmp(Type,jt->c_str()) == 0)
+#endif
+                modules.push_back(it->module);
+        }
+    }
+
+    return modules;
+}
+
+std::vector<std::string> Application::getImportModules() const
+{
+    std::vector<std::string> modules;
+    for (std::vector<FileTypeItem>::const_iterator it = _mImportTypes.begin(); it != _mImportTypes.end(); ++it)
+        modules.push_back(it->module);
+    std::sort(modules.begin(), modules.end());
+    modules.erase(std::unique(modules.begin(), modules.end()), modules.end());
+    return modules;
+}
+
+std::vector<std::string> Application::getImportTypes(const char* Module) const
+{
+    std::vector<std::string> types;
+    for (std::vector<FileTypeItem>::const_iterator it = _mImportTypes.begin(); it != _mImportTypes.end(); ++it) {
+#ifdef __GNUC__
+        if (strcasecmp(Module,it->module.c_str()) == 0)
+#else
+        if (_stricmp(Module,it->module.c_str()) == 0)
+#endif
+            types.insert(types.end(), it->types.begin(), it->types.end());
+    }
+
+    return types;
+}
+
+std::vector<std::string> Application::getImportTypes(void) const
+{
+    std::vector<std::string> types;
+    for (std::vector<FileTypeItem>::const_iterator it = _mImportTypes.begin(); it != _mImportTypes.end(); ++it) {
+        types.insert(types.end(), it->types.begin(), it->types.end());
+    }
+
+    std::sort(types.begin(), types.end());
+    types.erase(std::unique(types.begin(), types.end()), types.end());
+
+    return types;
+}
+
+std::map<std::string, std::string> Application::getImportFilters(const char* Type) const
+{
+    std::map<std::string, std::string> moduleFilter;
+    for (std::vector<FileTypeItem>::const_iterator it = _mImportTypes.begin(); it != _mImportTypes.end(); ++it) {
+        const std::vector<std::string>& types = it->types;
+        for (std::vector<std::string>::const_iterator jt = types.begin(); jt != types.end(); ++jt) {
+#ifdef __GNUC__
+            if (strcasecmp(Type,jt->c_str()) == 0)
+#else
+            if (_stricmp(Type,jt->c_str()) == 0)
+#endif
+                moduleFilter[it->filter] = it->module;
+        }
+    }
+
+    return moduleFilter;
+}
+
+std::map<std::string, std::string> Application::getImportFilters(void) const
+{
+    std::map<std::string, std::string> filter;
+    for (std::vector<FileTypeItem>::const_iterator it = _mImportTypes.begin(); it != _mImportTypes.end(); ++it) {
+        filter[it->filter] = it->module;
+    }
+
+    return filter;
+}
+
+void Application::addExportType(const char* Type, const char* ModuleName)
+{
+    FileTypeItem item;
+    item.filter = Type;
+    item.module = ModuleName;
+
+    // Extract each filetype from 'Type' literal
+    std::string::size_type pos = item.filter.find("*.");
+    while ( pos != std::string::npos ) {
+        std::string::size_type next = item.filter.find_first_of(" )", pos+1);
+        std::string::size_type len = next-pos-2;
+        std::string type = item.filter.substr(pos+2,len);
+        item.types.push_back(type);
+        pos = item.filter.find("*.", next);
+    }
+
+    // Due to branding stuff replace "FreeCAD" with the branded application name
+    if (strncmp(Type, "FreeCAD", 7) == 0) {
+        std::string AppName = Config()["ExeName"];
+        AppName += item.filter.substr(7);
+        item.filter = AppName;
+        // put to the front of the array
+        _mExportTypes.insert(_mExportTypes.begin(),item);
+    }
+    else {
+        _mExportTypes.push_back(item);
+    }
+}
+
+void Application::changeExportModule(const char* Type, const char* OldModuleName, const char* NewModuleName)
+{
+    for (auto& it : _mExportTypes) {
+        if (it.filter == Type && it.module == OldModuleName) {
+            it.module = NewModuleName;
+            break;
+        }
+    }
+}
+
+std::vector<std::string> Application::getExportModules(const char* Type) const
+{
+    std::vector<std::string> modules;
+    for (std::vector<FileTypeItem>::const_iterator it = _mExportTypes.begin(); it != _mExportTypes.end(); ++it) {
+        const std::vector<std::string>& types = it->types;
+        for (std::vector<std::string>::const_iterator jt = types.begin(); jt != types.end(); ++jt) {
+#ifdef __GNUC__
+            if (strcasecmp(Type,jt->c_str()) == 0)
+#else
+            if (_stricmp(Type,jt->c_str()) == 0)
+#endif
+                modules.push_back(it->module);
+        }
+    }
+
+    return modules;
+}
+
+std::vector<std::string> Application::getExportModules() const
+{
+    std::vector<std::string> modules;
+    for (std::vector<FileTypeItem>::const_iterator it = _mExportTypes.begin(); it != _mExportTypes.end(); ++it)
+        modules.push_back(it->module);
+    std::sort(modules.begin(), modules.end());
+    modules.erase(std::unique(modules.begin(), modules.end()), modules.end());
+    return modules;
+}
+
+std::vector<std::string> Application::getExportTypes(const char* Module) const
+{
+    std::vector<std::string> types;
+    for (std::vector<FileTypeItem>::const_iterator it = _mExportTypes.begin(); it != _mExportTypes.end(); ++it) {
+#ifdef __GNUC__
+        if (strcasecmp(Module,it->module.c_str()) == 0)
+#else
+        if (_stricmp(Module,it->module.c_str()) == 0)
+#endif
+            types.insert(types.end(), it->types.begin(), it->types.end());
+    }
+
+    return types;
+}
+
+std::vector<std::string> Application::getExportTypes(void) const
+{
+    std::vector<std::string> types;
+    for (std::vector<FileTypeItem>::const_iterator it = _mExportTypes.begin(); it != _mExportTypes.end(); ++it) {
+        types.insert(types.end(), it->types.begin(), it->types.end());
+    }
+
+    std::sort(types.begin(), types.end());
+    types.erase(std::unique(types.begin(), types.end()), types.end());
+
+    return types;
+}
+
+std::map<std::string, std::string> Application::getExportFilters(const char* Type) const
+{
+    std::map<std::string, std::string> moduleFilter;
+    for (std::vector<FileTypeItem>::const_iterator it = _mExportTypes.begin(); it != _mExportTypes.end(); ++it) {
+        const std::vector<std::string>& types = it->types;
+        for (std::vector<std::string>::const_iterator jt = types.begin(); jt != types.end(); ++jt) {
+#ifdef __GNUC__
+            if (strcasecmp(Type,jt->c_str()) == 0)
+#else
+            if (_stricmp(Type,jt->c_str()) == 0)
+#endif
+                moduleFilter[it->filter] = it->module;
+        }
+    }
+
+    return moduleFilter;
+}
+
+std::map<std::string, std::string> Application::getExportFilters(void) const
+{
+    std::map<std::string, std::string> filter;
+    for (std::vector<FileTypeItem>::const_iterator it = _mExportTypes.begin(); it != _mExportTypes.end(); ++it) {
+        filter[it->filter] = it->module;
+    }
+
+    return filter;
+}
+
+//**************************************************************************
+// signaling
+void Application::slotBeforeChangeDocument(const App::Document& doc, const Property& prop)
+{
+    this->signalBeforeChangeDocument(doc, prop);
+}
+
+void Application::slotChangedDocument(const App::Document& doc, const Property& prop)
+{
+    this->signalChangedDocument(doc, prop);
+}
+
+void Application::slotNewObject(const App::DocumentObject&O)
+{
+    this->signalNewObject(O);
+    _objCount = -1;
+}
+
+void Application::slotDeletedObject(const App::DocumentObject&O)
+{
+    this->signalDeletedObject(O);
+    _objCount = -1;
+}
+
+void Application::slotBeforeChangeObject(const DocumentObject& O, const Property& Prop)
+{
+    this->signalBeforeChangeObject(O, Prop);
+}
+
+void Application::slotChangedObject(const App::DocumentObject&O, const App::Property& P)
+{
+    this->signalChangedObject(O,P);
+}
+
+void Application::slotRelabelObject(const App::DocumentObject&O)
+{
+    this->signalRelabelObject(O);
+}
+
+void Application::slotActivatedObject(const App::DocumentObject&O)
+{
+    this->signalActivatedObject(O);
+}
+
+void Application::slotUndoDocument(const App::Document& d)
+{
+    this->signalUndoDocument(d);
+}
+
+void Application::slotRedoDocument(const App::Document& d)
+{
+    this->signalRedoDocument(d);
+}
+
+void Application::slotRecomputedObject(const DocumentObject& obj)
+{
+    this->signalObjectRecomputed(obj);
+}
+
+void Application::slotRecomputed(const Document& doc)
+{
+    this->signalRecomputed(doc);
+}
+
+void Application::slotSkipRecompute(const Document& doc, const std::vector<DocumentObject*> &objs)
+{
+    this->signalSkipRecompute(doc, objs);
+}
+
+void Application::slotBeforeRecompute(const Document& doc)
+{
+    this->signalBeforeRecomputeDocument(doc);
+}
+
+void Application::slotOpenTransaction(const Document& d, string s)
+{
+    this->signalOpenTransaction(d, s);
+}
+
+void Application::slotCommitTransaction(const Document& d)
+{
+    this->signalCommitTransaction(d);
+}
+
+void Application::slotAbortTransaction(const Document& d)
+{
+    this->signalAbortTransaction(d);
+}
+
+void Application::slotStartSaveDocument(const App::Document& doc, const std::string& filename)
+{
+    this->signalStartSaveDocument(doc, filename);
+}
+
+void Application::slotFinishSaveDocument(const App::Document& doc, const std::string& filename)
+{
+    DocFileMap.clear();
+    this->signalFinishSaveDocument(doc, filename);
+}
+
+void Application::slotChangePropertyEditor(const App::Document &doc, const App::Property &prop)
+{
+    this->signalChangePropertyEditor(doc,prop);
+}
+
+//**************************************************************************
+// Init, Destruct and singleton
+
+Application * Application::_pcSingleton = 0;
+
+int Application::_argc;
+char ** Application::_argv;
+
+
+void Application::destruct(void)
+{
+    // saving system parameter
+    Console().Log("Saving system parameter...\n");
+    _pcSysParamMngr->SaveDocument();
+    // saving the User parameter
+    Console().Log("Saving system parameter...done\n");
+    Console().Log("Saving user parameter...\n");
+    _pcUserParamMngr->SaveDocument();
+    Console().Log("Saving user parameter...done\n");
+
+    // now save all other parameter files
+    std::map<std::string,ParameterManager *>& paramMgr = _pcSingleton->mpcPramManager;
+    for (std::map<std::string,ParameterManager *>::iterator it = paramMgr.begin(); it != paramMgr.end(); ++it) {
+        if ((it->second != _pcSysParamMngr) && (it->second != _pcUserParamMngr)) {
+            if (it->second->HasSerializer()) {
+                Console().Log("Saving %s...\n", it->first.c_str());
+                it->second->SaveDocument();
+                Console().Log("Saving %s...done\n", it->first.c_str());
+            }
+        }
+
+        // clean up
+        delete it->second;
+    }
+
+    paramMgr.clear();
+    _pcSysParamMngr = 0;
+    _pcUserParamMngr = 0;
+
+    // not initialized or double destruct!
+    assert(_pcSingleton);
+    delete _pcSingleton;
+
+    // We must detach from console and delete the observer to save our file
+    destructObserver();
+
+    Base::Interpreter().finalize();
+
+    ScriptFactorySingleton::Destruct();
+    InterpreterSingleton::Destruct();
+    Base::Type::destruct();
+    ParameterManager::Terminate();
+}
+
+void Application::destructObserver(void)
+{
+    if ( _pConsoleObserverFile ) {
+        Console().DetachObserver(_pConsoleObserverFile);
+        delete _pConsoleObserverFile;
+        _pConsoleObserverFile = 0;
+    }
+    if ( _pConsoleObserverStd ) {
+        Console().DetachObserver(_pConsoleObserverStd);
+        delete _pConsoleObserverStd;
+        _pConsoleObserverStd = 0;
+    }
+}
+
+/** freecadNewHandler()
+ * prints an error message and throws an exception
+ */
+#ifdef _MSC_VER // New handler for Microsoft Visual C++ compiler
+int __cdecl freecadNewHandler(size_t size )
+{
+    // throw an exception
+    throw Base::MemoryException();
+    return 0;
+}
+#else // Ansi C/C++ new handler
+static void freecadNewHandler ()
+{
+    // throw an exception
+    throw Base::MemoryException();
+}
+#endif
+
+#if defined(FC_OS_LINUX)
+#include <execinfo.h>
+#include <dlfcn.h>
+#include <cxxabi.h>
+
+#include <cstdio>
+#include <cstdlib>
+#include <string>
+#include <sstream>
+
+// This function produces a stack backtrace with demangled function & method names.
+void printBacktrace(size_t skip=0)
+{
+    void *callstack[128];
+    size_t nMaxFrames = sizeof(callstack) / sizeof(callstack[0]);
+    size_t nFrames = backtrace(callstack, nMaxFrames);
+    char **symbols = backtrace_symbols(callstack, nFrames);
+
+    for (size_t i = skip; i < nFrames; i++) {
+        char *demangled = NULL;
+        int status = -1;
+        Dl_info info;
+        if (dladdr(callstack[i], &info) && info.dli_sname && info.dli_fname) {
+            if (info.dli_sname[0] == '_') {
+                demangled = abi::__cxa_demangle(info.dli_sname, NULL, 0, &status);
+            }
+        }
+
+        std::stringstream str;
+        if (status == 0) {
+            void* offset = (void*)((char*)callstack[i] - (char*)info.dli_saddr);
+            str << "#" << (i-skip) << "  " << callstack[i] << " in " << demangled << " from " << info.dli_fname << "+" << offset << std::endl;
+            free(demangled);
+        }
+        else {
+            str << "#" << (i-skip) << "  " << symbols[i] << std::endl;
+        }
+
+        // cannot directly print to cerr when using --write-log
+        std::cerr << str.str();
+    }
+
+    free(symbols);
+}
+#endif
+
+void segmentation_fault_handler(int sig)
+{
+#if defined(FC_OS_LINUX)
+    (void)sig;
+    std::cerr << "Program received signal SIGSEGV, Segmentation fault.\n";
+    printBacktrace(2);
+    exit(1);
+#else
+    switch (sig) {
+        case SIGSEGV:
+            std::cerr << "Illegal storage access..." << std::endl;
+#if !defined(_DEBUG)
+            throw Base::AccessViolation("Illegal storage access! Please save your work under a new file name and restart the application!");
+#endif
+            break;
+        case SIGABRT:
+            std::cerr << "Abnormal program termination..." << std::endl;
+#if !defined(_DEBUG)
+            throw Base::AbnormalProgramTermination("Break signal occurred");
+#endif
+            break;
+        default:
+            std::cerr << "Unknown error occurred..." << std::endl;
+            break;
+    }
+#endif // FC_OS_LINUX
+}
+
+void unhandled_exception_handler()
+{
+    std::cerr << "Terminating..." << std::endl;
+}
+
+void unexpection_error_handler()
+{
+    std::cerr << "Unexpected error occurred..." << std::endl;
+    // try to throw an exception and give the user chance to save their work
+#if !defined(_DEBUG)
+    throw Base::AbnormalProgramTermination("Unexpected error occurred! Please save your work under a new file name and restart the application!");
+#else
+    terminate();
+#endif
+}
+
+#if defined(FC_SE_TRANSLATOR) // Microsoft compiler
+void my_se_translator_filter(unsigned int code, EXCEPTION_POINTERS* pExp)
+{
+    Q_UNUSED(pExp)
+    switch (code)
+    {
+    case EXCEPTION_ACCESS_VIOLATION:
+        throw Base::AccessViolation();
+    case EXCEPTION_FLT_DIVIDE_BY_ZERO:
+    case EXCEPTION_INT_DIVIDE_BY_ZERO:
+        //throw Base::DivisionByZeroError("Division by zero!");
+        Base::Console().Error("SEH exception (%u): Division by zero\n", code);
+        return;
+    }
+
+    std::stringstream str;
+    str << "SEH exception of type: " << code;
+    // general C++ SEH exception for things we don't need to handle separately....
+    throw Base::RuntimeError(str.str());
+}
+#endif
+
+void Application::init(int argc, char ** argv)
+{
+    try {
+        // install our own new handler
+#ifdef _MSC_VER // Microsoft compiler
+        _set_new_handler ( freecadNewHandler ); // Setup new handler
+        _set_new_mode( 1 ); // Re-route malloc failures to new handler !
+#else   // Ansi compiler
+        std::set_new_handler (freecadNewHandler); // ANSI new handler
+#endif
+        // if an unexpected crash occurs we can install a handler function to
+        // write some additional information
+#if defined (_MSC_VER) // Microsoft compiler
+        std::signal(SIGSEGV,segmentation_fault_handler);
+        std::signal(SIGABRT,segmentation_fault_handler);
+        std::set_terminate(unhandled_exception_handler);
+        std::set_unexpected(unexpection_error_handler);
+#elif defined(FC_OS_LINUX)
+        std::signal(SIGSEGV,segmentation_fault_handler);
+#endif
+#if defined(FC_SE_TRANSLATOR)
+        _set_se_translator(my_se_translator_filter);
+#endif
+        initTypes();
+
+#if (BOOST_VERSION < 104600) || (BOOST_FILESYSTEM_VERSION == 2)
+        boost::filesystem::path::default_name_check(boost::filesystem::no_check);
+#endif
+
+        initConfig(argc,argv);
+        initApplication();
+    }
+    catch (...) {
+        // force the log to flush
+        destructObserver();
+        throw;
+    }
+}
+
+void Application::initTypes(void)
+{
+    // Base types
+    Base::Type                      ::init();
+    Base::BaseClass                 ::init();
+    Base::Exception                 ::init();
+    Base::AbortException            ::init();
+    Base::Persistence               ::init();
+
+    // Complex data classes
+    Data::ComplexGeoData            ::init();
+    Data::Segment                   ::init();
+
+    App::StringID                   ::init();
+    App::StringHasher               ::init();
+
+    // Properties
+    App ::Property                  ::init();
+    App ::PropertyContainer         ::init();
+    App ::PropertyLists             ::init();
+    App ::PropertyBool              ::init();
+    App ::PropertyBoolList          ::init();
+    App ::PropertyFloat             ::init();
+    App ::PropertyFloatList         ::init();
+    App ::PropertyFloatConstraint   ::init();
+    App ::PropertyPrecision         ::init();
+    App ::PropertyQuantity          ::init();
+    App ::PropertyQuantityConstraint::init();
+    App ::PropertyAngle             ::init();
+    App ::PropertyDistance          ::init();
+    App ::PropertyLength            ::init();
+    App ::PropertyArea              ::init();
+    App ::PropertyVolume            ::init();
+    App ::PropertyFrequency         ::init();
+    App ::PropertySpeed             ::init();
+    App ::PropertyAcceleration      ::init();
+    App ::PropertyForce             ::init();
+    App ::PropertyPressure          ::init();
+    App ::PropertyVacuumPermittivity::init();
+    App ::PropertyInteger           ::init();
+    App ::PropertyIntegerConstraint ::init();
+    App ::PropertyPercent           ::init();
+    App ::PropertyEnumeration       ::init();
+    App ::PropertyIntegerList       ::init();
+    App ::PropertyIntegerSet        ::init();
+    App ::PropertyMap               ::init();
+    App ::PropertyString            ::init();
+    App ::PropertyPersistentObject  ::init();
+    App ::PropertyUUID              ::init();
+    App ::PropertyFont              ::init();
+    App ::PropertyStringList        ::init();
+    App ::PropertyLinkBase          ::init();
+    App ::PropertyLinkListBase      ::init();
+    App ::PropertyLink              ::init();
+    App ::PropertyLinkChild         ::init();
+    App ::PropertyLinkGlobal        ::init();
+    App ::PropertyLinkHidden        ::init();
+    App ::PropertyLinkSub           ::init();
+    App ::PropertyLinkSubChild      ::init();
+    App ::PropertyLinkSubGlobal     ::init();
+    App ::PropertyLinkSubHidden     ::init();
+    App ::PropertyLinkList          ::init();
+    App ::PropertyLinkListChild     ::init();
+    App ::PropertyLinkListGlobal    ::init();
+    App ::PropertyLinkListHidden    ::init();
+    App ::PropertyLinkSubList       ::init();
+    App ::PropertyLinkSubListChild  ::init();
+    App ::PropertyLinkSubListGlobal ::init();
+    App ::PropertyLinkSubListHidden ::init();
+    App ::PropertyXLink             ::init();
+    App ::PropertyXLinkSub          ::init();
+    App ::PropertyXLinkSubList      ::init();
+    App ::PropertyXLinkList         ::init();
+    App ::PropertyXLinkContainer    ::init();
+    App ::PropertyMatrix            ::init();
+    App ::PropertyVector            ::init();
+    App ::PropertyVectorDistance    ::init();
+    App ::PropertyPosition          ::init();
+    App ::PropertyDirection         ::init();
+    App ::PropertyVectorList        ::init();
+    App ::PropertyPlacement         ::init();
+    App ::PropertyPlacementList     ::init();
+    App ::PropertyPlacementLink     ::init();
+    App ::PropertyGeometry          ::init();
+    App ::PropertyComplexGeoData    ::init();
+    App ::PropertyColor             ::init();
+    App ::PropertyColorList         ::init();
+    App ::PropertyMaterial          ::init();
+    App ::PropertyMaterialList      ::init();
+    App ::PropertyPath              ::init();
+    App ::PropertyFile              ::init();
+    App ::PropertyFileIncluded      ::init();
+    App ::PropertyPythonObject      ::init();
+    App ::PropertyExpressionContainer  ::init();
+    App ::PropertyExpressionEngine  ::init();
+
+    // Extension classes
+    App ::Extension                     ::init();
+    App ::ExtensionContainer            ::init();
+    App ::DocumentObjectExtension       ::init();
+    App ::GroupExtension                ::init();
+    App ::GroupExtensionPython          ::init();
+    App ::GeoFeatureGroupExtension      ::init();
+    App ::GeoFeatureGroupExtensionPython::init();
+    App ::OriginGroupExtension          ::init();
+    App ::OriginGroupExtensionPython    ::init();
+    App ::LinkBaseExtension             ::init();
+    App ::LinkBaseExtensionPython       ::init();
+    App ::LinkExtension                 ::init();
+    App ::LinkExtensionPython           ::init();
+
+    // Document classes
+    App ::TransactionalObject       ::init();
+    App ::DocumentObject            ::init();
+    App ::GeoFeature                ::init();
+    App ::FeatureTest               ::init();
+    App ::FeatureTestException      ::init();
+    App ::FeaturePython             ::init();
+    App ::GeometryPython            ::init();
+    App ::Document                  ::init();
+    App ::DocumentObjectGroup       ::init();
+    App ::DocumentObjectGroupPython ::init();
+    App ::DocumentObjectFileIncluded::init();
+    App ::InventorObject            ::init();
+    App ::VRMLObject                ::init();
+    App ::Annotation                ::init();
+    App ::AnnotationLabel           ::init();
+    App ::MeasureDistance           ::init();
+    App ::MaterialObject            ::init();
+    App ::MaterialObjectPython      ::init();
+    App ::TextDocument              ::init();
+    App ::Placement                 ::init();
+    App ::PlacementPython           ::init();
+    App ::OriginFeature             ::init();
+    App ::Plane                     ::init();
+    App ::Line                      ::init();
+    App ::Part                      ::init();
+    App ::Origin                    ::init();
+    App ::Link                      ::init();
+    App ::LinkPython                ::init();
+    App ::LinkElement               ::init();
+    App ::LinkElementPython         ::init();
+    App ::LinkGroup                 ::init();
+    App ::LinkGroupPython           ::init();
+
+    // Expression classes
+    App ::Expression                ::init();
+    App ::UnitExpression            ::init();
+    App ::NumberExpression          ::init();
+    App ::ConstantExpression        ::init();
+    App ::OperatorExpression        ::init();
+    App ::VariableExpression        ::init();
+    App ::FunctionExpression        ::init();
+    App ::CallableExpression        ::init();
+    App ::ConditionalExpression     ::init();
+    App ::StringExpression          ::init();
+    App ::RangeExpression           ::init();
+    App ::PyObjectExpression        ::init();
+    App ::ListExpression            ::init();
+    App ::ComprehensionExpression   ::init();
+    App ::TupleExpression           ::init();
+    App ::DictExpression            ::init();
+    App ::AssignmentExpression      ::init();
+    App ::BaseStatement             ::init();
+    App ::PseudoStatement           ::init();
+    App ::JumpStatement             ::init();
+    App ::IfStatement               ::init();
+    App ::WhileStatement            ::init();
+    App ::ForStatement              ::init();
+    App ::SimpleStatement           ::init();
+    App ::Statement                 ::init();
+    App ::LambdaExpression          ::init();
+    App ::FunctionStatement         ::init();
+    App ::DelStatement              ::init();
+    App ::ScopeStatement            ::init();
+    App ::TryStatement              ::init();
+    App ::ImportStatement           ::init();
+    App ::FromStatement             ::init();
+
+    // register transaction type
+    new App::TransactionProducer<TransactionDocumentObject>
+            (DocumentObject::getClassTypeId());
+
+    // register exception producer types
+    new ExceptionProducer<Base::AbortException>;
+    new ExceptionProducer<Base::XMLBaseException>;
+    new ExceptionProducer<Base::XMLParseException>;
+    new ExceptionProducer<Base::XMLAttributeError>;
+    new ExceptionProducer<Base::FileException>;
+    new ExceptionProducer<Base::FileSystemError>;
+    new ExceptionProducer<Base::BadFormatError>;
+    new ExceptionProducer<Base::MemoryException>;
+    new ExceptionProducer<Base::AccessViolation>;
+    new ExceptionProducer<Base::AbnormalProgramTermination>;
+    new ExceptionProducer<Base::UnknownProgramOption>;
+    new ExceptionProducer<Base::ProgramInformation>;
+    new ExceptionProducer<Base::TypeError>;
+    new ExceptionProducer<Base::ValueError>;
+    new ExceptionProducer<Base::IndexError>;
+    new ExceptionProducer<Base::NameError>;
+    new ExceptionProducer<Base::ImportError>;
+    new ExceptionProducer<Base::AttributeError>;
+    new ExceptionProducer<Base::RuntimeError>;
+    new ExceptionProducer<Base::BadGraphError>;
+    new ExceptionProducer<Base::NotImplementedError>;
+    new ExceptionProducer<Base::DivisionByZeroError>;
+    new ExceptionProducer<Base::ReferencesError>;
+    new ExceptionProducer<Base::ExpressionError>;
+    new ExceptionProducer<Base::ParserError>;
+    new ExceptionProducer<Base::UnicodeError>;
+    new ExceptionProducer<Base::OverflowError>;
+    new ExceptionProducer<Base::UnderflowError>;
+    new ExceptionProducer<Base::UnitsMismatchError>;
+    new ExceptionProducer<Base::CADKernelError>;
+    new ExceptionProducer<Base::RestoreError>;
+}
+
+void Application::initConfig(int argc, char ** argv)
+{
+    // find the home path....
+    mConfig["AppHomePath"] = FindHomePath(argv[0]);
+
+    // Version of the application extracted from SubWCRef into src/Build/Version.h
+    // We only set these keys if not yet defined. Therefore it suffices to search
+    // only for 'BuildVersionMajor'.
+    if (App::Application::Config().find("BuildVersionMajor") == App::Application::Config().end()) {
+        std::stringstream str; str << FCVersionMajor << "." << FCVersionMinor;
+        App::Application::Config()["ExeVersion"         ] = str.str();
+        App::Application::Config()["BuildVersionMajor"  ] = FCVersionMajor;
+        App::Application::Config()["BuildVersionMinor"  ] = FCVersionMinor;
+        App::Application::Config()["BuildRevision"      ] = FCRevision;
+        App::Application::Config()["BuildRepositoryURL" ] = FCRepositoryURL;
+        App::Application::Config()["BuildRevisionDate"  ] = FCRevisionDate;
+#if defined(FCRepositoryHash)
+        App::Application::Config()["BuildRevisionHash"  ] = FCRepositoryHash;
+#endif
+#if defined(FCRepositoryBranch)
+        App::Application::Config()["BuildRevisionBranch"] = FCRepositoryBranch;
+#endif
+    }
+
+    _argc = argc;
+    _argv = argv;
+
+    // Now it's time to read-in the file branding.xml if it exists
+    Branding brand;
+    QString binDir = QString::fromUtf8((mConfig["AppHomePath"] + "bin").c_str());
+    QFileInfo fi(binDir, QString::fromLatin1("branding.xml"));
+    if (fi.exists() && brand.readFile(fi.absoluteFilePath())) {
+        Branding::XmlConfig cfg = brand.getUserDefines();
+        for (Branding::XmlConfig::iterator it = cfg.begin(); it != cfg.end(); ++it) {
+            App::Application::Config()[it.key()] = it.value();
+        }
+    }
+
+    // extract home paths
+    ExtractUserPath();
+
+#   ifdef FC_DEBUG
+    mConfig["Debug"] = "1";
+#   else
+    mConfig["Debug"] = "0";
+#   endif
+
+    // init python
+#if PY_MAJOR_VERSION >= 3
+    PyImport_AppendInittab ("FreeCAD", init_freecad_module);
+    PyImport_AppendInittab ("__FreeCADBase__", init_freecad_base_module);
+#endif
+    const char* pythonpath = Interpreter().init(argc,argv);
+    if (pythonpath)
+        mConfig["PythonSearchPath"] = pythonpath;
+    else
+        Base::Console().Warning("Encoding of Python paths failed\n");
+
+    // Parse the options that have impact on the init process
+    ParseOptions(argc,argv);
+
+    // Init console ===========================================================
+    Base::PyGILStateLocker lock;
+    if (mConfig["LoggingConsole"] == "1") {
+        _pConsoleObserverStd = new ConsoleObserverStd();
+        Console().AttachObserver(_pConsoleObserverStd);
+    }
+    if (mConfig["Verbose"] == "Strict")
+        Console().UnsetConsoleMode(ConsoleSingleton::Verbose);
+
+    // file logging Init ===========================================================
+    if (mConfig["LoggingFile"] == "1") {
+        _pConsoleObserverFile = new ConsoleObserverFile(mConfig["LoggingFileName"].c_str());
+        Console().AttachObserver(_pConsoleObserverFile);
+    }
+    else
+        _pConsoleObserverFile = 0;
+
+    // Banner ===========================================================
+    if (!(mConfig["RunMode"] == "Cmd")) {
+        // Remove banner if FreeCAD is invoked via the -c command as regular
+        // Python interpreter
+        if (!(mConfig["Verbose"] == "Strict"))
+            Console().Message("%s %s, Libs: %s.%sR%s\n%s",mConfig["ExeName"].c_str(),
+                              mConfig["ExeVersion"].c_str(),
+                              mConfig["BuildVersionMajor"].c_str(),
+                              mConfig["BuildVersionMinor"].c_str(),
+                              mConfig["BuildRevision"].c_str(),
+                              mConfig["CopyrightInfo"].c_str());
+        else
+            Console().Message("%s %s, Libs: %s.%sB%s\n",mConfig["ExeName"].c_str(),
+                              mConfig["ExeVersion"].c_str(),
+                              mConfig["BuildVersionMajor"].c_str(),
+                              mConfig["BuildVersionMinor"].c_str(),
+                              mConfig["BuildRevision"].c_str());
+    }
+    LoadParameters();
+
+    auto loglevelParam = _pcUserParamMngr->GetGroup("BaseApp/LogLevels");
+    const auto &loglevels = loglevelParam->GetIntMap();
+    bool hasDefault = false;
+    for (const auto &v : loglevels) {
+        if (v.first == "Default") {
+#ifndef FC_DEBUG
+            if (v.second>=0) {
+                hasDefault = true;
+                Base::Console().SetDefaultLogLevel(v.second);
+            }
+#endif
+        }
+        else if (v.first == "DebugDefault") {
+#ifdef FC_DEBUG
+            if (v.second>=0) {
+                hasDefault = true;
+                Base::Console().SetDefaultLogLevel(v.second);
+            }
+#endif
+        }
+        else {
+            *Base::Console().GetLogLevel(v.first.c_str()) = v.second;
+        }
+    }
+
+    if (!hasDefault) {
+#ifdef FC_DEBUG
+        loglevelParam->SetInt("DebugDefault", Base::Console().LogLevel(-1));
+#else
+        loglevelParam->SetInt("Default", Base::Console().LogLevel(-1));
+#endif
+    }
+
+    // Change application tmp. directory
+    std::string tmpPath = _pcUserParamMngr->GetGroup("BaseApp/Preferences/General")->GetASCII("TempPath");
+    Base::FileInfo di(tmpPath);
+    if (di.exists() && di.isDir()) {
+        mConfig["AppTempPath"] = tmpPath + "/";
+    }
+
+
+    // capture python variables
+    SaveEnv("PYTHONPATH");
+    SaveEnv("PYTHONHOME");
+    SaveEnv("TCL_LIBRARY");
+    SaveEnv("TCLLIBPATH");
+
+    // capture CasCade variables
+    SaveEnv("CSF_MDTVFontDirectory");
+    SaveEnv("CSF_MDTVTexturesDirectory");
+    SaveEnv("CSF_UnitsDefinition");
+    SaveEnv("CSF_UnitsLexicon");
+    SaveEnv("CSF_StandardDefaults");
+    SaveEnv("CSF_PluginDefaults");
+    SaveEnv("CSF_LANGUAGE");
+    SaveEnv("CSF_SHMessage");
+    SaveEnv("CSF_XCAFDefaults");
+    SaveEnv("CSF_GraphicShr");
+    SaveEnv("CSF_IGESDefaults");
+    SaveEnv("CSF_STEPDefaults");
+
+    // capture path
+    SaveEnv("PATH");
+    logStatus();
+}
+
+void Application::SaveEnv(const char* s)
+{
+    char *c = getenv(s);
+    if (c)
+        mConfig[s] = c;
+}
+
+void Application::initApplication(void)
+{
+    // interpreter and Init script ==========================================================
+    // register scripts
+    new ScriptProducer( "CMakeVariables", CMakeVariables );
+    new ScriptProducer( "FreeCADInit",    FreeCADInit    );
+    new ScriptProducer( "FreeCADTest",    FreeCADTest    );
+
+    // creating the application
+    if (!(mConfig["Verbose"] == "Strict")) Console().Log("Create Application\n");
+    Application::_pcSingleton = new Application(mConfig);
+
+    // set up Unit system default
+    ParameterGrp::handle hGrp = App::GetApplication().GetParameterGroupByPath
+       ("User parameter:BaseApp/Preferences/Units");
+    UnitsApi::setSchema((UnitSystem)hGrp->GetInt("UserSchema",0));
+    UnitsApi::setDecimals(hGrp->GetInt("Decimals", Base::UnitsApi::getDecimals()));
+
+    // In case we are using fractional inches, get user setting for min unit
+    int denom = hGrp->GetInt("FracInch", Base::QuantityFormat::getDefaultDenominator());
+    Base::QuantityFormat::setDefaultDenominator(denom);
+
+
+#if defined (_DEBUG)
+    Console().Log("Application is built with debug information\n");
+#endif
+
+    // starting the init script
+    Console().Log("Run App init script\n");
+    try {
+        Interpreter().runString(Base::ScriptFactory().ProduceScript("CMakeVariables"));
+        Interpreter().runString(Base::ScriptFactory().ProduceScript("FreeCADInit"));
+    }
+    catch (const Base::Exception& e) {
+        e.ReportException();
+    }
+}
+
+std::list<std::string> Application::getCmdLineFiles()
+{
+    std::list<std::string> files;
+
+    // cycling through all the open files
+    unsigned short count = 0;
+    count = atoi(mConfig["OpenFileCount"].c_str());
+    std::string File;
+
+    for (unsigned short i=0; i<count; i++) {
+        // getting file name
+        std::ostringstream temp;
+        temp << "OpenFile" << i;
+
+        std::string file(mConfig[temp.str()]);
+        files.push_back(file);
+    }
+
+    return files;
+}
+
+std::list<std::string> Application::processFiles(const std::list<std::string>& files)
+{
+    std::list<std::string> processed;
+    Base::Console().Log("Init: Processing command line files\n");
+    for (std::list<std::string>::const_iterator it = files.begin(); it != files.end(); ++it) {
+        Base::FileInfo file(*it);
+
+        Base::Console().Log("Init:     Processing file: %s\n",file.filePath().c_str());
+
+        try {
+            if (file.hasExtension("fcstd") || file.hasExtension("std")) {
+                // try to open
+                Application::_pcSingleton->openDocument(file.filePath().c_str());
+                processed.push_back(*it);
+            }
+            else if (file.hasExtension("fcscript") || file.hasExtension("fcmacro")) {
+                Base::Interpreter().runFile(file.filePath().c_str(), true);
+                processed.push_back(*it);
+            }
+            else if (file.hasExtension("py")) {
+                try{
+                    Base::Interpreter().loadModule(file.fileNamePure().c_str());
+                    processed.push_back(*it);
+                }
+                catch(const PyException&) {
+                    // if loading the module does not work, try just running the script (run in __main__)
+                    Base::Interpreter().runFile(file.filePath().c_str(),true);
+                    processed.push_back(*it);
+                }
+            }
+            else {
+                std::string ext = file.extension();
+                std::vector<std::string> mods = App::GetApplication().getImportModules(ext.c_str());
+                if (!mods.empty()) {
+                    std::string escapedstr = Base::Tools::escapedUnicodeFromUtf8(file.filePath().c_str());
+                    escapedstr = Base::Tools::escapeEncodeFilename(escapedstr);
+
+                    Base::Interpreter().loadModule(mods.front().c_str());
+                    Base::Interpreter().runStringArg("import %s",mods.front().c_str());
+                    Base::Interpreter().runStringArg("%s.open(u\"%s\")",mods.front().c_str(),
+                            escapedstr.c_str());
+                    processed.push_back(*it);
+                    Base::Console().Log("Command line open: %s.open(u\"%s\")\n",mods.front().c_str(),escapedstr.c_str());
+                }
+                else if (file.exists()) {
+                    Console().Warning("File format not supported: %s \n", file.filePath().c_str());
+                }
+            }
+        }
+        catch (const Base::SystemExitException&) {
+            throw; // re-throw to main() function
+        }
+        catch (const Base::Exception& e) {
+            Console().Error("Exception while processing file: %s [%s]\n", file.filePath().c_str(), e.what());
+        }
+        catch (...) {
+            Console().Error("Unknown exception while processing file: %s \n", file.filePath().c_str());
+        }
+    }
+
+    return processed; // successfully processed files
+}
+
+void Application::processCmdLineFiles(void)
+{
+    // process files passed to command line
+    std::list<std::string> files = getCmdLineFiles();
+    std::list<std::string> processed = processFiles(files);
+
+    if (files.empty()) {
+        if (mConfig["RunMode"] == "Exit")
+            mConfig["RunMode"] = "Cmd";
+    }
+    else if (processed.empty() && files.size() == 1 && mConfig["RunMode"] == "Cmd") {
+        // In case we are in console mode and the argument is not a file but Python code
+        // then execute it. This is to behave like the standard Python executable.
+        Base::FileInfo file(files.front());
+        if (!file.exists()) {
+            Interpreter().runString(files.front().c_str());
+            mConfig["RunMode"] = "Exit";
+        }
+    }
+
+    const std::map<std::string,std::string>& cfg = Application::Config();
+    std::map<std::string,std::string>::const_iterator it = cfg.find("SaveFile");
+    if (it != cfg.end()) {
+        std::string output = it->second;
+        output = Base::Tools::escapeEncodeFilename(output);
+
+        Base::FileInfo fi(output);
+        std::string ext = fi.extension();
+        try {
+            std::vector<std::string> mods = App::GetApplication().getExportModules(ext.c_str());
+            if (!mods.empty()) {
+                Base::Interpreter().loadModule(mods.front().c_str());
+                Base::Interpreter().runStringArg("import %s",mods.front().c_str());
+                Base::Interpreter().runStringArg("%s.export(App.ActiveDocument.Objects, '%s')"
+                    ,mods.front().c_str(),output.c_str());
+            }
+            else {
+                Console().Warning("File format not supported: %s \n", output.c_str());
+            }
+        }
+        catch (const Base::Exception& e) {
+            Console().Error("Exception while saving to file: %s [%s]\n", output.c_str(), e.what());
+        }
+        catch (...) {
+            Console().Error("Unknown exception while saving to file: %s \n", output.c_str());
+        }
+    }
+}
+
+void Application::runApplication()
+{
+    // process all files given through command line interface
+    processCmdLineFiles();
+
+    if (mConfig["RunMode"] == "Cmd") {
+        // Run the commandline interface
+        Interpreter().runCommandLine("FreeCAD Console mode");
+    }
+    else if (mConfig["RunMode"] == "Internal") {
+        // run internal script
+        Console().Log("Running internal script:\n");
+        Interpreter().runString(Base::ScriptFactory().ProduceScript(mConfig["ScriptFileName"].c_str()));
+    }
+    else if (mConfig["RunMode"] == "Exit") {
+        // getting out
+        Console().Log("Exiting on purpose\n");
+    }
+    else {
+        Console().Log("Unknown Run mode (%d) in main()?!?\n\n",mConfig["RunMode"].c_str());
+    }
+}
+
+void Application::logStatus()
+{
+    time_t now;
+    time(&now);
+    Console().Log("Time = %s", ctime(&now));
+
+    for (std::map<std::string,std::string>::iterator It = mConfig.begin();It!= mConfig.end();++It) {
+        Console().Log("%s = %s\n",It->first.c_str(),It->second.c_str());
+    }
+}
+
+void Application::LoadParameters(void)
+{
+    // Init parameter sets ===========================================================
+    //
+    if (mConfig.find("UserParameter") == mConfig.end())
+        mConfig["UserParameter"]   = mConfig["UserAppData"] + "user.cfg";
+    if (mConfig.find("SystemParameter") == mConfig.end())
+        mConfig["SystemParameter"] = mConfig["UserAppData"] + "system.cfg";
+
+    // create standard parameter sets
+    _pcSysParamMngr = new ParameterManager();
+    _pcSysParamMngr->SetSerializer(new ParameterSerializer(mConfig["SystemParameter"]));
+
+    _pcUserParamMngr = new ParameterManager();
+    _pcUserParamMngr->SetSerializer(new ParameterSerializer(mConfig["UserParameter"]));
+
+    try {
+        if (_pcSysParamMngr->LoadOrCreateDocument() && !(mConfig["Verbose"] == "Strict")) {
+            // Configuration file optional when using as Python module
+            if (!Py_IsInitialized()) {
+                Console().Warning("   Parameter does not exist, writing initial one\n");
+                Console().Message("   This warning normally means that FreeCAD is running for the first time\n"
+                                  "   or the configuration was deleted or moved. FreeCAD is generating the standard\n"
+                                  "   configuration.\n");
+            }
+        }
+    }
+    catch (const Base::Exception& e) {
+        // try to proceed with an empty XML document
+        Base::Console().Error("%s in file %s.\n"
+                              "Continue with an empty configuration.\n",
+                              e.what(), mConfig["SystemParameter"].c_str());
+        _pcSysParamMngr->CreateDocument();
+    }
+
+    try {
+        if (_pcUserParamMngr->LoadOrCreateDocument() && !(mConfig["Verbose"] == "Strict")) {
+            // The user parameter file doesn't exist. When an alternative parameter file is offered
+            // this will be used.
+            std::map<std::string, std::string>::iterator it = mConfig.find("UserParameterTemplate");
+            if (it != mConfig.end()) {
+                QString path = QString::fromUtf8(it->second.c_str());
+                if (QDir(path).isRelative()) {
+                    QString home = QString::fromUtf8(mConfig["AppHomePath"].c_str());
+                    path = QFileInfo(QDir(home), path).absoluteFilePath();
+                }
+                QFileInfo fi(path);
+                if (fi.exists()) {
+                    _pcUserParamMngr->LoadDocument(path.toUtf8().constData());
+                }
+            }
+
+            // Configuration file optional when using as Python module
+            if (!Py_IsInitialized()) {
+                Console().Warning("   User settings do not exist, writing initial one\n");
+                Console().Message("   This warning normally means that FreeCAD is running for the first time\n"
+                                  "   or your configuration was deleted or moved. The system defaults\n"
+                                  "   will be automatically generated for you.\n");
+            }
+        }
+    }
+    catch (const Base::Exception& e) {
+        // try to proceed with an empty XML document
+        Base::Console().Error("%s in file %s.\n"
+                              "Continue with an empty configuration.\n",
+                              e.what(), mConfig["UserParameter"].c_str());
+        _pcUserParamMngr->CreateDocument();
+    }
+}
+
+
+#if defined(_MSC_VER)
+// fix weird error while linking boost (all versions of VC)
+// VS2010: https://forum.freecadweb.org/viewtopic.php?f=4&t=1886&p=12553&hilit=boost%3A%3Afilesystem%3A%3Aget#p12553
+namespace boost { namespace program_options { std::string arg="arg"; } }
+#if (defined (BOOST_VERSION) && (BOOST_VERSION >= 104100))
+namespace boost { namespace program_options {
+    const unsigned options_description::m_default_line_length = 80;
+} }
+#endif
+#endif
+
+#if 0 // it seems that SUSE has fixed the broken boost package
+// reported for SUSE in issue #0000208
+#if defined(__GNUC__)
+#if BOOST_VERSION == 104400
+namespace boost { namespace filesystem {
+    bool no_check( const std::string & ) { return true; }
+} }
+#endif
+#endif
+#endif
+
+pair<string, string> customSyntax(const string& s)
+{
+#if defined(FC_OS_MACOSX)
+    if (s.find("-psn_") == 0)
+        return make_pair(string("psn"), s.substr(5));
+#endif
+    if (s.find("-display") == 0)
+        return make_pair(string("display"), string("null"));
+    else if (s.find("-style") == 0)
+        return make_pair(string("style"), string("null"));
+    else if (s.find("-graphicssystem") == 0)
+        return make_pair(string("graphicssystem"), string("null"));
+    else if (s.find("-widgetcount") == 0)
+        return make_pair(string("widgetcount"), string(""));
+    else if (s.find("-geometry") == 0)
+        return make_pair(string("geometry"), string("null"));
+    else if (s.find("-font") == 0)
+        return make_pair(string("font"), string("null"));
+    else if (s.find("-fn") == 0)
+        return make_pair(string("fn"), string("null"));
+    else if (s.find("-background") == 0)
+        return make_pair(string("background"), string("null"));
+    else if (s.find("-bg") == 0)
+        return make_pair(string("bg"), string("null"));
+    else if (s.find("-foreground") == 0)
+        return make_pair(string("foreground"), string("null"));
+    else if (s.find("-fg") == 0)
+        return make_pair(string("fg"), string("null"));
+    else if (s.find("-button") == 0)
+        return make_pair(string("button"), string("null"));
+    else if (s.find("-btn") == 0)
+        return make_pair(string("btn"), string("null"));
+    else if (s.find("-name") == 0)
+        return make_pair(string("name"), string("null"));
+    else if (s.find("-title") == 0)
+        return make_pair(string("title"), string("null"));
+    else if (s.find("-visual") == 0)
+        return make_pair(string("visual"), string("null"));
+//  else if (s.find("-ncols") == 0)
+//    return make_pair(string("ncols"), boost::program_options::value<int>(1));
+//  else if (s.find("-cmap") == 0)
+//    return make_pair(string("cmap"), string("null"));
+    else if ('@' == s[0])
+        return std::make_pair(string("response-file"), s.substr(1));
+    else
+        return make_pair(string(), string());
+
+}
+
+// A helper function to simplify the main part.
+template<class T>
+ostream& operator<<(ostream& os, const vector<T>& v)
+{
+    copy(v.begin(), v.end(), ostream_iterator<T>(cout, " "));
+    return os;
+}
+
+void Application::ParseOptions(int ac, char ** av)
+{
+    // Declare a group of options that will be
+    // allowed only on the command line
+    options_description generic("Generic options");
+    generic.add_options()
+    ("version,v", "Prints version string")
+    ("help,h", "Prints help message")
+    ("console,c", "Starts in console mode")
+    ("response-file", value<string>(),"Can be specified with '@name', too")
+    ("dump-config", "Dumps configuration")
+    ("get-config", value<string>(), "Prints the value of the requested configuration key")
+    ;
+
+    // Declare a group of options that will be
+    // allowed both on the command line and in
+    // the config file
+    std::string descr("Writes a log file to:\n");
+    descr += mConfig["UserAppData"];
+    descr += mConfig["ExeName"];
+    descr += ".log";
+    boost::program_options::options_description config("Configuration");
+    config.add_options()
+    //("write-log,l", value<string>(), "write a log file")
+    ("write-log,l", descr.c_str())
+    ("log-file", value<string>(), "Unlike --write-log this allows logging to an arbitrary file")
+    ("user-cfg,u", value<string>(),"User config file to load/save user settings")
+    ("system-cfg,s", value<string>(),"System config file to load/save system settings")
+    ("run-test,t",   value<string>()   ,"Test case - or 0 for all")
+    ("module-path,M", value< vector<string> >()->composing(),"Additional module paths")
+    ("python-path,P", value< vector<string> >()->composing(),"Additional python paths")
+    ("single-instance", "Allow to run a single instance of the application")
+    ;
+
+
+    // Hidden options, will be allowed both on the command line and
+    // in the config file, but will not be shown to the user.
+    boost::program_options::options_description hidden("Hidden options");
+    hidden.add_options()
+    ("input-file", boost::program_options::value< vector<string> >(), "input file")
+    ("output",     boost::program_options::value<string>(),"output file")
+    ("hidden",                                             "don't show the main window")
+    // this are to ignore for the window system (QApplication)
+    ("style",      boost::program_options::value< string >(), "set the application GUI style")
+    ("stylesheet", boost::program_options::value< string >(), "set the application stylesheet")
+    ("session",    boost::program_options::value< string >(), "restore the application from an earlier session")
+    ("reverse",                                               "set the application's layout direction from right to left")
+    ("widgetcount",                                           "print debug messages about widgets")
+    ("graphicssystem", boost::program_options::value< string >(), "backend to be used for on-screen widgets and pixmaps")
+    ("display",    boost::program_options::value< string >(), "set the X-Server")
+    ("geometry ",  boost::program_options::value< string >(), "set the X-Window geometry")
+    ("font",       boost::program_options::value< string >(), "set the X-Window font")
+    ("fn",         boost::program_options::value< string >(), "set the X-Window font")
+    ("background", boost::program_options::value< string >(), "set the X-Window background color")
+    ("bg",         boost::program_options::value< string >(), "set the X-Window background color")
+    ("foreground", boost::program_options::value< string >(), "set the X-Window foreground color")
+    ("fg",         boost::program_options::value< string >(), "set the X-Window foreground color")
+    ("button",     boost::program_options::value< string >(), "set the X-Window button color")
+    ("btn",        boost::program_options::value< string >(), "set the X-Window button color")
+    ("name",       boost::program_options::value< string >(), "set the X-Window name")
+    ("title",      boost::program_options::value< string >(), "set the X-Window title")
+    ("visual",     boost::program_options::value< string >(), "set the X-Window to color scheme")
+    ("ncols",      boost::program_options::value< int    >(), "set the X-Window to color scheme")
+    ("cmap",                                                  "set the X-Window to color scheme")
+#if defined(FC_OS_MACOSX)
+    ("psn",        boost::program_options::value< string >(), "process serial number")
+#endif
+    ;
+
+    // Ignored options, will be safely ignored. Mostly used by underlying libs.
+    //boost::program_options::options_description x11("X11 options");
+    //x11.add_options()
+    //    ("display",  boost::program_options::value< string >(), "set the X-Server")
+    //    ;
+    //0000723: improper handling of qt specific command line arguments
+    std::vector<std::string> args;
+    bool merge=false;
+    for (int i=1; i<ac; i++) {
+        if (merge) {
+            merge = false;
+            args.back() += "=";
+            args.back() += av[i];
+        }
+        else {
+            args.push_back(av[i]);
+        }
+        if (strcmp(av[i],"-style") == 0) {
+            merge = true;
+        }
+        else if (strcmp(av[i],"-stylesheet") == 0) {
+            merge = true;
+        }
+        else if (strcmp(av[i],"-session") == 0) {
+            merge = true;
+        }
+        else if (strcmp(av[i],"-graphicssystem") == 0) {
+            merge = true;
+        }
+    }
+
+    // 0000659: SIGABRT on startup in boost::program_options (Boost 1.49)
+    // Add some text to the constructor
+    options_description cmdline_options("Command-line options");
+    cmdline_options.add(generic).add(config).add(hidden);
+
+    boost::program_options::options_description config_file_options("Config");
+    config_file_options.add(config).add(hidden);
+
+    boost::program_options::options_description visible("Allowed options");
+    visible.add(generic).add(config);
+
+    boost::program_options::positional_options_description p;
+    p.add("input-file", -1);
+
+    variables_map vm;
+    try {
+        store( boost::program_options::command_line_parser(args).
+               options(cmdline_options).positional(p).extra_parser(customSyntax).run(), vm);
+
+        std::ifstream ifs("FreeCAD.cfg");
+        if (ifs)
+            store(parse_config_file(ifs, config_file_options), vm);
+        notify(vm);
+    }
+    catch (const std::exception& e) {
+        std::stringstream str;
+        str << e.what() << endl << endl << visible << endl;
+        throw UnknownProgramOption(str.str());
+    }
+    catch (...) {
+        std::stringstream str;
+        str << "Wrong or unknown option, bailing out!" << endl << endl << visible << endl;
+        throw UnknownProgramOption(str.str());
+    }
+
+    if (vm.count("help")) {
+        std::stringstream str;
+        str << mConfig["ExeName"] << endl << endl;
+        str << "For a detailed description see https://www.freecadweb.org/wiki/Start_up_and_Configuration" << endl<<endl;
+        str << "Usage: " << mConfig["ExeName"] << " [options] File1 File2 ..." << endl << endl;
+        str << visible << endl;
+        throw Base::ProgramInformation(str.str());
+    }
+
+    if (vm.count("response-file")) {
+        // Load the file and tokenize it
+        std::ifstream ifs(vm["response-file"].as<string>().c_str());
+        if (!ifs) {
+            Base::Console().Error("Could no open the response file\n");
+            std::stringstream str;
+            str << "Could no open the response file: '"
+                << vm["response-file"].as<string>() << "'" << endl;
+            throw Base::UnknownProgramOption(str.str());
+        }
+        // Read the whole file into a string
+        stringstream ss;
+        ss << ifs.rdbuf();
+        // Split the file content
+        char_separator<char> sep(" \n\r");
+        tokenizer<char_separator<char> > tok(ss.str(), sep);
+        vector<string> args;
+        copy(tok.begin(), tok.end(), back_inserter(args));
+        // Parse the file and store the options
+        store( boost::program_options::command_line_parser(args).
+               options(cmdline_options).positional(p).extra_parser(customSyntax).run(), vm);
+    }
+
+    if (vm.count("version")) {
+        std::stringstream str;
+        str << mConfig["ExeName"] << " " << mConfig["ExeVersion"]
+            << " Revision: " << mConfig["BuildRevision"] << std::endl;
+        throw Base::ProgramInformation(str.str());
+    }
+
+    if (vm.count("console")) {
+        mConfig["Console"] = "1";
+        mConfig["RunMode"] = "Cmd";
+    }
+
+    if (vm.count("module-path")) {
+        vector<string> Mods = vm["module-path"].as< vector<string> >();
+        string temp;
+        for (vector<string>::const_iterator It= Mods.begin();It != Mods.end();++It)
+            temp += *It + ";";
+        temp.erase(temp.end()-1);
+        mConfig["AdditionalModulePaths"] = temp;
+    }
+
+    if (vm.count("python-path")) {
+        vector<string> Paths = vm["python-path"].as< vector<string> >();
+        for (vector<string>::const_iterator It= Paths.begin();It != Paths.end();++It)
+            Base::Interpreter().addPythonPath(It->c_str());
+    }
+
+    if (vm.count("input-file")) {
+        vector<string> files(vm["input-file"].as< vector<string> >());
+        int OpenFileCount=0;
+        for (vector<string>::const_iterator It = files.begin();It != files.end();++It) {
+
+            //cout << "Input files are: "
+            //     << vm["input-file"].as< vector<string> >() << "\n";
+
+            std::ostringstream temp;
+            temp << "OpenFile" << OpenFileCount;
+            mConfig[temp.str()] = *It;
+            OpenFileCount++;
+        }
+        std::ostringstream buffer;
+        buffer << OpenFileCount;
+        mConfig["OpenFileCount"] = buffer.str();
+    }
+
+    if (vm.count("output")) {
+        string file = vm["output"].as<string>();
+        mConfig["SaveFile"] = file;
+    }
+
+    if (vm.count("hidden")) {
+        mConfig["StartHidden"] = "1";
+    }
+
+    if (vm.count("write-log")) {
+        mConfig["LoggingFile"] = "1";
+        //mConfig["LoggingFileName"] = vm["write-log"].as<string>();
+        mConfig["LoggingFileName"] = mConfig["UserAppData"] + mConfig["ExeName"] + ".log";
+    }
+
+    if (vm.count("log-file")) {
+        mConfig["LoggingFile"] = "1";
+        mConfig["LoggingFileName"] = vm["log-file"].as<string>();
+    }
+
+    if (vm.count("user-cfg")) {
+        mConfig["UserParameter"] = vm["user-cfg"].as<string>();
+    }
+
+    if (vm.count("system-cfg")) {
+        mConfig["SystemParameter"] = vm["system-cfg"].as<string>();
+    }
+
+    if (vm.count("run-test")) {
+        string testCase = vm["run-test"].as<string>();
+        if ( "0" == testCase) {
+            testCase = "TestApp.All";
+        }
+        mConfig["TestCase"] = testCase;
+        mConfig["RunMode"] = "Internal";
+        mConfig["ScriptFileName"] = "FreeCADTest";
+        //sScriptName = FreeCADTest;
+    }
+
+    if (vm.count("single-instance")) {
+        mConfig["SingleInstance"] = "1";
+    }
+
+    if (vm.count("dump-config")) {
+        std::stringstream str;
+        for (std::map<std::string,std::string>::iterator it=mConfig.begin(); it != mConfig.end(); ++it) {
+            str << it->first << "=" << it->second << std::endl;
+        }
+        throw Base::ProgramInformation(str.str());
+    }
+
+    if (vm.count("get-config")) {
+        std::string configKey = vm["get-config"].as<string>();
+        std::stringstream str;
+        std::map<std::string,std::string>::iterator pos;
+        pos = mConfig.find(configKey);
+        if (pos != mConfig.end()) {
+            str << pos->second;
+        }
+        str << std::endl;
+        throw Base::ProgramInformation(str.str());
+    }
+}
+
+void Application::ExtractUserPath()
+{
+    // std paths
+    mConfig["BinPath"] = mConfig["AppHomePath"] + "bin" + PATHSEP;
+    mConfig["DocPath"] = mConfig["AppHomePath"] + "doc" + PATHSEP;
+
+    // Set application tmp. directory
+    mConfig["AppTempPath"] = Base::FileInfo::getTempPath();
+
+    // this is to support a portable version of FreeCAD
+    QProcessEnvironment env(QProcessEnvironment::systemEnvironment());
+    QString userHome = env.value(QString::fromLatin1("FREECAD_USER_HOME"));
+    QString userData = env.value(QString::fromLatin1("FREECAD_USER_DATA"));
+    QString userTemp = env.value(QString::fromLatin1("FREECAD_USER_TEMP"));
+
+    // verify env. variables
+    if (!userHome.isEmpty()) {
+        QDir dir(userHome);
+        if (dir.exists())
+            userHome = QDir::toNativeSeparators(dir.canonicalPath());
+        else
+            userHome.clear();
+    }
+
+    if (!userData.isEmpty()) {
+        QDir dir(userData);
+        if (dir.exists())
+            userData = QDir::toNativeSeparators(dir.canonicalPath());
+        else
+            userData.clear();
+    }
+    else if (!userHome.isEmpty()) {
+        // if FREECAD_USER_HOME is set but not FREECAD_USER_DATA
+        userData = userHome;
+    }
+
+    // override temp directory if set by env. variable
+    if (!userTemp.isEmpty()) {
+        QDir dir(userTemp);
+        if (dir.exists()) {
+            userTemp = dir.canonicalPath();
+            userTemp += QDir::separator();
+            userTemp = QDir::toNativeSeparators(userTemp);
+            mConfig["AppTempPath"] = userTemp.toUtf8().data();
+        }
+    }
+    else if (!userHome.isEmpty()) {
+        // if FREECAD_USER_HOME is set but not FREECAD_USER_TEMP
+        QDir dir(userHome);
+        dir.mkdir(QString::fromLatin1("temp"));
+        QFileInfo fi(dir, QString::fromLatin1("temp"));
+        QString tmp(fi.absoluteFilePath());
+        tmp += QDir::separator();
+        tmp = QDir::toNativeSeparators(tmp);
+        mConfig["AppTempPath"] = tmp.toUtf8().data();
+    }
+
+#if defined(FC_OS_LINUX) || defined(FC_OS_CYGWIN) || defined(FC_OS_BSD)
+    // Default paths for the user specific stuff
+    struct passwd *pwd = getpwuid(getuid());
+    if (pwd == NULL)
+        throw Base::RuntimeError("Getting HOME path from system failed!");
+    mConfig["UserHomePath"] = pwd->pw_dir;
+    if (!userHome.isEmpty()) {
+        mConfig["UserHomePath"] = userHome.toUtf8().data();
+    }
+
+    std::string path = pwd->pw_dir;
+    if (!userData.isEmpty()) {
+        path = userData.toUtf8().data();
+    }
+
+    std::string appData(path);
+    Base::FileInfo fi(appData.c_str());
+    if (!fi.exists()) {
+        // This should never ever happen
+        std::stringstream str;
+        str << "Application data directory " << appData << " does not exist!";
+        throw Base::FileSystemError(str.str());
+    }
+
+    // In order to write into our data path, we must create some directories, first.
+    // If 'AppDataSkipVendor' is defined, the value of 'ExeVendor' must not be part of
+    // the path.
+    appData += PATHSEP;
+    appData += ".";
+    if (mConfig.find("AppDataSkipVendor") == mConfig.end()) {
+        appData += mConfig["ExeVendor"];
+        fi.setFile(appData.c_str());
+        if (!fi.exists() && !Py_IsInitialized()) {
+            if (!fi.createDirectory()) {
+                std::string error = "Cannot create directory ";
+                error += appData;
+                // Want more details on console
+                std::cerr << error << std::endl;
+                throw Base::FileSystemError(error);
+            }
+        }
+        appData += PATHSEP;
+    }
+
+    appData += mConfig["ExeName"];
+    fi.setFile(appData.c_str());
+    if (!fi.exists() && !Py_IsInitialized()) {
+        if (!fi.createDirectory()) {
+            std::string error = "Cannot create directory ";
+            error += appData;
+            // Want more details on console
+            std::cerr << error << std::endl;
+            throw Base::FileSystemError(error);
+        }
+    }
+
+    // Actually the name of the directory where the parameters are stored should be the name of
+    // the application due to branding reasons.
+    appData += PATHSEP;
+    mConfig["UserAppData"] = appData;
+
+#elif defined(FC_OS_MACOSX)
+    // Default paths for the user specific stuff on the platform
+    struct passwd *pwd = getpwuid(getuid());
+    if (pwd == NULL)
+        throw Base::RuntimeError("Getting HOME path from system failed!");
+    mConfig["UserHomePath"] = pwd->pw_dir;
+    if (!userHome.isEmpty()) {
+        mConfig["UserHomePath"] = userHome.toUtf8().data();
+    }
+
+    std::string appData = pwd->pw_dir;
+    if (!userData.isEmpty()) {
+        appData = userData.toUtf8().data();
+    }
+    appData += PATHSEP;
+    appData += "Library";
+    appData += PATHSEP;
+    appData += "Preferences";
+    Base::FileInfo fi(appData.c_str());
+    if (!fi.exists()) {
+        // This should never ever happen
+        std::stringstream str;
+        str << "Application data directory " << appData << " does not exist!";
+        throw Base::FileSystemError(str.str());
+    }
+
+    // In order to write to our data path, we must create some directories, first.
+    // If 'AppDataSkipVendor' is defined the value of 'ExeVendor' must not be part of
+    // the path.
+    appData += PATHSEP;
+    if (mConfig.find("AppDataSkipVendor") == mConfig.end()) {
+        appData += mConfig["ExeVendor"];
+        fi.setFile(appData.c_str());
+        if (!fi.exists() && !Py_IsInitialized()) {
+            if (!fi.createDirectory()) {
+                std::string error = "Cannot create directory ";
+                error += appData;
+                // Want more details on console
+                std::cerr << error << std::endl;
+                throw Base::FileSystemError(error);
+            }
+        }
+        appData += PATHSEP;
+    }
+
+    appData += mConfig["ExeName"];
+    fi.setFile(appData.c_str());
+    if (!fi.exists() && !Py_IsInitialized()) {
+        if (!fi.createDirectory()) {
+            std::string error = "Cannot create directory ";
+            error += appData;
+            // Want more details on console
+            std::cerr << error << std::endl;
+            throw Base::FileSystemError(error);
+        }
+    }
+
+    // Actually the name of the directory where the parameters are stored should be the name of
+    // the application due to branding reasons.
+    appData += PATHSEP;
+    mConfig["UserAppData"] = appData;
+
+#elif defined(FC_OS_WIN32)
+    WCHAR szPath[MAX_PATH];
+    char dest[MAX_PATH*3];
+    // Get the default path where we can save our documents. It seems that
+    // 'CSIDL_MYDOCUMENTS' doesn't work on all machines, so we use 'CSIDL_PERSONAL'
+    // which does the same.
+    if (SUCCEEDED(SHGetFolderPathW(NULL, CSIDL_PERSONAL, NULL, 0, szPath))) {
+        WideCharToMultiByte(CP_UTF8, 0, szPath, -1,dest, 256, NULL, NULL);
+        mConfig["UserHomePath"] = dest;
+    }
+    else {
+        mConfig["UserHomePath"] = mConfig["AppHomePath"];
+    }
+
+    if (!userHome.isEmpty()) {
+        mConfig["UserHomePath"] = userHome.toUtf8().data();
+    }
+
+    // In the second step we want the directory where user settings of the application can be
+    // kept. There we create a directory with name of the vendor and a sub-directory with name
+    // of the application.
+    if (SUCCEEDED(SHGetFolderPathW(NULL, CSIDL_APPDATA, NULL, 0, szPath))) {
+        // convert to UTF8
+        WideCharToMultiByte(CP_UTF8, 0, szPath, -1,dest, 256, NULL, NULL);
+
+        std::string appData = dest;
+        if (!userData.isEmpty()) {
+            appData = userData.toUtf8().data();
+        }
+        Base::FileInfo fi(appData.c_str());
+        if (!fi.exists()) {
+            // This should never ever happen
+            std::stringstream str;
+            str << "Application data directory " << appData << " does not exist!";
+            throw Base::FileSystemError(str.str());
+        }
+
+        // In order to write to our data path we must create some directories first.
+        // If 'AppDataSkipVendor' is defined the value of 'ExeVendor' must not be part of
+        // the path.
+        if (mConfig.find("AppDataSkipVendor") == mConfig.end()) {
+            appData += PATHSEP;
+            appData += mConfig["ExeVendor"];
+            fi.setFile(appData.c_str());
+            if (!fi.exists() && !Py_IsInitialized()) {
+                if (!fi.createDirectory()) {
+                    std::string error = "Cannot create directory ";
+                    error += appData;
+                    // Want more details on console
+                    std::cerr << error << std::endl;
+                    throw Base::FileSystemError(error);
+                }
+            }
+        }
+
+        appData += PATHSEP;
+        appData += mConfig["ExeName"];
+        fi.setFile(appData.c_str());
+        if (!fi.exists() && !Py_IsInitialized()) {
+            if (!fi.createDirectory()) {
+                std::string error = "Cannot create directory ";
+                error += appData;
+                // Want more details on console
+                std::cerr << error << std::endl;
+                throw Base::FileSystemError(error);
+            }
+        }
+
+        // Actually the name of the directory where the parameters are stored should be the name of
+        // the application due to branding reasons.
+        appData += PATHSEP;
+        mConfig["UserAppData"] = appData;
+
+        // Create the default macro directory
+        fi.setFile(getUserMacroDir());
+        if (!fi.exists() && !Py_IsInitialized()) {
+            if (!fi.createDirectory()) {
+                // If the creation fails only write an error but do not raise an
+                // exception because it doesn't prevent FreeCAD from working
+                std::string error = "Cannot create directory ";
+                error += fi.fileName();
+                // Want more details on console
+                std::cerr << error << std::endl;
+            }
+        }
+    }
+#else
+# error "Implement ExtractUserPath() for your platform."
+#endif
+}
+
+#if defined (FC_OS_LINUX) || defined(FC_OS_CYGWIN) || defined(FC_OS_BSD)
+#include <stdio.h>
+#include <stdlib.h>
+#include <sys/param.h>
+
+std::string Application::FindHomePath(const char* sCall)
+{
+    // We have three ways to start this application either use one of the two executables or
+    // import the FreeCAD.so module from a running Python session. In the latter case the
+    // Python interpreter is already initialized.
+    std::string absPath;
+    std::string homePath;
+    if (Py_IsInitialized()) {
+        // Note: realpath is known to cause a buffer overflow because it
+        // expands the given path to an absolute path of unknown length.
+        // Even setting PATH_MAX does not necessarily solve the problem
+        // for sure but the risk of overflow is rather small.
+        char resolved[PATH_MAX];
+        char* path = realpath(sCall, resolved);
+        if (path)
+            absPath = path;
+    }
+    else {
+        // Find the path of the executable. Theoretically, there could occur a
+        // race condition when using readlink, but we only use this method to
+        // get the absolute path of the executable to compute the actual home
+        // path. In the worst case we simply get q wrong path and FreeCAD is not
+        // able to load its modules.
+        char resolved[PATH_MAX];
+#if defined(FC_OS_BSD)
+        int mib[4];
+        mib[0] = CTL_KERN;
+        mib[1] = KERN_PROC;
+        mib[2] = KERN_PROC_PATHNAME;
+        mib[3] = -1;
+        size_t cb = sizeof(resolved);
+        sysctl(mib, 4, resolved, &cb, NULL, 0);
+        int nchars = strlen(resolved);
+#else
+        int nchars = readlink("/proc/self/exe", resolved, PATH_MAX);
+#endif
+        if (nchars < 0 || nchars >= PATH_MAX)
+            throw Base::FileSystemError("Cannot determine the absolute path of the executable");
+        resolved[nchars] = '\0'; // enforce null termination
+        absPath = resolved;
+    }
+
+    // should be an absolute path now
+    std::string::size_type pos = absPath.find_last_of("/");
+    homePath.assign(absPath,0,pos);
+    pos = homePath.find_last_of("/");
+    homePath.assign(homePath,0,pos+1);
+
+    return homePath;
+}
+
+#elif defined(FC_OS_MACOSX)
+#include <mach-o/dyld.h>
+#include <string>
+#include <stdlib.h>
+#include <sys/param.h>
+
+std::string Application::FindHomePath(const char* call)
+{
+    // If Python is initialized at this point, then we're being run from
+    // MainPy.cpp, which hopefully rewrote argv[0] to point at the
+    // FreeCAD shared library.
+    if (!Py_IsInitialized()) {
+        uint32_t sz = 0;
+        char *buf;
+
+        _NSGetExecutablePath(NULL, &sz); //function only returns "sz" if first arg is to small to hold value
+        buf = new char[++sz];
+
+        if (_NSGetExecutablePath(buf, &sz) == 0) {
+            char resolved[PATH_MAX];
+            char* path = realpath(buf, resolved);
+            delete [] buf;
+
+            if (path) {
+                std::string Call(resolved), TempHomePath;
+                std::string::size_type pos = Call.find_last_of(PATHSEP);
+                TempHomePath.assign(Call,0,pos);
+                pos = TempHomePath.find_last_of(PATHSEP);
+                TempHomePath.assign(TempHomePath,0,pos+1);
+                return TempHomePath;
+            }
+        } else {
+            delete [] buf;
+        }
+    }
+
+    return call;
+}
+
+#elif defined (FC_OS_WIN32)
+std::string Application::FindHomePath(const char* sCall)
+{
+    // We have several ways to start this application:
+    // * use one of the two executables
+    // * import the FreeCAD.pyd module from a running Python session. In this case the
+    //   Python interpreter is already initialized.
+    // * use a custom dll that links FreeCAD core dlls and that is loaded by its host application
+    //   In this case the calling name should be set to FreeCADBase.dll or FreeCADApp.dll in order
+    //   to locate the correct home directory
+    wchar_t szFileName [MAX_PATH];
+    QString dll(QString::fromUtf8(sCall));
+    if (Py_IsInitialized() || dll.endsWith(QLatin1String(".dll"))) {
+        GetModuleFileNameW(GetModuleHandleA(sCall),szFileName, MAX_PATH-1);
+    }
+    else {
+        GetModuleFileNameW(0, szFileName, MAX_PATH-1);
+    }
+
+    std::wstring Call(szFileName), homePath;
+    std::wstring::size_type pos = Call.find_last_of(PATHSEP);
+    homePath.assign(Call,0,pos);
+    pos = homePath.find_last_of(PATHSEP);
+    homePath.assign(homePath,0,pos+1);
+
+    // switch to posix style
+    for (std::wstring::iterator it = homePath.begin(); it != homePath.end(); ++it) {
+        if (*it == '\\')
+            *it = '/';
+    }
+
+    // fixes #0001638 to avoid to load DLLs from Windows' system directories before FreeCAD's bin folder
+    std::wstring binPath = homePath;
+    binPath += L"bin";
+    SetDllDirectoryW(binPath.c_str());
+
+    // https://stackoverflow.com/questions/5625884/conversion-of-stdwstring-to-qstring-throws-linker-error
+#ifdef _MSC_VER
+    QString str = QString::fromUtf16(reinterpret_cast<const ushort *>(homePath.c_str()));
+#else
+    QString str = QString::fromStdWString(homePath);
+#endif
+    // convert to utf-8
+    return str.toUtf8().data();
+}
+
+#else
+# error "std::string Application::FindHomePath(const char*) not implemented"
+#endif