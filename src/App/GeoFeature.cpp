--- conflicted
+++ resolved
@@ -1,227 +1,223 @@
-/***************************************************************************
- *   Copyright (c) Juergen Riegel          (juergen.riegel@web.de) 2002    *
- *                                                                         *
- *   This file is part of the FreeCAD CAx development system.              *
- *                                                                         *
- *   This library is free software; you can redistribute it and/or         *
- *   modify it under the terms of the GNU Library General Public           *
- *   License as published by the Free Software Foundation; either          *
- *   version 2 of the License, or (at your option) any later version.      *
- *                                                                         *
- *   This library  is distributed in the hope that it will be useful,      *
- *   but WITHOUT ANY WARRANTY; without even the implied warranty of        *
- *   MERCHANTABILITY or FITNESS FOR A PARTICULAR PURPOSE.  See the         *
- *   GNU Library General Public License for more details.                  *
- *                                                                         *
- *   You should have received a copy of the GNU Library General Public     *
- *   License along with this library; see the file COPYING.LIB. If not,    *
- *   write to the Free Software Foundation, Inc., 59 Temple Place,         *
- *   Suite 330, Boston, MA  02111-1307, USA                                *
- *                                                                         *
- ***************************************************************************/
-
-
-#include "PreCompiled.h"
-
-#ifndef _PreComp_
-#endif
-
-#include <Base/Console.h>
-#include "Document.h"
-#include "GeoFeature.h"
-#include "GeoFeatureGroupExtension.h"
-#include <App/GeoFeaturePy.h>
-
-FC_LOG_LEVEL_INIT("GeoFeature",true,true);
-
-using namespace App;
-
-
-PROPERTY_SOURCE(App::GeoFeature, App::DocumentObject)
-
-
-//===========================================================================
-// Feature
-//===========================================================================
-
-GeoFeature::GeoFeature(void)
-{
-<<<<<<< HEAD
-    ADD_PROPERTY(Placement,(Base::Placement()));
-    ADD_PROPERTY_TYPE(_ElementMapVersion,(""),"Base",
-            (App::PropertyType)(Prop_Output|Prop_Hidden|Prop_Transient),"");
-=======
-    ADD_PROPERTY_TYPE(Placement,(Base::Placement()),nullptr,Prop_NoRecompute,nullptr);
->>>>>>> 73df4e6f
-}
-
-GeoFeature::~GeoFeature(void)
-{
-}
-
-void GeoFeature::transformPlacement(const Base::Placement &transform)
-{
-    Base::Placement plm = this->Placement.getValue();
-    plm = transform * plm;
-    this->Placement.setValue(plm);
-}
-
-Base::Placement GeoFeature::globalPlacement() const
-{
-    auto* group = GeoFeatureGroupExtension::getGroupOfObject(this);
-    if (group) {
-        auto ext = group->getExtensionByType<GeoFeatureGroupExtension>();
-        return ext->globalGroupPlacement() * Placement.getValue();
-    }
-    return Placement.getValue();    
-}
-
-const PropertyComplexGeoData* GeoFeature::getPropertyOfGeometry() const
-{
-    return nullptr;
-}
-
-PyObject* GeoFeature::getPyObject(void)
-{
-    if (PythonObject.is(Py::_None())) {
-        // ref counter is set to 1
-        PythonObject = Py::Object(new GeoFeaturePy(this),true);
-    }
-    return Py::new_reference_to(PythonObject);
-}
-
-
-std::pair<std::string,std::string> GeoFeature::getElementName(
-        const char *name, ElementNameType type) const
-{
-    (void)type;
-
-    std::pair<std::string,std::string> ret;
-    if(!name) return ret;
-
-    auto prop = getPropertyOfGeometry();
-    if(!prop) return ret;
-
-    auto geo = prop->getComplexData();
-    if(!geo) return ret;
-
-    if(Data::ComplexGeoData::isMappedElement(name)) {
-        const char *oldName = geo->getElementName(name);
-        const char *dot = strrchr(name,'.');
-        if(oldName != name) {
-            if(!dot) {
-                ret.first = name;
-                ret.first += '.';
-            }else
-                ret.first.assign(name,dot-name+1);
-            ret.first += oldName;
-            ret.second = oldName;
-        }else{
-            if(FC_LOG_INSTANCE.isEnabled(FC_LOGLEVEL_LOG))
-                FC_WARN("element mapped name not found " << name);
-            ret.first = name;
-            if(dot) {
-                // deliberately mangle the old style element name to signal a
-                // missing reference
-                ret.second = '?';
-                ret.second += dot+1;
-            }
-        }
-        return ret;
-    }
-    const char *newName = geo->getElementName(name,true);
-    if(newName != name) {
-        std::ostringstream ss;
-        ss << Data::ComplexGeoData::elementMapPrefix() << newName << '.' << name;
-        ret.first = ss.str();
-        ret.second = name;
-    }else
-        ret.second = name;
-    return ret;
-}
-
-DocumentObject *GeoFeature::resolveElement(DocumentObject *obj, const char *subname, 
-        std::pair<std::string,std::string> &elementName, bool append, 
-        ElementNameType type, const DocumentObject *filter, 
-        const char **_element, GeoFeature **geoFeature)
-{
-    if(!obj || !obj->getNameInDocument())
-        return 0;
-    if(!subname)
-        subname = "";
-    const char *element = Data::ComplexGeoData::findElementName(subname);
-    if(_element) *_element = element;
-    auto sobj = obj->getSubObject(subname);
-    if(!sobj)
-        return 0;
-    obj = sobj->getLinkedObject(true);
-    auto geo = dynamic_cast<GeoFeature*>(obj);
-    if(geoFeature) 
-        *geoFeature = geo;
-    if(!obj || (filter && obj!=filter))
-        return 0;
-    if(!element || !element[0]) {
-        if(append) 
-            elementName.second = Data::ComplexGeoData::oldElementName(subname);
-        return sobj;
-    }
-
-    if(!geo) {
-        if(!append) 
-            elementName.second = element;
-        else
-            elementName.second = Data::ComplexGeoData::oldElementName(subname);
-        return sobj;
-    }
-    if(!append) 
-        elementName = geo->getElementName(element,type);
-    else{
-        const auto &names = geo->getElementName(element,type);
-        std::string prefix(subname,element-subname);
-        if(names.first.size())
-            elementName.first = prefix + names.first;
-        elementName.second = prefix + names.second;
-    }
-    return sobj;
-}
-
-bool GeoFeature::hasMissingElement(const char *subname) {
-    if(!subname)
-        return false;
-    auto dot = strrchr(subname,'.');
-    if(!dot)
-        return subname[0]=='?';
-    return dot[1]=='?';
-}
-
-void GeoFeature::updateElementReference() {
-    auto prop = getPropertyOfGeometry();
-    if(!prop) return;
-    auto geo = prop->getComplexData();
-    if(!geo || !geo->getElementMapSize()) return;
-    auto elementMap = geo->getElementMap();
-    bool reset = false;
-    auto version = getElementMapVersion(prop);
-    if(_ElementMapVersion.getStrValue().empty()) 
-        _ElementMapVersion.setValue(version);
-    else if(_ElementMapVersion.getStrValue()!=version) {
-        reset = true;
-        _ElementMapVersion.setValue(version);
-    }
-    if(reset || _elementMapCache!=elementMap) {
-        _elementMapCache.swap(elementMap);
-        PropertyLinkBase::updateElementReferences(this,reset);
-    }
-}
-
-void GeoFeature::onChanged(const Property *prop) {
-    if(!isRestoring() && prop==getPropertyOfGeometry())
-        updateElementReference();
-    DocumentObject::onChanged(prop);
-}
-
-void GeoFeature::onDocumentRestored() {
-    if(!getDocument()->testStatus(Document::Status::Importing))
-        _ElementMapVersion.setValue(getElementMapVersion(getPropertyOfGeometry(),true));
-    DocumentObject::onDocumentRestored();
-}
+/***************************************************************************
+ *   Copyright (c) Juergen Riegel          (juergen.riegel@web.de) 2002    *
+ *                                                                         *
+ *   This file is part of the FreeCAD CAx development system.              *
+ *                                                                         *
+ *   This library is free software; you can redistribute it and/or         *
+ *   modify it under the terms of the GNU Library General Public           *
+ *   License as published by the Free Software Foundation; either          *
+ *   version 2 of the License, or (at your option) any later version.      *
+ *                                                                         *
+ *   This library  is distributed in the hope that it will be useful,      *
+ *   but WITHOUT ANY WARRANTY; without even the implied warranty of        *
+ *   MERCHANTABILITY or FITNESS FOR A PARTICULAR PURPOSE.  See the         *
+ *   GNU Library General Public License for more details.                  *
+ *                                                                         *
+ *   You should have received a copy of the GNU Library General Public     *
+ *   License along with this library; see the file COPYING.LIB. If not,    *
+ *   write to the Free Software Foundation, Inc., 59 Temple Place,         *
+ *   Suite 330, Boston, MA  02111-1307, USA                                *
+ *                                                                         *
+ ***************************************************************************/
+
+
+#include "PreCompiled.h"
+
+#ifndef _PreComp_
+#endif
+
+#include <Base/Console.h>
+#include "Document.h"
+#include "GeoFeature.h"
+#include "GeoFeatureGroupExtension.h"
+#include <App/GeoFeaturePy.h>
+
+FC_LOG_LEVEL_INIT("GeoFeature",true,true);
+
+using namespace App;
+
+
+PROPERTY_SOURCE(App::GeoFeature, App::DocumentObject)
+
+
+//===========================================================================
+// Feature
+//===========================================================================
+
+GeoFeature::GeoFeature(void)
+{
+    ADD_PROPERTY_TYPE(Placement,(Base::Placement()),nullptr,Prop_NoRecompute,nullptr);
+    ADD_PROPERTY_TYPE(_ElementMapVersion,(""),"Base",
+            (App::PropertyType)(Prop_Output|Prop_Hidden|Prop_Transient),"");
+}
+
+GeoFeature::~GeoFeature(void)
+{
+}
+
+void GeoFeature::transformPlacement(const Base::Placement &transform)
+{
+    Base::Placement plm = this->Placement.getValue();
+    plm = transform * plm;
+    this->Placement.setValue(plm);
+}
+
+Base::Placement GeoFeature::globalPlacement() const
+{
+    auto* group = GeoFeatureGroupExtension::getGroupOfObject(this);
+    if (group) {
+        auto ext = group->getExtensionByType<GeoFeatureGroupExtension>();
+        return ext->globalGroupPlacement() * Placement.getValue();
+    }
+    return Placement.getValue();    
+}
+
+const PropertyComplexGeoData* GeoFeature::getPropertyOfGeometry() const
+{
+    return nullptr;
+}
+
+PyObject* GeoFeature::getPyObject(void)
+{
+    if (PythonObject.is(Py::_None())) {
+        // ref counter is set to 1
+        PythonObject = Py::Object(new GeoFeaturePy(this),true);
+    }
+    return Py::new_reference_to(PythonObject);
+}
+
+
+std::pair<std::string,std::string> GeoFeature::getElementName(
+        const char *name, ElementNameType type) const
+{
+    (void)type;
+
+    std::pair<std::string,std::string> ret;
+    if(!name) return ret;
+
+    auto prop = getPropertyOfGeometry();
+    if(!prop) return ret;
+
+    auto geo = prop->getComplexData();
+    if(!geo) return ret;
+
+    if(Data::ComplexGeoData::isMappedElement(name)) {
+        const char *oldName = geo->getElementName(name);
+        const char *dot = strrchr(name,'.');
+        if(oldName != name) {
+            if(!dot) {
+                ret.first = name;
+                ret.first += '.';
+            }else
+                ret.first.assign(name,dot-name+1);
+            ret.first += oldName;
+            ret.second = oldName;
+        }else{
+            if(FC_LOG_INSTANCE.isEnabled(FC_LOGLEVEL_LOG))
+                FC_WARN("element mapped name not found " << name);
+            ret.first = name;
+            if(dot) {
+                // deliberately mangle the old style element name to signal a
+                // missing reference
+                ret.second = '?';
+                ret.second += dot+1;
+            }
+        }
+        return ret;
+    }
+    const char *newName = geo->getElementName(name,true);
+    if(newName != name) {
+        std::ostringstream ss;
+        ss << Data::ComplexGeoData::elementMapPrefix() << newName << '.' << name;
+        ret.first = ss.str();
+        ret.second = name;
+    }else
+        ret.second = name;
+    return ret;
+}
+
+DocumentObject *GeoFeature::resolveElement(DocumentObject *obj, const char *subname, 
+        std::pair<std::string,std::string> &elementName, bool append, 
+        ElementNameType type, const DocumentObject *filter, 
+        const char **_element, GeoFeature **geoFeature)
+{
+    if(!obj || !obj->getNameInDocument())
+        return 0;
+    if(!subname)
+        subname = "";
+    const char *element = Data::ComplexGeoData::findElementName(subname);
+    if(_element) *_element = element;
+    auto sobj = obj->getSubObject(subname);
+    if(!sobj)
+        return 0;
+    obj = sobj->getLinkedObject(true);
+    auto geo = dynamic_cast<GeoFeature*>(obj);
+    if(geoFeature) 
+        *geoFeature = geo;
+    if(!obj || (filter && obj!=filter))
+        return 0;
+    if(!element || !element[0]) {
+        if(append) 
+            elementName.second = Data::ComplexGeoData::oldElementName(subname);
+        return sobj;
+    }
+
+    if(!geo) {
+        if(!append) 
+            elementName.second = element;
+        else
+            elementName.second = Data::ComplexGeoData::oldElementName(subname);
+        return sobj;
+    }
+    if(!append) 
+        elementName = geo->getElementName(element,type);
+    else{
+        const auto &names = geo->getElementName(element,type);
+        std::string prefix(subname,element-subname);
+        if(names.first.size())
+            elementName.first = prefix + names.first;
+        elementName.second = prefix + names.second;
+    }
+    return sobj;
+}
+
+bool GeoFeature::hasMissingElement(const char *subname) {
+    if(!subname)
+        return false;
+    auto dot = strrchr(subname,'.');
+    if(!dot)
+        return subname[0]=='?';
+    return dot[1]=='?';
+}
+
+void GeoFeature::updateElementReference() {
+    auto prop = getPropertyOfGeometry();
+    if(!prop) return;
+    auto geo = prop->getComplexData();
+    if(!geo || !geo->getElementMapSize()) return;
+    auto elementMap = geo->getElementMap();
+    bool reset = false;
+    auto version = getElementMapVersion(prop);
+    if(_ElementMapVersion.getStrValue().empty()) 
+        _ElementMapVersion.setValue(version);
+    else if(_ElementMapVersion.getStrValue()!=version) {
+        reset = true;
+        _ElementMapVersion.setValue(version);
+    }
+    if(reset || _elementMapCache!=elementMap) {
+        _elementMapCache.swap(elementMap);
+        PropertyLinkBase::updateElementReferences(this,reset);
+    }
+}
+
+void GeoFeature::onChanged(const Property *prop) {
+    if(!isRestoring() && prop==getPropertyOfGeometry())
+        updateElementReference();
+    DocumentObject::onChanged(prop);
+}
+
+void GeoFeature::onDocumentRestored() {
+    if(!getDocument()->testStatus(Document::Status::Importing))
+        _ElementMapVersion.setValue(getElementMapVersion(getPropertyOfGeometry(),true));
+    DocumentObject::onDocumentRestored();
+}