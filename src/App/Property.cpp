--- conflicted
+++ resolved
@@ -1,263 +1,259 @@
-/***************************************************************************
- *   Copyright (c) Jürgen Riegel          (juergen.riegel@web.de) 2002     *
- *                                                                         *
- *   This file is part of the FreeCAD CAx development system.              *
- *                                                                         *
- *   This library is free software; you can redistribute it and/or         *
- *   modify it under the terms of the GNU Library General Public           *
- *   License as published by the Free Software Foundation; either          *
- *   version 2 of the License, or (at your option) any later version.      *
- *                                                                         *
- *   This library  is distributed in the hope that it will be useful,      *
- *   but WITHOUT ANY WARRANTY; without even the implied warranty of        *
- *   MERCHANTABILITY or FITNESS FOR A PARTICULAR PURPOSE.  See the         *
- *   GNU Library General Public License for more details.                  *
- *                                                                         *
- *   You should have received a copy of the GNU Library General Public     *
- *   License along with this library; see the file COPYING.LIB. If not,    *
- *   write to the Free Software Foundation, Inc., 59 Temple Place,         *
- *   Suite 330, Boston, MA  02111-1307, USA                                *
- *                                                                         *
- ***************************************************************************/
-
-
-#include "PreCompiled.h"
-
-#ifndef _PreComp_
-#	include <cassert>
-#endif
-
-/// Here the FreeCAD includes sorted by Base,App,Gui......
-#include "Property.h"
-#include "ObjectIdentifier.h"
-#include "PropertyContainer.h"
-#include <Base/Exception.h>
-#include "Application.h"
-#include "DocumentObject.h"
-
-using namespace App;
-
-
-//**************************************************************************
-//**************************************************************************
-// Property
-//++++++++++++++++++++++++++++++++++++++++++++++++++++++++++++++++++++++++++
-
-TYPESYSTEM_SOURCE_ABSTRACT(App::Property , Base::Persistence);
-
-//**************************************************************************
-// Construction/Destruction
-
-// Here is the implementation! Description should take place in the header file!
-Property::Property()
-  :father(0), myName(0)
-{
-
-}
-
-Property::~Property()
-{
-
-}
-
-const char* Property::getName(void) const
-{
-    return myName;
-}
-
-std::string Property::getFullName() const {
-    std::string name;
-    if(myName) {
-        if(father)
-            name = father->getFullName() + ".";
-        name += myName;
-    }else
-        return "?";
-    return name;
-}
-
-short Property::getType(void) const
-{
-    short type = 0;
-#define GET_PTYPE(_name) do {\
-        if(testStatus(App::Property::Prop##_name)) type|=Prop_##_name;\
-    }while(0)
-    GET_PTYPE(ReadOnly);
-    GET_PTYPE(Hidden);
-    GET_PTYPE(Output);
-    GET_PTYPE(Transient);
-    GET_PTYPE(NoRecompute);
-    GET_PTYPE(NoPersist);
-    return type;
-}
-
-void Property::syncType(unsigned type) {
-#define SYNC_PTYPE(_name) do{\
-        if(type & Prop_##_name) StatusBits.set((size_t)Prop##_name);\
-    }while(0)
-    SYNC_PTYPE(ReadOnly);
-    SYNC_PTYPE(Transient);
-    SYNC_PTYPE(Hidden);
-    SYNC_PTYPE(Output);
-    SYNC_PTYPE(NoRecompute);
-    SYNC_PTYPE(NoPersist);
-}
-
-const char* Property::getGroup(void) const
-{
-    return father->getPropertyGroup(this);
-}
-
-const char* Property::getDocumentation(void) const
-{
-    return father->getPropertyDocumentation(this);
-}
-
-void Property::setContainer(PropertyContainer *Father)
-{
-    father = Father;
-}
-
-void Property::setPathValue(const ObjectIdentifier &path, const boost::any &value)
-{
-    path.setValue(value);
-}
-
-const boost::any Property::getPathValue(const ObjectIdentifier &path) const
-{
-    return path.getValue();
-}
-
-void Property::getPaths(std::vector<ObjectIdentifier> &paths) const
-{
-    paths.push_back(App::ObjectIdentifier(getContainer(), getName()));
-}
-
-ObjectIdentifier Property::canonicalPath(const ObjectIdentifier &p) const
-{
-    return p;
-}
-
-void Property::touch()
-{
-    if (father)
-        father->onChanged(this);
-    StatusBits.set(Touched);
-}
-
-void Property::setReadOnly(bool readOnly)
-{
-    this->setStatus(App::Property::ReadOnly, readOnly);
-}
-
-void Property::hasSetValue(void)
-{
-    if (father)
-        father->onChanged(this);
-    StatusBits.set(Touched);
-}
-
-void Property::aboutToSetValue(void)
-{
-    if (father)
-        father->onBeforeChange(this);
-}
-
-void Property::verifyPath(const ObjectIdentifier &p) const
-{
-    p.verify(*this);
-}
-
-Property *Property::Copy(void) const 
-{
-    // have to be reimplemented by a subclass!
-    assert(0);
-    return 0;
-}
-
-void Property::Paste(const Property& /*from*/)
-{
-    // have to be reimplemented by a subclass!
-    assert(0);
-}
-
-void Property::setStatusValue(unsigned long status) {
-    static const unsigned long mask = 
-        (1<<PropDynamic)
-        |(1<<PropNoRecompute)
-        |(1<<PropReadOnly)
-        |(1<<PropTransient)
-        |(1<<PropOutput)
-        |(1<<PropHidden);
-
-    status &= ~mask;
-    status |= StatusBits.to_ulong() & mask;
-    unsigned long oldStatus = StatusBits.to_ulong();
-    StatusBits = decltype(StatusBits)(status);
-
-    if(father) {
-        static unsigned long _signalMask = (1<<ReadOnly) | (1<<Hidden);
-        if((status & _signalMask) != (oldStatus & _signalMask))
-            father->onPropertyStatusChanged(*this,oldStatus);
-    }
-}
-
-void Property::setStatus(Status pos, bool on) {
-    auto bits = StatusBits;
-    bits.set(pos,on);
-    setStatusValue(bits.to_ulong());
-}
-//**************************************************************************
-//**************************************************************************
-// PropertyListsBase
-//++++++++++++++++++++++++++++++++++++++++++++++++++++++++++++++++++++++++++
-
-void PropertyListsBase::_setPyObject(PyObject *value) {
-    std::vector<PyObject *> vals;
-    std::vector<int> indices;
-    if (PyDict_Check(value)) {
-        PyObject* keyList = PyDict_Keys(value);
-        PyObject* itemList = PyDict_Values(value);
-        Py_ssize_t nSize = PyList_Size(keyList);
-        vals.reserve(nSize);
-        indices.reserve(nSize);
-        int listSize = getSize();
-        for (Py_ssize_t i=0; i<nSize;++i) {
-            std::string keyStr;
-            PyObject* key = PyList_GetItem(keyList, i);
-#if PY_MAJOR_VERSION < 3
-            if(!PyInt_Check(key)) 
-#else
-            if(!PyLong_Check(key))
-#endif
-<<<<<<< HEAD
-                throw Base::TypeError("expect key type to be interger");
-=======
-                throw Base::TypeError("expect key type to be integer");
->>>>>>> 3c4d5983
-            auto idx = PyLong_AsLong(key);
-            if(idx<-1 || idx>listSize) 
-                throw Base::RuntimeError("index out of bound");
-            if(idx==-1 || idx==listSize) {
-                idx = listSize;
-                ++listSize;
-            }
-            indices.push_back(idx);
-            vals.push_back(PyList_GetItem(itemList,i));
-        }
-    }else if (PySequence_Check(value)) {
-        Py_ssize_t nSize = PySequence_Size(value);
-        vals.reserve(nSize);
-        for (Py_ssize_t i=0; i<nSize;++i)
-            vals.push_back(PySequence_GetItem(value, i));
-    }else
-        vals.push_back(value);
-    setPyValues(vals,indices);
-}
-
-//**************************************************************************
-//**************************************************************************
-// PropertyLists
-//++++++++++++++++++++++++++++++++++++++++++++++++++++++++++++++++++++++++++
-
-TYPESYSTEM_SOURCE_ABSTRACT(App::PropertyLists , App::Property);
+/***************************************************************************
+ *   Copyright (c) Jürgen Riegel          (juergen.riegel@web.de) 2002     *
+ *                                                                         *
+ *   This file is part of the FreeCAD CAx development system.              *
+ *                                                                         *
+ *   This library is free software; you can redistribute it and/or         *
+ *   modify it under the terms of the GNU Library General Public           *
+ *   License as published by the Free Software Foundation; either          *
+ *   version 2 of the License, or (at your option) any later version.      *
+ *                                                                         *
+ *   This library  is distributed in the hope that it will be useful,      *
+ *   but WITHOUT ANY WARRANTY; without even the implied warranty of        *
+ *   MERCHANTABILITY or FITNESS FOR A PARTICULAR PURPOSE.  See the         *
+ *   GNU Library General Public License for more details.                  *
+ *                                                                         *
+ *   You should have received a copy of the GNU Library General Public     *
+ *   License along with this library; see the file COPYING.LIB. If not,    *
+ *   write to the Free Software Foundation, Inc., 59 Temple Place,         *
+ *   Suite 330, Boston, MA  02111-1307, USA                                *
+ *                                                                         *
+ ***************************************************************************/
+
+
+#include "PreCompiled.h"
+
+#ifndef _PreComp_
+#	include <cassert>
+#endif
+
+/// Here the FreeCAD includes sorted by Base,App,Gui......
+#include "Property.h"
+#include "ObjectIdentifier.h"
+#include "PropertyContainer.h"
+#include <Base/Exception.h>
+#include "Application.h"
+#include "DocumentObject.h"
+
+using namespace App;
+
+
+//**************************************************************************
+//**************************************************************************
+// Property
+//++++++++++++++++++++++++++++++++++++++++++++++++++++++++++++++++++++++++++
+
+TYPESYSTEM_SOURCE_ABSTRACT(App::Property , Base::Persistence);
+
+//**************************************************************************
+// Construction/Destruction
+
+// Here is the implementation! Description should take place in the header file!
+Property::Property()
+  :father(0), myName(0)
+{
+
+}
+
+Property::~Property()
+{
+
+}
+
+const char* Property::getName(void) const
+{
+    return myName;
+}
+
+std::string Property::getFullName() const {
+    std::string name;
+    if(myName) {
+        if(father)
+            name = father->getFullName() + ".";
+        name += myName;
+    }else
+        return "?";
+    return name;
+}
+
+short Property::getType(void) const
+{
+    short type = 0;
+#define GET_PTYPE(_name) do {\
+        if(testStatus(App::Property::Prop##_name)) type|=Prop_##_name;\
+    }while(0)
+    GET_PTYPE(ReadOnly);
+    GET_PTYPE(Hidden);
+    GET_PTYPE(Output);
+    GET_PTYPE(Transient);
+    GET_PTYPE(NoRecompute);
+    GET_PTYPE(NoPersist);
+    return type;
+}
+
+void Property::syncType(unsigned type) {
+#define SYNC_PTYPE(_name) do{\
+        if(type & Prop_##_name) StatusBits.set((size_t)Prop##_name);\
+    }while(0)
+    SYNC_PTYPE(ReadOnly);
+    SYNC_PTYPE(Transient);
+    SYNC_PTYPE(Hidden);
+    SYNC_PTYPE(Output);
+    SYNC_PTYPE(NoRecompute);
+    SYNC_PTYPE(NoPersist);
+}
+
+const char* Property::getGroup(void) const
+{
+    return father->getPropertyGroup(this);
+}
+
+const char* Property::getDocumentation(void) const
+{
+    return father->getPropertyDocumentation(this);
+}
+
+void Property::setContainer(PropertyContainer *Father)
+{
+    father = Father;
+}
+
+void Property::setPathValue(const ObjectIdentifier &path, const boost::any &value)
+{
+    path.setValue(value);
+}
+
+const boost::any Property::getPathValue(const ObjectIdentifier &path) const
+{
+    return path.getValue();
+}
+
+void Property::getPaths(std::vector<ObjectIdentifier> &paths) const
+{
+    paths.push_back(App::ObjectIdentifier(getContainer(), getName()));
+}
+
+ObjectIdentifier Property::canonicalPath(const ObjectIdentifier &p) const
+{
+    return p;
+}
+
+void Property::touch()
+{
+    if (father)
+        father->onChanged(this);
+    StatusBits.set(Touched);
+}
+
+void Property::setReadOnly(bool readOnly)
+{
+    this->setStatus(App::Property::ReadOnly, readOnly);
+}
+
+void Property::hasSetValue(void)
+{
+    if (father)
+        father->onChanged(this);
+    StatusBits.set(Touched);
+}
+
+void Property::aboutToSetValue(void)
+{
+    if (father)
+        father->onBeforeChange(this);
+}
+
+void Property::verifyPath(const ObjectIdentifier &p) const
+{
+    p.verify(*this);
+}
+
+Property *Property::Copy(void) const 
+{
+    // have to be reimplemented by a subclass!
+    assert(0);
+    return 0;
+}
+
+void Property::Paste(const Property& /*from*/)
+{
+    // have to be reimplemented by a subclass!
+    assert(0);
+}
+
+void Property::setStatusValue(unsigned long status) {
+    static const unsigned long mask = 
+        (1<<PropDynamic)
+        |(1<<PropNoRecompute)
+        |(1<<PropReadOnly)
+        |(1<<PropTransient)
+        |(1<<PropOutput)
+        |(1<<PropHidden);
+
+    status &= ~mask;
+    status |= StatusBits.to_ulong() & mask;
+    unsigned long oldStatus = StatusBits.to_ulong();
+    StatusBits = decltype(StatusBits)(status);
+
+    if(father) {
+        static unsigned long _signalMask = (1<<ReadOnly) | (1<<Hidden);
+        if((status & _signalMask) != (oldStatus & _signalMask))
+            father->onPropertyStatusChanged(*this,oldStatus);
+    }
+}
+
+void Property::setStatus(Status pos, bool on) {
+    auto bits = StatusBits;
+    bits.set(pos,on);
+    setStatusValue(bits.to_ulong());
+}
+//**************************************************************************
+//**************************************************************************
+// PropertyListsBase
+//++++++++++++++++++++++++++++++++++++++++++++++++++++++++++++++++++++++++++
+
+void PropertyListsBase::_setPyObject(PyObject *value) {
+    std::vector<PyObject *> vals;
+    std::vector<int> indices;
+    if (PyDict_Check(value)) {
+        PyObject* keyList = PyDict_Keys(value);
+        PyObject* itemList = PyDict_Values(value);
+        Py_ssize_t nSize = PyList_Size(keyList);
+        vals.reserve(nSize);
+        indices.reserve(nSize);
+        int listSize = getSize();
+        for (Py_ssize_t i=0; i<nSize;++i) {
+            std::string keyStr;
+            PyObject* key = PyList_GetItem(keyList, i);
+#if PY_MAJOR_VERSION < 3
+            if(!PyInt_Check(key)) 
+#else
+            if(!PyLong_Check(key))
+#endif
+                throw Base::TypeError("expect key type to be integer");
+            auto idx = PyLong_AsLong(key);
+            if(idx<-1 || idx>listSize) 
+                throw Base::RuntimeError("index out of bound");
+            if(idx==-1 || idx==listSize) {
+                idx = listSize;
+                ++listSize;
+            }
+            indices.push_back(idx);
+            vals.push_back(PyList_GetItem(itemList,i));
+        }
+    }else if (PySequence_Check(value)) {
+        Py_ssize_t nSize = PySequence_Size(value);
+        vals.reserve(nSize);
+        for (Py_ssize_t i=0; i<nSize;++i)
+            vals.push_back(PySequence_GetItem(value, i));
+    }else
+        vals.push_back(value);
+    setPyValues(vals,indices);
+}
+
+//**************************************************************************
+//**************************************************************************
+// PropertyLists
+//++++++++++++++++++++++++++++++++++++++++++++++++++++++++++++++++++++++++++
+
+TYPESYSTEM_SOURCE_ABSTRACT(App::PropertyLists , App::Property);