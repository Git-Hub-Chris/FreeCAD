/***************************************************************************
 *   Copyright (c) 2015 Eivind Kvedalen <eivind@kvedalen.name>             *
 *                                                                         *
 *   This file is part of the FreeCAD CAx development system.              *
 *                                                                         *
 *   This library is free software; you can redistribute it and/or         *
 *   modify it under the terms of the GNU Library General Public           *
 *   License as published by the Free Software Foundation; either          *
 *   version 2 of the License, or (at your option) any later version.      *
 *                                                                         *
 *   This library  is distributed in the hope that it will be useful,      *
 *   but WITHOUT ANY WARRANTY; without even the implied warranty of        *
 *   MERCHANTABILITY or FITNESS FOR A PARTICULAR PURPOSE.  See the         *
 *   GNU Library General Public License for more details.                  *
 *                                                                         *
 *   You should have received a copy of the GNU Library General Public     *
 *   License along with this library; see the file COPYING.LIB. If not,    *
 *   write to the Free Software Foundation, Inc., 59 Temple Place,         *
 *   Suite 330, Boston, MA  02111-1307, USA                                *
 *                                                                         *
 ***************************************************************************/


#ifndef APP_PATH_H
#define APP_PATH_H

#include <climits>
#include <memory>
#include <vector>
#include <string>
#include <set>
#include <map>
#include <bitset>
<<<<<<< HEAD
#if 0
=======
>>>>>>> c0753806
#ifndef BOOST_105400
#include <boost/any.hpp>
#else
#include <boost_any_1_55.hpp>
#endif
<<<<<<< HEAD
#else
#include "stx/any.hpp"
#endif
#include <CXX/Objects.hxx>

namespace Base {
class PythonVariables;
}
=======
#include <CXX/Objects.hxx>
>>>>>>> c0753806

namespace App
{

using any = boost::any;

template<class T>
inline const T &any_cast(const boost::any &value) {
    return boost::any_cast<const T&>(value);
}

template<class T>
inline T &any_cast(boost::any &value) {
    return boost::any_cast<T&>(value);
}

class Property;
class Document;
class PropertyContainer;
class DocumentObject;
class ExpressionVisitor;
<<<<<<< HEAD

AppExport std::string quote(const std::string &input, bool toPython=false);

=======

AppExport std::string quote(const std::string &input, bool toPython=false);

>>>>>>> c0753806
// Unfortunately VS2013 does not support default move constructor, so we have
// to implement them manually
#define FC_DEFAULT_CTORS(_t) \
    _t(const _t &) = default;\
    _t &operator=(const _t &) = default;\
    _t(_t &&other) { *this = std::move(other); }\
    _t &operator=(_t &&other)

class AppExport ObjectIdentifier {

public:

    class AppExport DocumentMapper {
    public:
        DocumentMapper(const std::map<std::string,std::string> &);
        ~DocumentMapper();
    };

    class String {
        friend class ObjectIdentifier;

    public:

        // Constructor
        String(const std::string & s = "", bool _isRealString = false, bool _forceIdentifier = false)
            : str(s), isString(_isRealString), forceIdentifier(_forceIdentifier) 
        { }

        String(std::string &&s, bool _isRealString = false, bool _forceIdentifier = false)
            : str(std::move(s)), isString(_isRealString), forceIdentifier(_forceIdentifier) 
        { }

        FC_DEFAULT_CTORS(String) {
            str = std::move(other.str);
            isString = other.isString;
            forceIdentifier = other.forceIdentifier;
            return *this;
        }

        // Accessors

        /** Returns the string */
        const std::string &getString() const { return str; }

        /** Return true is string need to be quoted */
        bool isRealString() const { return isString; }

        bool isForceIdentifier() const { return forceIdentifier; }

        /** Returns a possibly quoted string */
        std::string toString(bool toPython=false) const;

        // Operators

        operator std::string() const { return str; }

        operator const char *() const { return str.c_str(); }

        bool operator==(const String & other) const { return str == other.str; }

        bool operator!=(const String & other) const { return str != other.str; }

        bool operator>=(const String & other) const { return str >= other.str; }

        bool operator<(const String & other) const { return str < other.str; }

        bool operator>(const String & other) const { return str > other.str; }

        void checkImport(const App::DocumentObject *owner, 
                const App::DocumentObject *obj=0, String *objName=0);
    private:

        std::string str;
        bool isString;
        bool forceIdentifier;

    };

    /**
     * @brief A component is a part of a Path object, and is used to either
     * name a property or a field within a property. A component can be either
     * a single entry, and array, or a map to other sub-fields.
     */

    class AppExport Component {

    private:

        enum typeEnum {
            SIMPLE,
            MAP,
            ARRAY,
            RANGE,
        } ;

    public:

        // Constructors
        FC_DEFAULT_CTORS(Component) {
            name = std::move(other.name);
            type = other.type;
            begin = other.begin;
            end = other.end;
            step = other.step;
            return *this;
        }

        Component(const String &_name = String(), typeEnum _type=SIMPLE, 
                int begin=INT_MAX, int end=INT_MAX, int step=1);
        Component(String &&_name, typeEnum _type=SIMPLE, 
                int begin=INT_MAX, int end=INT_MAX, int step=1);
<<<<<<< HEAD
=======

        static Component SimpleComponent(const char * _component);

        static Component SimpleComponent(const String & _component);
        static Component SimpleComponent(String &&_component);

        static Component ArrayComponent(int _index);

        static Component RangeComponent(int _begin, int _end = INT_MAX, int _step=1);

        static Component MapComponent(const String &_key);
        static Component MapComponent(String &&_key);
>>>>>>> c0753806

        // Type queries

        bool isSimple() const { return type == SIMPLE; }

        bool isMap() const { return type == MAP; }

        bool isArray() const { return type == ARRAY; }

        bool isRange() const { return type == RANGE; }

        // Accessors

        void toString(std::ostream &ss, bool toPython=false) const;

        const std::string &getName() const { return name.getString(); }

        int getIndex() const {return begin;}
        size_t getIndex(size_t count) const;

        int getBegin() const { return begin; }
        int getEnd() const { return end; }
        int getStep() const { return step; }

        // Operators

        bool operator==(const Component & other) const;
        bool operator<(const Component & other) const;

        Py::Object get(const Py::Object &pyobj) const;
        void set(Py::Object &pyobj, const Py::Object &value) const;
        void del(Py::Object &pyobj) const;

    private:

        String name;
        typeEnum type;
        int begin;
        int end;
        int step;
        friend class ObjectIdentifier;

    };

<<<<<<< HEAD
    static Component SimpleComponent(const char * _component);

    static Component SimpleComponent(const String & _component);
    static Component SimpleComponent(String &&_component);

    static Component ArrayComponent(int _index);

    static Component RangeComponent(int _begin, int _end = INT_MAX, int _step=1);

    static Component MapComponent(const String &_key);
    static Component MapComponent(String &&_key);

=======
    static Component SimpleComponent(const char * _component) 
        {return Component::SimpleComponent(_component);}

    static Component SimpleComponent(const String & _component) 
        {return Component::SimpleComponent(_component);}

    static Component SimpleComponent(String &&_component) 
        {return Component::SimpleComponent(std::move(_component));}

    static Component ArrayComponent(int _index) 
        {return Component::ArrayComponent(_index); }

    static Component RangeComponent(int _begin, int _end = INT_MAX, int _step=1)
        {return Component::RangeComponent(_begin,_end,_step);}

    static Component MapComponent(const String &_key)
        {return Component::MapComponent(_key);}

    static Component MapComponent(String &&_key)
        {return Component::MapComponent(_key);}
>>>>>>> c0753806

    ObjectIdentifier(const App::PropertyContainer * _owner = 0, 
            const std::string & property = std::string(), int index=INT_MAX);

    ObjectIdentifier(const App::PropertyContainer * _owner, bool localProperty);

    ObjectIdentifier(const App::Property & prop, int index=INT_MAX);

    FC_DEFAULT_CTORS(ObjectIdentifier) {
        owner = other.owner;
        documentName = std::move(other.documentName);
        documentObjectName = std::move(other.documentObjectName);
        subObjectName = std::move(other.subObjectName);
        shadowSub = std::move(other.shadowSub);
        components = std::move(other.components);
        documentNameSet = other.documentNameSet;
        documentObjectNameSet = other.documentObjectNameSet;
        localProperty = other.localProperty;
        _cache = std::move(other._cache);
<<<<<<< HEAD
        _hash = std::move(other._hash);
=======
        _hash = other._hash;
>>>>>>> c0753806
        return *this;
    }

    virtual ~ObjectIdentifier() {}

    App::DocumentObject *getOwner() const { return owner; }

<<<<<<< HEAD
    // Components
    void addComponent(const Component &c) { 
        components.push_back(c);
        _cache.clear();
    }
=======
    // Components
    void addComponent(const Component &c) { 
        components.push_back(c);
        _cache.clear();
    }

    // Components
    void addComponent(Component &&c) { 
        components.push_back(std::move(c));
        _cache.clear();
    }

    std::string getPropertyName() const;
>>>>>>> c0753806

    // Components
    void addComponent(Component &&c) { 
        components.push_back(std::move(c));
        _cache.clear();
    }

<<<<<<< HEAD
    std::string getPropertyName() const;
=======
    const Component & getPropertyComponent(int i, int *idx=0) const;
>>>>>>> c0753806

    void setComponent(int idx, Component &&comp);
    void setComponent(int idx, const Component &comp);

<<<<<<< HEAD
    Component & getPropertyComponent(int i);

=======
>>>>>>> c0753806
    std::vector<Component> getPropertyComponents() const;
    const std::vector<Component> &getComponents() const { return components; }

    std::string getSubPathStr(bool toPython=false) const;

    int numComponents() const;

    int numSubComponents() const;

    const std::string &toString() const;

    std::string toPersistentString() const;

    std::string toEscapedString() const;

    bool isTouched() const;

    App::Property *getProperty(int *ptype=0) const;

    App::ObjectIdentifier canonicalPath() const;

    // Document-centric functions

    void setDocumentName(String &&name, bool force = false);

    String getDocumentName() const;

    void setDocumentObjectName(String &&name, bool force = false, 
            String &&subname = String(), bool checkImport=false);

    void setDocumentObjectName(const App::DocumentObject *obj, bool force = false, 
            String &&subname = String(), bool checkImport=false);

    bool hasDocumentObjectName(bool forced=false) const;

    bool isLocalProperty() const { return localProperty; }

    String getDocumentObjectName() const;

    const std::string &getSubObjectName(bool newStyle) const;
    const std::string &getSubObjectName() const;

    typedef std::map<std::pair<App::DocumentObject*,std::string>,std::string> SubNameMap;
    void importSubNames(const SubNameMap &subNameMap);

    bool updateLabelReference(App::DocumentObject *, const std::string &, const char *);

    bool relabeledDocument(ExpressionVisitor &v, const std::string &oldLabel, const std::string &newLabel);

    std::pair<App::DocumentObject*,std::string> getDep(std::vector<std::string> *labels=0) const;
<<<<<<< HEAD

    App::Document *getDocument(String name = String(), bool *ambiguous=0) const;

=======

    App::Document *getDocument(String name = String(), bool *ambiguous=0) const;

>>>>>>> c0753806
    App::DocumentObject *getDocumentObject() const;
    
    std::vector<std::string> getStringList() const;

    App::ObjectIdentifier relativeTo(const App::ObjectIdentifier & other) const;

    bool replaceObject(ObjectIdentifier &res, const App::DocumentObject *parent,
            App::DocumentObject *oldObj, App::DocumentObject *newObj) const;

    // Operators

    App::ObjectIdentifier & operator<<(const Component & value);
    App::ObjectIdentifier & operator<<(Component &&value);

    bool operator==(const ObjectIdentifier & other) const;

    bool operator!=(const ObjectIdentifier & other) const;

    bool operator<(const ObjectIdentifier &other) const;

    // Getter

    App::any getValue(bool pathValue=false, bool *isPseudoProperty=0) const;

    Py::Object getPyValue(bool pathValue=false, bool *isPseudoProperty=0) const;

    // Setter: is const because it does not alter the object state,
    // but does have an aiding effect.

    void setValue(const App::any & value) const;

    // Static functions

    static ObjectIdentifier parse(const App::DocumentObject *docObj, const std::string & str);

    std::string resolveErrorString() const;

    bool adjustLinks(ExpressionVisitor &v, const std::set<App::DocumentObject *> &inList);

    bool updateElementReference(ExpressionVisitor &v, App::DocumentObject *feature=0, bool reverse=false);

    void resolveAmbiguity();

    bool verify(const App::Property &prop, bool silent=false) const;

    std::size_t hash() const;

protected:

    struct ResolveResults {

        ResolveResults(const ObjectIdentifier & oi);

        int propertyIndex;
        App::Document * resolvedDocument;
        String resolvedDocumentName;
        App::DocumentObject * resolvedDocumentObject;
        String resolvedDocumentObjectName;
        String subObjectName;
        App::DocumentObject * resolvedSubObject;
        App::Property * resolvedProperty;
        std::string propertyName;
        int propertyType;
        std::bitset<32> flags;

        std::string resolveErrorString() const;
        void getProperty(const ObjectIdentifier &oi);
    };

    friend struct ResolveResults;

    App::Property *resolveProperty(const App::DocumentObject *obj, 
        const char *propertyName, App::DocumentObject *&sobj,int &ptype) const;

    void getSubPathStr(std::ostream &ss, const ResolveResults &result, bool toPython=false) const;

    Py::Object access(const ResolveResults &rs, Py::Object *value=0) const;

    void resolve(ResolveResults & results) const;
    void resolveAmbiguity(ResolveResults &results);

    static App::DocumentObject *getDocumentObject(
            const App::Document *doc, const String &name, std::bitset<32> &flags);

    App::DocumentObject * owner;
    String  documentName;
    String  documentObjectName;
    String  subObjectName;
    std::pair<std::string,std::string> shadowSub;
    std::vector<Component> components;
    bool documentNameSet;
    bool documentObjectNameSet;
    bool localProperty;

private:
    std::string _cache; // Cached string represstation of this identifier
    std::size_t _hash; // Cached hash of this string
};

inline std::size_t hash_value(const App::ObjectIdentifier & path) {
    return path.hash();
}
<<<<<<< HEAD

/** Helper function to convert Python object to/from App::any
*
* WARNING! Must hold Python global interpreter lock before calling these
* functions
*/
//@{
App::any AppExport pyObjectToAny(Py::Object pyobj, bool check=true);
Py::Object AppExport pyObjectFromAny(const App::any &value);
//@}
=======
>>>>>>> c0753806

/** Helper function to convert Python object to/from App::any
*
* WARNING! Must hold Python global interpreter lock before calling these
* functions
*/
//@{
App::any AppExport pyObjectToAny(Py::Object pyobj, bool check=true);
Py::Object AppExport pyObjectFromAny(const App::any &value);
//@}
}

namespace std {

template<> 
struct hash<App::ObjectIdentifier> {
    typedef App::ObjectIdentifier argument_type;
    typedef std::size_t result_type;
    inline result_type operator()(argument_type const& s) const {
        return s.hash();
    }
};
}

namespace std {

template<> 
struct hash<App::ObjectIdentifier> {
    typedef App::ObjectIdentifier argument_type;
    typedef std::size_t result_type;
    inline result_type operator()(argument_type const& s) const {
        return s.hash();
    }
};
}

#endif<|MERGE_RESOLUTION|>--- conflicted
+++ resolved
@@ -31,16 +31,12 @@
 #include <set>
 #include <map>
 #include <bitset>
-<<<<<<< HEAD
 #if 0
-=======
->>>>>>> c0753806
 #ifndef BOOST_105400
 #include <boost/any.hpp>
 #else
 #include <boost_any_1_55.hpp>
 #endif
-<<<<<<< HEAD
 #else
 #include "stx/any.hpp"
 #endif
@@ -49,39 +45,18 @@
 namespace Base {
 class PythonVariables;
 }
-=======
-#include <CXX/Objects.hxx>
->>>>>>> c0753806
 
 namespace App
 {
-
-using any = boost::any;
-
-template<class T>
-inline const T &any_cast(const boost::any &value) {
-    return boost::any_cast<const T&>(value);
-}
-
-template<class T>
-inline T &any_cast(boost::any &value) {
-    return boost::any_cast<T&>(value);
-}
 
 class Property;
 class Document;
 class PropertyContainer;
 class DocumentObject;
 class ExpressionVisitor;
-<<<<<<< HEAD
 
 AppExport std::string quote(const std::string &input, bool toPython=false);
 
-=======
-
-AppExport std::string quote(const std::string &input, bool toPython=false);
-
->>>>>>> c0753806
 // Unfortunately VS2013 does not support default move constructor, so we have
 // to implement them manually
 #define FC_DEFAULT_CTORS(_t) \
@@ -193,21 +168,6 @@
                 int begin=INT_MAX, int end=INT_MAX, int step=1);
         Component(String &&_name, typeEnum _type=SIMPLE, 
                 int begin=INT_MAX, int end=INT_MAX, int step=1);
-<<<<<<< HEAD
-=======
-
-        static Component SimpleComponent(const char * _component);
-
-        static Component SimpleComponent(const String & _component);
-        static Component SimpleComponent(String &&_component);
-
-        static Component ArrayComponent(int _index);
-
-        static Component RangeComponent(int _begin, int _end = INT_MAX, int _step=1);
-
-        static Component MapComponent(const String &_key);
-        static Component MapComponent(String &&_key);
->>>>>>> c0753806
 
         // Type queries
 
@@ -252,7 +212,6 @@
 
     };
 
-<<<<<<< HEAD
     static Component SimpleComponent(const char * _component);
 
     static Component SimpleComponent(const String & _component);
@@ -265,28 +224,6 @@
     static Component MapComponent(const String &_key);
     static Component MapComponent(String &&_key);
 
-=======
-    static Component SimpleComponent(const char * _component) 
-        {return Component::SimpleComponent(_component);}
-
-    static Component SimpleComponent(const String & _component) 
-        {return Component::SimpleComponent(_component);}
-
-    static Component SimpleComponent(String &&_component) 
-        {return Component::SimpleComponent(std::move(_component));}
-
-    static Component ArrayComponent(int _index) 
-        {return Component::ArrayComponent(_index); }
-
-    static Component RangeComponent(int _begin, int _end = INT_MAX, int _step=1)
-        {return Component::RangeComponent(_begin,_end,_step);}
-
-    static Component MapComponent(const String &_key)
-        {return Component::MapComponent(_key);}
-
-    static Component MapComponent(String &&_key)
-        {return Component::MapComponent(_key);}
->>>>>>> c0753806
 
     ObjectIdentifier(const App::PropertyContainer * _owner = 0, 
             const std::string & property = std::string(), int index=INT_MAX);
@@ -306,11 +243,7 @@
         documentObjectNameSet = other.documentObjectNameSet;
         localProperty = other.localProperty;
         _cache = std::move(other._cache);
-<<<<<<< HEAD
         _hash = std::move(other._hash);
-=======
-        _hash = other._hash;
->>>>>>> c0753806
         return *this;
     }
 
@@ -318,18 +251,11 @@
 
     App::DocumentObject *getOwner() const { return owner; }
 
-<<<<<<< HEAD
     // Components
     void addComponent(const Component &c) { 
         components.push_back(c);
         _cache.clear();
     }
-=======
-    // Components
-    void addComponent(const Component &c) { 
-        components.push_back(c);
-        _cache.clear();
-    }
 
     // Components
     void addComponent(Component &&c) { 
@@ -338,28 +264,12 @@
     }
 
     std::string getPropertyName() const;
->>>>>>> c0753806
-
-    // Components
-    void addComponent(Component &&c) { 
-        components.push_back(std::move(c));
-        _cache.clear();
-    }
-
-<<<<<<< HEAD
-    std::string getPropertyName() const;
-=======
+
     const Component & getPropertyComponent(int i, int *idx=0) const;
->>>>>>> c0753806
 
     void setComponent(int idx, Component &&comp);
     void setComponent(int idx, const Component &comp);
 
-<<<<<<< HEAD
-    Component & getPropertyComponent(int i);
-
-=======
->>>>>>> c0753806
     std::vector<Component> getPropertyComponents() const;
     const std::vector<Component> &getComponents() const { return components; }
 
@@ -410,15 +320,9 @@
     bool relabeledDocument(ExpressionVisitor &v, const std::string &oldLabel, const std::string &newLabel);
 
     std::pair<App::DocumentObject*,std::string> getDep(std::vector<std::string> *labels=0) const;
-<<<<<<< HEAD
 
     App::Document *getDocument(String name = String(), bool *ambiguous=0) const;
 
-=======
-
-    App::Document *getDocument(String name = String(), bool *ambiguous=0) const;
-
->>>>>>> c0753806
     App::DocumentObject *getDocumentObject() const;
     
     std::vector<std::string> getStringList() const;
@@ -521,19 +425,6 @@
 inline std::size_t hash_value(const App::ObjectIdentifier & path) {
     return path.hash();
 }
-<<<<<<< HEAD
-
-/** Helper function to convert Python object to/from App::any
-*
-* WARNING! Must hold Python global interpreter lock before calling these
-* functions
-*/
-//@{
-App::any AppExport pyObjectToAny(Py::Object pyobj, bool check=true);
-Py::Object AppExport pyObjectFromAny(const App::any &value);
-//@}
-=======
->>>>>>> c0753806
 
 /** Helper function to convert Python object to/from App::any
 *
@@ -558,16 +449,4 @@
 };
 }
 
-namespace std {
-
-template<> 
-struct hash<App::ObjectIdentifier> {
-    typedef App::ObjectIdentifier argument_type;
-    typedef std::size_t result_type;
-    inline result_type operator()(argument_type const& s) const {
-        return s.hash();
-    }
-};
-}
-
 #endif