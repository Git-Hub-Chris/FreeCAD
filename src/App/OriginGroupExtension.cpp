/***************************************************************************
 *   Copyright (c) 2015 Alexander Golubev (Fat-Zer) <fatzer2@gmail.com>    *
 *                                                                         *
 *   This file is part of the FreeCAD CAx development system.              *
 *                                                                         *
 *   This library is free software; you can redistribute it and/or         *
 *   modify it under the terms of the GNU Library General Public           *
 *   License as published by the Free Software Foundation; either          *
 *   version 2 of the License, or (at your option) any later version.      *
 *                                                                         *
 *   This library  is distributed in the hope that it will be useful,      *
 *   but WITHOUT ANY WARRANTY; without even the implied warranty of        *
 *   MERCHANTABILITY or FITNESS FOR A PARTICULAR PURPOSE.  See the         *
 *   GNU Library General Public License for more details.                  *
 *                                                                         *
 *   You should have received a copy of the GNU Library General Public     *
 *   License along with this library; see the file COPYING.LIB. If not,    *
 *   write to the Free Software Foundation, Inc., 59 Temple Place,         *
 *   Suite 330, Boston, MA  02111-1307, USA                                *
 *                                                                         *
 ***************************************************************************/

#include "PreCompiled.h"
#include "OriginGroupExtension.h"

#ifndef _PreComp_
#endif

#include <Base/Exception.h>

#include <App/Document.h>
#include "Origin.h"

#include "GeoFeature.h"

using namespace App;

EXTENSION_PROPERTY_SOURCE(App::OriginGroupExtension, App::GeoFeatureGroupExtension)

OriginGroupExtension::OriginGroupExtension () {

    initExtensionType(OriginGroupExtension::getExtensionClassTypeId());

    EXTENSION_ADD_PROPERTY_TYPE ( Origin, (0), 0, App::Prop_Hidden, "Origin linked to the group" );
    Origin.setScope(LinkScope::Child);
}

OriginGroupExtension::~OriginGroupExtension ()
{ }

App::Origin *OriginGroupExtension::getOrigin () const {
    App::DocumentObject *originObj = Origin.getValue ();

    if ( !originObj ) {
        std::stringstream err;
        err << "Can't find Origin for \"" << getExtendedObject()->getFullName () << "\"";
        throw Base::RuntimeError ( err.str().c_str () );

    } else if (! originObj->isDerivedFrom ( App::Origin::getClassTypeId() ) ) {
        std::stringstream err;
        err << "Bad object \"" << originObj->getFullName () << "\"(" << originObj->getTypeId().getName()
            << ") linked to the Origin of \"" << getExtendedObject()->getFullName () << "\"";
        throw Base::RuntimeError ( err.str().c_str () );
    } else {
            return static_cast<App::Origin *> ( originObj );
    }
}

bool OriginGroupExtension::extensionGetSubObject(DocumentObject *&ret, const char *subname,
        PyObject **pyObj, Base::Matrix4D *mat, bool transform, int depth) const 
{
    App::DocumentObject *originObj = Origin.getValue ();
    const char *dot;
    if(originObj && originObj->getNameInDocument() && 
       subname && (dot=strchr(subname,'.'))) 
    {
        bool found;
        if(subname[0] == '$')
            found = std::string(subname+1,dot)==originObj->Label.getValue();
        else
            found = std::string(subname,dot)==originObj->getNameInDocument();
        if(found) {
            if(mat && transform) 
                *mat *= const_cast<OriginGroupExtension*>(this)->placement().getValue().toMatrix();
            ret = originObj->getSubObject(dot+1,pyObj,mat,true,depth+1);
            return true;
        }
    }
    return GeoFeatureGroupExtension::extensionGetSubObject(ret,subname,pyObj,mat,transform,depth);
}

App::DocumentObject *OriginGroupExtension::getGroupOfObject (const DocumentObject* obj) {

    if(!obj)
        return nullptr;
    
    bool isOriginFeature = obj->isDerivedFrom(App::OriginFeature::getClassTypeId());
    
    auto list = obj->getInList();
    for (auto o : list) {
        if(o->hasExtension(App::OriginGroupExtension::getExtensionClassTypeId()))
            return o;
        else if (isOriginFeature && o->isDerivedFrom(App::Origin::getClassTypeId())) {
            auto result = getGroupOfObject(o);
            if(result)
                return result;
        }
    }

    return nullptr;
}

short OriginGroupExtension::extensionMustExecute() {
    if (Origin.isTouched ()) {
        return 1;
    } else {
        return GeoFeatureGroupExtension::extensionMustExecute();
    }
}

App::DocumentObjectExecReturn *OriginGroupExtension::extensionExecute() {
    try { // try to find all base axis and planes in the origin
        getOrigin ();
    } catch (const Base::Exception &ex) {
        //getExtendedObject()->setError ();
        return new App::DocumentObjectExecReturn ( ex.what () );
    }

    return GeoFeatureGroupExtension::extensionExecute ();
}

void OriginGroupExtension::onExtendedSetupObject () {
    App::Document *doc = getExtendedObject()->getDocument ();

    App::DocumentObject *originObj = doc->addObject ( "App::Origin", "Origin" );

    assert ( originObj && originObj->isDerivedFrom ( App::Origin::getClassTypeId () ) );
    Origin.setValue (originObj);

    GeoFeatureGroupExtension::onExtendedSetupObject ();
}

void OriginGroupExtension::onExtendedUnsetupObject () {
    App::DocumentObject *origin = Origin.getValue ();
    if (origin && !origin->isRemoving ()) {
        origin->getDocument ()->removeObject (origin->getNameInDocument());
    }

    GeoFeatureGroupExtension::onExtendedUnsetupObject ();
}

void OriginGroupExtension::extensionOnChanged(const Property* p) {
    if(p == &Origin) {
        App::DocumentObject *owner = getExtendedObject();
        App::DocumentObject *origin = Origin.getValue();
<<<<<<< HEAD
        // Document::Importing indicats the object is being imported (i.e.
=======
        // Document::Importing indicates the object is being imported (i.e.
>>>>>>> 0306c237
        // copied). So check the Origin ownership here to prevent copy without
        // dependency
        if (origin && owner && owner->getDocument()
                   && owner->getDocument()->testStatus(Document::Importing)) {
            for (auto o : origin->getInList()) {
                if(o != owner && o->hasExtension(App::OriginGroupExtension::getExtensionClassTypeId())) {
                    Origin.setValue(nullptr);
                    throw Base::RuntimeError("Origin can only be in a single OriginGroup");
                }
            }
        }
    }
    GeoFeatureGroupExtension::extensionOnChanged(p);
}

void OriginGroupExtension::relinkToOrigin(App::DocumentObject* obj)
{
    //we get all links and replace the origin objects if needed (subnames need not to change, they
    //would stay the same)
    std::vector< App::DocumentObject* > result;
    std::vector<App::Property*> list;
    obj->getPropertyList(list);
    for(App::Property* prop : list) {
        if(prop->getTypeId().isDerivedFrom(App::PropertyLink::getClassTypeId())) {
            
            auto p = static_cast<App::PropertyLink*>(prop);
            if(!p->getValue() || !p->getValue()->isDerivedFrom(App::OriginFeature::getClassTypeId()))
                continue;
        
            p->setValue(getOrigin()->getOriginFeature(static_cast<OriginFeature*>(p->getValue())->Role.getValue()));
        }            
        else if(prop->getTypeId().isDerivedFrom(App::PropertyLinkList::getClassTypeId())) {
            auto p = static_cast<App::PropertyLinkList*>(prop);
            auto vec = p->getValues();
            std::vector<App::DocumentObject*> result;
            bool changed = false;
            for(App::DocumentObject* o : vec) {
                if(!o || !o->isDerivedFrom(App::OriginFeature::getClassTypeId()))
                    result.push_back(o);
                else {
                    result.push_back(getOrigin()->getOriginFeature(static_cast<OriginFeature*>(o)->Role.getValue()));
                    changed = true;
                }
            }
            if(changed)
                static_cast<App::PropertyLinkList*>(prop)->setValues(result);
        }
        else if(prop->getTypeId().isDerivedFrom(App::PropertyLinkSub::getClassTypeId())) {
            auto p = static_cast<App::PropertyLinkSub*>(prop);
            if(!p->getValue() || !p->getValue()->isDerivedFrom(App::OriginFeature::getClassTypeId()))
                continue;
        
            std::vector<std::string> subValues = p->getSubValues();
            p->setValue(getOrigin()->getOriginFeature(static_cast<OriginFeature*>(p->getValue())->Role.getValue()), subValues);
        }
        else if(prop->getTypeId().isDerivedFrom(App::PropertyLinkSubList::getClassTypeId())) {
            auto p = static_cast<App::PropertyLinkSubList*>(prop);
            auto vec = p->getSubListValues();
            bool changed = false;
            for(auto &v : vec) {
                if(v.first && v.first->isDerivedFrom(App::OriginFeature::getClassTypeId())) {
                    v.first = getOrigin()->getOriginFeature(static_cast<OriginFeature*>(v.first)->Role.getValue());
                    changed = true;
                }
            }
            if(changed)
                p->setSubListValues(vec);
        }
    }
}

std::vector< DocumentObject* > OriginGroupExtension::addObjects(std::vector<DocumentObject*> objs) {

    for(auto obj : objs)
        relinkToOrigin(obj);

    return App::GeoFeatureGroupExtension::addObjects(objs);
}

bool OriginGroupExtension::hasObject(const DocumentObject* obj, bool recursive) const {

    if(Origin.getValue() && (obj == getOrigin() || getOrigin()->hasObject(obj)))
        return true;

    return App::GroupExtension::hasObject(obj, recursive);
}



// Python feature ---------------------------------------------------------

namespace App {
EXTENSION_PROPERTY_SOURCE_TEMPLATE(App::OriginGroupExtensionPython, App::OriginGroupExtension)

// explicit template instantiation
template class AppExport ExtensionPythonT<GroupExtensionPythonT<OriginGroupExtension>>;
}<|MERGE_RESOLUTION|>--- conflicted
+++ resolved
@@ -153,11 +153,7 @@
     if(p == &Origin) {
         App::DocumentObject *owner = getExtendedObject();
         App::DocumentObject *origin = Origin.getValue();
-<<<<<<< HEAD
-        // Document::Importing indicats the object is being imported (i.e.
-=======
         // Document::Importing indicates the object is being imported (i.e.
->>>>>>> 0306c237
         // copied). So check the Origin ownership here to prevent copy without
         // dependency
         if (origin && owner && owner->getDocument()
