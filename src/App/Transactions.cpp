/***************************************************************************
 *   Copyright (c) 2011 Jürgen Riegel <juergen.riegel@web.de>              *
 *   Copyright (c) 2011 Werner Mayer <wmayer[at]users.sourceforge.net>     *
 *                                                                         *
 *   This file is part of the FreeCAD CAx development system.              *
 *                                                                         *
 *   This library is free software; you can redistribute it and/or         *
 *   modify it under the terms of the GNU Library General Public           *
 *   License as published by the Free Software Foundation; either          *
 *   version 2 of the License, or (at your option) any later version.      *
 *                                                                         *
 *   This library  is distributed in the hope that it will be useful,      *
 *   but WITHOUT ANY WARRANTY; without even the implied warranty of        *
 *   MERCHANTABILITY or FITNESS FOR A PARTICULAR PURPOSE.  See the         *
 *   GNU Library General Public License for more details.                  *
 *                                                                         *
 *   You should have received a copy of the GNU Library General Public     *
 *   License along with this library; see the file COPYING.LIB. If not,    *
 *   write to the Free Software Foundation, Inc., 59 Temple Place,         *
 *   Suite 330, Boston, MA  02111-1307, USA                                *
 *                                                                         *
 ***************************************************************************/


#include "PreCompiled.h"

#ifndef _PreComp_
# include <cassert>
#endif

#include <atomic>

/// Here the FreeCAD includes sorted by Base,App,Gui......
#include <Base/Writer.h>
using Base::Writer;
#include <Base/Reader.h>
using Base::XMLReader;
#include <Base/Console.h>
#include "Transactions.h"
#include "Property.h"
#include "Document.h"
#include "DocumentObject.h"

<<<<<<< HEAD
FC_LOG_LEVEL_INIT("App",true,true);
=======
FC_LOG_LEVEL_INIT("App",true,true)
>>>>>>> c0753806

using namespace App;
using namespace std;

TYPESYSTEM_SOURCE(App::Transaction, Base::Persistence)

//**************************************************************************
// Construction/Destruction

Transaction::Transaction(int id)
{
    if(!id) id = getNewID();
    transID = id;
}

/**
 * A destructor.
 * A more elaborate description of the destructor.
 */
Transaction::~Transaction()
{
    auto &index = _Objects.get<0>();
    for (auto It= index.begin();It!=index.end();++It) {
        if (It->second->status == TransactionObject::New) {
            // If an object has been removed from the document the transaction
            // status is 'New'. The 'pcNameInDocument' member serves as criterion
            // to check whether the object is part of the document or not.
            // Note, it's possible that the transaction status is 'New' while the
            // object is (again) part of the document. This usually happens when
            // a previous removal is undone.
            // Thus, if the object has been removed, i.e. the status is 'New' and
            // is still not part of the document the object must be destroyed not
            // to cause a memory leak. This usually is the case when the removal
            // of an object is not undone or when an addition is undone.

            if (!It->first->isAttachedToDocument()) {
                if (It->first->getTypeId().isDerivedFrom(DocumentObject::getClassTypeId())) {
                    // #0003323: Crash when clearing transaction list
                    // It can happen that when clearing the transaction list several objects
                    // are destroyed with dependencies which can lead to dangling pointers.
                    // When setting the 'Destroy' flag of an object the destructors of link
                    // properties don't ry to remove backlinks, i.e. they don't try to access
                    // possible dangling pointers.
                    // An alternative solution is to call breakDependency inside
                    // Document::_removeObject. Make this change in v0.18.
                    const DocumentObject* obj = static_cast<const DocumentObject*>(It->first);
                    const_cast<DocumentObject*>(obj)->setStatus(ObjectStatus::Destroy, true);
                }
                delete It->first;
            }
        }
        delete It->second;
    }
}

static std::atomic<int> _TransactionID;

int Transaction::getNewID() {
    int id = ++_TransactionID;
    if(id) return id;
    // wrap around? really?
    return ++_TransactionID;
}

int Transaction::getLastID() {
    return _TransactionID;
}

unsigned int Transaction::getMemSize (void) const
{
    return 0;
}

void Transaction::Save (Base::Writer &/*writer*/) const
{
    assert(0);
}

void Transaction::Restore(Base::XMLReader &/*reader*/)
{
    assert(0);
}

int Transaction::getID(void) const
{
    return transID;
}

bool Transaction::isEmpty() const
{
    return _Objects.empty();
}

bool Transaction::hasObject(const TransactionalObject *Obj) const
{
    return !!_Objects.get<1>().count(Obj);
}

void Transaction::addOrRemoveProperty(TransactionalObject *Obj,
                                    const Property* pcProp, bool add)
{
    auto &index = _Objects.get<1>();
    auto pos = index.find(Obj);

    TransactionObject *To;

    if (pos != index.end()) {
        To = pos->second;
    }
    else {
        To = TransactionFactory::instance().createTransaction(Obj->getTypeId());
        To->status = TransactionObject::Chn;
        index.emplace(Obj,To);
    }

    To->addOrRemoveProperty(pcProp,add);
}

//**************************************************************************
// separator for other implementation aspects


void Transaction::apply(Document &Doc, bool forward)
{
    std::string errMsg;
    try {
        auto &index = _Objects.get<0>();
        for(auto &info : index) 
            info.second->applyDel(Doc, const_cast<TransactionalObject*>(info.first));
        for(auto &info : index) 
            info.second->applyNew(Doc, const_cast<TransactionalObject*>(info.first));
        for(auto &info : index) 
            info.second->applyChn(Doc, const_cast<TransactionalObject*>(info.first), forward);
    }catch(Base::Exception &e) {
        e.ReportException();
        errMsg = e.what();
    }catch(std::exception &e) {
        errMsg = e.what();
    }catch(...) {
        errMsg = "Unknown exception";
    }
    if(errMsg.size()) {
        FC_ERR("Exception on " << (forward?"redo":"undo") << " '" 
                << Name << "':" << errMsg);
    }
}

void Transaction::addObjectNew(TransactionalObject *Obj)
{
    auto &index = _Objects.get<1>();
    auto pos = index.find(Obj);
    if (pos != index.end()) {
        if (pos->second->status == TransactionObject::Del) {
            delete pos->second;
            delete pos->first;
            index.erase(pos);
        }
        else {
            pos->second->status = TransactionObject::New;
            pos->second->_NameInDocument = Obj->detachFromDocument();
            // move item at the end to make sure the order of removal is kept
            auto &seq = _Objects.get<0>();
            seq.relocate(seq.end(),_Objects.project<0>(pos));
        }
    }
    else {
        TransactionObject *To = TransactionFactory::instance().createTransaction(Obj->getTypeId());
        To->status = TransactionObject::New;
        To->_NameInDocument = Obj->detachFromDocument();
        index.emplace(Obj,To);
    }
}

void Transaction::addObjectDel(const TransactionalObject *Obj)
{
    auto &index = _Objects.get<1>();
    auto pos = index.find(Obj);

    // is it created in this transaction ?
    if (pos != index.end() && pos->second->status == TransactionObject::New) {
        // remove completely from transaction
        delete pos->second;
        index.erase(pos);
    }
    else if (pos != index.end() && pos->second->status == TransactionObject::Chn) {
        pos->second->status = TransactionObject::Del;
    }
    else {
        TransactionObject *To = TransactionFactory::instance().createTransaction(Obj->getTypeId());
        To->status = TransactionObject::Del;
        index.emplace(Obj,To);
    }
}

void Transaction::addObjectChange(const TransactionalObject *Obj, const Property *Prop)
{
    auto &index = _Objects.get<1>();
    auto pos = index.find(Obj);

    TransactionObject *To;

    if (pos != index.end()) {
        To = pos->second;
    }
    else {
        To = TransactionFactory::instance().createTransaction(Obj->getTypeId());
        To->status = TransactionObject::Chn;
        index.emplace(Obj,To);
    }

    To->setProperty(Prop);
}


//**************************************************************************
//**************************************************************************
// TransactionObject
//++++++++++++++++++++++++++++++++++++++++++++++++++++++++++++++++++++++++++

TYPESYSTEM_SOURCE_ABSTRACT(App::TransactionObject, Base::Persistence)

//**************************************************************************
// Construction/Destruction

/**
 * A constructor.
 * A more elaborate description of the constructor.
 */
TransactionObject::TransactionObject()
  : status(New)
{
}

/**
 * A destructor.
 * A more elaborate description of the destructor.
 */
TransactionObject::~TransactionObject()
{
    for(auto &v : _PropChangeMap)
        delete v.second.property;
}

void TransactionObject::applyDel(Document & /*Doc*/, TransactionalObject * /*pcObj*/)
{
}

void TransactionObject::applyNew(Document & /*Doc*/, TransactionalObject * /*pcObj*/)
{
}

void TransactionObject::applyChn(Document & /*Doc*/, TransactionalObject *pcObj, bool /* Forward */)
{
    if (status == New || status == Chn) {
        // Property change order is not preserved, as it is recursive in nature
        for(auto &v : _PropChangeMap) {
            auto &data = v.second;
            auto prop = const_cast<Property*>(v.first);

            if(!data.property) {
                // here means we are undoing/redoing and property add operation
                pcObj->removeDynamicProperty(v.second.name.c_str());
                continue;
            }

            // getPropertyName() is specially coded to be safe even if prop has
            // been destroies. We must prepare for the case where user removed
            // a dynamic property but does not recordered as transaction.
            auto name = pcObj->getPropertyName(prop);
            if(!name) {
                // Here means the original property is not found, probably removed
                if(v.second.name.empty()) {
                    // not a dynamic property, nothing to do
                    continue;
                }

                // It is possible for the dynamic property to be removed and
                // restored. But since restoring property is actually creating
                // a new property, the property key inside redo stack will not
                // match. So we search by name first.
                prop = pcObj->getDynamicPropertyByName(v.second.name.c_str());
                if(!prop) {
                    // Still not found, re-create the property
                    prop = pcObj->addDynamicProperty(
                            data.property->getTypeId().getName(),
<<<<<<< HEAD
                            v.second.name.c_str(), data.group.c_str(), data.getDoc(),
=======
                            v.second.name.c_str(), data.group.c_str(), data.doc.c_str(),
>>>>>>> c0753806
                            data.attr, data.readonly, data.hidden);
                    if(!prop)
                        continue;
                    prop->setStatusValue(data.property->getStatus());
                }
            }

            // Many properties do not bother implement Copy() and accepts
            // derived types just fine in Paste(). So we do not enforce type
            // matching here. But instead, strengthen type checking in all
            // Paste() implementation.
            //
            // if(data.propertyType != prop->getTypeId()) {
            //     FC_WARN("Cannot " << (Forward?"redo":"undo")
            //             << " change of property " << prop->getName()
            //             << " because of type change: "
            //             << data.propertyType.getName()
            //             << " -> " << prop->getTypeId().getName());
            //     continue;
            // }
            try {
                prop->Paste(*data.property);
            } catch (Base::Exception &e) {
                e.ReportException();
                FC_ERR("exception while restoring " << prop->getFullName() << ": " << e.what());
            } catch (std::exception &e) {
                FC_ERR("exception while restoring " << prop->getFullName() << ": " << e.what());
            } catch (...)
            {}
        }
    }
}

void TransactionObject::setProperty(const Property* pcProp)
{
    auto &data = _PropChangeMap[pcProp];
    if(!data.property && data.name.empty()) {
        static_cast<DynamicProperty::PropData&>(data) = 
            pcProp->getContainer()->getDynamicPropertyData(pcProp);
        data.property = pcProp->Copy();
        data.propertyType = pcProp->getTypeId();
        data.property->setStatusValue(pcProp->getStatus());
    }
}

void TransactionObject::addOrRemoveProperty(const Property* pcProp, bool add)
{
    (void)add;
    if(!pcProp || !pcProp->getContainer())
        return;

    auto &data = _PropChangeMap[pcProp];
    if(data.name.size()) {
        if(!add && !data.property) {
            // this means add and remove the same property inside a single
            // transaction, so they cancel each other out.
            _PropChangeMap.erase(pcProp);
        }
        return;
    }
    if(data.property) {
        delete data.property;
        data.property = 0;
    }

    static_cast<DynamicProperty::PropData&>(data) = 
        pcProp->getContainer()->getDynamicPropertyData(pcProp);
    if(add) 
        data.property = 0;
    else {
        data.property = pcProp->Copy();
        data.propertyType = pcProp->getTypeId();
        data.property->setStatusValue(pcProp->getStatus());
    }
}

unsigned int TransactionObject::getMemSize (void) const
{
    return 0;
}

void TransactionObject::Save (Base::Writer &/*writer*/) const
{
    assert(0);
}

void TransactionObject::Restore(Base::XMLReader &/*reader*/)
{
    assert(0);
}

//**************************************************************************
//**************************************************************************
// TransactionDocumentObject
//++++++++++++++++++++++++++++++++++++++++++++++++++++++++++++++++++++++++++

TYPESYSTEM_SOURCE_ABSTRACT(App::TransactionDocumentObject, App::TransactionObject)

//**************************************************************************
// Construction/Destruction

/**
 * A constructor.
 * A more elaborate description of the constructor.
 */
TransactionDocumentObject::TransactionDocumentObject()
{
}

/**
 * A destructor.
 * A more elaborate description of the destructor.
 */
TransactionDocumentObject::~TransactionDocumentObject()
{
}

void TransactionDocumentObject::applyDel(Document &Doc, TransactionalObject *pcObj)
{
    if (status == Del) {
        DocumentObject* obj = static_cast<DocumentObject*>(pcObj);

#ifndef USE_OLD_DAG
        //Make sure the backlinks of all linked objects are updated. As the links of the removed
        //object are never set to [] they also do not remove the backlink. But as they are 
        //not in the document anymore we need to remove them anyway to ensure a correct graph
        auto list = obj->getOutList();
        for (auto link : list)
            link->_removeBackLink(obj);
#endif

        // simply filling in the saved object
        Doc._removeObject(obj);
    }
}

void TransactionDocumentObject::applyNew(Document &Doc, TransactionalObject *pcObj)
{
    if (status == New) {
        DocumentObject* obj = static_cast<DocumentObject*>(pcObj);
        Doc._addObject(obj, _NameInDocument.c_str());

#ifndef USE_OLD_DAG
        //make sure the backlinks of all linked objects are updated
        auto list = obj->getOutList();
        for (auto link : list)
            link->_addBackLink(obj);
#endif
    }
}

//**************************************************************************
//**************************************************************************
// TransactionFactory
//++++++++++++++++++++++++++++++++++++++++++++++++++++++++++++++++++++++++++

App::TransactionFactory* App::TransactionFactory::self = nullptr;

TransactionFactory& TransactionFactory::instance()
{
    if (self == nullptr)
        self = new TransactionFactory;
    return *self;
}

void TransactionFactory::destruct()
{
    delete self;
    self = nullptr;
}

void TransactionFactory::addProducer (const Base::Type& type, Base::AbstractProducer *producer)
{
    producers[type] = producer;
}

/**
 * Creates a transaction object for the given type id.
 */
TransactionObject* TransactionFactory::createTransaction (const Base::Type& type) const
{
    std::map<Base::Type, Base::AbstractProducer*>::const_iterator it;
    for (it = producers.begin(); it != producers.end(); ++it) {
        if (type.isDerivedFrom(it->first)) {
            return static_cast<TransactionObject*>(it->second->Produce());
        }
    }

    assert(0);
    return nullptr;
}
<|MERGE_RESOLUTION|>--- conflicted
+++ resolved
@@ -1,529 +1,521 @@
-/***************************************************************************
- *   Copyright (c) 2011 Jürgen Riegel <juergen.riegel@web.de>              *
- *   Copyright (c) 2011 Werner Mayer <wmayer[at]users.sourceforge.net>     *
- *                                                                         *
- *   This file is part of the FreeCAD CAx development system.              *
- *                                                                         *
- *   This library is free software; you can redistribute it and/or         *
- *   modify it under the terms of the GNU Library General Public           *
- *   License as published by the Free Software Foundation; either          *
- *   version 2 of the License, or (at your option) any later version.      *
- *                                                                         *
- *   This library  is distributed in the hope that it will be useful,      *
- *   but WITHOUT ANY WARRANTY; without even the implied warranty of        *
- *   MERCHANTABILITY or FITNESS FOR A PARTICULAR PURPOSE.  See the         *
- *   GNU Library General Public License for more details.                  *
- *                                                                         *
- *   You should have received a copy of the GNU Library General Public     *
- *   License along with this library; see the file COPYING.LIB. If not,    *
- *   write to the Free Software Foundation, Inc., 59 Temple Place,         *
- *   Suite 330, Boston, MA  02111-1307, USA                                *
- *                                                                         *
- ***************************************************************************/
-
-
-#include "PreCompiled.h"
-
-#ifndef _PreComp_
-# include <cassert>
-#endif
-
-#include <atomic>
-
-/// Here the FreeCAD includes sorted by Base,App,Gui......
-#include <Base/Writer.h>
-using Base::Writer;
-#include <Base/Reader.h>
-using Base::XMLReader;
-#include <Base/Console.h>
-#include "Transactions.h"
-#include "Property.h"
-#include "Document.h"
-#include "DocumentObject.h"
-
-<<<<<<< HEAD
-FC_LOG_LEVEL_INIT("App",true,true);
-=======
-FC_LOG_LEVEL_INIT("App",true,true)
->>>>>>> c0753806
-
-using namespace App;
-using namespace std;
-
-TYPESYSTEM_SOURCE(App::Transaction, Base::Persistence)
-
-//**************************************************************************
-// Construction/Destruction
-
-Transaction::Transaction(int id)
-{
-    if(!id) id = getNewID();
-    transID = id;
-}
-
-/**
- * A destructor.
- * A more elaborate description of the destructor.
- */
-Transaction::~Transaction()
-{
-    auto &index = _Objects.get<0>();
-    for (auto It= index.begin();It!=index.end();++It) {
-        if (It->second->status == TransactionObject::New) {
-            // If an object has been removed from the document the transaction
-            // status is 'New'. The 'pcNameInDocument' member serves as criterion
-            // to check whether the object is part of the document or not.
-            // Note, it's possible that the transaction status is 'New' while the
-            // object is (again) part of the document. This usually happens when
-            // a previous removal is undone.
-            // Thus, if the object has been removed, i.e. the status is 'New' and
-            // is still not part of the document the object must be destroyed not
-            // to cause a memory leak. This usually is the case when the removal
-            // of an object is not undone or when an addition is undone.
-
-            if (!It->first->isAttachedToDocument()) {
-                if (It->first->getTypeId().isDerivedFrom(DocumentObject::getClassTypeId())) {
-                    // #0003323: Crash when clearing transaction list
-                    // It can happen that when clearing the transaction list several objects
-                    // are destroyed with dependencies which can lead to dangling pointers.
-                    // When setting the 'Destroy' flag of an object the destructors of link
-                    // properties don't ry to remove backlinks, i.e. they don't try to access
-                    // possible dangling pointers.
-                    // An alternative solution is to call breakDependency inside
-                    // Document::_removeObject. Make this change in v0.18.
-                    const DocumentObject* obj = static_cast<const DocumentObject*>(It->first);
-                    const_cast<DocumentObject*>(obj)->setStatus(ObjectStatus::Destroy, true);
-                }
-                delete It->first;
-            }
-        }
-        delete It->second;
-    }
-}
-
-static std::atomic<int> _TransactionID;
-
-int Transaction::getNewID() {
-    int id = ++_TransactionID;
-    if(id) return id;
-    // wrap around? really?
-    return ++_TransactionID;
-}
-
-int Transaction::getLastID() {
-    return _TransactionID;
-}
-
-unsigned int Transaction::getMemSize (void) const
-{
-    return 0;
-}
-
-void Transaction::Save (Base::Writer &/*writer*/) const
-{
-    assert(0);
-}
-
-void Transaction::Restore(Base::XMLReader &/*reader*/)
-{
-    assert(0);
-}
-
-int Transaction::getID(void) const
-{
-    return transID;
-}
-
-bool Transaction::isEmpty() const
-{
-    return _Objects.empty();
-}
-
-bool Transaction::hasObject(const TransactionalObject *Obj) const
-{
-    return !!_Objects.get<1>().count(Obj);
-}
-
-void Transaction::addOrRemoveProperty(TransactionalObject *Obj,
-                                    const Property* pcProp, bool add)
-{
-    auto &index = _Objects.get<1>();
-    auto pos = index.find(Obj);
-
-    TransactionObject *To;
-
-    if (pos != index.end()) {
-        To = pos->second;
-    }
-    else {
-        To = TransactionFactory::instance().createTransaction(Obj->getTypeId());
-        To->status = TransactionObject::Chn;
-        index.emplace(Obj,To);
-    }
-
-    To->addOrRemoveProperty(pcProp,add);
-}
-
-//**************************************************************************
-// separator for other implementation aspects
-
-
-void Transaction::apply(Document &Doc, bool forward)
-{
-    std::string errMsg;
-    try {
-        auto &index = _Objects.get<0>();
-        for(auto &info : index) 
-            info.second->applyDel(Doc, const_cast<TransactionalObject*>(info.first));
-        for(auto &info : index) 
-            info.second->applyNew(Doc, const_cast<TransactionalObject*>(info.first));
-        for(auto &info : index) 
-            info.second->applyChn(Doc, const_cast<TransactionalObject*>(info.first), forward);
-    }catch(Base::Exception &e) {
-        e.ReportException();
-        errMsg = e.what();
-    }catch(std::exception &e) {
-        errMsg = e.what();
-    }catch(...) {
-        errMsg = "Unknown exception";
-    }
-    if(errMsg.size()) {
-        FC_ERR("Exception on " << (forward?"redo":"undo") << " '" 
-                << Name << "':" << errMsg);
-    }
-}
-
-void Transaction::addObjectNew(TransactionalObject *Obj)
-{
-    auto &index = _Objects.get<1>();
-    auto pos = index.find(Obj);
-    if (pos != index.end()) {
-        if (pos->second->status == TransactionObject::Del) {
-            delete pos->second;
-            delete pos->first;
-            index.erase(pos);
-        }
-        else {
-            pos->second->status = TransactionObject::New;
-            pos->second->_NameInDocument = Obj->detachFromDocument();
-            // move item at the end to make sure the order of removal is kept
-            auto &seq = _Objects.get<0>();
-            seq.relocate(seq.end(),_Objects.project<0>(pos));
-        }
-    }
-    else {
-        TransactionObject *To = TransactionFactory::instance().createTransaction(Obj->getTypeId());
-        To->status = TransactionObject::New;
-        To->_NameInDocument = Obj->detachFromDocument();
-        index.emplace(Obj,To);
-    }
-}
-
-void Transaction::addObjectDel(const TransactionalObject *Obj)
-{
-    auto &index = _Objects.get<1>();
-    auto pos = index.find(Obj);
-
-    // is it created in this transaction ?
-    if (pos != index.end() && pos->second->status == TransactionObject::New) {
-        // remove completely from transaction
-        delete pos->second;
-        index.erase(pos);
-    }
-    else if (pos != index.end() && pos->second->status == TransactionObject::Chn) {
-        pos->second->status = TransactionObject::Del;
-    }
-    else {
-        TransactionObject *To = TransactionFactory::instance().createTransaction(Obj->getTypeId());
-        To->status = TransactionObject::Del;
-        index.emplace(Obj,To);
-    }
-}
-
-void Transaction::addObjectChange(const TransactionalObject *Obj, const Property *Prop)
-{
-    auto &index = _Objects.get<1>();
-    auto pos = index.find(Obj);
-
-    TransactionObject *To;
-
-    if (pos != index.end()) {
-        To = pos->second;
-    }
-    else {
-        To = TransactionFactory::instance().createTransaction(Obj->getTypeId());
-        To->status = TransactionObject::Chn;
-        index.emplace(Obj,To);
-    }
-
-    To->setProperty(Prop);
-}
-
-
-//**************************************************************************
-//**************************************************************************
-// TransactionObject
-//++++++++++++++++++++++++++++++++++++++++++++++++++++++++++++++++++++++++++
-
-TYPESYSTEM_SOURCE_ABSTRACT(App::TransactionObject, Base::Persistence)
-
-//**************************************************************************
-// Construction/Destruction
-
-/**
- * A constructor.
- * A more elaborate description of the constructor.
- */
-TransactionObject::TransactionObject()
-  : status(New)
-{
-}
-
-/**
- * A destructor.
- * A more elaborate description of the destructor.
- */
-TransactionObject::~TransactionObject()
-{
-    for(auto &v : _PropChangeMap)
-        delete v.second.property;
-}
-
-void TransactionObject::applyDel(Document & /*Doc*/, TransactionalObject * /*pcObj*/)
-{
-}
-
-void TransactionObject::applyNew(Document & /*Doc*/, TransactionalObject * /*pcObj*/)
-{
-}
-
-void TransactionObject::applyChn(Document & /*Doc*/, TransactionalObject *pcObj, bool /* Forward */)
-{
-    if (status == New || status == Chn) {
-        // Property change order is not preserved, as it is recursive in nature
-        for(auto &v : _PropChangeMap) {
-            auto &data = v.second;
-            auto prop = const_cast<Property*>(v.first);
-
-            if(!data.property) {
-                // here means we are undoing/redoing and property add operation
-                pcObj->removeDynamicProperty(v.second.name.c_str());
-                continue;
-            }
-
-            // getPropertyName() is specially coded to be safe even if prop has
-            // been destroies. We must prepare for the case where user removed
-            // a dynamic property but does not recordered as transaction.
-            auto name = pcObj->getPropertyName(prop);
-            if(!name) {
-                // Here means the original property is not found, probably removed
-                if(v.second.name.empty()) {
-                    // not a dynamic property, nothing to do
-                    continue;
-                }
-
-                // It is possible for the dynamic property to be removed and
-                // restored. But since restoring property is actually creating
-                // a new property, the property key inside redo stack will not
-                // match. So we search by name first.
-                prop = pcObj->getDynamicPropertyByName(v.second.name.c_str());
-                if(!prop) {
-                    // Still not found, re-create the property
-                    prop = pcObj->addDynamicProperty(
-                            data.property->getTypeId().getName(),
-<<<<<<< HEAD
-                            v.second.name.c_str(), data.group.c_str(), data.getDoc(),
-=======
-                            v.second.name.c_str(), data.group.c_str(), data.doc.c_str(),
->>>>>>> c0753806
-                            data.attr, data.readonly, data.hidden);
-                    if(!prop)
-                        continue;
-                    prop->setStatusValue(data.property->getStatus());
-                }
-            }
-
-            // Many properties do not bother implement Copy() and accepts
-            // derived types just fine in Paste(). So we do not enforce type
-            // matching here. But instead, strengthen type checking in all
-            // Paste() implementation.
-            //
-            // if(data.propertyType != prop->getTypeId()) {
-            //     FC_WARN("Cannot " << (Forward?"redo":"undo")
-            //             << " change of property " << prop->getName()
-            //             << " because of type change: "
-            //             << data.propertyType.getName()
-            //             << " -> " << prop->getTypeId().getName());
-            //     continue;
-            // }
-            try {
-                prop->Paste(*data.property);
-            } catch (Base::Exception &e) {
-                e.ReportException();
-                FC_ERR("exception while restoring " << prop->getFullName() << ": " << e.what());
-            } catch (std::exception &e) {
-                FC_ERR("exception while restoring " << prop->getFullName() << ": " << e.what());
-            } catch (...)
-            {}
-        }
-    }
-}
-
-void TransactionObject::setProperty(const Property* pcProp)
-{
-    auto &data = _PropChangeMap[pcProp];
-    if(!data.property && data.name.empty()) {
-        static_cast<DynamicProperty::PropData&>(data) = 
-            pcProp->getContainer()->getDynamicPropertyData(pcProp);
-        data.property = pcProp->Copy();
-        data.propertyType = pcProp->getTypeId();
-        data.property->setStatusValue(pcProp->getStatus());
-    }
-}
-
-void TransactionObject::addOrRemoveProperty(const Property* pcProp, bool add)
-{
-    (void)add;
-    if(!pcProp || !pcProp->getContainer())
-        return;
-
-    auto &data = _PropChangeMap[pcProp];
-    if(data.name.size()) {
-        if(!add && !data.property) {
-            // this means add and remove the same property inside a single
-            // transaction, so they cancel each other out.
-            _PropChangeMap.erase(pcProp);
-        }
-        return;
-    }
-    if(data.property) {
-        delete data.property;
-        data.property = 0;
-    }
-
-    static_cast<DynamicProperty::PropData&>(data) = 
-        pcProp->getContainer()->getDynamicPropertyData(pcProp);
-    if(add) 
-        data.property = 0;
-    else {
-        data.property = pcProp->Copy();
-        data.propertyType = pcProp->getTypeId();
-        data.property->setStatusValue(pcProp->getStatus());
-    }
-}
-
-unsigned int TransactionObject::getMemSize (void) const
-{
-    return 0;
-}
-
-void TransactionObject::Save (Base::Writer &/*writer*/) const
-{
-    assert(0);
-}
-
-void TransactionObject::Restore(Base::XMLReader &/*reader*/)
-{
-    assert(0);
-}
-
-//**************************************************************************
-//**************************************************************************
-// TransactionDocumentObject
-//++++++++++++++++++++++++++++++++++++++++++++++++++++++++++++++++++++++++++
-
-TYPESYSTEM_SOURCE_ABSTRACT(App::TransactionDocumentObject, App::TransactionObject)
-
-//**************************************************************************
-// Construction/Destruction
-
-/**
- * A constructor.
- * A more elaborate description of the constructor.
- */
-TransactionDocumentObject::TransactionDocumentObject()
-{
-}
-
-/**
- * A destructor.
- * A more elaborate description of the destructor.
- */
-TransactionDocumentObject::~TransactionDocumentObject()
-{
-}
-
-void TransactionDocumentObject::applyDel(Document &Doc, TransactionalObject *pcObj)
-{
-    if (status == Del) {
-        DocumentObject* obj = static_cast<DocumentObject*>(pcObj);
-
-#ifndef USE_OLD_DAG
-        //Make sure the backlinks of all linked objects are updated. As the links of the removed
-        //object are never set to [] they also do not remove the backlink. But as they are 
-        //not in the document anymore we need to remove them anyway to ensure a correct graph
-        auto list = obj->getOutList();
-        for (auto link : list)
-            link->_removeBackLink(obj);
-#endif
-
-        // simply filling in the saved object
-        Doc._removeObject(obj);
-    }
-}
-
-void TransactionDocumentObject::applyNew(Document &Doc, TransactionalObject *pcObj)
-{
-    if (status == New) {
-        DocumentObject* obj = static_cast<DocumentObject*>(pcObj);
-        Doc._addObject(obj, _NameInDocument.c_str());
-
-#ifndef USE_OLD_DAG
-        //make sure the backlinks of all linked objects are updated
-        auto list = obj->getOutList();
-        for (auto link : list)
-            link->_addBackLink(obj);
-#endif
-    }
-}
-
-//**************************************************************************
-//**************************************************************************
-// TransactionFactory
-//++++++++++++++++++++++++++++++++++++++++++++++++++++++++++++++++++++++++++
-
-App::TransactionFactory* App::TransactionFactory::self = nullptr;
-
-TransactionFactory& TransactionFactory::instance()
-{
-    if (self == nullptr)
-        self = new TransactionFactory;
-    return *self;
-}
-
-void TransactionFactory::destruct()
-{
-    delete self;
-    self = nullptr;
-}
-
-void TransactionFactory::addProducer (const Base::Type& type, Base::AbstractProducer *producer)
-{
-    producers[type] = producer;
-}
-
-/**
- * Creates a transaction object for the given type id.
- */
-TransactionObject* TransactionFactory::createTransaction (const Base::Type& type) const
-{
-    std::map<Base::Type, Base::AbstractProducer*>::const_iterator it;
-    for (it = producers.begin(); it != producers.end(); ++it) {
-        if (type.isDerivedFrom(it->first)) {
-            return static_cast<TransactionObject*>(it->second->Produce());
-        }
-    }
-
-    assert(0);
-    return nullptr;
-}
+/***************************************************************************
+ *   Copyright (c) 2011 Jürgen Riegel <juergen.riegel@web.de>              *
+ *   Copyright (c) 2011 Werner Mayer <wmayer[at]users.sourceforge.net>     *
+ *                                                                         *
+ *   This file is part of the FreeCAD CAx development system.              *
+ *                                                                         *
+ *   This library is free software; you can redistribute it and/or         *
+ *   modify it under the terms of the GNU Library General Public           *
+ *   License as published by the Free Software Foundation; either          *
+ *   version 2 of the License, or (at your option) any later version.      *
+ *                                                                         *
+ *   This library  is distributed in the hope that it will be useful,      *
+ *   but WITHOUT ANY WARRANTY; without even the implied warranty of        *
+ *   MERCHANTABILITY or FITNESS FOR A PARTICULAR PURPOSE.  See the         *
+ *   GNU Library General Public License for more details.                  *
+ *                                                                         *
+ *   You should have received a copy of the GNU Library General Public     *
+ *   License along with this library; see the file COPYING.LIB. If not,    *
+ *   write to the Free Software Foundation, Inc., 59 Temple Place,         *
+ *   Suite 330, Boston, MA  02111-1307, USA                                *
+ *                                                                         *
+ ***************************************************************************/
+
+
+#include "PreCompiled.h"
+
+#ifndef _PreComp_
+# include <cassert>
+#endif
+
+#include <atomic>
+
+/// Here the FreeCAD includes sorted by Base,App,Gui......
+#include <Base/Writer.h>
+using Base::Writer;
+#include <Base/Reader.h>
+using Base::XMLReader;
+#include <Base/Console.h>
+#include "Transactions.h"
+#include "Property.h"
+#include "Document.h"
+#include "DocumentObject.h"
+
+FC_LOG_LEVEL_INIT("App",true,true)
+
+using namespace App;
+using namespace std;
+
+TYPESYSTEM_SOURCE(App::Transaction, Base::Persistence)
+
+//**************************************************************************
+// Construction/Destruction
+
+Transaction::Transaction(int id)
+{
+    if(!id) id = getNewID();
+    transID = id;
+}
+
+/**
+ * A destructor.
+ * A more elaborate description of the destructor.
+ */
+Transaction::~Transaction()
+{
+    auto &index = _Objects.get<0>();
+    for (auto It= index.begin();It!=index.end();++It) {
+        if (It->second->status == TransactionObject::New) {
+            // If an object has been removed from the document the transaction
+            // status is 'New'. The 'pcNameInDocument' member serves as criterion
+            // to check whether the object is part of the document or not.
+            // Note, it's possible that the transaction status is 'New' while the
+            // object is (again) part of the document. This usually happens when
+            // a previous removal is undone.
+            // Thus, if the object has been removed, i.e. the status is 'New' and
+            // is still not part of the document the object must be destroyed not
+            // to cause a memory leak. This usually is the case when the removal
+            // of an object is not undone or when an addition is undone.
+
+            if (!It->first->isAttachedToDocument()) {
+                if (It->first->getTypeId().isDerivedFrom(DocumentObject::getClassTypeId())) {
+                    // #0003323: Crash when clearing transaction list
+                    // It can happen that when clearing the transaction list several objects
+                    // are destroyed with dependencies which can lead to dangling pointers.
+                    // When setting the 'Destroy' flag of an object the destructors of link
+                    // properties don't ry to remove backlinks, i.e. they don't try to access
+                    // possible dangling pointers.
+                    // An alternative solution is to call breakDependency inside
+                    // Document::_removeObject. Make this change in v0.18.
+                    const DocumentObject* obj = static_cast<const DocumentObject*>(It->first);
+                    const_cast<DocumentObject*>(obj)->setStatus(ObjectStatus::Destroy, true);
+                }
+                delete It->first;
+            }
+        }
+        delete It->second;
+    }
+}
+
+static std::atomic<int> _TransactionID;
+
+int Transaction::getNewID() {
+    int id = ++_TransactionID;
+    if(id) return id;
+    // wrap around? really?
+    return ++_TransactionID;
+}
+
+int Transaction::getLastID() {
+    return _TransactionID;
+}
+
+unsigned int Transaction::getMemSize (void) const
+{
+    return 0;
+}
+
+void Transaction::Save (Base::Writer &/*writer*/) const
+{
+    assert(0);
+}
+
+void Transaction::Restore(Base::XMLReader &/*reader*/)
+{
+    assert(0);
+}
+
+int Transaction::getID(void) const
+{
+    return transID;
+}
+
+bool Transaction::isEmpty() const
+{
+    return _Objects.empty();
+}
+
+bool Transaction::hasObject(const TransactionalObject *Obj) const
+{
+    return !!_Objects.get<1>().count(Obj);
+}
+
+void Transaction::addOrRemoveProperty(TransactionalObject *Obj,
+                                    const Property* pcProp, bool add)
+{
+    auto &index = _Objects.get<1>();
+    auto pos = index.find(Obj);
+
+    TransactionObject *To;
+
+    if (pos != index.end()) {
+        To = pos->second;
+    }
+    else {
+        To = TransactionFactory::instance().createTransaction(Obj->getTypeId());
+        To->status = TransactionObject::Chn;
+        index.emplace(Obj,To);
+    }
+
+    To->addOrRemoveProperty(pcProp,add);
+}
+
+//**************************************************************************
+// separator for other implementation aspects
+
+
+void Transaction::apply(Document &Doc, bool forward)
+{
+    std::string errMsg;
+    try {
+        auto &index = _Objects.get<0>();
+        for(auto &info : index) 
+            info.second->applyDel(Doc, const_cast<TransactionalObject*>(info.first));
+        for(auto &info : index) 
+            info.second->applyNew(Doc, const_cast<TransactionalObject*>(info.first));
+        for(auto &info : index) 
+            info.second->applyChn(Doc, const_cast<TransactionalObject*>(info.first), forward);
+    }catch(Base::Exception &e) {
+        e.ReportException();
+        errMsg = e.what();
+    }catch(std::exception &e) {
+        errMsg = e.what();
+    }catch(...) {
+        errMsg = "Unknown exception";
+    }
+    if(errMsg.size()) {
+        FC_ERR("Exception on " << (forward?"redo":"undo") << " '" 
+                << Name << "':" << errMsg);
+    }
+}
+
+void Transaction::addObjectNew(TransactionalObject *Obj)
+{
+    auto &index = _Objects.get<1>();
+    auto pos = index.find(Obj);
+    if (pos != index.end()) {
+        if (pos->second->status == TransactionObject::Del) {
+            delete pos->second;
+            delete pos->first;
+            index.erase(pos);
+        }
+        else {
+            pos->second->status = TransactionObject::New;
+            pos->second->_NameInDocument = Obj->detachFromDocument();
+            // move item at the end to make sure the order of removal is kept
+            auto &seq = _Objects.get<0>();
+            seq.relocate(seq.end(),_Objects.project<0>(pos));
+        }
+    }
+    else {
+        TransactionObject *To = TransactionFactory::instance().createTransaction(Obj->getTypeId());
+        To->status = TransactionObject::New;
+        To->_NameInDocument = Obj->detachFromDocument();
+        index.emplace(Obj,To);
+    }
+}
+
+void Transaction::addObjectDel(const TransactionalObject *Obj)
+{
+    auto &index = _Objects.get<1>();
+    auto pos = index.find(Obj);
+
+    // is it created in this transaction ?
+    if (pos != index.end() && pos->second->status == TransactionObject::New) {
+        // remove completely from transaction
+        delete pos->second;
+        index.erase(pos);
+    }
+    else if (pos != index.end() && pos->second->status == TransactionObject::Chn) {
+        pos->second->status = TransactionObject::Del;
+    }
+    else {
+        TransactionObject *To = TransactionFactory::instance().createTransaction(Obj->getTypeId());
+        To->status = TransactionObject::Del;
+        index.emplace(Obj,To);
+    }
+}
+
+void Transaction::addObjectChange(const TransactionalObject *Obj, const Property *Prop)
+{
+    auto &index = _Objects.get<1>();
+    auto pos = index.find(Obj);
+
+    TransactionObject *To;
+
+    if (pos != index.end()) {
+        To = pos->second;
+    }
+    else {
+        To = TransactionFactory::instance().createTransaction(Obj->getTypeId());
+        To->status = TransactionObject::Chn;
+        index.emplace(Obj,To);
+    }
+
+    To->setProperty(Prop);
+}
+
+
+//**************************************************************************
+//**************************************************************************
+// TransactionObject
+//++++++++++++++++++++++++++++++++++++++++++++++++++++++++++++++++++++++++++
+
+TYPESYSTEM_SOURCE_ABSTRACT(App::TransactionObject, Base::Persistence)
+
+//**************************************************************************
+// Construction/Destruction
+
+/**
+ * A constructor.
+ * A more elaborate description of the constructor.
+ */
+TransactionObject::TransactionObject()
+  : status(New)
+{
+}
+
+/**
+ * A destructor.
+ * A more elaborate description of the destructor.
+ */
+TransactionObject::~TransactionObject()
+{
+    for(auto &v : _PropChangeMap)
+        delete v.second.property;
+}
+
+void TransactionObject::applyDel(Document & /*Doc*/, TransactionalObject * /*pcObj*/)
+{
+}
+
+void TransactionObject::applyNew(Document & /*Doc*/, TransactionalObject * /*pcObj*/)
+{
+}
+
+void TransactionObject::applyChn(Document & /*Doc*/, TransactionalObject *pcObj, bool /* Forward */)
+{
+    if (status == New || status == Chn) {
+        // Property change order is not preserved, as it is recursive in nature
+        for(auto &v : _PropChangeMap) {
+            auto &data = v.second;
+            auto prop = const_cast<Property*>(v.first);
+
+            if(!data.property) {
+                // here means we are undoing/redoing and property add operation
+                pcObj->removeDynamicProperty(v.second.name.c_str());
+                continue;
+            }
+
+            // getPropertyName() is specially coded to be safe even if prop has
+            // been destroies. We must prepare for the case where user removed
+            // a dynamic property but does not recordered as transaction.
+            auto name = pcObj->getPropertyName(prop);
+            if(!name) {
+                // Here means the original property is not found, probably removed
+                if(v.second.name.empty()) {
+                    // not a dynamic property, nothing to do
+                    continue;
+                }
+
+                // It is possible for the dynamic property to be removed and
+                // restored. But since restoring property is actually creating
+                // a new property, the property key inside redo stack will not
+                // match. So we search by name first.
+                prop = pcObj->getDynamicPropertyByName(v.second.name.c_str());
+                if(!prop) {
+                    // Still not found, re-create the property
+                    prop = pcObj->addDynamicProperty(
+                            data.property->getTypeId().getName(),
+                            v.second.name.c_str(), data.group.c_str(), data.getDoc(),
+                            data.attr, data.readonly, data.hidden);
+                    if(!prop)
+                        continue;
+                    prop->setStatusValue(data.property->getStatus());
+                }
+            }
+
+            // Many properties do not bother implement Copy() and accepts
+            // derived types just fine in Paste(). So we do not enforce type
+            // matching here. But instead, strengthen type checking in all
+            // Paste() implementation.
+            //
+            // if(data.propertyType != prop->getTypeId()) {
+            //     FC_WARN("Cannot " << (Forward?"redo":"undo")
+            //             << " change of property " << prop->getName()
+            //             << " because of type change: "
+            //             << data.propertyType.getName()
+            //             << " -> " << prop->getTypeId().getName());
+            //     continue;
+            // }
+            try {
+                prop->Paste(*data.property);
+            } catch (Base::Exception &e) {
+                e.ReportException();
+                FC_ERR("exception while restoring " << prop->getFullName() << ": " << e.what());
+            } catch (std::exception &e) {
+                FC_ERR("exception while restoring " << prop->getFullName() << ": " << e.what());
+            } catch (...)
+            {}
+        }
+    }
+}
+
+void TransactionObject::setProperty(const Property* pcProp)
+{
+    auto &data = _PropChangeMap[pcProp];
+    if(!data.property && data.name.empty()) {
+        static_cast<DynamicProperty::PropData&>(data) = 
+            pcProp->getContainer()->getDynamicPropertyData(pcProp);
+        data.property = pcProp->Copy();
+        data.propertyType = pcProp->getTypeId();
+        data.property->setStatusValue(pcProp->getStatus());
+    }
+}
+
+void TransactionObject::addOrRemoveProperty(const Property* pcProp, bool add)
+{
+    (void)add;
+    if(!pcProp || !pcProp->getContainer())
+        return;
+
+    auto &data = _PropChangeMap[pcProp];
+    if(data.name.size()) {
+        if(!add && !data.property) {
+            // this means add and remove the same property inside a single
+            // transaction, so they cancel each other out.
+            _PropChangeMap.erase(pcProp);
+        }
+        return;
+    }
+    if(data.property) {
+        delete data.property;
+        data.property = 0;
+    }
+
+    static_cast<DynamicProperty::PropData&>(data) = 
+        pcProp->getContainer()->getDynamicPropertyData(pcProp);
+    if(add) 
+        data.property = 0;
+    else {
+        data.property = pcProp->Copy();
+        data.propertyType = pcProp->getTypeId();
+        data.property->setStatusValue(pcProp->getStatus());
+    }
+}
+
+unsigned int TransactionObject::getMemSize (void) const
+{
+    return 0;
+}
+
+void TransactionObject::Save (Base::Writer &/*writer*/) const
+{
+    assert(0);
+}
+
+void TransactionObject::Restore(Base::XMLReader &/*reader*/)
+{
+    assert(0);
+}
+
+//**************************************************************************
+//**************************************************************************
+// TransactionDocumentObject
+//++++++++++++++++++++++++++++++++++++++++++++++++++++++++++++++++++++++++++
+
+TYPESYSTEM_SOURCE_ABSTRACT(App::TransactionDocumentObject, App::TransactionObject)
+
+//**************************************************************************
+// Construction/Destruction
+
+/**
+ * A constructor.
+ * A more elaborate description of the constructor.
+ */
+TransactionDocumentObject::TransactionDocumentObject()
+{
+}
+
+/**
+ * A destructor.
+ * A more elaborate description of the destructor.
+ */
+TransactionDocumentObject::~TransactionDocumentObject()
+{
+}
+
+void TransactionDocumentObject::applyDel(Document &Doc, TransactionalObject *pcObj)
+{
+    if (status == Del) {
+        DocumentObject* obj = static_cast<DocumentObject*>(pcObj);
+
+#ifndef USE_OLD_DAG
+        //Make sure the backlinks of all linked objects are updated. As the links of the removed
+        //object are never set to [] they also do not remove the backlink. But as they are 
+        //not in the document anymore we need to remove them anyway to ensure a correct graph
+        auto list = obj->getOutList();
+        for (auto link : list)
+            link->_removeBackLink(obj);
+#endif
+
+        // simply filling in the saved object
+        Doc._removeObject(obj);
+    }
+}
+
+void TransactionDocumentObject::applyNew(Document &Doc, TransactionalObject *pcObj)
+{
+    if (status == New) {
+        DocumentObject* obj = static_cast<DocumentObject*>(pcObj);
+        Doc._addObject(obj, _NameInDocument.c_str());
+
+#ifndef USE_OLD_DAG
+        //make sure the backlinks of all linked objects are updated
+        auto list = obj->getOutList();
+        for (auto link : list)
+            link->_addBackLink(obj);
+#endif
+    }
+}
+
+//**************************************************************************
+//**************************************************************************
+// TransactionFactory
+//++++++++++++++++++++++++++++++++++++++++++++++++++++++++++++++++++++++++++
+
+App::TransactionFactory* App::TransactionFactory::self = nullptr;
+
+TransactionFactory& TransactionFactory::instance()
+{
+    if (self == nullptr)
+        self = new TransactionFactory;
+    return *self;
+}
+
+void TransactionFactory::destruct()
+{
+    delete self;
+    self = nullptr;
+}
+
+void TransactionFactory::addProducer (const Base::Type& type, Base::AbstractProducer *producer)
+{
+    producers[type] = producer;
+}
+
+/**
+ * Creates a transaction object for the given type id.
+ */
+TransactionObject* TransactionFactory::createTransaction (const Base::Type& type) const
+{
+    std::map<Base::Type, Base::AbstractProducer*>::const_iterator it;
+    for (it = producers.begin(); it != producers.end(); ++it) {
+        if (type.isDerivedFrom(it->first)) {
+            return static_cast<TransactionObject*>(it->second->Produce());
+        }
+    }
+
+    assert(0);
+    return nullptr;
+}