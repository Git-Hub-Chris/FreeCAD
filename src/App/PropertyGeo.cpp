/***************************************************************************
 *   Copyright (c) 2002 Jürgen Riegel <juergen.riegel@web.de>              *
 *                                                                         *
 *   This file is part of the FreeCAD CAx development system.              *
 *                                                                         *
 *   This library is free software; you can redistribute it and/or         *
 *   modify it under the terms of the GNU Library General Public           *
 *   License as published by the Free Software Foundation; either          *
 *   version 2 of the License, or (at your option) any later version.      *
 *                                                                         *
 *   This library  is distributed in the hope that it will be useful,      *
 *   but WITHOUT ANY WARRANTY; without even the implied warranty of        *
 *   MERCHANTABILITY or FITNESS FOR A PARTICULAR PURPOSE.  See the         *
 *   GNU Library General Public License for more details.                  *
 *                                                                         *
 *   You should have received a copy of the GNU Library General Public     *
 *   License along with this library; see the file COPYING.LIB. If not,    *
 *   write to the Free Software Foundation, Inc., 59 Temple Place,         *
 *   Suite 330, Boston, MA  02111-1307, USA                                *
 *                                                                         *
 ***************************************************************************/


#include "PreCompiled.h"

#ifndef _PreComp_
#	include <assert.h>
#endif

#include <boost/algorithm/string/predicate.hpp>

/// Here the FreeCAD includes sorted by Base,App,Gui......

#include <Base/Exception.h>
#include <Base/Writer.h>
#include <Base/Reader.h>
#include <Base/Stream.h>
#include <Base/Rotation.h>
#include <Base/Quantity.h>
#include <Base/Tools.h>
#include <Base/VectorPy.h>
#include <Base/MatrixPy.h>
#include <Base/PlacementPy.h>
#include <Base/QuantityPy.h>

#include "Document.h"
#include "DocumentObject.h"
#include "Placement.h"
#include "PropertyGeo.h"
#include "ObjectIdentifier.h"

using namespace App;
using namespace Base;
using namespace std;




//**************************************************************************
//**************************************************************************
// PropertyVector
//++++++++++++++++++++++++++++++++++++++++++++++++++++++++++++++++++++++++++

TYPESYSTEM_SOURCE(App::PropertyVector , App::Property)

//**************************************************************************
// Construction/Destruction


PropertyVector::PropertyVector()
{

}


PropertyVector::~PropertyVector()
{

}

//**************************************************************************
// Base class implementer


void PropertyVector::setValue(const Base::Vector3d &vec)
{
    aboutToSetValue();
    _cVec=vec;
    hasSetValue();
}

void PropertyVector::setValue(double x, double y, double z)
{
    aboutToSetValue();
    _cVec.Set(x,y,z);
    hasSetValue();
}

const Base::Vector3d & PropertyVector::getValue(void)const
{
    return _cVec;
}

PyObject *PropertyVector::getPyObject(void)
{
    return new Base::VectorPy(_cVec);
}

void PropertyVector::setPyObject(PyObject *value)
{
    if (PyObject_TypeCheck(value, &(Base::VectorPy::Type))) {
        Base::VectorPy  *pcObject = static_cast<Base::VectorPy*>(value);
        Base::Vector3d* val = pcObject->getVectorPtr();
        setValue(*val);
    }
    else if (PyTuple_Check(value)&&PyTuple_Size(value)==3) {
        PyObject* item;
        Base::Vector3d cVec;
        // x
        item = PyTuple_GetItem(value,0);
        if (PyFloat_Check(item))
            cVec.x = PyFloat_AsDouble(item);
#if PY_MAJOR_VERSION < 3
        else if (PyInt_Check(item))
            cVec.x = (double)PyInt_AsLong(item);
#else
        else if (PyLong_Check(item))
            cVec.x = (double)PyLong_AsLong(item);
#endif
        else
            throw Base::TypeError("Not allowed type used in tuple (float expected)...");
        // y
        item = PyTuple_GetItem(value,1);
        if (PyFloat_Check(item))
            cVec.y = PyFloat_AsDouble(item);
#if PY_MAJOR_VERSION < 3
        else if (PyInt_Check(item))
            cVec.y = (double)PyInt_AsLong(item);
#else
        else if (PyLong_Check(item))
            cVec.y = (double)PyLong_AsLong(item);
#endif
        else
            throw Base::TypeError("Not allowed type used in tuple (float expected)...");
        // z
        item = PyTuple_GetItem(value,2);
        if (PyFloat_Check(item))
            cVec.z = PyFloat_AsDouble(item);
#if PY_MAJOR_VERSION < 3
        else if (PyInt_Check(item))
            cVec.z = (double)PyInt_AsLong(item);
#else
        else if (PyLong_Check(item))
            cVec.z = (double)PyLong_AsLong(item);
#endif
        else
            throw Base::TypeError("Not allowed type used in tuple (float expected)...");
        setValue( cVec );
    }
    else {
        std::string error = std::string("type must be 'Vector' or tuple of three floats, not ");
        error += value->ob_type->tp_name;
        throw Base::TypeError(error);
    }
}

void PropertyVector::Save (Base::Writer &writer) const
{
    writer.Stream() << writer.ind() << "<PropertyVector valueX=\"" <<  _cVec.x << "\" valueY=\"" <<  _cVec.y << "\" valueZ=\"" <<  _cVec.z <<"\"/>\n";
}

void PropertyVector::Restore(Base::XMLReader &reader)
{
    // read my Element
    reader.readElement("PropertyVector");
    // get the value of my Attribute
    aboutToSetValue();
    _cVec.x = reader.getAttributeAsFloat("valueX");
    _cVec.y = reader.getAttributeAsFloat("valueY");
    _cVec.z = reader.getAttributeAsFloat("valueZ");
    hasSetValue();
}


Property *PropertyVector::Copy(void) const
{
    PropertyVector *p= new PropertyVector();
    p->_cVec = _cVec;
    return p;
}

void PropertyVector::Paste(const Property &from)
{
    aboutToSetValue();
    _cVec = dynamic_cast<const PropertyVector&>(from)._cVec;
    hasSetValue();
}

void PropertyVector::getPaths(std::vector<ObjectIdentifier> &paths) const
{
    paths.push_back(ObjectIdentifier(*this)
                    << ObjectIdentifier::SimpleComponent(ObjectIdentifier::String("x")));
    paths.push_back(ObjectIdentifier(*this)
                    << ObjectIdentifier::SimpleComponent(ObjectIdentifier::String("y")));
    paths.push_back(ObjectIdentifier(*this)
                    << ObjectIdentifier::SimpleComponent(ObjectIdentifier::String("z")));
<<<<<<< HEAD
}

App::any PropertyVector::getPathValue(const ObjectIdentifier &path) const
{
    Base::Unit unit = getUnit();
    if(!unit.isEmpty()) {
        std::string p = path.getSubPathStr();
        if (p == ".x" || p == ".y" || p == ".z") {
            // Convert double to quantity
            return Base::Quantity(App::any_cast<double>(Property::getPathValue(path)), unit);
        }
    }
    return Property::getPathValue(path);
}

bool PropertyVector::getPyPathValue(const ObjectIdentifier &path, Py::Object &res) const
{
    Base::Unit unit = getUnit();
    if(unit.isEmpty())
        return false;

    std::string p = path.getSubPathStr();
    if (p == ".x") {
        res = new QuantityPy(new Quantity(getValue().x,unit));
    } else if(p == ".y") {
        res = new QuantityPy(new Quantity(getValue().y,unit));
    } else if(p == ".z") {
        res = new QuantityPy(new Quantity(getValue().z,unit));
    } else
        return false;
    return true;
}

=======
}

const boost::any PropertyVector::getPathValue(const ObjectIdentifier &path) const
{
    Base::Unit unit = getUnit();
    if(!unit.isEmpty()) {
        std::string p = path.getSubPathStr();
        if (p == ".x" || p == ".y" || p == ".z") {
            // Convert double to quantity
            return Base::Quantity(boost::any_cast<double>(Property::getPathValue(path)), unit);
        }
    }
    return Property::getPathValue(path);
}

bool PropertyVector::getPyPathValue(const ObjectIdentifier &path, Py::Object &res) const
{
    Base::Unit unit = getUnit();
    if(unit.isEmpty())
        return false;

    std::string p = path.getSubPathStr();
    if (p == ".x") {
        res = new QuantityPy(new Quantity(getValue().x,unit));
    } else if(p == ".y") {
        res = new QuantityPy(new Quantity(getValue().y,unit));
    } else if(p == ".z") {
        res = new QuantityPy(new Quantity(getValue().z,unit));
    } else
        return false;
    return true;
}

>>>>>>> c0753806

//**************************************************************************
// PropertyVectorDistance
//++++++++++++++++++++++++++++++++++++++++++++++++++++++++++++++++++++++++++

TYPESYSTEM_SOURCE(App::PropertyVectorDistance , App::PropertyVector)

//**************************************************************************
// Construction/Destruction


PropertyVectorDistance::PropertyVectorDistance()
{

}

PropertyVectorDistance::~PropertyVectorDistance()
{

}

//**************************************************************************
// PropertyPosition
//++++++++++++++++++++++++++++++++++++++++++++++++++++++++++++++++++++++++++

TYPESYSTEM_SOURCE(App::PropertyPosition , App::PropertyVector)

//**************************************************************************
// Construction/Destruction


PropertyPosition::PropertyPosition()
{

}

PropertyPosition::~PropertyPosition()
{

}

//**************************************************************************
// PropertyPosition
//++++++++++++++++++++++++++++++++++++++++++++++++++++++++++++++++++++++++++

TYPESYSTEM_SOURCE(App::PropertyDirection , App::PropertyVector)

//**************************************************************************
// Construction/Destruction


PropertyDirection::PropertyDirection()
{

}

PropertyDirection::~PropertyDirection()
{

}

//**************************************************************************
// PropertyVectorList
//++++++++++++++++++++++++++++++++++++++++++++++++++++++++++++++++++++++++++

TYPESYSTEM_SOURCE(App::PropertyVectorList , App::PropertyLists)

//**************************************************************************
// Construction/Destruction

PropertyVectorList::PropertyVectorList()
{

}

PropertyVectorList::~PropertyVectorList()
{

}

//**************************************************************************
// Base class implementer

void PropertyVectorList::setValue(double x, double y, double z)
{
    setValue(Base::Vector3d(x,y,z));
}

PyObject *PropertyVectorList::getPyObject(void)
{
    PyObject* list = PyList_New(	getSize() );

    for (int i = 0;i<getSize(); i++)
        PyList_SetItem( list, i, new VectorPy(	_lValueList[i]));

    return list;
}

Base::Vector3d PropertyVectorList::getPyValue(PyObject *item) const {
    PropertyVector val;
    val.setPyObject( item );
    return val.getValue();
}

bool PropertyVectorList::saveXML(Base::Writer &writer) const
{
    writer.Stream() << ">\n";
    for(const auto &v : _lValueList)
        writer.Stream() << v.x << ' ' << v.y << ' ' << v.z << '\n';
    return false;
}

void PropertyVectorList::restoreXML(Base::XMLReader &reader)
{
    unsigned count = reader.getAttributeAsUnsigned("count");
    auto &s = reader.beginCharStream(false);
    std::vector<Base::Vector3d> values(count);
    for(auto &v : values) 
        s >> v.x >> v.y >> v.z;
    reader.endCharStream();
    setValues(std::move(values));
}

void PropertyVectorList::saveStream(Base::OutputStream &str) const
{
    if (!isSinglePrecision()) {
        for (std::vector<Base::Vector3d>::const_iterator it = _lValueList.begin(); it != _lValueList.end(); ++it) {
            str << it->x << it->y << it->z;
        }
    }
    else {
        for (std::vector<Base::Vector3d>::const_iterator it = _lValueList.begin(); it != _lValueList.end(); ++it) {
            float x = (float)it->x;
            float y = (float)it->y;
            float z = (float)it->z;
            str << x << y << z;
        }
    }
}

void PropertyVectorList::restoreStream(Base::InputStream &str, unsigned uCt)
{
    std::vector<Base::Vector3d> values(uCt);
    if (!isSinglePrecision()) {
        for (std::vector<Base::Vector3d>::iterator it = values.begin(); it != values.end(); ++it) {
            str >> it->x >> it->y >> it->z;
        }
    }
    else {
        float x,y,z;
        for (std::vector<Base::Vector3d>::iterator it = values.begin(); it != values.end(); ++it) {
            str >> x >> y >> z;
            it->Set(x, y, z);
        }
    }
    setValues(std::move(values));
}

Property *PropertyVectorList::Copy(void) const
{
    PropertyVectorList *p= new PropertyVectorList();
    p->_lValueList = _lValueList;
    return p;
}

void PropertyVectorList::Paste(const Property &from)
{
    setValues(dynamic_cast<const PropertyVectorList&>(from)._lValueList);
<<<<<<< HEAD
}

//**************************************************************************
// _PropertyVectorList
//++++++++++++++++++++++++++++++++++++++++++++++++++++++++++++++++++++++++++

void _PropertyVectorList::setValue(float x, float y, float z)
{
    setValue(Base::Vector3f(x,y,z));
=======
>>>>>>> c0753806
}

PyObject *_PropertyVectorList::getPyObject(void)
{
    Py::List res;
    for(const auto &v : _lValueList)
        res.append(Py::Object(new VectorPy(Vector3d(v.x,v.y,v.z))));
    return Py::new_reference_to(res);
}

Base::Vector3f _PropertyVectorList::getPyValue(PyObject *item) const {
    PropertyVector val;
    val.setPyObject( item );
    const auto &v = val.getValue();
    return Base::Vector3f(v.x,v.y,v.z);
}

bool _PropertyVectorList::saveXML(Base::Writer &writer) const
{
    writer.Stream() << ">\n";
    for(const auto &v : _lValueList)
        writer.Stream() << v.x << ' ' << v.y << ' ' << v.z << '\n';
    return false;
}

void _PropertyVectorList::restoreXML(Base::XMLReader &reader)
{
    unsigned count = reader.getAttributeAsUnsigned("count");
    auto &s = reader.beginCharStream(false);
    std::vector<Base::Vector3f> values(count);
    for(auto &v : values) 
        s >> v.x >> v.y >> v.z;
    reader.endCharStream();
    setValues(std::move(values));
}

void _PropertyVectorList::saveStream(Base::OutputStream &str) const
{
    for(const auto &v : _lValueList)
        str << v.x << v.y << v.z;
}

void _PropertyVectorList::restoreStream(Base::InputStream &str, unsigned uCt)
{
    std::vector<Base::Vector3f> values(uCt);
    for(auto &v : _lValueList)
        str >> v.x >> v.y >> v.z;
    setValues(std::move(values));
}

Property *_PropertyVectorList::Copy(void) const
{
    _PropertyVectorList *p= new _PropertyVectorList();
    p->_lValueList = _lValueList;
    return p;
}

void _PropertyVectorList::Paste(const Property &from)
{
    setValues(dynamic_cast<const _PropertyVectorList&>(from)._lValueList);
}

//**************************************************************************
//**************************************************************************
// PropertyMatrix
//++++++++++++++++++++++++++++++++++++++++++++++++++++++++++++++++++++++++++

TYPESYSTEM_SOURCE(App::PropertyMatrix , App::Property)

//**************************************************************************
// Construction/Destruction


PropertyMatrix::PropertyMatrix()
{

}


PropertyMatrix::~PropertyMatrix()
{

}

//**************************************************************************
// Base class implementer


void PropertyMatrix::setValue(const Base::Matrix4D &mat)
{
    aboutToSetValue();
    _cMat=mat;
    hasSetValue();
}


const Base::Matrix4D & PropertyMatrix::getValue(void)const
{
    return _cMat;
}

PyObject *PropertyMatrix::getPyObject(void)
{
    return new Base::MatrixPy(_cMat);
}

void PropertyMatrix::setPyObject(PyObject *value)
{
    if (PyObject_TypeCheck(value, &(Base::MatrixPy::Type))) {
        Base::MatrixPy  *pcObject = (Base::MatrixPy*)value;
        setValue( pcObject->value() );
    }
    else if (PyTuple_Check(value)&&PyTuple_Size(value)==16) {
        PyObject* item;
        Base::Matrix4D cMatrix;

        for (int x=0; x<4;x++) {
            for (int y=0; y<4;y++) {
                item = PyTuple_GetItem(value,x+y*4);
                if (PyFloat_Check(item))
                    cMatrix[x][y] = PyFloat_AsDouble(item);
#if PY_MAJOR_VERSION < 3
                else if (PyInt_Check(item))
                    cMatrix[x][y] = (double)PyInt_AsLong(item);
#else
                else if (PyLong_Check(item))
                    cMatrix[x][y] = (double)PyLong_AsLong(item);
#endif
                else
                    throw Base::TypeError("Not allowed type used in matrix tuple (a number expected)...");
            }
        }

        setValue( cMatrix );
    }
    else {
        std::string error = std::string("type must be 'Matrix' or tuple of 16 float or int, not ");
        error += value->ob_type->tp_name;
        throw Base::TypeError(error);
    }
}

void PropertyMatrix::Save (Base::Writer &writer) const
{
    writer.Stream() << writer.ind() << "<PropertyMatrix";
    writer.Stream() << " a11=\"" <<  _cMat[0][0] << "\" a12=\"" <<  _cMat[0][1] << "\" a13=\"" <<  _cMat[0][2] << "\" a14=\"" <<  _cMat[0][3] << "\"";
    writer.Stream() << " a21=\"" <<  _cMat[1][0] << "\" a22=\"" <<  _cMat[1][1] << "\" a23=\"" <<  _cMat[1][2] << "\" a24=\"" <<  _cMat[1][3] << "\"";
    writer.Stream() << " a31=\"" <<  _cMat[2][0] << "\" a32=\"" <<  _cMat[2][1] << "\" a33=\"" <<  _cMat[2][2] << "\" a34=\"" <<  _cMat[2][3] << "\"";
    writer.Stream() << " a41=\"" <<  _cMat[3][0] << "\" a42=\"" <<  _cMat[3][1] << "\" a43=\"" <<  _cMat[3][2] << "\" a44=\"" <<  _cMat[3][3] << "\"";
    writer.Stream() <<"/>\n";
}

void PropertyMatrix::Restore(Base::XMLReader &reader)
{
    // read my Element
    reader.readElement("PropertyMatrix");
    // get the value of my Attribute
    aboutToSetValue();
    _cMat[0][0] = reader.getAttributeAsFloat("a11");
    _cMat[0][1] = reader.getAttributeAsFloat("a12");
    _cMat[0][2] = reader.getAttributeAsFloat("a13");
    _cMat[0][3] = reader.getAttributeAsFloat("a14");

    _cMat[1][0] = reader.getAttributeAsFloat("a21");
    _cMat[1][1] = reader.getAttributeAsFloat("a22");
    _cMat[1][2] = reader.getAttributeAsFloat("a23");
    _cMat[1][3] = reader.getAttributeAsFloat("a24");

    _cMat[2][0] = reader.getAttributeAsFloat("a31");
    _cMat[2][1] = reader.getAttributeAsFloat("a32");
    _cMat[2][2] = reader.getAttributeAsFloat("a33");
    _cMat[2][3] = reader.getAttributeAsFloat("a34");

    _cMat[3][0] = reader.getAttributeAsFloat("a41");
    _cMat[3][1] = reader.getAttributeAsFloat("a42");
    _cMat[3][2] = reader.getAttributeAsFloat("a43");
    _cMat[3][3] = reader.getAttributeAsFloat("a44");
    hasSetValue();
}


Property *PropertyMatrix::Copy(void) const
{
    PropertyMatrix *p= new PropertyMatrix();
    p->_cMat = _cMat;
    return p;
}

void PropertyMatrix::Paste(const Property &from)
{
    aboutToSetValue();
    _cMat = dynamic_cast<const PropertyMatrix&>(from)._cMat;
    hasSetValue();
}

//**************************************************************************
//**************************************************************************
// PropertyPlacement
//++++++++++++++++++++++++++++++++++++++++++++++++++++++++++++++++++++++++++

TYPESYSTEM_SOURCE(App::PropertyPlacement , App::Property)

//**************************************************************************
// Construction/Destruction


PropertyPlacement::PropertyPlacement()
{

}


PropertyPlacement::~PropertyPlacement()
{

}

//**************************************************************************
// Base class implementer


void PropertyPlacement::setValue(const Base::Placement &pos)
{
    aboutToSetValue();
    _cPos=pos;
    hasSetValue();
}

bool PropertyPlacement::setValueIfChanged(const Base::Placement &pos,double tol,double atol)
{
    if(_cPos.getPosition().IsEqual(pos.getPosition(),tol)
            && _cPos.getRotation().isSame(pos.getRotation(),atol))
    {
        return false;
    }
    setValue(pos);
    return true;
}


const Base::Placement & PropertyPlacement::getValue(void)const
{
    return _cPos;
}

void PropertyPlacement::getPaths(std::vector<ObjectIdentifier> &paths) const
{
    paths.push_back(ObjectIdentifier(*this)
                    << ObjectIdentifier::SimpleComponent(ObjectIdentifier::String("Base"))
                    << ObjectIdentifier::SimpleComponent(ObjectIdentifier::String("x")));
    paths.push_back(ObjectIdentifier(*this)
                    << ObjectIdentifier::SimpleComponent(ObjectIdentifier::String("Base"))
                    << ObjectIdentifier::SimpleComponent(ObjectIdentifier::String("y")));
    paths.push_back(ObjectIdentifier(*this)
                    << ObjectIdentifier::SimpleComponent(ObjectIdentifier::String("Base"))
                    << ObjectIdentifier::SimpleComponent(ObjectIdentifier::String("z")));
    paths.push_back(ObjectIdentifier(*this)
                    << ObjectIdentifier::SimpleComponent(ObjectIdentifier::String("Rotation"))
                    << ObjectIdentifier::SimpleComponent(ObjectIdentifier::String("Angle")));
    paths.push_back(ObjectIdentifier(*this)
                    << ObjectIdentifier::SimpleComponent(ObjectIdentifier::String("Rotation"))
                    << ObjectIdentifier::SimpleComponent(ObjectIdentifier::String("Axis"))
                    << ObjectIdentifier::SimpleComponent(ObjectIdentifier::String("x")));
    paths.push_back(ObjectIdentifier(*this)
                    << ObjectIdentifier::SimpleComponent(ObjectIdentifier::String("Rotation"))
                    << ObjectIdentifier::SimpleComponent(ObjectIdentifier::String("Axis"))
                    << ObjectIdentifier::SimpleComponent(ObjectIdentifier::String("y")));
    paths.push_back(ObjectIdentifier(*this)
                    << ObjectIdentifier::SimpleComponent(ObjectIdentifier::String("Rotation"))
                    << ObjectIdentifier::SimpleComponent(ObjectIdentifier::String("Axis"))
                    << ObjectIdentifier::SimpleComponent(ObjectIdentifier::String("z")));
}

<<<<<<< HEAD
void PropertyPlacement::setPathValue(const ObjectIdentifier &path, const App::any &value)
=======
void PropertyPlacement::setPathValue(const ObjectIdentifier &path, const boost::any &value)
>>>>>>> c0753806
{
    if (path.getSubPathStr() == ".Rotation.Angle") {
        double avalue;

        if (value.type() == typeid(Base::Quantity))
            avalue = App::any_cast<const Base::Quantity&>(value).getValue();
        else if (value.type() == typeid(double))
            avalue = App::any_cast<double>(value);
        else if (value.type() == typeid(int))
            avalue =  App::any_cast<int>(value);
        else if (value.type() == typeid(unsigned int))
            avalue =  App::any_cast<unsigned int >(value);
        else if (value.type() == typeid(short))
            avalue =  App::any_cast<short>(value);
        else if (value.type() == typeid(unsigned short))
            avalue =  App::any_cast<unsigned short>(value);
        else
            throw std::bad_cast();

        Property::setPathValue(path, Base::toRadians(avalue));
    }
    else
        Property::setPathValue(path, value);
}

App::any PropertyPlacement::getPathValue(const ObjectIdentifier &path) const
{
    std::string p = path.getSubPathStr();

    if (p == ".Rotation.Angle") {
        // Convert angle to degrees
        return Base::Quantity(Base::toDegrees(App::any_cast<double>(Property::getPathValue(path))), Unit::Angle);
    }
    else if (p == ".Base.x" || p == ".Base.y" || p == ".Base.z") {
        // Convert double to quantity
        return Base::Quantity(App::any_cast<double>(Property::getPathValue(path)), Unit::Length);
    }
    else
        return Property::getPathValue(path);
}

bool PropertyPlacement::getPyPathValue(const ObjectIdentifier &path, Py::Object &res) const
{
    std::string p = path.getSubPathStr();
    if (p == ".Rotation.Angle") {
        Base::Vector3d axis; double angle;
        _cPos.getRotation().getValue(axis,angle);
        res = new QuantityPy(new Quantity(Base::toDegrees(angle),Unit::Angle));
    } else if (p == ".Base.x") {
        res = new QuantityPy(new Quantity(_cPos.getPosition().x,Unit::Length));
    } else if (p == ".Base.y") {
        res = new QuantityPy(new Quantity(_cPos.getPosition().y,Unit::Length));
    } else if (p == ".Base.z") {
        res = new QuantityPy(new Quantity(_cPos.getPosition().z,Unit::Length));
    } else
        return false;
    return true;
}

PyObject *PropertyPlacement::getPyObject(void)
{
    return new Base::PlacementPy(new Base::Placement(_cPos));
}

void PropertyPlacement::setPyObject(PyObject *value)
{
    if (PyObject_TypeCheck(value, &(Base::MatrixPy::Type))) {
        Base::MatrixPy  *pcObject = (Base::MatrixPy*)value;
        Base::Matrix4D mat = pcObject->value();
        Base::Placement p;
        p.fromMatrix(mat);
        setValue(p);
    }
    else if (PyObject_TypeCheck(value, &(Base::PlacementPy::Type))) {
        setValue(*static_cast<Base::PlacementPy*>(value)->getPlacementPtr());
    }
    else {
        std::string error = std::string("type must be 'Matrix' or 'Placement', not ");
        error += value->ob_type->tp_name;
        throw Base::TypeError(error);
    }
}

void PropertyPlacement::Save (Base::Writer &writer) const
{
    Vector3d axis;
    double rfAngle;
    _cPos.getRotation().getValue(axis, rfAngle);

    writer.Stream() << writer.ind() << "<PropertyPlacement"
                    << " Px=\"" <<  _cPos.getPosition().x 
                    << "\" Py=\"" <<  _cPos.getPosition().y
                    << "\" Pz=\"" <<  _cPos.getPosition().z

                    << "\" Q0=\"" <<  _cPos.getRotation()[0]
                    << "\" Q1=\"" <<  _cPos.getRotation()[1]
                    << "\" Q2=\"" <<  _cPos.getRotation()[2]
                    << "\" Q3=\"" <<  _cPos.getRotation()[3]

                    << "\" A=\"" <<  rfAngle
                    << "\" Ox=\"" <<  axis.x
                    << "\" Oy=\"" <<  axis.y
                    << "\" Oz=\"" <<  axis.z 

                    << "\"/>\n";
}

void PropertyPlacement::Restore(Base::XMLReader &reader)
{
    // read my Element
    reader.readElement("PropertyPlacement");
    // get the value of my Attribute
    aboutToSetValue();

    if (reader.hasAttribute("A")) {
        _cPos = Base::Placement(Vector3d(reader.getAttributeAsFloat("Px"),
                                         reader.getAttributeAsFloat("Py"),
                                         reader.getAttributeAsFloat("Pz")),
                       Rotation(Vector3d(reader.getAttributeAsFloat("Ox"),
                                         reader.getAttributeAsFloat("Oy"),
                                         reader.getAttributeAsFloat("Oz")),
                                reader.getAttributeAsFloat("A")));
    }
    else {
        _cPos = Base::Placement(Vector3d(reader.getAttributeAsFloat("Px"),
                                         reader.getAttributeAsFloat("Py"),
                                         reader.getAttributeAsFloat("Pz")),
                                Rotation(reader.getAttributeAsFloat("Q0"),
                                         reader.getAttributeAsFloat("Q1"),
                                         reader.getAttributeAsFloat("Q2"),
                                         reader.getAttributeAsFloat("Q3")));
    }

    hasSetValue();
}


Property *PropertyPlacement::Copy(void) const
{
    PropertyPlacement *p= new PropertyPlacement();
    p->_cPos = _cPos;
    return p;
}

void PropertyPlacement::Paste(const Property &from)
{
    aboutToSetValue();
    _cPos = dynamic_cast<const PropertyPlacement&>(from)._cPos;
    hasSetValue();
}


//**************************************************************************
// PropertyPlacementList
//++++++++++++++++++++++++++++++++++++++++++++++++++++++++++++++++++++++++++

TYPESYSTEM_SOURCE(App::PropertyPlacementList , App::PropertyLists)

//**************************************************************************
// Construction/Destruction

PropertyPlacementList::PropertyPlacementList()
{

}

PropertyPlacementList::~PropertyPlacementList()
{

}

//**************************************************************************
// Base class implementer

PyObject *PropertyPlacementList::getPyObject(void)
{
    PyObject* list = PyList_New( getSize() );

    for (int i = 0;i<getSize(); i++)
        PyList_SetItem( list, i, new Base::PlacementPy(new Base::Placement(_lValueList[i])));

    return list;
}

Base::Placement PropertyPlacementList::getPyValue(PyObject *item) const {
    PropertyPlacement val;
    val.setPyObject( item );
    return val.getValue();
}

bool PropertyPlacementList::saveXML(Base::Writer &writer) const
{
    writer.Stream() << ">\n";
    for(const auto &v : _lValueList) {
        Vector3d axis;
        double fAngle;
        v.getRotation().getValue(axis, fAngle);
        writer.Stream() << v.getPosition().x  << ' '
                        << v.getPosition().y << ' '
                        << v.getPosition().z << ' '
                        << fAngle << ' '
                        << axis.x << ' '
                        << axis.y << ' '
                        << axis.z << '\n';
    }
    return false;
}

void PropertyPlacementList::restoreXML(Base::XMLReader &reader)
{
    unsigned count = reader.getAttributeAsUnsigned("count");
    auto &s = reader.beginCharStream(false);
    std::vector<Base::Placement> values(count);
    for(auto &v : values) {
        Base::Vector3d pos,axis;
        double rfAngle;
        s >> pos.x >> pos.y >> pos.z >> rfAngle >> axis.x >> axis.y >> axis.z;
        v.setRotation(Base::Rotation(axis,rfAngle));
        v.setPosition(pos);
    }
    reader.endCharStream();
    setValues(std::move(values));
}

void PropertyPlacementList::saveStream(Base::OutputStream &str) const
{
    if (!isSinglePrecision()) {
        for (std::vector<Base::Placement>::const_iterator it = _lValueList.begin(); it != _lValueList.end(); ++it) {
            str << it->getPosition().x << it->getPosition().y << it->getPosition().z
                << it->getRotation()[0] << it->getRotation()[1] << it->getRotation()[2] << it->getRotation()[3] ;
        }
    }
    else {
        for (std::vector<Base::Placement>::const_iterator it = _lValueList.begin(); it != _lValueList.end(); ++it) {
            float x = (float)it->getPosition().x;
            float y = (float)it->getPosition().y;
            float z = (float)it->getPosition().z;
            float q0 = (float)it->getRotation()[0];
            float q1 = (float)it->getRotation()[1];
            float q2 = (float)it->getRotation()[2];
            float q3 = (float)it->getRotation()[3];
            str << x << y << z << q0 << q1 << q2 << q3;
        }
    }
}

void PropertyPlacementList::restoreStream(Base::InputStream &str, unsigned uCt)
{
    std::vector<Base::Placement> values(uCt);
    if (!isSinglePrecision()) {
        for (std::vector<Base::Placement>::iterator it = values.begin(); it != values.end(); ++it) {
            Base::Vector3d pos;
            double q0, q1, q2, q3;
            str >> pos.x >> pos.y >> pos.z >> q0 >> q1 >> q2 >> q3;
            Base::Rotation rot(q0,q1,q2,q3);
            it->setPosition(pos);
            it->setRotation(rot);
        }
    }
    else {
        float x,y,z,q0,q1,q2,q3;
        for (std::vector<Base::Placement>::iterator it = values.begin(); it != values.end(); ++it) {
            str >> x >> y >> z >> q0 >> q1 >> q2 >> q3;
            Base::Vector3d pos(x, y, z);
            Base::Rotation rot(q0,q1,q2,q3);
            it->setPosition(pos);
            it->setRotation(rot);
        }
    }
    setValues(std::move(values));
}

Property *PropertyPlacementList::Copy(void) const
{
    PropertyPlacementList *p= new PropertyPlacementList();
    p->_lValueList = _lValueList;
    return p;
}

void PropertyPlacementList::Paste(const Property &from)
{
    setValues(dynamic_cast<const PropertyPlacementList&>(from)._lValueList);
}

unsigned int PropertyPlacementList::getMemSize (void) const
{
    return static_cast<unsigned int>(_lValueList.size() * sizeof(Base::Vector3d));
}




//**************************************************************************
//**************************************************************************
// PropertyPlacement
//++++++++++++++++++++++++++++++++++++++++++++++++++++++++++++++++++++++++++

TYPESYSTEM_SOURCE(App::PropertyPlacementLink , App::PropertyLink)

//**************************************************************************
// Construction/Destruction


PropertyPlacementLink::PropertyPlacementLink()
{

}


PropertyPlacementLink::~PropertyPlacementLink()
{

}

App::Placement * PropertyPlacementLink::getPlacementObject(void) const
{
    if (_pcLink->getTypeId().isDerivedFrom(App::Placement::getClassTypeId()))
        return dynamic_cast<App::Placement*>(_pcLink);
    else
        return 0;

}

//**************************************************************************
// Base class implementer

Property *PropertyPlacementLink::Copy(void) const
{
    PropertyPlacementLink *p= new PropertyPlacementLink();
    p->_pcLink = _pcLink;
    return p;
}

void PropertyPlacementLink::Paste(const Property &from)
{
    aboutToSetValue();
    _pcLink = dynamic_cast<const PropertyPlacementLink&>(from)._pcLink;
    hasSetValue();
}

// ------------------------------------------------------------

TYPESYSTEM_SOURCE_ABSTRACT(App::PropertyGeometry , App::Property)

PropertyGeometry::PropertyGeometry()
{

}

PropertyGeometry::~PropertyGeometry()
{

}

// ------------------------------------------------------------

TYPESYSTEM_SOURCE_ABSTRACT(App::PropertyComplexGeoData , App::PropertyGeometry)

PropertyComplexGeoData::PropertyComplexGeoData()
{

}

PropertyComplexGeoData::~PropertyComplexGeoData()
{

}

std::string PropertyComplexGeoData::getElementMapVersion(bool) const {
    auto data = getComplexData();
    if(!data)
        return std::string();
    auto owner = dynamic_cast<DocumentObject*>(getContainer());
    std::ostringstream ss;
    if(owner && owner->getDocument() && owner->getDocument()->Hasher==data->Hasher)
        ss << "1.";
    else
        ss << "0.";
    ss << data->getElementMapVersion();
    return ss.str();
}
<|MERGE_RESOLUTION|>--- conflicted
+++ resolved
@@ -1,1114 +1,1071 @@
-/***************************************************************************
- *   Copyright (c) 2002 Jürgen Riegel <juergen.riegel@web.de>              *
- *                                                                         *
- *   This file is part of the FreeCAD CAx development system.              *
- *                                                                         *
- *   This library is free software; you can redistribute it and/or         *
- *   modify it under the terms of the GNU Library General Public           *
- *   License as published by the Free Software Foundation; either          *
- *   version 2 of the License, or (at your option) any later version.      *
- *                                                                         *
- *   This library  is distributed in the hope that it will be useful,      *
- *   but WITHOUT ANY WARRANTY; without even the implied warranty of        *
- *   MERCHANTABILITY or FITNESS FOR A PARTICULAR PURPOSE.  See the         *
- *   GNU Library General Public License for more details.                  *
- *                                                                         *
- *   You should have received a copy of the GNU Library General Public     *
- *   License along with this library; see the file COPYING.LIB. If not,    *
- *   write to the Free Software Foundation, Inc., 59 Temple Place,         *
- *   Suite 330, Boston, MA  02111-1307, USA                                *
- *                                                                         *
- ***************************************************************************/
-
-
-#include "PreCompiled.h"
-
-#ifndef _PreComp_
-#	include <assert.h>
-#endif
-
-#include <boost/algorithm/string/predicate.hpp>
-
-/// Here the FreeCAD includes sorted by Base,App,Gui......
-
-#include <Base/Exception.h>
-#include <Base/Writer.h>
-#include <Base/Reader.h>
-#include <Base/Stream.h>
-#include <Base/Rotation.h>
-#include <Base/Quantity.h>
-#include <Base/Tools.h>
-#include <Base/VectorPy.h>
-#include <Base/MatrixPy.h>
-#include <Base/PlacementPy.h>
-#include <Base/QuantityPy.h>
-
-#include "Document.h"
-#include "DocumentObject.h"
-#include "Placement.h"
-#include "PropertyGeo.h"
-#include "ObjectIdentifier.h"
-
-using namespace App;
-using namespace Base;
-using namespace std;
-
-
-
-
-//**************************************************************************
-//**************************************************************************
-// PropertyVector
-//++++++++++++++++++++++++++++++++++++++++++++++++++++++++++++++++++++++++++
-
-TYPESYSTEM_SOURCE(App::PropertyVector , App::Property)
-
-//**************************************************************************
-// Construction/Destruction
-
-
-PropertyVector::PropertyVector()
-{
-
-}
-
-
-PropertyVector::~PropertyVector()
-{
-
-}
-
-//**************************************************************************
-// Base class implementer
-
-
-void PropertyVector::setValue(const Base::Vector3d &vec)
-{
-    aboutToSetValue();
-    _cVec=vec;
-    hasSetValue();
-}
-
-void PropertyVector::setValue(double x, double y, double z)
-{
-    aboutToSetValue();
-    _cVec.Set(x,y,z);
-    hasSetValue();
-}
-
-const Base::Vector3d & PropertyVector::getValue(void)const
-{
-    return _cVec;
-}
-
-PyObject *PropertyVector::getPyObject(void)
-{
-    return new Base::VectorPy(_cVec);
-}
-
-void PropertyVector::setPyObject(PyObject *value)
-{
-    if (PyObject_TypeCheck(value, &(Base::VectorPy::Type))) {
-        Base::VectorPy  *pcObject = static_cast<Base::VectorPy*>(value);
-        Base::Vector3d* val = pcObject->getVectorPtr();
-        setValue(*val);
-    }
-    else if (PyTuple_Check(value)&&PyTuple_Size(value)==3) {
-        PyObject* item;
-        Base::Vector3d cVec;
-        // x
-        item = PyTuple_GetItem(value,0);
-        if (PyFloat_Check(item))
-            cVec.x = PyFloat_AsDouble(item);
-#if PY_MAJOR_VERSION < 3
-        else if (PyInt_Check(item))
-            cVec.x = (double)PyInt_AsLong(item);
-#else
-        else if (PyLong_Check(item))
-            cVec.x = (double)PyLong_AsLong(item);
-#endif
-        else
-            throw Base::TypeError("Not allowed type used in tuple (float expected)...");
-        // y
-        item = PyTuple_GetItem(value,1);
-        if (PyFloat_Check(item))
-            cVec.y = PyFloat_AsDouble(item);
-#if PY_MAJOR_VERSION < 3
-        else if (PyInt_Check(item))
-            cVec.y = (double)PyInt_AsLong(item);
-#else
-        else if (PyLong_Check(item))
-            cVec.y = (double)PyLong_AsLong(item);
-#endif
-        else
-            throw Base::TypeError("Not allowed type used in tuple (float expected)...");
-        // z
-        item = PyTuple_GetItem(value,2);
-        if (PyFloat_Check(item))
-            cVec.z = PyFloat_AsDouble(item);
-#if PY_MAJOR_VERSION < 3
-        else if (PyInt_Check(item))
-            cVec.z = (double)PyInt_AsLong(item);
-#else
-        else if (PyLong_Check(item))
-            cVec.z = (double)PyLong_AsLong(item);
-#endif
-        else
-            throw Base::TypeError("Not allowed type used in tuple (float expected)...");
-        setValue( cVec );
-    }
-    else {
-        std::string error = std::string("type must be 'Vector' or tuple of three floats, not ");
-        error += value->ob_type->tp_name;
-        throw Base::TypeError(error);
-    }
-}
-
-void PropertyVector::Save (Base::Writer &writer) const
-{
-    writer.Stream() << writer.ind() << "<PropertyVector valueX=\"" <<  _cVec.x << "\" valueY=\"" <<  _cVec.y << "\" valueZ=\"" <<  _cVec.z <<"\"/>\n";
-}
-
-void PropertyVector::Restore(Base::XMLReader &reader)
-{
-    // read my Element
-    reader.readElement("PropertyVector");
-    // get the value of my Attribute
-    aboutToSetValue();
-    _cVec.x = reader.getAttributeAsFloat("valueX");
-    _cVec.y = reader.getAttributeAsFloat("valueY");
-    _cVec.z = reader.getAttributeAsFloat("valueZ");
-    hasSetValue();
-}
-
-
-Property *PropertyVector::Copy(void) const
-{
-    PropertyVector *p= new PropertyVector();
-    p->_cVec = _cVec;
-    return p;
-}
-
-void PropertyVector::Paste(const Property &from)
-{
-    aboutToSetValue();
-    _cVec = dynamic_cast<const PropertyVector&>(from)._cVec;
-    hasSetValue();
-}
-
-void PropertyVector::getPaths(std::vector<ObjectIdentifier> &paths) const
-{
-    paths.push_back(ObjectIdentifier(*this)
-                    << ObjectIdentifier::SimpleComponent(ObjectIdentifier::String("x")));
-    paths.push_back(ObjectIdentifier(*this)
-                    << ObjectIdentifier::SimpleComponent(ObjectIdentifier::String("y")));
-    paths.push_back(ObjectIdentifier(*this)
-                    << ObjectIdentifier::SimpleComponent(ObjectIdentifier::String("z")));
-<<<<<<< HEAD
-}
-
-App::any PropertyVector::getPathValue(const ObjectIdentifier &path) const
-{
-    Base::Unit unit = getUnit();
-    if(!unit.isEmpty()) {
-        std::string p = path.getSubPathStr();
-        if (p == ".x" || p == ".y" || p == ".z") {
-            // Convert double to quantity
-            return Base::Quantity(App::any_cast<double>(Property::getPathValue(path)), unit);
-        }
-    }
-    return Property::getPathValue(path);
-}
-
-bool PropertyVector::getPyPathValue(const ObjectIdentifier &path, Py::Object &res) const
-{
-    Base::Unit unit = getUnit();
-    if(unit.isEmpty())
-        return false;
-
-    std::string p = path.getSubPathStr();
-    if (p == ".x") {
-        res = new QuantityPy(new Quantity(getValue().x,unit));
-    } else if(p == ".y") {
-        res = new QuantityPy(new Quantity(getValue().y,unit));
-    } else if(p == ".z") {
-        res = new QuantityPy(new Quantity(getValue().z,unit));
-    } else
-        return false;
-    return true;
-}
-
-=======
-}
-
-const boost::any PropertyVector::getPathValue(const ObjectIdentifier &path) const
-{
-    Base::Unit unit = getUnit();
-    if(!unit.isEmpty()) {
-        std::string p = path.getSubPathStr();
-        if (p == ".x" || p == ".y" || p == ".z") {
-            // Convert double to quantity
-            return Base::Quantity(boost::any_cast<double>(Property::getPathValue(path)), unit);
-        }
-    }
-    return Property::getPathValue(path);
-}
-
-bool PropertyVector::getPyPathValue(const ObjectIdentifier &path, Py::Object &res) const
-{
-    Base::Unit unit = getUnit();
-    if(unit.isEmpty())
-        return false;
-
-    std::string p = path.getSubPathStr();
-    if (p == ".x") {
-        res = new QuantityPy(new Quantity(getValue().x,unit));
-    } else if(p == ".y") {
-        res = new QuantityPy(new Quantity(getValue().y,unit));
-    } else if(p == ".z") {
-        res = new QuantityPy(new Quantity(getValue().z,unit));
-    } else
-        return false;
-    return true;
-}
-
->>>>>>> c0753806
-
-//**************************************************************************
-// PropertyVectorDistance
-//++++++++++++++++++++++++++++++++++++++++++++++++++++++++++++++++++++++++++
-
-TYPESYSTEM_SOURCE(App::PropertyVectorDistance , App::PropertyVector)
-
-//**************************************************************************
-// Construction/Destruction
-
-
-PropertyVectorDistance::PropertyVectorDistance()
-{
-
-}
-
-PropertyVectorDistance::~PropertyVectorDistance()
-{
-
-}
-
-//**************************************************************************
-// PropertyPosition
-//++++++++++++++++++++++++++++++++++++++++++++++++++++++++++++++++++++++++++
-
-TYPESYSTEM_SOURCE(App::PropertyPosition , App::PropertyVector)
-
-//**************************************************************************
-// Construction/Destruction
-
-
-PropertyPosition::PropertyPosition()
-{
-
-}
-
-PropertyPosition::~PropertyPosition()
-{
-
-}
-
-//**************************************************************************
-// PropertyPosition
-//++++++++++++++++++++++++++++++++++++++++++++++++++++++++++++++++++++++++++
-
-TYPESYSTEM_SOURCE(App::PropertyDirection , App::PropertyVector)
-
-//**************************************************************************
-// Construction/Destruction
-
-
-PropertyDirection::PropertyDirection()
-{
-
-}
-
-PropertyDirection::~PropertyDirection()
-{
-
-}
-
-//**************************************************************************
-// PropertyVectorList
-//++++++++++++++++++++++++++++++++++++++++++++++++++++++++++++++++++++++++++
-
-TYPESYSTEM_SOURCE(App::PropertyVectorList , App::PropertyLists)
-
-//**************************************************************************
-// Construction/Destruction
-
-PropertyVectorList::PropertyVectorList()
-{
-
-}
-
-PropertyVectorList::~PropertyVectorList()
-{
-
-}
-
-//**************************************************************************
-// Base class implementer
-
-void PropertyVectorList::setValue(double x, double y, double z)
-{
-    setValue(Base::Vector3d(x,y,z));
-}
-
-PyObject *PropertyVectorList::getPyObject(void)
-{
-    PyObject* list = PyList_New(	getSize() );
-
-    for (int i = 0;i<getSize(); i++)
-        PyList_SetItem( list, i, new VectorPy(	_lValueList[i]));
-
-    return list;
-}
-
-Base::Vector3d PropertyVectorList::getPyValue(PyObject *item) const {
-    PropertyVector val;
-    val.setPyObject( item );
-    return val.getValue();
-}
-
-bool PropertyVectorList::saveXML(Base::Writer &writer) const
-{
-    writer.Stream() << ">\n";
-    for(const auto &v : _lValueList)
-        writer.Stream() << v.x << ' ' << v.y << ' ' << v.z << '\n';
-    return false;
-}
-
-void PropertyVectorList::restoreXML(Base::XMLReader &reader)
-{
-    unsigned count = reader.getAttributeAsUnsigned("count");
-    auto &s = reader.beginCharStream(false);
-    std::vector<Base::Vector3d> values(count);
-    for(auto &v : values) 
-        s >> v.x >> v.y >> v.z;
-    reader.endCharStream();
-    setValues(std::move(values));
-}
-
-void PropertyVectorList::saveStream(Base::OutputStream &str) const
-{
-    if (!isSinglePrecision()) {
-        for (std::vector<Base::Vector3d>::const_iterator it = _lValueList.begin(); it != _lValueList.end(); ++it) {
-            str << it->x << it->y << it->z;
-        }
-    }
-    else {
-        for (std::vector<Base::Vector3d>::const_iterator it = _lValueList.begin(); it != _lValueList.end(); ++it) {
-            float x = (float)it->x;
-            float y = (float)it->y;
-            float z = (float)it->z;
-            str << x << y << z;
-        }
-    }
-}
-
-void PropertyVectorList::restoreStream(Base::InputStream &str, unsigned uCt)
-{
-    std::vector<Base::Vector3d> values(uCt);
-    if (!isSinglePrecision()) {
-        for (std::vector<Base::Vector3d>::iterator it = values.begin(); it != values.end(); ++it) {
-            str >> it->x >> it->y >> it->z;
-        }
-    }
-    else {
-        float x,y,z;
-        for (std::vector<Base::Vector3d>::iterator it = values.begin(); it != values.end(); ++it) {
-            str >> x >> y >> z;
-            it->Set(x, y, z);
-        }
-    }
-    setValues(std::move(values));
-}
-
-Property *PropertyVectorList::Copy(void) const
-{
-    PropertyVectorList *p= new PropertyVectorList();
-    p->_lValueList = _lValueList;
-    return p;
-}
-
-void PropertyVectorList::Paste(const Property &from)
-{
-    setValues(dynamic_cast<const PropertyVectorList&>(from)._lValueList);
-<<<<<<< HEAD
-}
-
-//**************************************************************************
-// _PropertyVectorList
-//++++++++++++++++++++++++++++++++++++++++++++++++++++++++++++++++++++++++++
-
-void _PropertyVectorList::setValue(float x, float y, float z)
-{
-    setValue(Base::Vector3f(x,y,z));
-=======
->>>>>>> c0753806
-}
-
-PyObject *_PropertyVectorList::getPyObject(void)
-{
-    Py::List res;
-    for(const auto &v : _lValueList)
-        res.append(Py::Object(new VectorPy(Vector3d(v.x,v.y,v.z))));
-    return Py::new_reference_to(res);
-}
-
-Base::Vector3f _PropertyVectorList::getPyValue(PyObject *item) const {
-    PropertyVector val;
-    val.setPyObject( item );
-    const auto &v = val.getValue();
-    return Base::Vector3f(v.x,v.y,v.z);
-}
-
-bool _PropertyVectorList::saveXML(Base::Writer &writer) const
-{
-    writer.Stream() << ">\n";
-    for(const auto &v : _lValueList)
-        writer.Stream() << v.x << ' ' << v.y << ' ' << v.z << '\n';
-    return false;
-}
-
-void _PropertyVectorList::restoreXML(Base::XMLReader &reader)
-{
-    unsigned count = reader.getAttributeAsUnsigned("count");
-    auto &s = reader.beginCharStream(false);
-    std::vector<Base::Vector3f> values(count);
-    for(auto &v : values) 
-        s >> v.x >> v.y >> v.z;
-    reader.endCharStream();
-    setValues(std::move(values));
-}
-
-void _PropertyVectorList::saveStream(Base::OutputStream &str) const
-{
-    for(const auto &v : _lValueList)
-        str << v.x << v.y << v.z;
-}
-
-void _PropertyVectorList::restoreStream(Base::InputStream &str, unsigned uCt)
-{
-    std::vector<Base::Vector3f> values(uCt);
-    for(auto &v : _lValueList)
-        str >> v.x >> v.y >> v.z;
-    setValues(std::move(values));
-}
-
-Property *_PropertyVectorList::Copy(void) const
-{
-    _PropertyVectorList *p= new _PropertyVectorList();
-    p->_lValueList = _lValueList;
-    return p;
-}
-
-void _PropertyVectorList::Paste(const Property &from)
-{
-    setValues(dynamic_cast<const _PropertyVectorList&>(from)._lValueList);
-}
-
-//**************************************************************************
-//**************************************************************************
-// PropertyMatrix
-//++++++++++++++++++++++++++++++++++++++++++++++++++++++++++++++++++++++++++
-
-TYPESYSTEM_SOURCE(App::PropertyMatrix , App::Property)
-
-//**************************************************************************
-// Construction/Destruction
-
-
-PropertyMatrix::PropertyMatrix()
-{
-
-}
-
-
-PropertyMatrix::~PropertyMatrix()
-{
-
-}
-
-//**************************************************************************
-// Base class implementer
-
-
-void PropertyMatrix::setValue(const Base::Matrix4D &mat)
-{
-    aboutToSetValue();
-    _cMat=mat;
-    hasSetValue();
-}
-
-
-const Base::Matrix4D & PropertyMatrix::getValue(void)const
-{
-    return _cMat;
-}
-
-PyObject *PropertyMatrix::getPyObject(void)
-{
-    return new Base::MatrixPy(_cMat);
-}
-
-void PropertyMatrix::setPyObject(PyObject *value)
-{
-    if (PyObject_TypeCheck(value, &(Base::MatrixPy::Type))) {
-        Base::MatrixPy  *pcObject = (Base::MatrixPy*)value;
-        setValue( pcObject->value() );
-    }
-    else if (PyTuple_Check(value)&&PyTuple_Size(value)==16) {
-        PyObject* item;
-        Base::Matrix4D cMatrix;
-
-        for (int x=0; x<4;x++) {
-            for (int y=0; y<4;y++) {
-                item = PyTuple_GetItem(value,x+y*4);
-                if (PyFloat_Check(item))
-                    cMatrix[x][y] = PyFloat_AsDouble(item);
-#if PY_MAJOR_VERSION < 3
-                else if (PyInt_Check(item))
-                    cMatrix[x][y] = (double)PyInt_AsLong(item);
-#else
-                else if (PyLong_Check(item))
-                    cMatrix[x][y] = (double)PyLong_AsLong(item);
-#endif
-                else
-                    throw Base::TypeError("Not allowed type used in matrix tuple (a number expected)...");
-            }
-        }
-
-        setValue( cMatrix );
-    }
-    else {
-        std::string error = std::string("type must be 'Matrix' or tuple of 16 float or int, not ");
-        error += value->ob_type->tp_name;
-        throw Base::TypeError(error);
-    }
-}
-
-void PropertyMatrix::Save (Base::Writer &writer) const
-{
-    writer.Stream() << writer.ind() << "<PropertyMatrix";
-    writer.Stream() << " a11=\"" <<  _cMat[0][0] << "\" a12=\"" <<  _cMat[0][1] << "\" a13=\"" <<  _cMat[0][2] << "\" a14=\"" <<  _cMat[0][3] << "\"";
-    writer.Stream() << " a21=\"" <<  _cMat[1][0] << "\" a22=\"" <<  _cMat[1][1] << "\" a23=\"" <<  _cMat[1][2] << "\" a24=\"" <<  _cMat[1][3] << "\"";
-    writer.Stream() << " a31=\"" <<  _cMat[2][0] << "\" a32=\"" <<  _cMat[2][1] << "\" a33=\"" <<  _cMat[2][2] << "\" a34=\"" <<  _cMat[2][3] << "\"";
-    writer.Stream() << " a41=\"" <<  _cMat[3][0] << "\" a42=\"" <<  _cMat[3][1] << "\" a43=\"" <<  _cMat[3][2] << "\" a44=\"" <<  _cMat[3][3] << "\"";
-    writer.Stream() <<"/>\n";
-}
-
-void PropertyMatrix::Restore(Base::XMLReader &reader)
-{
-    // read my Element
-    reader.readElement("PropertyMatrix");
-    // get the value of my Attribute
-    aboutToSetValue();
-    _cMat[0][0] = reader.getAttributeAsFloat("a11");
-    _cMat[0][1] = reader.getAttributeAsFloat("a12");
-    _cMat[0][2] = reader.getAttributeAsFloat("a13");
-    _cMat[0][3] = reader.getAttributeAsFloat("a14");
-
-    _cMat[1][0] = reader.getAttributeAsFloat("a21");
-    _cMat[1][1] = reader.getAttributeAsFloat("a22");
-    _cMat[1][2] = reader.getAttributeAsFloat("a23");
-    _cMat[1][3] = reader.getAttributeAsFloat("a24");
-
-    _cMat[2][0] = reader.getAttributeAsFloat("a31");
-    _cMat[2][1] = reader.getAttributeAsFloat("a32");
-    _cMat[2][2] = reader.getAttributeAsFloat("a33");
-    _cMat[2][3] = reader.getAttributeAsFloat("a34");
-
-    _cMat[3][0] = reader.getAttributeAsFloat("a41");
-    _cMat[3][1] = reader.getAttributeAsFloat("a42");
-    _cMat[3][2] = reader.getAttributeAsFloat("a43");
-    _cMat[3][3] = reader.getAttributeAsFloat("a44");
-    hasSetValue();
-}
-
-
-Property *PropertyMatrix::Copy(void) const
-{
-    PropertyMatrix *p= new PropertyMatrix();
-    p->_cMat = _cMat;
-    return p;
-}
-
-void PropertyMatrix::Paste(const Property &from)
-{
-    aboutToSetValue();
-    _cMat = dynamic_cast<const PropertyMatrix&>(from)._cMat;
-    hasSetValue();
-}
-
-//**************************************************************************
-//**************************************************************************
-// PropertyPlacement
-//++++++++++++++++++++++++++++++++++++++++++++++++++++++++++++++++++++++++++
-
-TYPESYSTEM_SOURCE(App::PropertyPlacement , App::Property)
-
-//**************************************************************************
-// Construction/Destruction
-
-
-PropertyPlacement::PropertyPlacement()
-{
-
-}
-
-
-PropertyPlacement::~PropertyPlacement()
-{
-
-}
-
-//**************************************************************************
-// Base class implementer
-
-
-void PropertyPlacement::setValue(const Base::Placement &pos)
-{
-    aboutToSetValue();
-    _cPos=pos;
-    hasSetValue();
-}
-
-bool PropertyPlacement::setValueIfChanged(const Base::Placement &pos,double tol,double atol)
-{
-    if(_cPos.getPosition().IsEqual(pos.getPosition(),tol)
-            && _cPos.getRotation().isSame(pos.getRotation(),atol))
-    {
-        return false;
-    }
-    setValue(pos);
-    return true;
-}
-
-
-const Base::Placement & PropertyPlacement::getValue(void)const
-{
-    return _cPos;
-}
-
-void PropertyPlacement::getPaths(std::vector<ObjectIdentifier> &paths) const
-{
-    paths.push_back(ObjectIdentifier(*this)
-                    << ObjectIdentifier::SimpleComponent(ObjectIdentifier::String("Base"))
-                    << ObjectIdentifier::SimpleComponent(ObjectIdentifier::String("x")));
-    paths.push_back(ObjectIdentifier(*this)
-                    << ObjectIdentifier::SimpleComponent(ObjectIdentifier::String("Base"))
-                    << ObjectIdentifier::SimpleComponent(ObjectIdentifier::String("y")));
-    paths.push_back(ObjectIdentifier(*this)
-                    << ObjectIdentifier::SimpleComponent(ObjectIdentifier::String("Base"))
-                    << ObjectIdentifier::SimpleComponent(ObjectIdentifier::String("z")));
-    paths.push_back(ObjectIdentifier(*this)
-                    << ObjectIdentifier::SimpleComponent(ObjectIdentifier::String("Rotation"))
-                    << ObjectIdentifier::SimpleComponent(ObjectIdentifier::String("Angle")));
-    paths.push_back(ObjectIdentifier(*this)
-                    << ObjectIdentifier::SimpleComponent(ObjectIdentifier::String("Rotation"))
-                    << ObjectIdentifier::SimpleComponent(ObjectIdentifier::String("Axis"))
-                    << ObjectIdentifier::SimpleComponent(ObjectIdentifier::String("x")));
-    paths.push_back(ObjectIdentifier(*this)
-                    << ObjectIdentifier::SimpleComponent(ObjectIdentifier::String("Rotation"))
-                    << ObjectIdentifier::SimpleComponent(ObjectIdentifier::String("Axis"))
-                    << ObjectIdentifier::SimpleComponent(ObjectIdentifier::String("y")));
-    paths.push_back(ObjectIdentifier(*this)
-                    << ObjectIdentifier::SimpleComponent(ObjectIdentifier::String("Rotation"))
-                    << ObjectIdentifier::SimpleComponent(ObjectIdentifier::String("Axis"))
-                    << ObjectIdentifier::SimpleComponent(ObjectIdentifier::String("z")));
-}
-
-<<<<<<< HEAD
-void PropertyPlacement::setPathValue(const ObjectIdentifier &path, const App::any &value)
-=======
-void PropertyPlacement::setPathValue(const ObjectIdentifier &path, const boost::any &value)
->>>>>>> c0753806
-{
-    if (path.getSubPathStr() == ".Rotation.Angle") {
-        double avalue;
-
-        if (value.type() == typeid(Base::Quantity))
-            avalue = App::any_cast<const Base::Quantity&>(value).getValue();
-        else if (value.type() == typeid(double))
-            avalue = App::any_cast<double>(value);
-        else if (value.type() == typeid(int))
-            avalue =  App::any_cast<int>(value);
-        else if (value.type() == typeid(unsigned int))
-            avalue =  App::any_cast<unsigned int >(value);
-        else if (value.type() == typeid(short))
-            avalue =  App::any_cast<short>(value);
-        else if (value.type() == typeid(unsigned short))
-            avalue =  App::any_cast<unsigned short>(value);
-        else
-            throw std::bad_cast();
-
-        Property::setPathValue(path, Base::toRadians(avalue));
-    }
-    else
-        Property::setPathValue(path, value);
-}
-
-App::any PropertyPlacement::getPathValue(const ObjectIdentifier &path) const
-{
-    std::string p = path.getSubPathStr();
-
-    if (p == ".Rotation.Angle") {
-        // Convert angle to degrees
-        return Base::Quantity(Base::toDegrees(App::any_cast<double>(Property::getPathValue(path))), Unit::Angle);
-    }
-    else if (p == ".Base.x" || p == ".Base.y" || p == ".Base.z") {
-        // Convert double to quantity
-        return Base::Quantity(App::any_cast<double>(Property::getPathValue(path)), Unit::Length);
-    }
-    else
-        return Property::getPathValue(path);
-}
-
-bool PropertyPlacement::getPyPathValue(const ObjectIdentifier &path, Py::Object &res) const
-{
-    std::string p = path.getSubPathStr();
-    if (p == ".Rotation.Angle") {
-        Base::Vector3d axis; double angle;
-        _cPos.getRotation().getValue(axis,angle);
-        res = new QuantityPy(new Quantity(Base::toDegrees(angle),Unit::Angle));
-    } else if (p == ".Base.x") {
-        res = new QuantityPy(new Quantity(_cPos.getPosition().x,Unit::Length));
-    } else if (p == ".Base.y") {
-        res = new QuantityPy(new Quantity(_cPos.getPosition().y,Unit::Length));
-    } else if (p == ".Base.z") {
-        res = new QuantityPy(new Quantity(_cPos.getPosition().z,Unit::Length));
-    } else
-        return false;
-    return true;
-}
-
-PyObject *PropertyPlacement::getPyObject(void)
-{
-    return new Base::PlacementPy(new Base::Placement(_cPos));
-}
-
-void PropertyPlacement::setPyObject(PyObject *value)
-{
-    if (PyObject_TypeCheck(value, &(Base::MatrixPy::Type))) {
-        Base::MatrixPy  *pcObject = (Base::MatrixPy*)value;
-        Base::Matrix4D mat = pcObject->value();
-        Base::Placement p;
-        p.fromMatrix(mat);
-        setValue(p);
-    }
-    else if (PyObject_TypeCheck(value, &(Base::PlacementPy::Type))) {
-        setValue(*static_cast<Base::PlacementPy*>(value)->getPlacementPtr());
-    }
-    else {
-        std::string error = std::string("type must be 'Matrix' or 'Placement', not ");
-        error += value->ob_type->tp_name;
-        throw Base::TypeError(error);
-    }
-}
-
-void PropertyPlacement::Save (Base::Writer &writer) const
-{
-    Vector3d axis;
-    double rfAngle;
-    _cPos.getRotation().getValue(axis, rfAngle);
-
-    writer.Stream() << writer.ind() << "<PropertyPlacement"
-                    << " Px=\"" <<  _cPos.getPosition().x 
-                    << "\" Py=\"" <<  _cPos.getPosition().y
-                    << "\" Pz=\"" <<  _cPos.getPosition().z
-
-                    << "\" Q0=\"" <<  _cPos.getRotation()[0]
-                    << "\" Q1=\"" <<  _cPos.getRotation()[1]
-                    << "\" Q2=\"" <<  _cPos.getRotation()[2]
-                    << "\" Q3=\"" <<  _cPos.getRotation()[3]
-
-                    << "\" A=\"" <<  rfAngle
-                    << "\" Ox=\"" <<  axis.x
-                    << "\" Oy=\"" <<  axis.y
-                    << "\" Oz=\"" <<  axis.z 
-
-                    << "\"/>\n";
-}
-
-void PropertyPlacement::Restore(Base::XMLReader &reader)
-{
-    // read my Element
-    reader.readElement("PropertyPlacement");
-    // get the value of my Attribute
-    aboutToSetValue();
-
-    if (reader.hasAttribute("A")) {
-        _cPos = Base::Placement(Vector3d(reader.getAttributeAsFloat("Px"),
-                                         reader.getAttributeAsFloat("Py"),
-                                         reader.getAttributeAsFloat("Pz")),
-                       Rotation(Vector3d(reader.getAttributeAsFloat("Ox"),
-                                         reader.getAttributeAsFloat("Oy"),
-                                         reader.getAttributeAsFloat("Oz")),
-                                reader.getAttributeAsFloat("A")));
-    }
-    else {
-        _cPos = Base::Placement(Vector3d(reader.getAttributeAsFloat("Px"),
-                                         reader.getAttributeAsFloat("Py"),
-                                         reader.getAttributeAsFloat("Pz")),
-                                Rotation(reader.getAttributeAsFloat("Q0"),
-                                         reader.getAttributeAsFloat("Q1"),
-                                         reader.getAttributeAsFloat("Q2"),
-                                         reader.getAttributeAsFloat("Q3")));
-    }
-
-    hasSetValue();
-}
-
-
-Property *PropertyPlacement::Copy(void) const
-{
-    PropertyPlacement *p= new PropertyPlacement();
-    p->_cPos = _cPos;
-    return p;
-}
-
-void PropertyPlacement::Paste(const Property &from)
-{
-    aboutToSetValue();
-    _cPos = dynamic_cast<const PropertyPlacement&>(from)._cPos;
-    hasSetValue();
-}
-
-
-//**************************************************************************
-// PropertyPlacementList
-//++++++++++++++++++++++++++++++++++++++++++++++++++++++++++++++++++++++++++
-
-TYPESYSTEM_SOURCE(App::PropertyPlacementList , App::PropertyLists)
-
-//**************************************************************************
-// Construction/Destruction
-
-PropertyPlacementList::PropertyPlacementList()
-{
-
-}
-
-PropertyPlacementList::~PropertyPlacementList()
-{
-
-}
-
-//**************************************************************************
-// Base class implementer
-
-PyObject *PropertyPlacementList::getPyObject(void)
-{
-    PyObject* list = PyList_New( getSize() );
-
-    for (int i = 0;i<getSize(); i++)
-        PyList_SetItem( list, i, new Base::PlacementPy(new Base::Placement(_lValueList[i])));
-
-    return list;
-}
-
-Base::Placement PropertyPlacementList::getPyValue(PyObject *item) const {
-    PropertyPlacement val;
-    val.setPyObject( item );
-    return val.getValue();
-}
-
-bool PropertyPlacementList::saveXML(Base::Writer &writer) const
-{
-    writer.Stream() << ">\n";
-    for(const auto &v : _lValueList) {
-        Vector3d axis;
-        double fAngle;
-        v.getRotation().getValue(axis, fAngle);
-        writer.Stream() << v.getPosition().x  << ' '
-                        << v.getPosition().y << ' '
-                        << v.getPosition().z << ' '
-                        << fAngle << ' '
-                        << axis.x << ' '
-                        << axis.y << ' '
-                        << axis.z << '\n';
-    }
-    return false;
-}
-
-void PropertyPlacementList::restoreXML(Base::XMLReader &reader)
-{
-    unsigned count = reader.getAttributeAsUnsigned("count");
-    auto &s = reader.beginCharStream(false);
-    std::vector<Base::Placement> values(count);
-    for(auto &v : values) {
-        Base::Vector3d pos,axis;
-        double rfAngle;
-        s >> pos.x >> pos.y >> pos.z >> rfAngle >> axis.x >> axis.y >> axis.z;
-        v.setRotation(Base::Rotation(axis,rfAngle));
-        v.setPosition(pos);
-    }
-    reader.endCharStream();
-    setValues(std::move(values));
-}
-
-void PropertyPlacementList::saveStream(Base::OutputStream &str) const
-{
-    if (!isSinglePrecision()) {
-        for (std::vector<Base::Placement>::const_iterator it = _lValueList.begin(); it != _lValueList.end(); ++it) {
-            str << it->getPosition().x << it->getPosition().y << it->getPosition().z
-                << it->getRotation()[0] << it->getRotation()[1] << it->getRotation()[2] << it->getRotation()[3] ;
-        }
-    }
-    else {
-        for (std::vector<Base::Placement>::const_iterator it = _lValueList.begin(); it != _lValueList.end(); ++it) {
-            float x = (float)it->getPosition().x;
-            float y = (float)it->getPosition().y;
-            float z = (float)it->getPosition().z;
-            float q0 = (float)it->getRotation()[0];
-            float q1 = (float)it->getRotation()[1];
-            float q2 = (float)it->getRotation()[2];
-            float q3 = (float)it->getRotation()[3];
-            str << x << y << z << q0 << q1 << q2 << q3;
-        }
-    }
-}
-
-void PropertyPlacementList::restoreStream(Base::InputStream &str, unsigned uCt)
-{
-    std::vector<Base::Placement> values(uCt);
-    if (!isSinglePrecision()) {
-        for (std::vector<Base::Placement>::iterator it = values.begin(); it != values.end(); ++it) {
-            Base::Vector3d pos;
-            double q0, q1, q2, q3;
-            str >> pos.x >> pos.y >> pos.z >> q0 >> q1 >> q2 >> q3;
-            Base::Rotation rot(q0,q1,q2,q3);
-            it->setPosition(pos);
-            it->setRotation(rot);
-        }
-    }
-    else {
-        float x,y,z,q0,q1,q2,q3;
-        for (std::vector<Base::Placement>::iterator it = values.begin(); it != values.end(); ++it) {
-            str >> x >> y >> z >> q0 >> q1 >> q2 >> q3;
-            Base::Vector3d pos(x, y, z);
-            Base::Rotation rot(q0,q1,q2,q3);
-            it->setPosition(pos);
-            it->setRotation(rot);
-        }
-    }
-    setValues(std::move(values));
-}
-
-Property *PropertyPlacementList::Copy(void) const
-{
-    PropertyPlacementList *p= new PropertyPlacementList();
-    p->_lValueList = _lValueList;
-    return p;
-}
-
-void PropertyPlacementList::Paste(const Property &from)
-{
-    setValues(dynamic_cast<const PropertyPlacementList&>(from)._lValueList);
-}
-
-unsigned int PropertyPlacementList::getMemSize (void) const
-{
-    return static_cast<unsigned int>(_lValueList.size() * sizeof(Base::Vector3d));
-}
-
-
-
-
-//**************************************************************************
-//**************************************************************************
-// PropertyPlacement
-//++++++++++++++++++++++++++++++++++++++++++++++++++++++++++++++++++++++++++
-
-TYPESYSTEM_SOURCE(App::PropertyPlacementLink , App::PropertyLink)
-
-//**************************************************************************
-// Construction/Destruction
-
-
-PropertyPlacementLink::PropertyPlacementLink()
-{
-
-}
-
-
-PropertyPlacementLink::~PropertyPlacementLink()
-{
-
-}
-
-App::Placement * PropertyPlacementLink::getPlacementObject(void) const
-{
-    if (_pcLink->getTypeId().isDerivedFrom(App::Placement::getClassTypeId()))
-        return dynamic_cast<App::Placement*>(_pcLink);
-    else
-        return 0;
-
-}
-
-//**************************************************************************
-// Base class implementer
-
-Property *PropertyPlacementLink::Copy(void) const
-{
-    PropertyPlacementLink *p= new PropertyPlacementLink();
-    p->_pcLink = _pcLink;
-    return p;
-}
-
-void PropertyPlacementLink::Paste(const Property &from)
-{
-    aboutToSetValue();
-    _pcLink = dynamic_cast<const PropertyPlacementLink&>(from)._pcLink;
-    hasSetValue();
-}
-
-// ------------------------------------------------------------
-
-TYPESYSTEM_SOURCE_ABSTRACT(App::PropertyGeometry , App::Property)
-
-PropertyGeometry::PropertyGeometry()
-{
-
-}
-
-PropertyGeometry::~PropertyGeometry()
-{
-
-}
-
-// ------------------------------------------------------------
-
-TYPESYSTEM_SOURCE_ABSTRACT(App::PropertyComplexGeoData , App::PropertyGeometry)
-
-PropertyComplexGeoData::PropertyComplexGeoData()
-{
-
-}
-
-PropertyComplexGeoData::~PropertyComplexGeoData()
-{
-
-}
-
-std::string PropertyComplexGeoData::getElementMapVersion(bool) const {
-    auto data = getComplexData();
-    if(!data)
-        return std::string();
-    auto owner = dynamic_cast<DocumentObject*>(getContainer());
-    std::ostringstream ss;
-    if(owner && owner->getDocument() && owner->getDocument()->Hasher==data->Hasher)
-        ss << "1.";
-    else
-        ss << "0.";
-    ss << data->getElementMapVersion();
-    return ss.str();
-}
+/***************************************************************************
+ *   Copyright (c) 2002 Jürgen Riegel <juergen.riegel@web.de>              *
+ *                                                                         *
+ *   This file is part of the FreeCAD CAx development system.              *
+ *                                                                         *
+ *   This library is free software; you can redistribute it and/or         *
+ *   modify it under the terms of the GNU Library General Public           *
+ *   License as published by the Free Software Foundation; either          *
+ *   version 2 of the License, or (at your option) any later version.      *
+ *                                                                         *
+ *   This library  is distributed in the hope that it will be useful,      *
+ *   but WITHOUT ANY WARRANTY; without even the implied warranty of        *
+ *   MERCHANTABILITY or FITNESS FOR A PARTICULAR PURPOSE.  See the         *
+ *   GNU Library General Public License for more details.                  *
+ *                                                                         *
+ *   You should have received a copy of the GNU Library General Public     *
+ *   License along with this library; see the file COPYING.LIB. If not,    *
+ *   write to the Free Software Foundation, Inc., 59 Temple Place,         *
+ *   Suite 330, Boston, MA  02111-1307, USA                                *
+ *                                                                         *
+ ***************************************************************************/
+
+
+#include "PreCompiled.h"
+
+#ifndef _PreComp_
+#	include <assert.h>
+#endif
+
+#include <boost/algorithm/string/predicate.hpp>
+
+/// Here the FreeCAD includes sorted by Base,App,Gui......
+
+#include <Base/Exception.h>
+#include <Base/Writer.h>
+#include <Base/Reader.h>
+#include <Base/Stream.h>
+#include <Base/Rotation.h>
+#include <Base/Quantity.h>
+#include <Base/Tools.h>
+#include <Base/VectorPy.h>
+#include <Base/MatrixPy.h>
+#include <Base/PlacementPy.h>
+#include <Base/QuantityPy.h>
+
+#include "Document.h"
+#include "DocumentObject.h"
+#include "Placement.h"
+#include "PropertyGeo.h"
+#include "ObjectIdentifier.h"
+
+using namespace App;
+using namespace Base;
+using namespace std;
+
+
+
+
+//**************************************************************************
+//**************************************************************************
+// PropertyVector
+//++++++++++++++++++++++++++++++++++++++++++++++++++++++++++++++++++++++++++
+
+TYPESYSTEM_SOURCE(App::PropertyVector , App::Property)
+
+//**************************************************************************
+// Construction/Destruction
+
+
+PropertyVector::PropertyVector()
+{
+
+}
+
+
+PropertyVector::~PropertyVector()
+{
+
+}
+
+//**************************************************************************
+// Base class implementer
+
+
+void PropertyVector::setValue(const Base::Vector3d &vec)
+{
+    aboutToSetValue();
+    _cVec=vec;
+    hasSetValue();
+}
+
+void PropertyVector::setValue(double x, double y, double z)
+{
+    aboutToSetValue();
+    _cVec.Set(x,y,z);
+    hasSetValue();
+}
+
+const Base::Vector3d & PropertyVector::getValue(void)const
+{
+    return _cVec;
+}
+
+PyObject *PropertyVector::getPyObject(void)
+{
+    return new Base::VectorPy(_cVec);
+}
+
+void PropertyVector::setPyObject(PyObject *value)
+{
+    if (PyObject_TypeCheck(value, &(Base::VectorPy::Type))) {
+        Base::VectorPy  *pcObject = static_cast<Base::VectorPy*>(value);
+        Base::Vector3d* val = pcObject->getVectorPtr();
+        setValue(*val);
+    }
+    else if (PyTuple_Check(value)&&PyTuple_Size(value)==3) {
+        PyObject* item;
+        Base::Vector3d cVec;
+        // x
+        item = PyTuple_GetItem(value,0);
+        if (PyFloat_Check(item))
+            cVec.x = PyFloat_AsDouble(item);
+#if PY_MAJOR_VERSION < 3
+        else if (PyInt_Check(item))
+            cVec.x = (double)PyInt_AsLong(item);
+#else
+        else if (PyLong_Check(item))
+            cVec.x = (double)PyLong_AsLong(item);
+#endif
+        else
+            throw Base::TypeError("Not allowed type used in tuple (float expected)...");
+        // y
+        item = PyTuple_GetItem(value,1);
+        if (PyFloat_Check(item))
+            cVec.y = PyFloat_AsDouble(item);
+#if PY_MAJOR_VERSION < 3
+        else if (PyInt_Check(item))
+            cVec.y = (double)PyInt_AsLong(item);
+#else
+        else if (PyLong_Check(item))
+            cVec.y = (double)PyLong_AsLong(item);
+#endif
+        else
+            throw Base::TypeError("Not allowed type used in tuple (float expected)...");
+        // z
+        item = PyTuple_GetItem(value,2);
+        if (PyFloat_Check(item))
+            cVec.z = PyFloat_AsDouble(item);
+#if PY_MAJOR_VERSION < 3
+        else if (PyInt_Check(item))
+            cVec.z = (double)PyInt_AsLong(item);
+#else
+        else if (PyLong_Check(item))
+            cVec.z = (double)PyLong_AsLong(item);
+#endif
+        else
+            throw Base::TypeError("Not allowed type used in tuple (float expected)...");
+        setValue( cVec );
+    }
+    else {
+        std::string error = std::string("type must be 'Vector' or tuple of three floats, not ");
+        error += value->ob_type->tp_name;
+        throw Base::TypeError(error);
+    }
+}
+
+void PropertyVector::Save (Base::Writer &writer) const
+{
+    writer.Stream() << writer.ind() << "<PropertyVector valueX=\"" <<  _cVec.x << "\" valueY=\"" <<  _cVec.y << "\" valueZ=\"" <<  _cVec.z <<"\"/>\n";
+}
+
+void PropertyVector::Restore(Base::XMLReader &reader)
+{
+    // read my Element
+    reader.readElement("PropertyVector");
+    // get the value of my Attribute
+    aboutToSetValue();
+    _cVec.x = reader.getAttributeAsFloat("valueX");
+    _cVec.y = reader.getAttributeAsFloat("valueY");
+    _cVec.z = reader.getAttributeAsFloat("valueZ");
+    hasSetValue();
+}
+
+
+Property *PropertyVector::Copy(void) const
+{
+    PropertyVector *p= new PropertyVector();
+    p->_cVec = _cVec;
+    return p;
+}
+
+void PropertyVector::Paste(const Property &from)
+{
+    aboutToSetValue();
+    _cVec = dynamic_cast<const PropertyVector&>(from)._cVec;
+    hasSetValue();
+}
+
+void PropertyVector::getPaths(std::vector<ObjectIdentifier> &paths) const
+{
+    paths.push_back(ObjectIdentifier(*this)
+                    << ObjectIdentifier::SimpleComponent(ObjectIdentifier::String("x")));
+    paths.push_back(ObjectIdentifier(*this)
+                    << ObjectIdentifier::SimpleComponent(ObjectIdentifier::String("y")));
+    paths.push_back(ObjectIdentifier(*this)
+                    << ObjectIdentifier::SimpleComponent(ObjectIdentifier::String("z")));
+}
+
+App::any PropertyVector::getPathValue(const ObjectIdentifier &path) const
+{
+    Base::Unit unit = getUnit();
+    if(!unit.isEmpty()) {
+        std::string p = path.getSubPathStr();
+        if (p == ".x" || p == ".y" || p == ".z") {
+            // Convert double to quantity
+            return Base::Quantity(App::any_cast<double>(Property::getPathValue(path)), unit);
+        }
+    }
+    return Property::getPathValue(path);
+}
+
+bool PropertyVector::getPyPathValue(const ObjectIdentifier &path, Py::Object &res) const
+{
+    Base::Unit unit = getUnit();
+    if(unit.isEmpty())
+        return false;
+
+    std::string p = path.getSubPathStr();
+    if (p == ".x") {
+        res = new QuantityPy(new Quantity(getValue().x,unit));
+    } else if(p == ".y") {
+        res = new QuantityPy(new Quantity(getValue().y,unit));
+    } else if(p == ".z") {
+        res = new QuantityPy(new Quantity(getValue().z,unit));
+    } else
+        return false;
+    return true;
+}
+
+
+//**************************************************************************
+// PropertyVectorDistance
+//++++++++++++++++++++++++++++++++++++++++++++++++++++++++++++++++++++++++++
+
+TYPESYSTEM_SOURCE(App::PropertyVectorDistance , App::PropertyVector)
+
+//**************************************************************************
+// Construction/Destruction
+
+
+PropertyVectorDistance::PropertyVectorDistance()
+{
+
+}
+
+PropertyVectorDistance::~PropertyVectorDistance()
+{
+
+}
+
+//**************************************************************************
+// PropertyPosition
+//++++++++++++++++++++++++++++++++++++++++++++++++++++++++++++++++++++++++++
+
+TYPESYSTEM_SOURCE(App::PropertyPosition , App::PropertyVector)
+
+//**************************************************************************
+// Construction/Destruction
+
+
+PropertyPosition::PropertyPosition()
+{
+
+}
+
+PropertyPosition::~PropertyPosition()
+{
+
+}
+
+//**************************************************************************
+// PropertyPosition
+//++++++++++++++++++++++++++++++++++++++++++++++++++++++++++++++++++++++++++
+
+TYPESYSTEM_SOURCE(App::PropertyDirection , App::PropertyVector)
+
+//**************************************************************************
+// Construction/Destruction
+
+
+PropertyDirection::PropertyDirection()
+{
+
+}
+
+PropertyDirection::~PropertyDirection()
+{
+
+}
+
+//**************************************************************************
+// PropertyVectorList
+//++++++++++++++++++++++++++++++++++++++++++++++++++++++++++++++++++++++++++
+
+TYPESYSTEM_SOURCE(App::PropertyVectorList , App::PropertyLists)
+
+//**************************************************************************
+// Construction/Destruction
+
+PropertyVectorList::PropertyVectorList()
+{
+
+}
+
+PropertyVectorList::~PropertyVectorList()
+{
+
+}
+
+//**************************************************************************
+// Base class implementer
+
+void PropertyVectorList::setValue(double x, double y, double z)
+{
+    setValue(Base::Vector3d(x,y,z));
+}
+
+PyObject *PropertyVectorList::getPyObject(void)
+{
+    PyObject* list = PyList_New(	getSize() );
+
+    for (int i = 0;i<getSize(); i++)
+        PyList_SetItem( list, i, new VectorPy(	_lValueList[i]));
+
+    return list;
+}
+
+Base::Vector3d PropertyVectorList::getPyValue(PyObject *item) const {
+    PropertyVector val;
+    val.setPyObject( item );
+    return val.getValue();
+}
+
+bool PropertyVectorList::saveXML(Base::Writer &writer) const
+{
+    writer.Stream() << ">\n";
+    for(const auto &v : _lValueList)
+        writer.Stream() << v.x << ' ' << v.y << ' ' << v.z << '\n';
+    return false;
+}
+
+void PropertyVectorList::restoreXML(Base::XMLReader &reader)
+{
+    unsigned count = reader.getAttributeAsUnsigned("count");
+    auto &s = reader.beginCharStream(false);
+    std::vector<Base::Vector3d> values(count);
+    for(auto &v : values) 
+        s >> v.x >> v.y >> v.z;
+    reader.endCharStream();
+    setValues(std::move(values));
+}
+
+void PropertyVectorList::saveStream(Base::OutputStream &str) const
+{
+    if (!isSinglePrecision()) {
+        for (std::vector<Base::Vector3d>::const_iterator it = _lValueList.begin(); it != _lValueList.end(); ++it) {
+            str << it->x << it->y << it->z;
+        }
+    }
+    else {
+        for (std::vector<Base::Vector3d>::const_iterator it = _lValueList.begin(); it != _lValueList.end(); ++it) {
+            float x = (float)it->x;
+            float y = (float)it->y;
+            float z = (float)it->z;
+            str << x << y << z;
+        }
+    }
+}
+
+void PropertyVectorList::restoreStream(Base::InputStream &str, unsigned uCt)
+{
+    std::vector<Base::Vector3d> values(uCt);
+    if (!isSinglePrecision()) {
+        for (std::vector<Base::Vector3d>::iterator it = values.begin(); it != values.end(); ++it) {
+            str >> it->x >> it->y >> it->z;
+        }
+    }
+    else {
+        float x,y,z;
+        for (std::vector<Base::Vector3d>::iterator it = values.begin(); it != values.end(); ++it) {
+            str >> x >> y >> z;
+            it->Set(x, y, z);
+        }
+    }
+    setValues(std::move(values));
+}
+
+Property *PropertyVectorList::Copy(void) const
+{
+    PropertyVectorList *p= new PropertyVectorList();
+    p->_lValueList = _lValueList;
+    return p;
+}
+
+void PropertyVectorList::Paste(const Property &from)
+{
+    setValues(dynamic_cast<const PropertyVectorList&>(from)._lValueList);
+}
+
+//**************************************************************************
+// _PropertyVectorList
+//++++++++++++++++++++++++++++++++++++++++++++++++++++++++++++++++++++++++++
+
+void _PropertyVectorList::setValue(float x, float y, float z)
+{
+    setValue(Base::Vector3f(x,y,z));
+}
+
+PyObject *_PropertyVectorList::getPyObject(void)
+{
+    Py::List res;
+    for(const auto &v : _lValueList)
+        res.append(Py::Object(new VectorPy(Vector3d(v.x,v.y,v.z))));
+    return Py::new_reference_to(res);
+}
+
+Base::Vector3f _PropertyVectorList::getPyValue(PyObject *item) const {
+    PropertyVector val;
+    val.setPyObject( item );
+    const auto &v = val.getValue();
+    return Base::Vector3f(v.x,v.y,v.z);
+}
+
+bool _PropertyVectorList::saveXML(Base::Writer &writer) const
+{
+    writer.Stream() << ">\n";
+    for(const auto &v : _lValueList)
+        writer.Stream() << v.x << ' ' << v.y << ' ' << v.z << '\n';
+    return false;
+}
+
+void _PropertyVectorList::restoreXML(Base::XMLReader &reader)
+{
+    unsigned count = reader.getAttributeAsUnsigned("count");
+    auto &s = reader.beginCharStream(false);
+    std::vector<Base::Vector3f> values(count);
+    for(auto &v : values) 
+        s >> v.x >> v.y >> v.z;
+    reader.endCharStream();
+    setValues(std::move(values));
+}
+
+void _PropertyVectorList::saveStream(Base::OutputStream &str) const
+{
+    for(const auto &v : _lValueList)
+        str << v.x << v.y << v.z;
+}
+
+void _PropertyVectorList::restoreStream(Base::InputStream &str, unsigned uCt)
+{
+    std::vector<Base::Vector3f> values(uCt);
+    for(auto &v : _lValueList)
+        str >> v.x >> v.y >> v.z;
+    setValues(std::move(values));
+}
+
+Property *_PropertyVectorList::Copy(void) const
+{
+    _PropertyVectorList *p= new _PropertyVectorList();
+    p->_lValueList = _lValueList;
+    return p;
+}
+
+void _PropertyVectorList::Paste(const Property &from)
+{
+    setValues(dynamic_cast<const _PropertyVectorList&>(from)._lValueList);
+}
+
+//**************************************************************************
+//**************************************************************************
+// PropertyMatrix
+//++++++++++++++++++++++++++++++++++++++++++++++++++++++++++++++++++++++++++
+
+TYPESYSTEM_SOURCE(App::PropertyMatrix , App::Property)
+
+//**************************************************************************
+// Construction/Destruction
+
+
+PropertyMatrix::PropertyMatrix()
+{
+
+}
+
+
+PropertyMatrix::~PropertyMatrix()
+{
+
+}
+
+//**************************************************************************
+// Base class implementer
+
+
+void PropertyMatrix::setValue(const Base::Matrix4D &mat)
+{
+    aboutToSetValue();
+    _cMat=mat;
+    hasSetValue();
+}
+
+
+const Base::Matrix4D & PropertyMatrix::getValue(void)const
+{
+    return _cMat;
+}
+
+PyObject *PropertyMatrix::getPyObject(void)
+{
+    return new Base::MatrixPy(_cMat);
+}
+
+void PropertyMatrix::setPyObject(PyObject *value)
+{
+    if (PyObject_TypeCheck(value, &(Base::MatrixPy::Type))) {
+        Base::MatrixPy  *pcObject = (Base::MatrixPy*)value;
+        setValue( pcObject->value() );
+    }
+    else if (PyTuple_Check(value)&&PyTuple_Size(value)==16) {
+        PyObject* item;
+        Base::Matrix4D cMatrix;
+
+        for (int x=0; x<4;x++) {
+            for (int y=0; y<4;y++) {
+                item = PyTuple_GetItem(value,x+y*4);
+                if (PyFloat_Check(item))
+                    cMatrix[x][y] = PyFloat_AsDouble(item);
+#if PY_MAJOR_VERSION < 3
+                else if (PyInt_Check(item))
+                    cMatrix[x][y] = (double)PyInt_AsLong(item);
+#else
+                else if (PyLong_Check(item))
+                    cMatrix[x][y] = (double)PyLong_AsLong(item);
+#endif
+                else
+                    throw Base::TypeError("Not allowed type used in matrix tuple (a number expected)...");
+            }
+        }
+
+        setValue( cMatrix );
+    }
+    else {
+        std::string error = std::string("type must be 'Matrix' or tuple of 16 float or int, not ");
+        error += value->ob_type->tp_name;
+        throw Base::TypeError(error);
+    }
+}
+
+void PropertyMatrix::Save (Base::Writer &writer) const
+{
+    writer.Stream() << writer.ind() << "<PropertyMatrix";
+    writer.Stream() << " a11=\"" <<  _cMat[0][0] << "\" a12=\"" <<  _cMat[0][1] << "\" a13=\"" <<  _cMat[0][2] << "\" a14=\"" <<  _cMat[0][3] << "\"";
+    writer.Stream() << " a21=\"" <<  _cMat[1][0] << "\" a22=\"" <<  _cMat[1][1] << "\" a23=\"" <<  _cMat[1][2] << "\" a24=\"" <<  _cMat[1][3] << "\"";
+    writer.Stream() << " a31=\"" <<  _cMat[2][0] << "\" a32=\"" <<  _cMat[2][1] << "\" a33=\"" <<  _cMat[2][2] << "\" a34=\"" <<  _cMat[2][3] << "\"";
+    writer.Stream() << " a41=\"" <<  _cMat[3][0] << "\" a42=\"" <<  _cMat[3][1] << "\" a43=\"" <<  _cMat[3][2] << "\" a44=\"" <<  _cMat[3][3] << "\"";
+    writer.Stream() <<"/>\n";
+}
+
+void PropertyMatrix::Restore(Base::XMLReader &reader)
+{
+    // read my Element
+    reader.readElement("PropertyMatrix");
+    // get the value of my Attribute
+    aboutToSetValue();
+    _cMat[0][0] = reader.getAttributeAsFloat("a11");
+    _cMat[0][1] = reader.getAttributeAsFloat("a12");
+    _cMat[0][2] = reader.getAttributeAsFloat("a13");
+    _cMat[0][3] = reader.getAttributeAsFloat("a14");
+
+    _cMat[1][0] = reader.getAttributeAsFloat("a21");
+    _cMat[1][1] = reader.getAttributeAsFloat("a22");
+    _cMat[1][2] = reader.getAttributeAsFloat("a23");
+    _cMat[1][3] = reader.getAttributeAsFloat("a24");
+
+    _cMat[2][0] = reader.getAttributeAsFloat("a31");
+    _cMat[2][1] = reader.getAttributeAsFloat("a32");
+    _cMat[2][2] = reader.getAttributeAsFloat("a33");
+    _cMat[2][3] = reader.getAttributeAsFloat("a34");
+
+    _cMat[3][0] = reader.getAttributeAsFloat("a41");
+    _cMat[3][1] = reader.getAttributeAsFloat("a42");
+    _cMat[3][2] = reader.getAttributeAsFloat("a43");
+    _cMat[3][3] = reader.getAttributeAsFloat("a44");
+    hasSetValue();
+}
+
+
+Property *PropertyMatrix::Copy(void) const
+{
+    PropertyMatrix *p= new PropertyMatrix();
+    p->_cMat = _cMat;
+    return p;
+}
+
+void PropertyMatrix::Paste(const Property &from)
+{
+    aboutToSetValue();
+    _cMat = dynamic_cast<const PropertyMatrix&>(from)._cMat;
+    hasSetValue();
+}
+
+//**************************************************************************
+//**************************************************************************
+// PropertyPlacement
+//++++++++++++++++++++++++++++++++++++++++++++++++++++++++++++++++++++++++++
+
+TYPESYSTEM_SOURCE(App::PropertyPlacement , App::Property)
+
+//**************************************************************************
+// Construction/Destruction
+
+
+PropertyPlacement::PropertyPlacement()
+{
+
+}
+
+
+PropertyPlacement::~PropertyPlacement()
+{
+
+}
+
+//**************************************************************************
+// Base class implementer
+
+
+void PropertyPlacement::setValue(const Base::Placement &pos)
+{
+    aboutToSetValue();
+    _cPos=pos;
+    hasSetValue();
+}
+
+bool PropertyPlacement::setValueIfChanged(const Base::Placement &pos,double tol,double atol)
+{
+    if(_cPos.getPosition().IsEqual(pos.getPosition(),tol)
+            && _cPos.getRotation().isSame(pos.getRotation(),atol))
+    {
+        return false;
+    }
+    setValue(pos);
+    return true;
+}
+
+
+const Base::Placement & PropertyPlacement::getValue(void)const
+{
+    return _cPos;
+}
+
+void PropertyPlacement::getPaths(std::vector<ObjectIdentifier> &paths) const
+{
+    paths.push_back(ObjectIdentifier(*this)
+                    << ObjectIdentifier::SimpleComponent(ObjectIdentifier::String("Base"))
+                    << ObjectIdentifier::SimpleComponent(ObjectIdentifier::String("x")));
+    paths.push_back(ObjectIdentifier(*this)
+                    << ObjectIdentifier::SimpleComponent(ObjectIdentifier::String("Base"))
+                    << ObjectIdentifier::SimpleComponent(ObjectIdentifier::String("y")));
+    paths.push_back(ObjectIdentifier(*this)
+                    << ObjectIdentifier::SimpleComponent(ObjectIdentifier::String("Base"))
+                    << ObjectIdentifier::SimpleComponent(ObjectIdentifier::String("z")));
+    paths.push_back(ObjectIdentifier(*this)
+                    << ObjectIdentifier::SimpleComponent(ObjectIdentifier::String("Rotation"))
+                    << ObjectIdentifier::SimpleComponent(ObjectIdentifier::String("Angle")));
+    paths.push_back(ObjectIdentifier(*this)
+                    << ObjectIdentifier::SimpleComponent(ObjectIdentifier::String("Rotation"))
+                    << ObjectIdentifier::SimpleComponent(ObjectIdentifier::String("Axis"))
+                    << ObjectIdentifier::SimpleComponent(ObjectIdentifier::String("x")));
+    paths.push_back(ObjectIdentifier(*this)
+                    << ObjectIdentifier::SimpleComponent(ObjectIdentifier::String("Rotation"))
+                    << ObjectIdentifier::SimpleComponent(ObjectIdentifier::String("Axis"))
+                    << ObjectIdentifier::SimpleComponent(ObjectIdentifier::String("y")));
+    paths.push_back(ObjectIdentifier(*this)
+                    << ObjectIdentifier::SimpleComponent(ObjectIdentifier::String("Rotation"))
+                    << ObjectIdentifier::SimpleComponent(ObjectIdentifier::String("Axis"))
+                    << ObjectIdentifier::SimpleComponent(ObjectIdentifier::String("z")));
+}
+
+void PropertyPlacement::setPathValue(const ObjectIdentifier &path, const App::any &value)
+{
+    if (path.getSubPathStr() == ".Rotation.Angle") {
+        double avalue;
+
+        if (value.type() == typeid(Base::Quantity))
+            avalue = App::any_cast<const Base::Quantity&>(value).getValue();
+        else if (value.type() == typeid(double))
+            avalue = App::any_cast<double>(value);
+        else if (value.type() == typeid(int))
+            avalue =  App::any_cast<int>(value);
+        else if (value.type() == typeid(unsigned int))
+            avalue =  App::any_cast<unsigned int >(value);
+        else if (value.type() == typeid(short))
+            avalue =  App::any_cast<short>(value);
+        else if (value.type() == typeid(unsigned short))
+            avalue =  App::any_cast<unsigned short>(value);
+        else
+            throw std::bad_cast();
+
+        Property::setPathValue(path, Base::toRadians(avalue));
+    }
+    else
+        Property::setPathValue(path, value);
+}
+
+App::any PropertyPlacement::getPathValue(const ObjectIdentifier &path) const
+{
+    std::string p = path.getSubPathStr();
+
+    if (p == ".Rotation.Angle") {
+        // Convert angle to degrees
+        return Base::Quantity(Base::toDegrees(App::any_cast<double>(Property::getPathValue(path))), Unit::Angle);
+    }
+    else if (p == ".Base.x" || p == ".Base.y" || p == ".Base.z") {
+        // Convert double to quantity
+        return Base::Quantity(App::any_cast<double>(Property::getPathValue(path)), Unit::Length);
+    }
+    else
+        return Property::getPathValue(path);
+}
+
+bool PropertyPlacement::getPyPathValue(const ObjectIdentifier &path, Py::Object &res) const
+{
+    std::string p = path.getSubPathStr();
+    if (p == ".Rotation.Angle") {
+        Base::Vector3d axis; double angle;
+        _cPos.getRotation().getValue(axis,angle);
+        res = new QuantityPy(new Quantity(Base::toDegrees(angle),Unit::Angle));
+    } else if (p == ".Base.x") {
+        res = new QuantityPy(new Quantity(_cPos.getPosition().x,Unit::Length));
+    } else if (p == ".Base.y") {
+        res = new QuantityPy(new Quantity(_cPos.getPosition().y,Unit::Length));
+    } else if (p == ".Base.z") {
+        res = new QuantityPy(new Quantity(_cPos.getPosition().z,Unit::Length));
+    } else
+        return false;
+    return true;
+}
+
+PyObject *PropertyPlacement::getPyObject(void)
+{
+    return new Base::PlacementPy(new Base::Placement(_cPos));
+}
+
+void PropertyPlacement::setPyObject(PyObject *value)
+{
+    if (PyObject_TypeCheck(value, &(Base::MatrixPy::Type))) {
+        Base::MatrixPy  *pcObject = (Base::MatrixPy*)value;
+        Base::Matrix4D mat = pcObject->value();
+        Base::Placement p;
+        p.fromMatrix(mat);
+        setValue(p);
+    }
+    else if (PyObject_TypeCheck(value, &(Base::PlacementPy::Type))) {
+        setValue(*static_cast<Base::PlacementPy*>(value)->getPlacementPtr());
+    }
+    else {
+        std::string error = std::string("type must be 'Matrix' or 'Placement', not ");
+        error += value->ob_type->tp_name;
+        throw Base::TypeError(error);
+    }
+}
+
+void PropertyPlacement::Save (Base::Writer &writer) const
+{
+    Vector3d axis;
+    double rfAngle;
+    _cPos.getRotation().getValue(axis, rfAngle);
+
+    writer.Stream() << writer.ind() << "<PropertyPlacement"
+                    << " Px=\"" <<  _cPos.getPosition().x 
+                    << "\" Py=\"" <<  _cPos.getPosition().y
+                    << "\" Pz=\"" <<  _cPos.getPosition().z
+
+                    << "\" Q0=\"" <<  _cPos.getRotation()[0]
+                    << "\" Q1=\"" <<  _cPos.getRotation()[1]
+                    << "\" Q2=\"" <<  _cPos.getRotation()[2]
+                    << "\" Q3=\"" <<  _cPos.getRotation()[3]
+
+                    << "\" A=\"" <<  rfAngle
+                    << "\" Ox=\"" <<  axis.x
+                    << "\" Oy=\"" <<  axis.y
+                    << "\" Oz=\"" <<  axis.z 
+
+                    << "\"/>\n";
+}
+
+void PropertyPlacement::Restore(Base::XMLReader &reader)
+{
+    // read my Element
+    reader.readElement("PropertyPlacement");
+    // get the value of my Attribute
+    aboutToSetValue();
+
+    if (reader.hasAttribute("A")) {
+        _cPos = Base::Placement(Vector3d(reader.getAttributeAsFloat("Px"),
+                                         reader.getAttributeAsFloat("Py"),
+                                         reader.getAttributeAsFloat("Pz")),
+                       Rotation(Vector3d(reader.getAttributeAsFloat("Ox"),
+                                         reader.getAttributeAsFloat("Oy"),
+                                         reader.getAttributeAsFloat("Oz")),
+                                reader.getAttributeAsFloat("A")));
+    }
+    else {
+        _cPos = Base::Placement(Vector3d(reader.getAttributeAsFloat("Px"),
+                                         reader.getAttributeAsFloat("Py"),
+                                         reader.getAttributeAsFloat("Pz")),
+                                Rotation(reader.getAttributeAsFloat("Q0"),
+                                         reader.getAttributeAsFloat("Q1"),
+                                         reader.getAttributeAsFloat("Q2"),
+                                         reader.getAttributeAsFloat("Q3")));
+    }
+
+    hasSetValue();
+}
+
+
+Property *PropertyPlacement::Copy(void) const
+{
+    PropertyPlacement *p= new PropertyPlacement();
+    p->_cPos = _cPos;
+    return p;
+}
+
+void PropertyPlacement::Paste(const Property &from)
+{
+    aboutToSetValue();
+    _cPos = dynamic_cast<const PropertyPlacement&>(from)._cPos;
+    hasSetValue();
+}
+
+
+//**************************************************************************
+// PropertyPlacementList
+//++++++++++++++++++++++++++++++++++++++++++++++++++++++++++++++++++++++++++
+
+TYPESYSTEM_SOURCE(App::PropertyPlacementList , App::PropertyLists)
+
+//**************************************************************************
+// Construction/Destruction
+
+PropertyPlacementList::PropertyPlacementList()
+{
+
+}
+
+PropertyPlacementList::~PropertyPlacementList()
+{
+
+}
+
+//**************************************************************************
+// Base class implementer
+
+PyObject *PropertyPlacementList::getPyObject(void)
+{
+    PyObject* list = PyList_New( getSize() );
+
+    for (int i = 0;i<getSize(); i++)
+        PyList_SetItem( list, i, new Base::PlacementPy(new Base::Placement(_lValueList[i])));
+
+    return list;
+}
+
+Base::Placement PropertyPlacementList::getPyValue(PyObject *item) const {
+    PropertyPlacement val;
+    val.setPyObject( item );
+    return val.getValue();
+}
+
+bool PropertyPlacementList::saveXML(Base::Writer &writer) const
+{
+    writer.Stream() << ">\n";
+    for(const auto &v : _lValueList) {
+        Vector3d axis;
+        double fAngle;
+        v.getRotation().getValue(axis, fAngle);
+        writer.Stream() << v.getPosition().x  << ' '
+                        << v.getPosition().y << ' '
+                        << v.getPosition().z << ' '
+                        << fAngle << ' '
+                        << axis.x << ' '
+                        << axis.y << ' '
+                        << axis.z << '\n';
+    }
+    return false;
+}
+
+void PropertyPlacementList::restoreXML(Base::XMLReader &reader)
+{
+    unsigned count = reader.getAttributeAsUnsigned("count");
+    auto &s = reader.beginCharStream(false);
+    std::vector<Base::Placement> values(count);
+    for(auto &v : values) {
+        Base::Vector3d pos,axis;
+        double rfAngle;
+        s >> pos.x >> pos.y >> pos.z >> rfAngle >> axis.x >> axis.y >> axis.z;
+        v.setRotation(Base::Rotation(axis,rfAngle));
+        v.setPosition(pos);
+    }
+    reader.endCharStream();
+    setValues(std::move(values));
+}
+
+void PropertyPlacementList::saveStream(Base::OutputStream &str) const
+{
+    if (!isSinglePrecision()) {
+        for (std::vector<Base::Placement>::const_iterator it = _lValueList.begin(); it != _lValueList.end(); ++it) {
+            str << it->getPosition().x << it->getPosition().y << it->getPosition().z
+                << it->getRotation()[0] << it->getRotation()[1] << it->getRotation()[2] << it->getRotation()[3] ;
+        }
+    }
+    else {
+        for (std::vector<Base::Placement>::const_iterator it = _lValueList.begin(); it != _lValueList.end(); ++it) {
+            float x = (float)it->getPosition().x;
+            float y = (float)it->getPosition().y;
+            float z = (float)it->getPosition().z;
+            float q0 = (float)it->getRotation()[0];
+            float q1 = (float)it->getRotation()[1];
+            float q2 = (float)it->getRotation()[2];
+            float q3 = (float)it->getRotation()[3];
+            str << x << y << z << q0 << q1 << q2 << q3;
+        }
+    }
+}
+
+void PropertyPlacementList::restoreStream(Base::InputStream &str, unsigned uCt)
+{
+    std::vector<Base::Placement> values(uCt);
+    if (!isSinglePrecision()) {
+        for (std::vector<Base::Placement>::iterator it = values.begin(); it != values.end(); ++it) {
+            Base::Vector3d pos;
+            double q0, q1, q2, q3;
+            str >> pos.x >> pos.y >> pos.z >> q0 >> q1 >> q2 >> q3;
+            Base::Rotation rot(q0,q1,q2,q3);
+            it->setPosition(pos);
+            it->setRotation(rot);
+        }
+    }
+    else {
+        float x,y,z,q0,q1,q2,q3;
+        for (std::vector<Base::Placement>::iterator it = values.begin(); it != values.end(); ++it) {
+            str >> x >> y >> z >> q0 >> q1 >> q2 >> q3;
+            Base::Vector3d pos(x, y, z);
+            Base::Rotation rot(q0,q1,q2,q3);
+            it->setPosition(pos);
+            it->setRotation(rot);
+        }
+    }
+    setValues(std::move(values));
+}
+
+Property *PropertyPlacementList::Copy(void) const
+{
+    PropertyPlacementList *p= new PropertyPlacementList();
+    p->_lValueList = _lValueList;
+    return p;
+}
+
+void PropertyPlacementList::Paste(const Property &from)
+{
+    setValues(dynamic_cast<const PropertyPlacementList&>(from)._lValueList);
+}
+
+unsigned int PropertyPlacementList::getMemSize (void) const
+{
+    return static_cast<unsigned int>(_lValueList.size() * sizeof(Base::Vector3d));
+}
+
+
+
+
+//**************************************************************************
+//**************************************************************************
+// PropertyPlacement
+//++++++++++++++++++++++++++++++++++++++++++++++++++++++++++++++++++++++++++
+
+TYPESYSTEM_SOURCE(App::PropertyPlacementLink , App::PropertyLink)
+
+//**************************************************************************
+// Construction/Destruction
+
+
+PropertyPlacementLink::PropertyPlacementLink()
+{
+
+}
+
+
+PropertyPlacementLink::~PropertyPlacementLink()
+{
+
+}
+
+App::Placement * PropertyPlacementLink::getPlacementObject(void) const
+{
+    if (_pcLink->getTypeId().isDerivedFrom(App::Placement::getClassTypeId()))
+        return dynamic_cast<App::Placement*>(_pcLink);
+    else
+        return 0;
+
+}
+
+//**************************************************************************
+// Base class implementer
+
+Property *PropertyPlacementLink::Copy(void) const
+{
+    PropertyPlacementLink *p= new PropertyPlacementLink();
+    p->_pcLink = _pcLink;
+    return p;
+}
+
+void PropertyPlacementLink::Paste(const Property &from)
+{
+    aboutToSetValue();
+    _pcLink = dynamic_cast<const PropertyPlacementLink&>(from)._pcLink;
+    hasSetValue();
+}
+
+// ------------------------------------------------------------
+
+TYPESYSTEM_SOURCE_ABSTRACT(App::PropertyGeometry , App::Property)
+
+PropertyGeometry::PropertyGeometry()
+{
+
+}
+
+PropertyGeometry::~PropertyGeometry()
+{
+
+}
+
+// ------------------------------------------------------------
+
+TYPESYSTEM_SOURCE_ABSTRACT(App::PropertyComplexGeoData , App::PropertyGeometry)
+
+PropertyComplexGeoData::PropertyComplexGeoData()
+{
+
+}
+
+PropertyComplexGeoData::~PropertyComplexGeoData()
+{
+
+}
+
+std::string PropertyComplexGeoData::getElementMapVersion(bool) const {
+    auto data = getComplexData();
+    if(!data)
+        return std::string();
+    auto owner = dynamic_cast<DocumentObject*>(getContainer());
+    std::ostringstream ss;
+    if(owner && owner->getDocument() && owner->getDocument()->Hasher==data->Hasher)
+        ss << "1.";
+    else
+        ss << "0.";
+    ss << data->getElementMapVersion();
+    return ss.str();
+}