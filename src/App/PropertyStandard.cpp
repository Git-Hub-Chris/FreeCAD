--- conflicted
+++ resolved
@@ -1,3060 +1,3027 @@
-/***************************************************************************
- *   Copyright (c) 2002 Jürgen Riegel <juergen.riegel@web.de>              *
- *                                                                         *
- *   This file is part of the FreeCAD CAx development system.              *
- *                                                                         *
- *   This library is free software; you can redistribute it and/or         *
- *   modify it under the terms of the GNU Library General Public           *
- *   License as published by the Free Software Foundation; either          *
- *   version 2 of the License, or (at your option) any later version.      *
- *                                                                         *
- *   This library  is distributed in the hope that it will be useful,      *
- *   but WITHOUT ANY WARRANTY; without even the implied warranty of        *
- *   MERCHANTABILITY or FITNESS FOR A PARTICULAR PURPOSE.  See the         *
- *   GNU Library General Public License for more details.                  *
- *                                                                         *
- *   You should have received a copy of the GNU Library General Public     *
- *   License along with this library; see the file COPYING.LIB. If not,    *
- *   write to the Free Software Foundation, Inc., 59 Temple Place,         *
- *   Suite 330, Boston, MA  02111-1307, USA                                *
- *                                                                         *
- ***************************************************************************/
-
-
-#include "PreCompiled.h"
-
-#ifndef _PreComp_
-# include <sstream>
-# include <boost/version.hpp>
-# include <boost/filesystem/path.hpp>
-#endif
-
-/// Here the FreeCAD includes sorted by Base,App,Gui......
-#include <boost/math/special_functions/round.hpp>
-#include <boost/algorithm/string/predicate.hpp>
-
-#include <Base/Console.h>
-#include <Base/Exception.h>
-#include <Base/Reader.h>
-#include <Base/Writer.h>
-#include <Base/Stream.h>
-#include <Base/Quantity.h>
-#include <Base/Tools.h>
-
-#include "PropertyStandard.h"
-#include "PropertyLinks.h"
-#include "MaterialPy.h"
-#include "ObjectIdentifier.h"
-#include "Application.h"
-#include "Document.h"
-#include "DocumentObject.h"
-
-using namespace App;
-using namespace Base;
-using namespace std;
-
-
-
-
-//**************************************************************************
-//**************************************************************************
-// PropertyInteger
-//++++++++++++++++++++++++++++++++++++++++++++++++++++++++++++++++++++++++++
-
-TYPESYSTEM_SOURCE(App::PropertyInteger , App::Property)
-
-//**************************************************************************
-// Construction/Destruction
-
-
-PropertyInteger::PropertyInteger()
-{
-    _lValue = 0;
-}
-
-
-PropertyInteger::~PropertyInteger()
-{
-
-}
-
-//**************************************************************************
-// Base class implementer
-
-
-void PropertyInteger::setValue(long lValue)
-{
-    aboutToSetValue();
-    _lValue=lValue;
-    hasSetValue();
-}
-
-long PropertyInteger::getValue(void) const
-{
-    return _lValue;
-}
-
-PyObject *PropertyInteger::getPyObject(void)
-{
-    return Py_BuildValue("l", _lValue);
-}
-
-void PropertyInteger::setPyObject(PyObject *value)
-{ 
-#if PY_MAJOR_VERSION < 3
-    if (PyInt_Check(value)) {
-        aboutToSetValue();
-        _lValue = PyInt_AsLong(value);
-#else    
-    if (PyLong_Check(value)) {
-        aboutToSetValue();
-        _lValue = PyLong_AsLong(value);
-#endif
-        hasSetValue();
-    } 
-    else {
-        std::string error = std::string("type must be int, not ");
-        error += value->ob_type->tp_name;
-        throw Base::TypeError(error);
-    }
-}
-
-void PropertyInteger::Save (Base::Writer &writer) const
-{
-    writer.Stream() << writer.ind() << "<Integer value=\"" <<  _lValue <<"\"/>\n";
-}
-
-void PropertyInteger::Restore(Base::XMLReader &reader)
-{
-    // read my Element
-    reader.readElement("Integer");
-    // get the value of my Attribute
-    setValue(reader.getAttributeAsInteger("value"));
-}
-
-Property *PropertyInteger::Copy(void) const
-{
-    PropertyInteger *p= new PropertyInteger();
-    p->_lValue = _lValue;
-    return p;
-}
-
-void PropertyInteger::Paste(const Property &from)
-{
-    aboutToSetValue();
-    _lValue = dynamic_cast<const PropertyInteger&>(from)._lValue;
-    hasSetValue();
-}
-
-void PropertyInteger::setPathValue(const ObjectIdentifier &path, const App::any &value)
-{
-    verifyPath(path);
-
-    if (value.type() == typeid(long))
-<<<<<<< HEAD
-        setValue(App::any_cast<long>(value));
-    else if (value.type() == typeid(int))
-        setValue(App::any_cast<int>(value));
-    else if (value.type() == typeid(double))
-        setValue(boost::math::round(App::any_cast<double>(value)));
-    else if (value.type() == typeid(float))
-        setValue(boost::math::round(App::any_cast<float>(value)));
-    else if (value.type() == typeid(Quantity))
-        setValue(boost::math::round(App::any_cast<const Quantity &>(value).getValue()));
-=======
-        setValue(boost::any_cast<long>(value));
-    else if (value.type() == typeid(int))
-        setValue(boost::any_cast<int>(value));
-    else if (value.type() == typeid(double))
-        setValue(boost::math::round(boost::any_cast<double>(value)));
-    else if (value.type() == typeid(float))
-        setValue(boost::math::round(boost::any_cast<float>(value)));
-    else if (value.type() == typeid(Quantity))
-        setValue(boost::math::round(boost::any_cast<Quantity>(value).getValue()));
->>>>>>> 99a99f48
-    else
-        throw bad_cast();
-}
-
-
-//**************************************************************************
-//**************************************************************************
-// PropertyPath
-//++++++++++++++++++++++++++++++++++++++++++++++++++++++++++++++++++++++++++
-
-TYPESYSTEM_SOURCE(App::PropertyPath , App::Property)
-
-//**************************************************************************
-// Construction/Destruction
-
-PropertyPath::PropertyPath()
-{
-
-}
-
-PropertyPath::~PropertyPath()
-{
-
-}
-
-
-//**************************************************************************
-// Base class implementer
-
-
-//**************************************************************************
-// Setter/getter for the property
-
-void PropertyPath::setValue(const boost::filesystem::path &Path)
-{
-    aboutToSetValue();
-    _cValue = Path;
-    hasSetValue();
-}
-
-void PropertyPath::setValue(const char * Path)
-{
-    aboutToSetValue();
-#if (BOOST_VERSION < 104600) || (BOOST_FILESYSTEM_VERSION == 2)
-    _cValue = boost::filesystem::path(Path,boost::filesystem::no_check );
-    //_cValue = boost::filesystem::path(Path,boost::filesystem::native );
-    //_cValue = boost::filesystem::path(Path,boost::filesystem::windows_name );
-#else
-    _cValue = boost::filesystem::path(Path);
-#endif
-    hasSetValue();
-}
-
-const boost::filesystem::path &PropertyPath::getValue(void) const
-{
-    return _cValue;
-}
-
-PyObject *PropertyPath::getPyObject(void)
-{
-#if (BOOST_VERSION < 104600) || (BOOST_FILESYSTEM_VERSION == 2)
-    std::string str = _cValue.native_file_string();
-#else
-    std::string str = _cValue.string();
-#endif
-
-    // Returns a new reference, don't increment it!
-    PyObject *p = PyUnicode_DecodeUTF8(str.c_str(),str.size(),0);
-    if (!p) throw Base::UnicodeError("UTF8 conversion failure at PropertyPath::getPyObject()");
-    return p;
-}
-
-void PropertyPath::setPyObject(PyObject *value)
-{
-    std::string path;
-    if (PyUnicode_Check(value)) {
-#if PY_MAJOR_VERSION >= 3
-        path = PyUnicode_AsUTF8(value);
-#else
-        PyObject* unicode = PyUnicode_AsUTF8String(value);
-        path = PyString_AsString(unicode);
-        Py_DECREF(unicode);
-    }
-    else if (PyString_Check(value)) {
-        path = PyString_AsString(value);
-#endif
-    }
-    else {
-        std::string error = std::string("type must be str or unicode, not ");
-        error += value->ob_type->tp_name;
-        throw Base::TypeError(error);
-    }
-
-    // assign the path
-    setValue(path.c_str());
-}
-
-
-void PropertyPath::Save (Base::Writer &writer) const
-{
-    std::string val = encodeAttribute(_cValue.string());
-    writer.Stream() << writer.ind() << "<Path value=\"" <<  val <<"\"/>\n";
-}
-
-void PropertyPath::Restore(Base::XMLReader &reader)
-{
-    // read my Element
-    reader.readElement("Path");
-    // get the value of my Attribute
-    setValue(reader.getAttribute("value"));
-}
-
-Property *PropertyPath::Copy(void) const
-{
-    PropertyPath *p= new PropertyPath();
-    p->_cValue = _cValue;
-    return p;
-}
-
-void PropertyPath::Paste(const Property &from)
-{
-    aboutToSetValue();
-    _cValue = dynamic_cast<const PropertyPath&>(from)._cValue;
-    hasSetValue();
-}
-
-unsigned int PropertyPath::getMemSize (void) const
-{
-    return static_cast<unsigned int>(_cValue.string().size());
-}
-
-//**************************************************************************
-//**************************************************************************
-// PropertyEnumeration
-//++++++++++++++++++++++++++++++++++++++++++++++++++++++++++++++++++++++++++
-
-TYPESYSTEM_SOURCE(App::PropertyEnumeration, App::PropertyInteger)
-
-//**************************************************************************
-// Construction/Destruction
-
-
-PropertyEnumeration::PropertyEnumeration()
-{
-    _editorTypeName = "Gui::PropertyEditor::PropertyEnumItem";
-}
-
-PropertyEnumeration::PropertyEnumeration(const App::Enumeration &e)
-{
-    _enum = e;
-}
-
-PropertyEnumeration::~PropertyEnumeration()
-{
-
-}
-
-void PropertyEnumeration::setEnums(const char **plEnums)
-{
-    // Setting the enum is done only once inside the constructor
-    // but before the current index is already set. So, this needs
-    // to be preserved.
-    int index = _enum._index;
-    _enum.setEnums(plEnums);
-    _enum._index = index;
-}
-
-void PropertyEnumeration::setValue(const char *value)
-{
-    aboutToSetValue();
-    _enum.setValue(value);
-    hasSetValue();
-}
-
-void PropertyEnumeration::setValue(long value)
-{
-    aboutToSetValue();
-    _enum.setValue(value);
-    hasSetValue();
-}
-
-void PropertyEnumeration::setValue(const Enumeration &source)
-{
-    aboutToSetValue();
-    _enum = source;
-    hasSetValue();
-}
-
-long PropertyEnumeration::getValue(void) const
-{
-    return _enum.getInt();
-}
-
-bool PropertyEnumeration::isValue(const char *value) const
-{
-    return _enum.isValue(value);
-}
-
-bool PropertyEnumeration::isPartOf(const char *value) const
-{
-    return _enum.contains(value);
-}
-
-const char * PropertyEnumeration::getValueAsString(void) const
-{
-    if (!_enum.isValid())
-        throw Base::RuntimeError("Cannot get value from invalid enumeration");
-    return _enum.getCStr();
-}
-
-const Enumeration &PropertyEnumeration::getEnum(void) const
-{
-    return _enum;
-}
-
-std::vector<std::string> PropertyEnumeration::getEnumVector(void) const
-{
-    return _enum.getEnumVector();
-}
-
-const char ** PropertyEnumeration::getEnums(void) const
-{
-    return _enum.getEnums();
-}
-
-bool PropertyEnumeration::isValid(void) const
-{
-    return _enum.isValid();
-}
-
-void PropertyEnumeration::Save(Base::Writer &writer) const
-{
-    writer.Stream() << writer.ind() << "<Integer value=\"" <<  _enum.getInt() <<"\"";
-    if (_enum.isCustom())
-        writer.Stream() << " CustomEnum=\"true\"";
-    writer.Stream() << "/>\n";
-    if (_enum.isCustom()) {
-        std::vector<std::string> items = getEnumVector();
-        writer.Stream() << writer.ind() << "<CustomEnumList count=\"" <<  items.size() <<"\">\n";
-        writer.incInd();
-        for(std::vector<std::string>::iterator it = items.begin(); it != items.end(); ++it) {
-            std::string val = encodeAttribute(*it);
-            writer.Stream() << "<Enum value=\"" <<  val <<"\"/>\n";
-        }
-        writer.decInd();
-        writer.Stream() << writer.ind() << "</CustomEnumList>\n";
-    }
-}
-
-void PropertyEnumeration::Restore(Base::XMLReader &reader)
-{
-    // read my Element
-    reader.readElement("Integer");
-    // get the value of my Attribute
-    long val = reader.getAttributeAsInteger("value");
-
-    if (reader.hasAttribute("CustomEnum")) {
-        reader.readElement("CustomEnumList");
-        int count = reader.getAttributeAsInteger("count");
-        std::vector<std::string> values(count);
-
-        for(int i = 0; i < count; i++) {
-            reader.readElement("Enum");
-            values[i] = reader.getAttribute("value");
-        }
-
-        reader.readEndElement("CustomEnumList");
-
-        _enum.setEnums(values);
-    }
-
-    if (val < 0) {
-        // If the enum is empty at this stage do not print a warning
-        if (_enum.getEnums())
-            Base::Console().Warning("Enumeration index %d is out of range, ignore it\n", val);
-        val = getValue();
-    }
-
-    setValue(val);
-}
-
-PyObject * PropertyEnumeration::getPyObject(void)
-{
-    if (!_enum.isValid()) {
-        // There is legimate use case of having an empty PropertyEnumeration and
-        // set its enumeration items later. Returning error here cause hasattr()
-        // to return False even though the property exists.
-        //
-        // PyErr_SetString(PyExc_AssertionError, "The enum is empty");
-        // return 0;
-        //
-        Py_Return;
-    }
-
-    return Py_BuildValue("s", getValueAsString());
-}
-
-void PropertyEnumeration::setPyObject(PyObject *value)
-{
-#if PY_MAJOR_VERSION < 3
-    if (PyInt_Check(value)) {
-        long val = PyInt_AsLong(value);
-#else
-    if (PyLong_Check(value)) {
-        long val = PyLong_AsLong(value);
-#endif
-        if (_enum.isValid()) {
-            aboutToSetValue();
-            _enum.setValue(val, true);
-            hasSetValue();
-        }
-        return;
-    }
-#if PY_MAJOR_VERSION < 3
-    else if (PyString_Check(value)) {
-        const char* str = PyString_AsString (value);
-        if (_enum.contains(str)) {
-            aboutToSetValue();
-            _enum.setValue(PyString_AsString (value));
-            hasSetValue();
-        }
-        else {
-            FC_THROWM(Base::ValueError, "'" << str 
-                    << "' is not part of the enumeration in "
-                    << getFullName());
-        }
-        return;
-    }
-#endif
-    else if (PyUnicode_Check(value)) {
-#if PY_MAJOR_VERSION >=3
-        std::string str = PyUnicode_AsUTF8(value);
-#else
-        PyObject* unicode = PyUnicode_AsUTF8String(value);
-        std::string str = PyString_AsString(unicode);
-        Py_DECREF(unicode);
-#endif
-        if (_enum.contains(str.c_str())) {
-            aboutToSetValue();
-            _enum.setValue(str);
-            hasSetValue();
-        }
-        else {
-            FC_THROWM(Base::ValueError, "'" << str 
-                    << "' is not part of the enumeration in "
-                    << getFullName());
-        }
-        return;
-    }
-    else if (PySequence_Check(value)) {
-
-        try {
-            std::vector<std::string> values;
-
-            int idx = -1;
-            Py::Sequence seq(value);
-
-            if(seq.size() == 2) {
-                Py::Object v(seq[0].ptr());
-                if(!v.isString() && v.isSequence()) {
-                    idx = Py::Int(seq[1].ptr());
-                    seq = v;
-                }
-            }
-
-            values.resize(seq.size());
-
-            for (std::size_t i = 0; i < seq.size(); ++i) {
-                PyObject *item = seq[i].ptr();
-
-                if (PyUnicode_Check(item)) {
-#if PY_MAJOR_VERSION >= 3
-                    values[i] = PyUnicode_AsUTF8(item);
-#else
-                    PyObject* unicode = PyUnicode_AsUTF8String(item);
-                    values[i] = PyString_AsString(unicode);
-                    Py_DECREF(unicode);
-#endif
-                }
-#if PY_MAJOR_VERSION < 3
-                else if (PyString_Check(item)) {
-                    values[i] = PyString_AsString(item);
-                }
-#endif
-                else {
-                    FC_THROWM(Base::TypeError, "PropertyEnumeration "
-                            << getFullName() << " expects type in list to be string, not "
-                            << item->ob_type->tp_name);
-                }
-            }
-
-            aboutToSetValue();
-            _enum.setEnums(values);
-            if (idx>=0)
-                _enum.setValue(idx,true);
-            hasSetValue();
-            return;
-        } catch (Py::Exception &) {
-            Base::PyException e;
-            e.ReportException();
-        }
-    }
-
-    FC_THROWM(Base::TypeError, "PropertyEnumeration " << getFullName()
-            << " expects type to be int, string, or list(string), or list(list, int)");
-}
-
-Property * PropertyEnumeration::Copy(void) const
-{
-    return new PropertyEnumeration(_enum);
-}
-
-void PropertyEnumeration::Paste(const Property &from)
-{
-    const PropertyEnumeration& prop = dynamic_cast<const PropertyEnumeration&>(from);
-    setValue(prop._enum);
-}
-
-void PropertyEnumeration::setPathValue(const ObjectIdentifier &, const App::any &value)
-{
-    if (value.type() == typeid(int))
-        setValue(App::any_cast<int>(value));
-    else if (value.type() == typeid(long))
-        setValue(App::any_cast<long>(value));
-    else if (value.type() == typeid(double))
-        setValue(App::any_cast<double>(value));
-    else if (value.type() == typeid(float))
-        setValue(App::any_cast<float>(value));
-    else if (value.type() == typeid(short))
-        setValue(App::any_cast<short>(value));
-    else if (value.type() == typeid(std::string))
-        setValue(App::any_cast<const std::string &>(value).c_str());
-    else if (value.type() == typeid(char*))
-        setValue(App::any_cast<char*>(value));
-    else if (value.type() == typeid(const char*))
-        setValue(App::any_cast<const char*>(value));
-    else {
-        Base::PyGILStateLocker lock;
-        setPyObject(pyObjectFromAny(value).ptr());
-    }
-}
-
-bool PropertyEnumeration::setPyPathValue(const ObjectIdentifier &, const Py::Object &value)
-{
-    setPyObject(value.ptr());
-    return true;
-}
-
-App::any PropertyEnumeration::getPathValue(const ObjectIdentifier &path) const
-{
-    std::string p = path.getSubPathStr();
-    if (p == ".Enum" || p == ".All") {
-        Base::PyGILStateLocker lock;
-        Py::Object res;
-        getPyPathValue(path, res);
-        return pyObjectToAny(res,false);
-    }
-    else if (p == ".String") {
-        auto v = getValueAsString();
-        return std::string(v?v:"");
-    } else
-        return getValue();
-}
-
-bool PropertyEnumeration::getPyPathValue(const ObjectIdentifier &path, Py::Object &r) const
-{
-    std::string p = path.getSubPathStr();
-    if (p == ".Enum" || p == ".All") {
-        Base::PyGILStateLocker lock;
-        Py::Tuple res(_enum.maxValue()+1);
-        const char **enums = _enum.getEnums();
-        PropertyString tmp;
-        for(int i=0;i<=_enum.maxValue();++i) {
-            tmp.setValue(enums[i]);
-            res.setItem(i,Py::asObject(tmp.getPyObject()));
-        }
-        if(p == ".Enum")
-            r = res;
-        else {
-            Py::Tuple tuple(2);
-            tuple.setItem(0, res);
-            tuple.setItem(1, Py::Int(getValue()));
-            r = tuple;
-        }
-    } else if (p == ".String") {
-        auto v = getValueAsString();
-        r = Py::String(v?v:"");
-    } else 
-        r = Py::Int(getValue());
-    return true;
-}
-
-//**************************************************************************
-//**************************************************************************
-// PropertyIntegerConstraint
-//++++++++++++++++++++++++++++++++++++++++++++++++++++++++++++++++++++++++++
-
-TYPESYSTEM_SOURCE(App::PropertyIntegerConstraint, App::PropertyInteger)
-
-//**************************************************************************
-// Construction/Destruction
-
-
-PropertyIntegerConstraint::PropertyIntegerConstraint()
-  : _ConstStruct(0)
-{
-
-}
-
-
-PropertyIntegerConstraint::~PropertyIntegerConstraint()
-{
-    if (_ConstStruct && _ConstStruct->isDeletable())
-        delete _ConstStruct;
-}
-
-void PropertyIntegerConstraint::setConstraints(const Constraints* sConstrain)
-{
-    if (_ConstStruct != sConstrain) {
-        if (_ConstStruct && _ConstStruct->isDeletable())
-            delete _ConstStruct;
-    }
-
-    _ConstStruct = sConstrain;
-}
-
-const PropertyIntegerConstraint::Constraints*  PropertyIntegerConstraint::getConstraints(void) const
-{
-    return _ConstStruct;
-}
-
-void PropertyIntegerConstraint::setPyObject(PyObject *value)
-{
-#if PY_MAJOR_VERSION < 3
-    if (PyInt_Check(value)) {
-        long temp = PyInt_AsLong(value);
-#else
-    if (PyLong_Check(value)) {
-        long temp = PyLong_AsLong(value);
-#endif
-        if (_ConstStruct) {
-            if (temp > _ConstStruct->UpperBound)
-                temp = _ConstStruct->UpperBound;
-            else if(temp < _ConstStruct->LowerBound)
-                temp = _ConstStruct->LowerBound;
-        }
-
-        aboutToSetValue();
-        _lValue = temp;
-        hasSetValue();
-    }
-    else if (PyTuple_Check(value) && PyTuple_Size(value) == 4) {
-        long values[4];
-        for (int i=0; i<4; i++) {
-            PyObject* item;
-            item = PyTuple_GetItem(value,i);
-#if PY_MAJOR_VERSION < 3
-            if (PyInt_Check(item))
-                values[i] = PyInt_AsLong(item);
-#else
-            if (PyLong_Check(item))
-                values[i] = PyLong_AsLong(item);
-#endif
-            else
-                throw Base::TypeError("Type in tuple must be int");
-        }
-
-        Constraints* c = new Constraints();
-        c->setDeletable(true);
-        c->LowerBound = values[1];
-        c->UpperBound = values[2];
-        c->StepSize = std::max<long>(1, values[3]);
-        if (values[0] > c->UpperBound)
-            values[0] = c->UpperBound;
-        else if (values[0] < c->LowerBound)
-            values[0] = c->LowerBound;
-        setConstraints(c);
-
-        aboutToSetValue();
-        _lValue = values[0];
-        hasSetValue();
-    }
-    else {
-        std::string error = std::string("type must be int, not ");
-        error += value->ob_type->tp_name;
-        throw Base::TypeError(error);
-    }
-}
-
-//**************************************************************************
-//**************************************************************************
-// PropertyPercent
-//++++++++++++++++++++++++++++++++++++++++++++++++++++++++++++++++++++++++++
-
-TYPESYSTEM_SOURCE(App::PropertyPercent , App::PropertyIntegerConstraint)
-
-const PropertyIntegerConstraint::Constraints percent = {0,100,1};
-
-//**************************************************************************
-// Construction/Destruction
-
-
-PropertyPercent::PropertyPercent()
-{
-    _ConstStruct = &percent;
-}
-
-PropertyPercent::~PropertyPercent()
-{
-}
-
-//**************************************************************************
-//**************************************************************************
-// PropertyIntegerList
-//++++++++++++++++++++++++++++++++++++++++++++++++++++++++++++++++++++++++++
-
-TYPESYSTEM_SOURCE(App::PropertyIntegerList , App::PropertyLists)
-
-//**************************************************************************
-// Construction/Destruction
-
-
-PropertyIntegerList::PropertyIntegerList()
-{
-
-}
-
-PropertyIntegerList::~PropertyIntegerList()
-{
-
-}
-
-//**************************************************************************
-// Base class implementer
-
-PyObject *PropertyIntegerList::getPyObject(void)
-{
-    PyObject* list = PyList_New(getSize());
-    for(int i = 0;i<getSize(); i++)
-#if PY_MAJOR_VERSION < 3
-        PyList_SetItem( list, i, PyInt_FromLong(_lValueList[i]));
-#else
-        PyList_SetItem( list, i, PyLong_FromLong(_lValueList[i]));
-#endif
-    return list;
-}
-
-long PropertyIntegerList::getPyValue(PyObject *item) const {
-#if PY_MAJOR_VERSION < 3
-    if (PyInt_Check(item))
-        return PyInt_AsLong(item);
-#else
-    if (PyLong_Check(item)) 
-        return PyLong_AsLong(item);
-#endif
-    std::string error = std::string("type in list must be int, not ");
-    error += item->ob_type->tp_name;
-    throw Base::TypeError(error);
-}
-
-bool PropertyIntegerList::saveXML(Base::Writer &writer) const
-{
-    writer.Stream() << ">\n";
-    if(writer.getFileVersion()>1) {
-        for(auto &v : _lValueList)
-            writer.Stream() << v << '\n';
-    } else {
-        for(auto &v : _lValueList)
-            writer.Stream() << "<I v=\"" <<  v <<"\"/>\n";
-    }
-    return false;
-}
-
-void PropertyIntegerList::restoreXML(Base::XMLReader &reader)
-{
-    int count = reader.getAttributeAsInteger("count");
-    std::vector<long> values(count);
-    if(reader.FileVersion>1) {
-        auto &s = reader.beginCharStream(false);
-        for(int i = 0; i < count; i++)
-            s >> values[i];
-        reader.endCharStream();
-    } else {
-        for(int i = 0; i < count; i++) {
-            reader.readElement("I");
-            values[i] = reader.getAttributeAsInteger("v");
-        }
-    }
-    //assignment
-    setValues(std::move(values));
-}
-
-Property *PropertyIntegerList::Copy(void) const
-{
-    PropertyIntegerList *p= new PropertyIntegerList();
-    p->_lValueList = _lValueList;
-    return p;
-}
-
-void PropertyIntegerList::Paste(const Property &from)
-{
-    setValues(dynamic_cast<const PropertyIntegerList&>(from)._lValueList);
-}
-
-//**************************************************************************
-// PropertyIntegerSet
-//++++++++++++++++++++++++++++++++++++++++++++++++++++++++++++++++++++++++++
-
-TYPESYSTEM_SOURCE(App::PropertyIntegerSet , App::Property)
-
-//**************************************************************************
-// Construction/Destruction
-
-
-PropertyIntegerSet::PropertyIntegerSet()
-{
-
-}
-
-PropertyIntegerSet::~PropertyIntegerSet()
-{
-
-}
-
-
-//**************************************************************************
-// Base class implementer
-
-void PropertyIntegerSet::setValue(long lValue)
-{
-    aboutToSetValue();
-    _lValueSet.clear();
-    _lValueSet.insert(lValue);
-    hasSetValue();
-}
-
-void PropertyIntegerSet::setValues(const std::set<long>& values)
-{
-    aboutToSetValue();
-    _lValueSet = values;
-    hasSetValue();
-}
-
-PyObject *PropertyIntegerSet::getPyObject(void)
-{
-    PyObject* set = PySet_New(NULL);
-    for(std::set<long>::const_iterator it=_lValueSet.begin();it!=_lValueSet.end();++it)
-#if PY_MAJOR_VERSION < 3
-        PySet_Add(set,PyInt_FromLong(*it));
-#else
-        PySet_Add(set,PyLong_FromLong(*it));
-#endif
-    return set;
-}
-
-void PropertyIntegerSet::setPyObject(PyObject *value)
-{ 
-    if (PySequence_Check(value)) {
-        
-        Py_ssize_t nSize = PySequence_Length(value);
-        std::set<long> values;
-
-        for (Py_ssize_t i=0; i<nSize;++i) {
-            PyObject* item = PySequence_GetItem(value, i);
-#if PY_MAJOR_VERSION < 3
-            if (!PyInt_Check(item)) {
-                std::string error = std::string("type in list must be int, not ");
-                error += item->ob_type->tp_name;
-                throw Base::TypeError(error);
-            }
-            values.insert(PyInt_AsLong(item));
-#else
-            if (!PyLong_Check(item)) {
-                std::string error = std::string("type in list must be int, not ");
-                error += item->ob_type->tp_name;
-                throw Base::TypeError(error);
-            }
-            values.insert(PyLong_AsLong(item));
-#endif
-        }
-
-        setValues(values);
-    }
-#if PY_MAJOR_VERSION < 3
-    else if (PyInt_Check(value)) {
-        setValue(PyInt_AsLong(value));
-#else
-    else if (PyLong_Check(value)) {
-        setValue(PyLong_AsLong(value));
-#endif
-    }
-    else {
-        std::string error = std::string("type must be int or list of int, not ");
-        error += value->ob_type->tp_name;
-        throw Base::TypeError(error);
-    }
-}
-
-void PropertyIntegerSet::Save (Base::Writer &writer) const
-{
-    writer.Stream() << writer.ind() << "<IntegerSet count=\"" <<  _lValueSet.size() <<"\">\n";
-    if(writer.getFileVersion()>1) {
-        for(auto &v : _lValueSet)
-            writer.Stream() << v << '\n';
-    } else {
-        for(std::set<long>::const_iterator it=_lValueSet.begin();it!=_lValueSet.end();++it)
-            writer.Stream() << "<I v=\"" <<  *it <<"\"/>\n";
-    }
-    writer.Stream() << writer.ind() << "</IntegerSet>\n" ;
-}
-
-void PropertyIntegerSet::Restore(Base::XMLReader &reader)
-{
-    // read my Element
-    reader.readElement("IntegerSet");
-    // get the value of my Attribute
-    int count = reader.getAttributeAsInteger("count");
-    
-    std::set<long> values;
-    if(reader.FileVersion > 1) {
-        auto &s = reader.beginCharStream(false);
-        for(int i = 0; i < count; i++) {
-            long v;
-            s >> v;
-            values.insert(v);
-        }
-        reader.endCharStream();
-    } else {
-        for(int i = 0; i < count; i++) {
-            reader.readElement("I");
-            values.insert(reader.getAttributeAsInteger("v"));
-        }
-    }
-    
-    reader.readEndElement("IntegerSet");
-
-    //assignment
-    setValues(values);
-}
-
-Property *PropertyIntegerSet::Copy(void) const
-{
-    PropertyIntegerSet *p= new PropertyIntegerSet();
-    p->_lValueSet = _lValueSet;
-    return p;
-}
-
-void PropertyIntegerSet::Paste(const Property &from)
-{
-    aboutToSetValue();
-    _lValueSet = dynamic_cast<const PropertyIntegerSet&>(from)._lValueSet;
-    hasSetValue();
-}
-
-unsigned int PropertyIntegerSet::getMemSize (void) const
-{
-    return static_cast<unsigned int>(_lValueSet.size() * sizeof(long));
-}
-
-
-
-//**************************************************************************
-//**************************************************************************
-// PropertyFloat
-//++++++++++++++++++++++++++++++++++++++++++++++++++++++++++++++++++++++++++
-
-TYPESYSTEM_SOURCE(App::PropertyFloat , App::Property)
-
-//**************************************************************************
-// Construction/Destruction
-
-
-PropertyFloat::PropertyFloat()
-{
-    _dValue = 0.0;
-}
-
-PropertyFloat::~PropertyFloat()
-{
-
-}
-
-//**************************************************************************
-// Base class implementer
-
-void PropertyFloat::setValue(double lValue)
-{
-    aboutToSetValue();
-    _dValue=lValue;
-    hasSetValue();
-}
-
-double PropertyFloat::getValue(void) const
-{
-    return _dValue;
-}
-
-PyObject *PropertyFloat::getPyObject(void)
-{
-    return Py_BuildValue("d", _dValue);
-}
-
-void PropertyFloat::setPyObject(PyObject *value)
-{
-    if (PyFloat_Check(value)) {
-        aboutToSetValue();
-        _dValue = PyFloat_AsDouble(value);
-        hasSetValue();
-    }
-#if PY_MAJOR_VERSION < 3
-    else if(PyInt_Check(value)) {
-        aboutToSetValue();
-        _dValue = PyInt_AsLong(value);
-#else
-    else if(PyLong_Check(value)) {
-        aboutToSetValue();
-        _dValue = PyLong_AsLong(value);
-#endif
-        hasSetValue();
-    }
-    else {
-        std::string error = std::string("type must be float or int, not ");
-        error += value->ob_type->tp_name;
-        throw Base::TypeError(error);
-    }
-}
-
-void PropertyFloat::Save (Base::Writer &writer) const
-{
-    writer.Stream() << writer.ind() << "<Float value=\"" <<  _dValue <<"\"/>\n";
-}
-
-void PropertyFloat::Restore(Base::XMLReader &reader)
-{
-    // read my Element
-    reader.readElement("Float");
-    // get the value of my Attribute
-    setValue(reader.getAttributeAsFloat("value"));
-}
-
-Property *PropertyFloat::Copy(void) const
-{
-    PropertyFloat *p= new PropertyFloat();
-    p->_dValue = _dValue;
-    return p;
-}
-
-void PropertyFloat::Paste(const Property &from)
-{
-    aboutToSetValue();
-    _dValue = dynamic_cast<const PropertyFloat&>(from)._dValue;
-    hasSetValue();
-}
-
-void PropertyFloat::setPathValue(const ObjectIdentifier &path, const App::any &value)
-{
-    verifyPath(path);
-
-<<<<<<< HEAD
-    if (value.type() == typeid(double))
-        setValue(App::any_cast<double>(value));
-    else if (value.type() == typeid(float))
-        setValue(App::any_cast<float>(value));
-    else if (value.type() == typeid(long))
-        setValue(App::any_cast<long>(value));
-    else if (value.type() == typeid(int))
-        setValue(App::any_cast<int>(value));
-    else if (value.type() == typeid(Quantity))
-        setValue((App::any_cast<const Quantity&>(value)).getValue());
-    else if (value.type() == typeid(long))
-        setValue(App::any_cast<long>(value));
-    else if (value.type() == typeid(unsigned long))
-        setValue(App::any_cast<unsigned long>(value));
-=======
-    if (value.type() == typeid(long))
-        setValue(boost::any_cast<long>(value));
-    else if (value.type() == typeid(unsigned long))
-        setValue(boost::any_cast<unsigned long>(value));
-    else if (value.type() == typeid(int))
-        setValue(boost::any_cast<int>(value));
-    else if (value.type() == typeid(double))
-        setValue(boost::any_cast<double>(value));
-    else if (value.type() == typeid(float))
-        setValue(boost::any_cast<float>(value));
-    else if (value.type() == typeid(Quantity))
-        setValue((boost::any_cast<Quantity>(value)).getValue());
->>>>>>> 99a99f48
-    else
-        throw bad_cast();
-}
-
-App::any PropertyFloat::getPathValue(const ObjectIdentifier &path) const
-{
-    verifyPath(path);
-    return _dValue;
-}
-
-//**************************************************************************
-//**************************************************************************
-// PropertyFloatConstraint
-//++++++++++++++++++++++++++++++++++++++++++++++++++++++++++++++++++++++++++
-
-TYPESYSTEM_SOURCE(App::PropertyFloatConstraint, App::PropertyFloat)
-
-//**************************************************************************
-// Construction/Destruction
-
-
-PropertyFloatConstraint::PropertyFloatConstraint()
-  : _ConstStruct(0)
-{
-
-}
-
-PropertyFloatConstraint::~PropertyFloatConstraint()
-{
-    if (_ConstStruct && _ConstStruct->isDeletable())
-        delete _ConstStruct;
-}
-
-void PropertyFloatConstraint::setConstraints(const Constraints* sConstrain)
-{
-    if (_ConstStruct != sConstrain) {
-        if (_ConstStruct && _ConstStruct->isDeletable())
-            delete _ConstStruct;
-    }
-    _ConstStruct = sConstrain;
-}
-
-const PropertyFloatConstraint::Constraints*  PropertyFloatConstraint::getConstraints(void) const
-{
-    return _ConstStruct;
-}
-
-void PropertyFloatConstraint::setPyObject(PyObject *value)
-{ 
-    if (PyFloat_Check(value)) {
-        double temp = PyFloat_AsDouble(value);
-        if (_ConstStruct) {
-            if (temp > _ConstStruct->UpperBound)
-                temp = _ConstStruct->UpperBound;
-            else if (temp < _ConstStruct->LowerBound)
-                temp = _ConstStruct->LowerBound;
-        }
-    
-        aboutToSetValue();
-        _dValue = temp;
-        hasSetValue();
-    }
-#if PY_MAJOR_VERSION < 3
-    else if (PyInt_Check(value)) {
-        double temp = (double)PyInt_AsLong(value);
-#else
-    else if (PyLong_Check(value)) {
-        double temp = (double)PyLong_AsLong(value);
-#endif
-        if (_ConstStruct) {
-            if (temp > _ConstStruct->UpperBound)
-                temp = _ConstStruct->UpperBound;
-            else if (temp < _ConstStruct->LowerBound)
-                temp = _ConstStruct->LowerBound;
-        }
-    
-        aboutToSetValue();
-        _dValue = temp;
-        hasSetValue();
-    }
-    else if (PyTuple_Check(value) && PyTuple_Size(value) == 4) {
-        double values[4];
-        for (int i=0; i<4; i++) {
-            PyObject* item;
-            item = PyTuple_GetItem(value,i);
-            if (PyFloat_Check(item))
-                values[i] = PyFloat_AsDouble(item);
-#if PY_MAJOR_VERSION < 3
-            else if (PyInt_Check(item))
-                values[i] = PyInt_AsLong(item);
-#else
-            else if (PyLong_Check(item))
-                values[i] = PyLong_AsLong(item);
-#endif
-            else
-                throw Base::TypeError("Type in tuple must be float or int");
-        }
-
-        double stepSize = values[3];
-        // need a value > 0
-        if (stepSize < DBL_EPSILON)
-            throw Base::ValueError("Step size must be greater than zero");
-
-        Constraints* c = new Constraints();
-        c->setDeletable(true);
-        c->LowerBound = values[1];
-        c->UpperBound = values[2];
-        c->StepSize = stepSize;
-        if (values[0] > c->UpperBound)
-            values[0] = c->UpperBound;
-        else if (values[0] < c->LowerBound)
-            values[0] = c->LowerBound;
-        setConstraints(c);
-
-        aboutToSetValue();
-        _dValue = values[0];
-        hasSetValue();
-    }
-    else {
-        std::string error = std::string("type must be float, not ");
-        error += value->ob_type->tp_name;
-        throw Base::TypeError(error);
-    }
-}
-
-//**************************************************************************
-// PropertyPrecision
-//++++++++++++++++++++++++++++++++++++++++++++++++++++++++++++++++++++++++++
-
-TYPESYSTEM_SOURCE(App::PropertyPrecision, App::PropertyFloatConstraint)
-
-//**************************************************************************
-// Construction/Destruction
-//
-const PropertyFloatConstraint::Constraints PrecisionStandard = {0.0,DBL_MAX,0.001};
-
-PropertyPrecision::PropertyPrecision()
-{
-    setConstraints(&PrecisionStandard);
-}
-
-PropertyPrecision::~PropertyPrecision()
-{
-
-}
-
-
-//**************************************************************************
-// PropertyFloatList
-//++++++++++++++++++++++++++++++++++++++++++++++++++++++++++++++++++++++++++
-
-TYPESYSTEM_SOURCE(App::PropertyFloatList , App::PropertyLists)
-
-//**************************************************************************
-// Construction/Destruction
-
-
-PropertyFloatList::PropertyFloatList()
-{
-
-}
-
-PropertyFloatList::~PropertyFloatList()
-{
-
-}
-
-//**************************************************************************
-// Base class implementer
-
-PyObject *PropertyFloatList::getPyObject(void)
-{
-    PyObject* list = PyList_New(getSize());
-    for (int i = 0;i<getSize(); i++)
-         PyList_SetItem( list, i, PyFloat_FromDouble(_lValueList[i]));
-    return list;
-}
-
-double PropertyFloatList::getPyValue(PyObject *item) const {
-    if (PyFloat_Check(item)) {
-        return PyFloat_AsDouble(item);
-#if PY_MAJOR_VERSION >= 3
-    } else if (PyLong_Check(item)) {
-        return static_cast<double>(PyLong_AsLong(item));
-#else
-    } else if (PyInt_Check(item)) {
-        return static_cast<double>(PyInt_AsLong(item));
-#endif
-    } else {
-        std::string error = std::string("type in list must be float, not ");
-        error += item->ob_type->tp_name;
-        throw Base::TypeError(error);
-    }
-}
-
-bool PropertyFloatList::saveXML(Base::Writer &writer) const
-{
-    writer.Stream() << ">\n";
-    for(auto &v : _lValueList)
-        writer.Stream() << v << '\n';
-    return false;
-}
-
-void PropertyFloatList::restoreXML(Base::XMLReader &reader)
-{
-    int count = reader.getAttributeAsInteger("count");
-    std::vector<double> values(count);
-    auto &s = reader.beginCharStream(false);
-    for(int i=0;i<count;++i)
-        s >> values[i];
-    setValues(std::move(values));
-}
-
-void PropertyFloatList::saveStream(Base::OutputStream &str) const
-{
-    if (!isSinglePrecision()) {
-        for (std::vector<double>::const_iterator it = _lValueList.begin(); it != _lValueList.end(); ++it) {
-            str << *it;
-        }
-    }
-    else {
-        for (std::vector<double>::const_iterator it = _lValueList.begin(); it != _lValueList.end(); ++it) {
-            float v = (float)*it;
-            str << v;
-        }
-    }
-}
-
-void PropertyFloatList::restoreStream(Base::InputStream &str, unsigned uCt)
-{
-    std::vector<double> values(uCt);
-    if (!isSinglePrecision()) {
-        for (std::vector<double>::iterator it = values.begin(); it != values.end(); ++it) {
-            str >> *it;
-        }
-    }
-    else {
-        for (std::vector<double>::iterator it = values.begin(); it != values.end(); ++it) {
-            float val;
-            str >> val;
-            (*it) = val;
-        }
-    }
-    setValues(std::move(values));
-}
-
-Property *PropertyFloatList::Copy(void) const
-{
-    PropertyFloatList *p= new PropertyFloatList();
-    p->_lValueList = _lValueList;
-    return p;
-}
-
-void PropertyFloatList::Paste(const Property &from)
-{
-    setValues(dynamic_cast<const PropertyFloatList&>(from)._lValueList);
-}
-
-//**************************************************************************
-// _PropertyFloatList (single precision float list)
-//++++++++++++++++++++++++++++++++++++++++++++++++++++++++++++++++++++++++++
-
-PyObject *_PropertyFloatList::getPyObject(void)
-{
-    PyObject* list = PyList_New(getSize());
-    for (int i = 0;i<getSize(); i++)
-         PyList_SetItem( list, i, PyFloat_FromDouble(_lValueList[i]));
-    return list;
-}
-
-float _PropertyFloatList::getPyValue(PyObject *item) const {
-    if (PyFloat_Check(item)) {
-        return PyFloat_AsDouble(item);
-#if PY_MAJOR_VERSION >= 3
-    } else if (PyLong_Check(item)) {
-        return static_cast<float>(PyLong_AsLong(item));
-#else
-    } else if (PyInt_Check(item)) {
-        return static_cast<float>(PyInt_AsLong(item));
-#endif
-    } else {
-        std::string error = std::string("type in list must be float, not ");
-        error += item->ob_type->tp_name;
-        throw Base::TypeError(error);
-    }
-}
-
-bool _PropertyFloatList::saveXML(Base::Writer &writer) const
-{
-    writer.Stream() << ">\n";
-    for(auto &v : _lValueList)
-        writer.Stream() << v << '\n';
-    return false;
-}
-
-void _PropertyFloatList::restoreXML(Base::XMLReader &reader)
-{
-    int count = reader.getAttributeAsInteger("count");
-    std::vector<float> values(count);
-    auto &s = reader.beginCharStream(false);
-    for(int i=0;i<count;++i)
-        s >> values[i];
-    setValues(std::move(values));
-}
-
-void _PropertyFloatList::saveStream(Base::OutputStream &str) const {
-    for (auto &v : _lValueList)
-        str << v;
-}
-
-void _PropertyFloatList::restoreStream(Base::InputStream &str, unsigned uCt)
-{
-    std::vector<float> values(uCt);
-    for(auto &v : values)
-        str >> v;
-    setValues(std::move(values));
-}
-
-Property *_PropertyFloatList::Copy(void) const
-{
-    _PropertyFloatList *p= new _PropertyFloatList();
-    p->_lValueList = _lValueList;
-    return p;
-}
-
-void _PropertyFloatList::Paste(const Property &from)
-{
-    setValues(dynamic_cast<const _PropertyFloatList&>(from)._lValueList);
-}
-
-//**************************************************************************
-// PropertyString
-//++++++++++++++++++++++++++++++++++++++++++++++++++++++++++++++++++++++++++
-
-TYPESYSTEM_SOURCE(App::PropertyString , App::Property)
-
-PropertyString::PropertyString()
-{
-
-}
-
-PropertyString::~PropertyString()
-{
-
-}
-
-void PropertyString::setValue(const char* newLabel)
-{
-    if(!newLabel) return;
-
-    if(_cValue == newLabel)
-        return;
-
-    std::string _newLabel;
-
-    std::vector<std::pair<Property*,std::unique_ptr<Property> > > propChanges;
-    std::string label;
-    auto obj = dynamic_cast<DocumentObject*>(getContainer());
-    bool commit = false;
-
-    if(obj && obj->getNameInDocument() && this==&obj->Label &&
-       (!obj->getDocument()->testStatus(App::Document::Restoring)||
-        obj->getDocument()->testStatus(App::Document::Importing)) && 
-       !obj->getDocument()->isPerformingTransaction()) 
-    {
-        // allow object to control label change
-
-        static ParameterGrp::handle _hPGrp;
-        if(!_hPGrp) {
-            _hPGrp = GetApplication().GetUserParameter().GetGroup("BaseApp");
-            _hPGrp = _hPGrp->GetGroup("Preferences")->GetGroup("Document");
-        }
-        App::Document* doc = obj->getDocument();
-        if(doc && !_hPGrp->GetBool("DuplicateLabels") && !obj->allowDuplicateLabel()) {
-            std::vector<std::string> objectLabels;
-            std::vector<App::DocumentObject*>::const_iterator it;
-            std::vector<App::DocumentObject*> objs = doc->getObjects();
-            bool match = false;
-            for (it = objs.begin();it != objs.end();++it) {
-                if (*it == obj)
-                    continue; // don't compare object with itself
-                std::string objLabel = (*it)->Label.getValue();
-                if (!match && objLabel == newLabel)
-                    match = true;
-                objectLabels.push_back(objLabel);
-            }
-
-            // make sure that there is a name conflict otherwise we don't have to do anything
-            if (match && *newLabel) {
-                label = newLabel;
-                // remove number from end to avoid lengthy names
-                size_t lastpos = label.length()-1;
-                while (label[lastpos] >= 48 && label[lastpos] <= 57) {
-                    // if 'lastpos' becomes 0 then all characters are digits. In this case we use
-                    // the complete label again
-                    if (lastpos == 0) {
-                        lastpos = label.length()-1;
-                        break;
-                    }
-                    lastpos--;
-                }
-
-                bool changed = false;
-                label = label.substr(0,lastpos+1);
-                if(label != obj->getNameInDocument()
-                        && boost::starts_with(obj->getNameInDocument(),label))
-                {
-                    // In case the label has the same base name as object's
-                    // internal name, use it as the label instead.
-                    const char *objName = obj->getNameInDocument();
-                    const char *c = &objName[lastpos+1];
-                    for(;*c;++c) {
-                        if(*c<48 || *c>57)
-                            break;
-                    }
-                    if(*c == 0 && std::find(objectLabels.begin(), objectLabels.end(),
-                                            obj->getNameInDocument())==objectLabels.end()) 
-                    {
-                        label = obj->getNameInDocument();
-                        changed = true;
-                    }
-                }
-                if(!changed)
-                    label = Base::Tools::getUniqueName(label, objectLabels, 3);
-            }
-        }
-
-        if(label.empty())
-            label = newLabel;
-        obj->onBeforeChangeLabel(label);
-        newLabel = label.c_str();
-
-        if(!obj->getDocument()->testStatus(App::Document::Restoring)) {
-            // Only update label reference if we are not restoring. When
-            // importing (which also counts as restoring), it is possible the
-            // new object changes its label. However, we cannot update label
-            // references here, because object restoring is not based on
-            // dependency order. It can only be done in afterRestore(). 
-            //
-            // See PropertyLinkBase::restoreLabelReference() for more details.
-            propChanges = PropertyLinkBase::updateLabelReferences(obj,newLabel);
-        }
-
-        if(propChanges.size() && !GetApplication().getActiveTransaction()) {
-            commit = true;
-            std::ostringstream str;
-            str << "Change " << obj->getNameInDocument() << ".Label";
-            GetApplication().setActiveTransaction(str.str().c_str());
-        }
-    }
-
-    aboutToSetValue();
-    _cValue = newLabel;
-    hasSetValue();
-
-    for(auto &change : propChanges)
-        change.first->Paste(*change.second.get());
-
-    if(commit)
-        GetApplication().closeActiveTransaction();
-}
-
-void PropertyString::setValue(const std::string &sString)
-{
-    setValue(sString.c_str());
-}
-
-const char* PropertyString::getValue(void) const
-{
-    return _cValue.c_str();
-}
-
-PyObject *PropertyString::getPyObject(void)
-{
-    PyObject *p = PyUnicode_DecodeUTF8(_cValue.c_str(),_cValue.size(),0);
-    if (!p) throw Base::UnicodeError("UTF8 conversion failure at PropertyString::getPyObject()");
-    return p;
-}
-
-void PropertyString::setPyObject(PyObject *value)
-{
-    std::string string;
-    if (PyUnicode_Check(value)) {
-#if PY_MAJOR_VERSION >= 3
-        string = PyUnicode_AsUTF8(value);
-#else
-        PyObject* unicode = PyUnicode_AsUTF8String(value);
-        string = PyString_AsString(unicode);
-        Py_DECREF(unicode);
-    }
-    else if (PyString_Check(value)) {
-        string = PyString_AsString(value);
-#endif
-    }
-    else {
-        try {
-            string = Py::Object(value).as_string();
-        } catch (Py::Exception &) {
-            Base::PyException::ThrowException();
-        }
-    }
-
-    // assign the string
-    setValue(string);
-}
-
-void PropertyString::Save (Base::Writer &writer) const
-{
-    std::string val;
-    auto obj = dynamic_cast<DocumentObject*>(getContainer());
-    writer.Stream() << writer.ind() << "<String ";
-    bool exported = false;
-    if(obj && obj->getNameInDocument() && 
-       obj->isExporting() && &obj->Label==this)
-    {
-        if(obj->allowDuplicateLabel())
-            writer.Stream() <<"restore=\"1\" ";
-        else if(_cValue==obj->getNameInDocument()) {
-            writer.Stream() <<"restore=\"0\" ";
-            val = encodeAttribute(obj->getExportName());
-            exported = true;
-        }
-    }
-    if(!exported)
-        val = encodeAttribute(_cValue);
-    writer.Stream() <<"value=\"" << val <<"\"/>\n";
-}
-
-void PropertyString::Restore(Base::XMLReader &reader)
-{
-    // read my Element
-    reader.readElement("String");
-    // get the value of my Attribute
-    auto obj = dynamic_cast<DocumentObject*>(getContainer());
-    if(obj && &obj->Label==this) {
-        if(reader.hasAttribute("restore")) {
-            int restore = reader.getAttributeAsInteger("restore");
-            if(restore == 1) {
-                aboutToSetValue();
-                _cValue = reader.getAttribute("value");
-                hasSetValue();
-            }else
-                setValue(reader.getName(reader.getAttribute("value")));
-        } else
-            setValue(reader.getAttribute("value"));
-    }else
-        setValue(reader.getAttribute("value"));
-}
-
-Property *PropertyString::Copy(void) const
-{
-    PropertyString *p= new PropertyString();
-    p->_cValue = _cValue;
-    return p;
-}
-
-void PropertyString::Paste(const Property &from)
-{
-    setValue(dynamic_cast<const PropertyString&>(from)._cValue);
-}
-
-unsigned int PropertyString::getMemSize (void) const
-{
-    return static_cast<unsigned int>(_cValue.size());
-}
-
-void PropertyString::setPathValue(const ObjectIdentifier &path, const App::any &value)
-{
-    verifyPath(path);
-    if (value.type() == typeid(bool))
-        setValue(App::any_cast<bool>(value)?"True":"False");
-    else if (value.type() == typeid(int))
-<<<<<<< HEAD
-        setValue(std::to_string(App::any_cast<int>(value)));
-    else if (value.type() == typeid(long))
-        setValue(std::to_string(App::any_cast<long>(value)));
-=======
-        setValue(std::to_string(boost::any_cast<int>(value)));
-    else if (value.type() == typeid(long))
-        setValue(std::to_string(boost::any_cast<long>(value)));
->>>>>>> 99a99f48
-    else if (value.type() == typeid(double))
-        setValue(std::to_string(App::any_cast<double>(value)));
-    else if (value.type() == typeid(float))
-        setValue(std::to_string(App::any_cast<float>(value)));
-    else if (value.type() == typeid(Quantity))
-        setValue(App::any_cast<Quantity>(value).getUserString().toUtf8().constData());
-    else if (value.type() == typeid(std::string))
-        setValue(App::any_cast<const std::string &>(value));
-    else {
-        Base::PyGILStateLocker lock;
-        setValue(pyObjectFromAny(value).as_string());
-    }
-}
-
-App::any PropertyString::getPathValue(const ObjectIdentifier &path) const
-{
-    verifyPath(path);
-    return _cValue;
-}
-
-//**************************************************************************
-//**************************************************************************
-// PropertyUUID
-//++++++++++++++++++++++++++++++++++++++++++++++++++++++++++++++++++++++++++
-
-TYPESYSTEM_SOURCE(App::PropertyUUID , App::Property)
-
-PropertyUUID::PropertyUUID()
-{
-
-}
-
-PropertyUUID::~PropertyUUID()
-{
-
-}
-
-void PropertyUUID::setValue(const Base::Uuid &id)
-{
-    aboutToSetValue();
-    _uuid = id;
-    hasSetValue();
-}
-
-void PropertyUUID::setValue(const char* sString)
-{
-    if (sString) {
-        aboutToSetValue();
-        _uuid.setValue(sString);
-        hasSetValue();
-    }
-}
-
-void PropertyUUID::setValue(const std::string &sString)
-{
-    aboutToSetValue();
-    _uuid.setValue(sString);
-    hasSetValue();
-}
-
-const std::string& PropertyUUID::getValueStr(void) const
-{
-    return _uuid.getValue();
-}
-
-const Base::Uuid& PropertyUUID::getValue(void) const
-{
-    return _uuid;
-}
-
-PyObject *PropertyUUID::getPyObject(void)
-{
-#if PY_MAJOR_VERSION >= 3
-    PyObject *p = PyUnicode_FromString(_uuid.getValue().c_str());
-#else
-    PyObject *p = PyString_FromString(_uuid.getValue().c_str());
-#endif
-    return p;
-}
-
-void PropertyUUID::setPyObject(PyObject *value)
-{
-    std::string string;
-    if (PyUnicode_Check(value)) {
-#if PY_MAJOR_VERSION >= 3
-        string = PyUnicode_AsUTF8(value);
-#else
-        PyObject* unicode = PyUnicode_AsUTF8String(value);
-        string = PyString_AsString(unicode);
-        Py_DECREF(unicode);
-    }
-    else if (PyString_Check(value)) {
-        string = PyString_AsString(value);
-#endif
-    }
-    else {
-        std::string error = std::string("type must be unicode or str, not ");
-        error += value->ob_type->tp_name;
-        throw Base::TypeError(error);
-    }
-
-    try {
-        // assign the string
-        Base::Uuid uid;
-        uid.setValue(string);
-        setValue(uid);
-    }
-    catch (const std::exception& e) {
-        throw Base::RuntimeError(e.what());
-    }
-}
-
-void PropertyUUID::Save (Base::Writer &writer) const
-{
-    writer.Stream() << writer.ind() << "<Uuid value=\"" << _uuid.getValue() <<"\"/>\n";
-}
-
-void PropertyUUID::Restore(Base::XMLReader &reader)
-{
-    // read my Element
-    reader.readElement("Uuid");
-    // get the value of my Attribute
-    setValue(reader.getAttribute("value"));
-}
-
-Property *PropertyUUID::Copy(void) const
-{
-    PropertyUUID *p= new PropertyUUID();
-    p->_uuid = _uuid;
-    return p;
-}
-
-void PropertyUUID::Paste(const Property &from)
-{
-    aboutToSetValue();
-    _uuid = dynamic_cast<const PropertyUUID&>(from)._uuid;
-    hasSetValue();
-}
-
-unsigned int PropertyUUID::getMemSize (void) const
-{
-    return static_cast<unsigned int>(sizeof(_uuid));
-}
-
-//**************************************************************************
-// PropertyFont
-//++++++++++++++++++++++++++++++++++++++++++++++++++++++++++++++++++++++++++
-
-TYPESYSTEM_SOURCE(App::PropertyFont , App::PropertyString)
-
-PropertyFont::PropertyFont()
-{
-
-}
-
-PropertyFont::~PropertyFont()
-{
-
-}
-
-//**************************************************************************
-// PropertyStringList
-//++++++++++++++++++++++++++++++++++++++++++++++++++++++++++++++++++++++++++
-
-TYPESYSTEM_SOURCE(App::PropertyStringList , App::PropertyLists)
-
-PropertyStringList::PropertyStringList()
-{
-
-}
-
-PropertyStringList::~PropertyStringList()
-{
-
-}
-
-//**************************************************************************
-// Base class implementer
-
-void PropertyStringList::setValues(const std::list<std::string>& lValue)
-{
-    std::vector<std::string> vals;
-    vals.reserve(lValue.size());
-    for(const auto &v : lValue)
-        vals.push_back(v);
-    setValues(std::move(vals));
-}
-
-PyObject *PropertyStringList::getPyObject(void)
-{
-    PyObject* list = PyList_New(getSize());
-
-    for (int i = 0;i<getSize(); i++) {
-        PyObject* item = PyUnicode_DecodeUTF8(_lValueList[i].c_str(), _lValueList[i].size(), 0);
-        if (!item) {
-            Py_DECREF(list);
-            throw Base::UnicodeError("UTF8 conversion failure at PropertyStringList::getPyObject()");
-        }
-        PyList_SetItem(list, i, item);
-    }
-
-    return list;
-}
-
-std::string PropertyStringList::getPyValue(PyObject *item) const
-{
-    std::string ret;
-    if (PyUnicode_Check(item)) {
-#if PY_MAJOR_VERSION >= 3
-        ret = PyUnicode_AsUTF8(item);
-#else
-        PyObject* unicode = PyUnicode_AsUTF8String(item);
-        ret = PyString_AsString(unicode);
-        Py_DECREF(unicode);
-    } else if (PyString_Check(item)) {
-        ret = PyString_AsString(item);
-#endif
-#if PY_MAJOR_VERSION >= 3
-    } else if (PyBytes_Check(item)) {
-        ret = PyBytes_AsString(item);
-#endif
-    } else {
-        std::string error = std::string("type in list must be str or unicode, not ");
-        error += item->ob_type->tp_name;
-        throw Base::TypeError(error);
-    }
-    return ret;
-}
-
-unsigned int PropertyStringList::getMemSize (void) const
-{
-    size_t size=0;
-    for(int i = 0;i<getSize(); i++) 
-        size += _lValueList[i].size();
-    return static_cast<unsigned int>(size);
-}
-
-bool PropertyStringList::saveXML(Base::Writer &writer) const
-{
-    writer.Stream() << ">\n";
-    for(int i = 0;i<getSize(); i++) {
-        std::string val = encodeAttribute(_lValueList[i]);
-        writer.Stream() << "<String value=\"" <<  val <<"\"/>\n";
-    }
-    return false;
-}
-
-void PropertyStringList::restoreXML(Base::XMLReader &reader)
-{
-    int count = reader.getAttributeAsInteger("count");
-
-    std::vector<std::string> values(count);
-    for(int i = 0; i < count; i++) {
-        reader.readElement("String");
-        values[i] = reader.getAttribute("value");
-    }
-
-    // assignment
-    setValues(std::move(values));
-}
-
-Property *PropertyStringList::Copy(void) const
-{
-    PropertyStringList *p= new PropertyStringList();
-    p->_lValueList = _lValueList;
-    return p;
-}
-
-void PropertyStringList::Paste(const Property &from)
-{
-    setValues(dynamic_cast<const PropertyStringList&>(from)._lValueList);
-}
-
-
-//**************************************************************************
-// PropertyMap
-//++++++++++++++++++++++++++++++++++++++++++++++++++++++++++++++++++++++++++
-
-TYPESYSTEM_SOURCE(App::PropertyMap , App::Property)
-
-PropertyMap::PropertyMap()
-{
-
-}
-
-PropertyMap::~PropertyMap()
-{
-
-}
-
-//**************************************************************************
-// Base class implementer
-
-
-int PropertyMap::getSize(void) const
-{
-    return static_cast<int>(_lValueList.size());
-}
-
-void PropertyMap::setValue(const std::string& key,const std::string& value)
-{
-    aboutToSetValue();
-    _lValueList[key] = value;
-    hasSetValue();
-}
-
-void PropertyMap::setValue(const char *key, const char *value)
-{
-    if(!key)
-        return;
-    if(!value) {
-        auto it = _lValueList.find(key);
-        if(it == _lValueList.end())
-            return;
-        aboutToSetValue();
-        _lValueList.erase(it);
-        hasSetValue();
-        return;
-    }
-
-    aboutToSetValue();
-    _lValueList[key] = value;
-    hasSetValue();
-}
-
-void PropertyMap::setValues(const std::map<std::string,std::string>& map)
-{
-    aboutToSetValue();
-    _lValueList=map;
-    hasSetValue();
-}
-
-void PropertyMap::setValues(std::map<std::string,std::string>&& map)
-{
-    aboutToSetValue();
-    _lValueList=std::move(map);
-    hasSetValue();
-}
-
-const std::string& PropertyMap::operator[] (const std::string& key) const 
-{
-    static std::string empty;
-    std::map<std::string,std::string>::const_iterator it = _lValueList.find(key);
-    if(it!=_lValueList.end())
-        return it->second;
-    else
-        return empty;
-} 
-
-const char *PropertyMap::getValue(const char *key) const {
-    if(!key)
-        return 0;
-    auto it = _lValueList.find(key);
-    if(it == _lValueList.end())
-        return 0;
-    return it->second.c_str();
-}
-
-PyObject *PropertyMap::getPyObject(void)
-{
-    PyObject* dict = PyDict_New();
-
-    for (std::map<std::string,std::string>::const_iterator it = _lValueList.begin();it!= _lValueList.end(); ++it) {
-        PyObject* item = PyUnicode_DecodeUTF8(it->second.c_str(), it->second.size(), 0);
-        if (!item) {
-            Py_DECREF(dict);
-            throw Base::UnicodeError("UTF8 conversion failure at PropertyMap::getPyObject()");
-        }
-        PyDict_SetItemString(dict,it->first.c_str(),item);
-    }
-
-    return dict;
-}
-
-void PropertyMap::setPyObject(PyObject *value)
-{
-    if (PyDict_Check(value)) {
-
-        std::map<std::string,std::string> values;
-        // get key and item list
-        PyObject* keyList = PyDict_Keys(value);
-
-        PyObject* itemList = PyDict_Values(value);
-        Py_ssize_t nSize = PyList_Size(keyList);
-
-        for (Py_ssize_t i=0; i<nSize;++i) {
-
-            // check on the key:
-            std::string keyStr;
-            PyObject* key = PyList_GetItem(keyList, i);
-            if (PyUnicode_Check(key)) {
-#if PY_MAJOR_VERSION >= 3
-                keyStr = PyUnicode_AsUTF8(key);
-#else
-                PyObject* unicode = PyUnicode_AsUTF8String(key);
-                keyStr = PyString_AsString(unicode);
-                Py_DECREF(unicode);
-            }else if (PyString_Check(key)) {
-                keyStr = PyString_AsString(key);
-#endif
-            }
-            else {
-                std::string error = std::string("type of the key need to be unicode or string, not");
-                error += key->ob_type->tp_name;
-                throw Base::TypeError(error);
-            }
-
-            // check on the item:
-            PyObject* item = PyList_GetItem(itemList, i);
-            if (PyUnicode_Check(item)) {
-#if PY_MAJOR_VERSION >= 3
-                values[keyStr] = PyUnicode_AsUTF8(item);
-#else
-                PyObject* unicode = PyUnicode_AsUTF8String(item);
-                values[keyStr] = PyString_AsString(unicode);
-                Py_DECREF(unicode);
-            }
-            else if (PyString_Check(item)) {
-                values[keyStr] = PyString_AsString(item);
-#endif
-            }
-            else {
-                std::string error = std::string("type in list must be string or unicode, not ");
-                error += item->ob_type->tp_name;
-                throw Base::TypeError(error);
-            }
-        }
-        
-        setValues(std::move(values));
-    }
-    else {
-        std::string error = std::string("type must be a dict object");
-        error += value->ob_type->tp_name;
-        throw Base::TypeError(error);
-    }
-}
-
-unsigned int PropertyMap::getMemSize (void) const
-{
-    size_t size=0;
-    for (std::map<std::string,std::string>::const_iterator it = _lValueList.begin();it!= _lValueList.end(); ++it) {
-        size += it->second.size();
-        size += it->first.size();
-    }
-    return size;
-}
-
-void PropertyMap::Save (Base::Writer &writer) const
-{
-    writer.Stream() << writer.ind() << "<Map count=\"" <<  getSize() <<"\">\n";
-    for (std::map<std::string,std::string>::const_iterator it = _lValueList.begin();it!= _lValueList.end(); ++it) 
-        writer.Stream() << "<Item key=\"" <<  it->first <<"\" value=\"" <<  encodeAttribute(it->second) <<"\"/>\n";
-
-    writer.Stream() << writer.ind() << "</Map>\n" ;
-}
-
-void PropertyMap::Restore(Base::XMLReader &reader)
-{
-    // read my Element
-    reader.readElement("Map");
-    // get the value of my Attribute
-    int count = reader.getAttributeAsInteger("count");
-
-    std::map<std::string,std::string> values;
-    for(int i = 0; i < count; i++) {
-        reader.readElement("Item");
-        values[reader.getAttribute("key")] = reader.getAttribute("value");
-    }
-    
-    reader.readEndElement("Map");
-
-    // assignment
-    setValues(values);
-}
-
-Property *PropertyMap::Copy(void) const
-{
-    PropertyMap *p= new PropertyMap();
-    p->_lValueList = _lValueList;
-    return p;
-}
-
-void PropertyMap::Paste(const Property &from)
-{
-    aboutToSetValue();
-    _lValueList = dynamic_cast<const PropertyMap&>(from)._lValueList;
-    hasSetValue();
-}
-
-
-
-
-//**************************************************************************
-//**************************************************************************
-// PropertyBool
-//++++++++++++++++++++++++++++++++++++++++++++++++++++++++++++++++++++++++++
-
-TYPESYSTEM_SOURCE(App::PropertyBool , App::Property)
-
-//**************************************************************************
-// Construction/Destruction
-
-PropertyBool::PropertyBool()
-{
-    _lValue = false;
-}
-
-PropertyBool::~PropertyBool()
-{
-
-}
-
-//**************************************************************************
-// Setter/getter for the property
-
-void PropertyBool::setValue(bool lValue)
-{
-    aboutToSetValue();
-    _lValue=lValue;
-    hasSetValue();
-}
-
-bool PropertyBool::getValue(void) const
-{
-    return _lValue;
-}
-
-PyObject *PropertyBool::getPyObject(void)
-{
-    return PyBool_FromLong(_lValue ? 1 : 0);
-}
-
-void PropertyBool::setPyObject(PyObject *value)
-{
-    if (PyBool_Check(value))
-        setValue(PyObject_IsTrue(value)!=0);
-#if PY_MAJOR_VERSION < 3
-    else if(PyInt_Check(value))
-        setValue(PyInt_AsLong(value)!=0);
-#else
-    else if(PyLong_Check(value))
-        setValue(PyLong_AsLong(value)!=0);
-#endif
-    else {
-        std::string error = std::string("type must be bool, not ");
-        error += value->ob_type->tp_name;
-        throw Base::TypeError(error);
-    }
-}
-
-void PropertyBool::Save (Base::Writer &writer) const
-{
-    writer.Stream() << writer.ind() << "<Bool value=\"" ;
-    if (_lValue)
-        writer.Stream() << "true" <<"\"/>" ;
-    else
-        writer.Stream() << "false" <<"\"/>" ;
-    writer.Stream() << '\n';
-}
-
-void PropertyBool::Restore(Base::XMLReader &reader)
-{
-    // read my Element
-    reader.readElement("Bool");
-    // get the value of my Attribute
-    string b = reader.getAttribute("value");
-    (b == "true") ? setValue(true) : setValue(false);
-}
-
-
-Property *PropertyBool::Copy(void) const
-{
-    PropertyBool *p= new PropertyBool();
-    p->_lValue = _lValue;
-    return p;
-}
-
-void PropertyBool::Paste(const Property &from)
-{
-    aboutToSetValue();
-    _lValue = dynamic_cast<const PropertyBool&>(from)._lValue;
-    hasSetValue();
-}
-
-void PropertyBool::setPathValue(const ObjectIdentifier &path, const App::any &value)
-{
-    verifyPath(path);
-
-    if (value.type() == typeid(bool))
-        setValue(App::any_cast<bool>(value));
-    else if (value.type() == typeid(int))
-        setValue(App::any_cast<int>(value) != 0);
-    else if (value.type() == typeid(long))
-        setValue(App::any_cast<long>(value) != 0);
-    else if (value.type() == typeid(double))
-        setValue(boost::math::round(App::any_cast<double>(value)));
-    else if (value.type() == typeid(float))
-        setValue(boost::math::round(App::any_cast<float>(value)));
-    else if (value.type() == typeid(Quantity))
-        setValue(App::any_cast<const Quantity&>(value).getValue() != 0);
-    else
-        throw bad_cast();
-}
-
-App::any PropertyBool::getPathValue(const ObjectIdentifier &path) const
-{
-    verifyPath(path);
-
-    return _lValue;
-}
-
-//**************************************************************************
-//**************************************************************************
-// PropertyBoolList
-//++++++++++++++++++++++++++++++++++++++++++++++++++++++++++++++++++++++++++
-
-TYPESYSTEM_SOURCE(App::PropertyBoolList , App::PropertyLists)
-
-//**************************************************************************
-// Construction/Destruction
-
-
-PropertyBoolList::PropertyBoolList()
-{
-
-}
-
-PropertyBoolList::~PropertyBoolList()
-{
-
-}
-
-//**************************************************************************
-// Base class implementer
-
-PyObject *PropertyBoolList::getPyObject(void)
-{
-    PyObject* tuple = PyTuple_New(getSize());
-    for(int i = 0;i<getSize(); i++) {
-        bool v = _lValueList[i];
-        if (v) {
-            PyTuple_SetItem(tuple, i, PyBool_FromLong(1));
-        }
-        else {
-            PyTuple_SetItem(tuple, i, PyBool_FromLong(0));
-        }
-    }
-    return tuple;
-}
-
-void PropertyBoolList::setPyObject(PyObject *value)
-{
-    // string is also a sequence and must be treated differently
-    std::string str;
-    if (PyUnicode_Check(value)) {
-#if PY_MAJOR_VERSION >= 3
-        str = PyUnicode_AsUTF8(value);
-#else
-        PyObject* unicode = PyUnicode_AsUTF8String(value);
-        str = PyString_AsString(unicode);
-        Py_DECREF(unicode);
-        boost::dynamic_bitset<> values(str);
-        setValues(values);
-    } else if (PyString_Check(value)) {
-        str = PyString_AsString(value);
-#endif
-        boost::dynamic_bitset<> values(str);
-        setValues(values);
-    }else
-        inherited::setPyObject(value);
-}
-
-bool PropertyBoolList::getPyValue(PyObject *item) const {
-    if (PyBool_Check(item)) {
-        return (PyObject_IsTrue(item) ? true : false);
-#if PY_MAJOR_VERSION < 3
-    } else if (PyInt_Check(item)) {
-        return (PyInt_AsLong(item) ? true : false);
-#else
-    } else if (PyLong_Check(item)) {
-        return (PyLong_AsLong(item) ? true : false);
-#endif
-    } else {
-        std::string error = std::string("type in list must be bool or int, not ");
-        error += item->ob_type->tp_name;
-        throw Base::TypeError(error);
-    }
-}
-
-void PropertyBoolList::Save (Base::Writer &writer) const
-{
-    writer.Stream() << writer.ind() << "<BoolList value=\"" ;
-    std::string bitset;
-    boost::to_string(_lValueList, bitset);
-    writer.Stream() << bitset <<"\"/>" ;
-    writer.Stream() << '\n';
-}
-
-void PropertyBoolList::Restore(Base::XMLReader &reader)
-{
-    // read my Element
-    reader.readElement("BoolList");
-    // get the value of my Attribute
-    string str = reader.getAttribute("value");
-    boost::dynamic_bitset<> bitset(str);
-    setValues(std::move(bitset));
-}
-
-Property *PropertyBoolList::Copy(void) const
-{
-    PropertyBoolList *p= new PropertyBoolList();
-    p->_lValueList = _lValueList;
-    return p;
-}
-
-void PropertyBoolList::Paste(const Property &from)
-{
-    setValues(dynamic_cast<const PropertyBoolList&>(from)._lValueList);
-}
-
-unsigned int PropertyBoolList::getMemSize (void) const
-{
-    return static_cast<unsigned int>(_lValueList.size());
-}
-
-//**************************************************************************
-//**************************************************************************
-// PropertyColor
-//++++++++++++++++++++++++++++++++++++++++++++++++++++++++++++++++++++++++++
-
-TYPESYSTEM_SOURCE(App::PropertyColor , App::Property)
-
-//**************************************************************************
-// Construction/Destruction
-
-PropertyColor::PropertyColor()
-{
-
-}
-
-PropertyColor::~PropertyColor()
-{
-
-}
-
-//**************************************************************************
-// Base class implementer
-
-void PropertyColor::setValue(const Color &col)
-{
-    aboutToSetValue();
-    _cCol=col;
-    hasSetValue();
-}
-
-void PropertyColor::setValue(uint32_t rgba)
-{
-    aboutToSetValue();
-    _cCol.setPackedValue(rgba);
-    hasSetValue();
-}
-
-void PropertyColor::setValue(float r, float g, float b, float a)
-{
-    aboutToSetValue();
-    _cCol.set(r,g,b,a);
-    hasSetValue();
-}
-
-const Color& PropertyColor::getValue(void) const 
-{
-    return _cCol;
-}
-
-PyObject *PropertyColor::getPyObject(void)
-{
-    PyObject* rgba = PyTuple_New(4);
-    PyObject* r = PyFloat_FromDouble(_cCol.r);
-    PyObject* g = PyFloat_FromDouble(_cCol.g);
-    PyObject* b = PyFloat_FromDouble(_cCol.b);
-    PyObject* a = PyFloat_FromDouble(_cCol.a);
-
-    PyTuple_SetItem(rgba, 0, r);
-    PyTuple_SetItem(rgba, 1, g);
-    PyTuple_SetItem(rgba, 2, b);
-    PyTuple_SetItem(rgba, 3, a);
-
-    return rgba;
-}
-
-void PropertyColor::setPyObject(PyObject *value)
-{
-    App::Color cCol;
-    if (PyTuple_Check(value) && PyTuple_Size(value) == 3) {
-        PyObject* item;
-        item = PyTuple_GetItem(value,0);
-        if (PyFloat_Check(item))
-            cCol.r = (float)PyFloat_AsDouble(item);
-        else
-            throw Base::TypeError("Type in tuple must be float");
-        item = PyTuple_GetItem(value,1);
-        if (PyFloat_Check(item))
-            cCol.g = (float)PyFloat_AsDouble(item);
-        else
-            throw Base::TypeError("Type in tuple must be float");
-        item = PyTuple_GetItem(value,2);
-        if (PyFloat_Check(item))
-            cCol.b = (float)PyFloat_AsDouble(item);
-        else
-            throw Base::TypeError("Type in tuple must be float");
-    }
-    else if (PyTuple_Check(value) && PyTuple_Size(value) == 4) {
-        PyObject* item;
-        item = PyTuple_GetItem(value,0);
-        if (PyFloat_Check(item))
-            cCol.r = (float)PyFloat_AsDouble(item);
-        else
-            throw Base::TypeError("Type in tuple must be float");
-        item = PyTuple_GetItem(value,1);
-        if (PyFloat_Check(item))
-            cCol.g = (float)PyFloat_AsDouble(item);
-        else
-            throw Base::TypeError("Type in tuple must be float");
-        item = PyTuple_GetItem(value,2);
-        if (PyFloat_Check(item))
-            cCol.b = (float)PyFloat_AsDouble(item);
-        else
-            throw Base::TypeError("Type in tuple must be float");
-        item = PyTuple_GetItem(value,3);
-        if (PyFloat_Check(item))
-            cCol.a = (float)PyFloat_AsDouble(item);
-        else
-            throw Base::TypeError("Type in tuple must be float");
-    }
-    else if (PyLong_Check(value)) {
-        cCol.setPackedValue(PyLong_AsUnsignedLong(value));
-    }
-    else {
-        std::string error = std::string("type must be int or tuple of float, not ");
-        error += value->ob_type->tp_name;
-        throw Base::TypeError(error);
-    }
-
-    setValue( cCol );
-}
-
-void PropertyColor::Save (Base::Writer &writer) const
-{
-    writer.Stream() << writer.ind() << "<PropertyColor value=\"" 
-    <<  _cCol.getPackedValue() <<"\"/>\n";
-}
-
-void PropertyColor::Restore(Base::XMLReader &reader)
-{
-    // read my Element
-    reader.readElement("PropertyColor");
-    // get the value of my Attribute
-    unsigned long rgba = reader.getAttributeAsUnsigned("value");
-    setValue(rgba);
-}
-
-Property *PropertyColor::Copy(void) const
-{
-    PropertyColor *p= new PropertyColor();
-    p->_cCol = _cCol;
-    return p;
-}
-
-void PropertyColor::Paste(const Property &from)
-{
-    aboutToSetValue();
-    _cCol = dynamic_cast<const PropertyColor&>(from)._cCol;
-    hasSetValue();
-}
-
-//**************************************************************************
-// PropertyColorList
-//++++++++++++++++++++++++++++++++++++++++++++++++++++++++++++++++++++++++++
-
-TYPESYSTEM_SOURCE(App::PropertyColorList , App::PropertyLists)
-
-//**************************************************************************
-// Construction/Destruction
-
-PropertyColorList::PropertyColorList()
-{
-
-}
-
-PropertyColorList::~PropertyColorList()
-{
-
-}
-
-//**************************************************************************
-// Base class implementer
-
-PyObject *PropertyColorList::getPyObject(void)
-{
-    PyObject* list = PyList_New(getSize());
-
-    for(int i = 0;i<getSize(); i++) {
-        PyObject* rgba = PyTuple_New(4);
-        PyObject* r = PyFloat_FromDouble(_lValueList[i].r);
-        PyObject* g = PyFloat_FromDouble(_lValueList[i].g);
-        PyObject* b = PyFloat_FromDouble(_lValueList[i].b);
-        PyObject* a = PyFloat_FromDouble(_lValueList[i].a);
-
-        PyTuple_SetItem(rgba, 0, r);
-        PyTuple_SetItem(rgba, 1, g);
-        PyTuple_SetItem(rgba, 2, b);
-        PyTuple_SetItem(rgba, 3, a);
-
-        PyList_SetItem( list, i, rgba );
-    }
-
-    return list;
-}
-
-Color PropertyColorList::getPyValue(PyObject *item) const {
-    PropertyColor col;
-    col.setPyObject(item);
-    return col.getValue();
-}
-
-bool PropertyColorList::saveXML(Base::Writer &writer) const
-{
-    writer.Stream() << ">\n" << std::hex;
-    for(const auto &c : _lValueList)
-        writer.Stream() << c.getPackedValue() << '\n';
-    writer.Stream() << std::dec;
-    return false;
-}
-
-void PropertyColorList::restoreXML(Base::XMLReader &reader)
-{
-    int count = reader.getAttributeAsInteger("count");
-    std::vector<Color> values(count);
-    auto &s = reader.beginCharStream(false) >> std::hex;
-    for(int i=0;i<count;++i) {
-        uint32_t v;
-        s >> v;
-        values[i].setPackedValue(v);
-    }
-    s >> std::dec;
-    setValues(std::move(values));
-    reader.endCharStream();
-}
-
-void PropertyColorList::saveStream(Base::OutputStream &str) const
-{
-    for (std::vector<App::Color>::const_iterator it = _lValueList.begin(); it != _lValueList.end(); ++it) {
-        str << it->getPackedValue();
-    }
-}
-
-void PropertyColorList::restoreStream(Base::InputStream &str, unsigned uCt)
-{
-    std::vector<Color> values(uCt);
-    uint32_t value; // must be 32 bit long
-    for (std::vector<App::Color>::iterator it = values.begin(); it != values.end(); ++it) {
-        str >> value;
-        it->setPackedValue(value);
-    }
-    setValues(std::move(values));
-}
-
-Property *PropertyColorList::Copy(void) const
-{
-    PropertyColorList *p= new PropertyColorList();
-    p->_lValueList = _lValueList;
-    return p;
-}
-
-void PropertyColorList::Paste(const Property &from)
-{
-    setValues(dynamic_cast<const PropertyColorList&>(from)._lValueList);
-}
-
-//**************************************************************************
-// PropertyMaterial
-//++++++++++++++++++++++++++++++++++++++++++++++++++++++++++++++++++++++++++
-
-TYPESYSTEM_SOURCE(App::PropertyMaterial , App::Property)
-
-PropertyMaterial::PropertyMaterial()
-{
-
-}
-
-PropertyMaterial::~PropertyMaterial()
-{
-
-}
-
-void PropertyMaterial::setValue(const Material &mat)
-{
-    aboutToSetValue();
-    _cMat=mat;
-    hasSetValue();
-}
-
-const Material& PropertyMaterial::getValue(void) const 
-{
-    return _cMat;
-}
-
-void PropertyMaterial::setAmbientColor(const Color& col)
-{
-    aboutToSetValue();
-    _cMat.ambientColor = col;
-    hasSetValue();
-}
-
-void PropertyMaterial::setDiffuseColor(const Color& col)
-{
-    aboutToSetValue();
-    _cMat.diffuseColor = col;
-    hasSetValue();
-}
-
-void PropertyMaterial::setSpecularColor(const Color& col)
-{
-    aboutToSetValue();
-    _cMat.specularColor = col;
-    hasSetValue();
-}
-
-void PropertyMaterial::setEmissiveColor(const Color& col)
-{
-    aboutToSetValue();
-    _cMat.emissiveColor = col;
-    hasSetValue();
-}
-
-void PropertyMaterial::setShininess(float val)
-{
-    aboutToSetValue();
-    _cMat.shininess = val;
-    hasSetValue();
-}
-
-void PropertyMaterial::setTransparency(float val)
-{
-    aboutToSetValue();
-    _cMat.transparency = val;
-    hasSetValue();
-}
-
-PyObject *PropertyMaterial::getPyObject(void)
-{
-    return new MaterialPy(new Material(_cMat));
-}
-
-void PropertyMaterial::setPyObject(PyObject *value)
-{
-    if (PyObject_TypeCheck(value, &(MaterialPy::Type))) {
-        setValue(*static_cast<MaterialPy*>(value)->getMaterialPtr());
-    }
-    else {
-        std::string error = std::string("type must be 'Material', not ");
-        error += value->ob_type->tp_name;
-        throw Base::TypeError(error);
-    }
-}
-
-void PropertyMaterial::Save (Base::Writer &writer) const
-{
-    writer.Stream() << writer.ind() << "<PropertyMaterial ambientColor=\"" 
-        <<  _cMat.ambientColor.getPackedValue() 
-        << "\" diffuseColor=\"" <<  _cMat.diffuseColor.getPackedValue() 
-        << "\" specularColor=\"" <<  _cMat.specularColor.getPackedValue()
-        << "\" emissiveColor=\"" <<  _cMat.emissiveColor.getPackedValue()
-        << "\" shininess=\"" <<  _cMat.shininess << "\" transparency=\"" 
-        <<  _cMat.transparency << "\"/>\n";
-}
-
-void PropertyMaterial::Restore(Base::XMLReader &reader)
-{
-    // read my Element
-    reader.readElement("PropertyMaterial");
-    // get the value of my Attribute
-    aboutToSetValue();
-    _cMat.ambientColor.setPackedValue(reader.getAttributeAsUnsigned("ambientColor"));
-    _cMat.diffuseColor.setPackedValue(reader.getAttributeAsUnsigned("diffuseColor"));
-    _cMat.specularColor.setPackedValue(reader.getAttributeAsUnsigned("specularColor"));
-    _cMat.emissiveColor.setPackedValue(reader.getAttributeAsUnsigned("emissiveColor"));
-    _cMat.shininess = (float)reader.getAttributeAsFloat("shininess");
-    _cMat.transparency = (float)reader.getAttributeAsFloat("transparency");
-    hasSetValue();
-}
-
-const char* PropertyMaterial::getEditorName(void) const
-{
-    if(testStatus(MaterialEdit))
-        return "Gui::PropertyEditor::PropertyMaterialItem";
-    return "";
-}
-
-Property *PropertyMaterial::Copy(void) const
-{
-    PropertyMaterial *p= new PropertyMaterial();
-    p->_cMat = _cMat;
-    return p;
-}
-
-void PropertyMaterial::Paste(const Property &from)
-{
-    aboutToSetValue();
-    _cMat = dynamic_cast<const PropertyMaterial&>(from)._cMat;
-    hasSetValue();
-}
-
-//**************************************************************************
-// PropertyMaterialList
-//++++++++++++++++++++++++++++++++++++++++++++++++++++++++++++++++++++++++++
-
-TYPESYSTEM_SOURCE(App::PropertyMaterialList, App::PropertyLists)
-
-//**************************************************************************
-// Construction/Destruction
-
-PropertyMaterialList::PropertyMaterialList()
-{
-
-}
-
-PropertyMaterialList::~PropertyMaterialList()
-{
-
-}
-
-//**************************************************************************
-// Base class implementer
-
-PyObject *PropertyMaterialList::getPyObject(void)
-{
-    Py::Tuple tuple(getSize());
-
-    for (int i = 0; i<getSize(); i++) {
-        tuple.setItem(i, Py::asObject(new MaterialPy(new Material(_lValueList[i]))));
-    }
-
-    return Py::new_reference_to(tuple);
-}
-
-Material PropertyMaterialList::getPyValue(PyObject *value) const {
-    if (PyObject_TypeCheck(value, &(MaterialPy::Type)))
-        return *static_cast<MaterialPy*>(value)->getMaterialPtr();
-    else {
-        std::string error = std::string("type must be 'Material', not ");
-        error += value->ob_type->tp_name;
-        throw Base::TypeError(error);
-    }
-}
-
-bool PropertyMaterialList::saveXML(Base::Writer &writer) const
-{
-    writer.Stream() << ">\n" << std::hex;
-    for(auto &m : _lValueList) {
-        writer.Stream() << m.ambientColor.getPackedValue()
-                        << ' ' << m.diffuseColor.getPackedValue()
-                        << ' ' << m.specularColor.getPackedValue()
-                        << ' ' << m.emissiveColor.getPackedValue()
-                        << ' ' << m.shininess
-                        << ' ' << m.transparency
-                        << '\n';
-    }
-    writer.Stream() << std::dec;
-    return false;
-}
-
-void PropertyMaterialList::restoreXML(Base::XMLReader &reader)
-{
-    uint32_t uCt = reader.getAttributeAsUnsigned("count");
-    auto &s = reader.beginCharStream(false) >> std::hex;
-    std::vector<Material> values(uCt);
-    for(auto &m : values) {
-        uint32_t ambient,diffuse,specular,emissive;
-        s >> ambient >> diffuse >> specular >> emissive >> m.shininess >> m.transparency;
-        m.ambientColor.setPackedValue(ambient);
-        m.diffuseColor.setPackedValue(diffuse);
-        m.specularColor.setPackedValue(specular);
-        m.emissiveColor.setPackedValue(emissive);
-    }
-    s >> std::dec;
-    reader.endCharStream();
-    setValues(std::move(values));
-}
-
-void PropertyMaterialList::saveStream(Base::OutputStream &str) const
-{
-    for (std::vector<App::Material>::const_iterator it = _lValueList.begin(); it != _lValueList.end(); ++it) {
-        str << it->ambientColor.getPackedValue();
-        str << it->diffuseColor.getPackedValue();
-        str << it->specularColor.getPackedValue();
-        str << it->emissiveColor.getPackedValue();
-        str << it->shininess;
-        str << it->transparency;
-    }
-}
-
-void PropertyMaterialList::restoreStream(Base::InputStream &str, unsigned uCt)
-{
-    std::vector<Material> values(uCt);
-    uint32_t value; // must be 32 bit long
-    float valueF;
-    for (std::vector<App::Material>::iterator it = values.begin(); it != values.end(); ++it) {
-        str >> value;
-        it->ambientColor.setPackedValue(value);
-        str >> value;
-        it->diffuseColor.setPackedValue(value);
-        str >> value;
-        it->specularColor.setPackedValue(value);
-        str >> value;
-        it->emissiveColor.setPackedValue(value);
-        str >> valueF;
-        it->shininess = valueF;
-        str >> valueF;
-        it->transparency = valueF;
-    }
-    setValues(std::move(values));
-}
-
-const char* PropertyMaterialList::getEditorName(void) const
-{
-    if(testStatus(NoMaterialListEdit))
-        return "";
-    return "Gui::PropertyEditor::PropertyMaterialListItem";
-}
-
-Property *PropertyMaterialList::Copy(void) const
-{
-    PropertyMaterialList *p = new PropertyMaterialList();
-    p->_lValueList = _lValueList;
-    return p;
-}
-
-void PropertyMaterialList::Paste(const Property &from)
-{
-    setValues(dynamic_cast<const PropertyMaterialList&>(from)._lValueList);
-}
-
-//**************************************************************************
-// PropertyPersistentObject
-//++++++++++++++++++++++++++++++++++++++++++++++++++++++++++++++++++++++++++
-
-TYPESYSTEM_SOURCE(App::PropertyPersistentObject , App::PropertyString)
-
-PyObject *PropertyPersistentObject::getPyObject(void){
-    if(_pObject)
-        return _pObject->getPyObject();
-    return inherited::getPyObject();
-}
-
-void PropertyPersistentObject::Save(Base::Writer &writer) const{
-    inherited::Save(writer);
-#define ELEMENT_PERSISTENT_OBJ "PersistentObject"
-    writer.Stream() << writer.ind() << "<" ELEMENT_PERSISTENT_OBJ ">" << std::endl;
-    if(_pObject) {
-        writer.incInd();
-        _pObject->Save(writer);
-        writer.decInd();
-    }
-    writer.Stream() << writer.ind() << "</" ELEMENT_PERSISTENT_OBJ ">" << std::endl;
-}
-
-void PropertyPersistentObject::Restore(Base::XMLReader &reader){
-    inherited::Restore(reader);
-    reader.readElement(ELEMENT_PERSISTENT_OBJ);
-    if(_pObject)
-        _pObject->Restore(reader);
-    reader.readEndElement(ELEMENT_PERSISTENT_OBJ);
-}
-
-Property *PropertyPersistentObject::Copy(void) const{
-    auto *p= new PropertyPersistentObject();
-    p->_cValue = _cValue;
-    p->_pObject = _pObject;
-    return p;
-}
-
-void PropertyPersistentObject::Paste(const Property &from){
-    const auto &prop = dynamic_cast<const PropertyPersistentObject&>(from);
-    if(_cValue!=prop._cValue || _pObject!=prop._pObject) {
-        aboutToSetValue();
-        _cValue = prop._cValue;
-        _pObject = prop._pObject;
-        hasSetValue();
-    }
-}
-
-unsigned int PropertyPersistentObject::getMemSize (void) const{
-    auto size = inherited::getMemSize();
-    if(_pObject)
-        size += _pObject->getMemSize();
-    return size;
-}
-
-void PropertyPersistentObject::setValue(const char *type) {
-    if(!type) type = "";
-    if(type[0]) {
-        Base::Type::importModule(type);
-        Base::Type t = Base::Type::fromName(type);
-        if(t.isBad())
-            throw Base::TypeError("Invalid type");
-        if(!t.isDerivedFrom(Persistence::getClassTypeId()))
-            throw Base::TypeError("Type must be derived from Base::Persistence");
-        if(_pObject && _pObject->getTypeId()==t)
-            return;
-    }
-    aboutToSetValue();
-    _pObject.reset();
-    _cValue = type;
-    if(type[0])
-        _pObject.reset(static_cast<Base::Persistence*>(Base::Type::createInstanceByName(type)));
-    hasSetValue();
-}
+/***************************************************************************
+ *   Copyright (c) 2002 Jürgen Riegel <juergen.riegel@web.de>              *
+ *                                                                         *
+ *   This file is part of the FreeCAD CAx development system.              *
+ *                                                                         *
+ *   This library is free software; you can redistribute it and/or         *
+ *   modify it under the terms of the GNU Library General Public           *
+ *   License as published by the Free Software Foundation; either          *
+ *   version 2 of the License, or (at your option) any later version.      *
+ *                                                                         *
+ *   This library  is distributed in the hope that it will be useful,      *
+ *   but WITHOUT ANY WARRANTY; without even the implied warranty of        *
+ *   MERCHANTABILITY or FITNESS FOR A PARTICULAR PURPOSE.  See the         *
+ *   GNU Library General Public License for more details.                  *
+ *                                                                         *
+ *   You should have received a copy of the GNU Library General Public     *
+ *   License along with this library; see the file COPYING.LIB. If not,    *
+ *   write to the Free Software Foundation, Inc., 59 Temple Place,         *
+ *   Suite 330, Boston, MA  02111-1307, USA                                *
+ *                                                                         *
+ ***************************************************************************/
+
+
+#include "PreCompiled.h"
+
+#ifndef _PreComp_
+# include <sstream>
+# include <boost/version.hpp>
+# include <boost/filesystem/path.hpp>
+#endif
+
+/// Here the FreeCAD includes sorted by Base,App,Gui......
+#include <boost/math/special_functions/round.hpp>
+#include <boost/algorithm/string/predicate.hpp>
+
+#include <Base/Console.h>
+#include <Base/Exception.h>
+#include <Base/Reader.h>
+#include <Base/Writer.h>
+#include <Base/Stream.h>
+#include <Base/Quantity.h>
+#include <Base/Tools.h>
+
+#include "PropertyStandard.h"
+#include "PropertyLinks.h"
+#include "MaterialPy.h"
+#include "ObjectIdentifier.h"
+#include "Application.h"
+#include "Document.h"
+#include "DocumentObject.h"
+
+using namespace App;
+using namespace Base;
+using namespace std;
+
+
+
+
+//**************************************************************************
+//**************************************************************************
+// PropertyInteger
+//++++++++++++++++++++++++++++++++++++++++++++++++++++++++++++++++++++++++++
+
+TYPESYSTEM_SOURCE(App::PropertyInteger , App::Property)
+
+//**************************************************************************
+// Construction/Destruction
+
+
+PropertyInteger::PropertyInteger()
+{
+    _lValue = 0;
+}
+
+
+PropertyInteger::~PropertyInteger()
+{
+
+}
+
+//**************************************************************************
+// Base class implementer
+
+
+void PropertyInteger::setValue(long lValue)
+{
+    aboutToSetValue();
+    _lValue=lValue;
+    hasSetValue();
+}
+
+long PropertyInteger::getValue(void) const
+{
+    return _lValue;
+}
+
+PyObject *PropertyInteger::getPyObject(void)
+{
+    return Py_BuildValue("l", _lValue);
+}
+
+void PropertyInteger::setPyObject(PyObject *value)
+{ 
+#if PY_MAJOR_VERSION < 3
+    if (PyInt_Check(value)) {
+        aboutToSetValue();
+        _lValue = PyInt_AsLong(value);
+#else    
+    if (PyLong_Check(value)) {
+        aboutToSetValue();
+        _lValue = PyLong_AsLong(value);
+#endif
+        hasSetValue();
+    } 
+    else {
+        std::string error = std::string("type must be int, not ");
+        error += value->ob_type->tp_name;
+        throw Base::TypeError(error);
+    }
+}
+
+void PropertyInteger::Save (Base::Writer &writer) const
+{
+    writer.Stream() << writer.ind() << "<Integer value=\"" <<  _lValue <<"\"/>\n";
+}
+
+void PropertyInteger::Restore(Base::XMLReader &reader)
+{
+    // read my Element
+    reader.readElement("Integer");
+    // get the value of my Attribute
+    setValue(reader.getAttributeAsInteger("value"));
+}
+
+Property *PropertyInteger::Copy(void) const
+{
+    PropertyInteger *p= new PropertyInteger();
+    p->_lValue = _lValue;
+    return p;
+}
+
+void PropertyInteger::Paste(const Property &from)
+{
+    aboutToSetValue();
+    _lValue = dynamic_cast<const PropertyInteger&>(from)._lValue;
+    hasSetValue();
+}
+
+void PropertyInteger::setPathValue(const ObjectIdentifier &path, const App::any &value)
+{
+    verifyPath(path);
+
+    if (value.type() == typeid(long))
+        setValue(App::any_cast<long>(value));
+    else if (value.type() == typeid(int))
+        setValue(App::any_cast<int>(value));
+    else if (value.type() == typeid(double))
+        setValue(boost::math::round(App::any_cast<double>(value)));
+    else if (value.type() == typeid(float))
+        setValue(boost::math::round(App::any_cast<float>(value)));
+    else if (value.type() == typeid(Quantity))
+        setValue(boost::math::round(App::any_cast<const Quantity &>(value).getValue()));
+    else
+        throw bad_cast();
+}
+
+
+//**************************************************************************
+//**************************************************************************
+// PropertyPath
+//++++++++++++++++++++++++++++++++++++++++++++++++++++++++++++++++++++++++++
+
+TYPESYSTEM_SOURCE(App::PropertyPath , App::Property)
+
+//**************************************************************************
+// Construction/Destruction
+
+PropertyPath::PropertyPath()
+{
+
+}
+
+PropertyPath::~PropertyPath()
+{
+
+}
+
+
+//**************************************************************************
+// Base class implementer
+
+
+//**************************************************************************
+// Setter/getter for the property
+
+void PropertyPath::setValue(const boost::filesystem::path &Path)
+{
+    aboutToSetValue();
+    _cValue = Path;
+    hasSetValue();
+}
+
+void PropertyPath::setValue(const char * Path)
+{
+    aboutToSetValue();
+#if (BOOST_VERSION < 104600) || (BOOST_FILESYSTEM_VERSION == 2)
+    _cValue = boost::filesystem::path(Path,boost::filesystem::no_check );
+    //_cValue = boost::filesystem::path(Path,boost::filesystem::native );
+    //_cValue = boost::filesystem::path(Path,boost::filesystem::windows_name );
+#else
+    _cValue = boost::filesystem::path(Path);
+#endif
+    hasSetValue();
+}
+
+const boost::filesystem::path &PropertyPath::getValue(void) const
+{
+    return _cValue;
+}
+
+PyObject *PropertyPath::getPyObject(void)
+{
+#if (BOOST_VERSION < 104600) || (BOOST_FILESYSTEM_VERSION == 2)
+    std::string str = _cValue.native_file_string();
+#else
+    std::string str = _cValue.string();
+#endif
+
+    // Returns a new reference, don't increment it!
+    PyObject *p = PyUnicode_DecodeUTF8(str.c_str(),str.size(),0);
+    if (!p) throw Base::UnicodeError("UTF8 conversion failure at PropertyPath::getPyObject()");
+    return p;
+}
+
+void PropertyPath::setPyObject(PyObject *value)
+{
+    std::string path;
+    if (PyUnicode_Check(value)) {
+#if PY_MAJOR_VERSION >= 3
+        path = PyUnicode_AsUTF8(value);
+#else
+        PyObject* unicode = PyUnicode_AsUTF8String(value);
+        path = PyString_AsString(unicode);
+        Py_DECREF(unicode);
+    }
+    else if (PyString_Check(value)) {
+        path = PyString_AsString(value);
+#endif
+    }
+    else {
+        std::string error = std::string("type must be str or unicode, not ");
+        error += value->ob_type->tp_name;
+        throw Base::TypeError(error);
+    }
+
+    // assign the path
+    setValue(path.c_str());
+}
+
+
+void PropertyPath::Save (Base::Writer &writer) const
+{
+    std::string val = encodeAttribute(_cValue.string());
+    writer.Stream() << writer.ind() << "<Path value=\"" <<  val <<"\"/>\n";
+}
+
+void PropertyPath::Restore(Base::XMLReader &reader)
+{
+    // read my Element
+    reader.readElement("Path");
+    // get the value of my Attribute
+    setValue(reader.getAttribute("value"));
+}
+
+Property *PropertyPath::Copy(void) const
+{
+    PropertyPath *p= new PropertyPath();
+    p->_cValue = _cValue;
+    return p;
+}
+
+void PropertyPath::Paste(const Property &from)
+{
+    aboutToSetValue();
+    _cValue = dynamic_cast<const PropertyPath&>(from)._cValue;
+    hasSetValue();
+}
+
+unsigned int PropertyPath::getMemSize (void) const
+{
+    return static_cast<unsigned int>(_cValue.string().size());
+}
+
+//**************************************************************************
+//**************************************************************************
+// PropertyEnumeration
+//++++++++++++++++++++++++++++++++++++++++++++++++++++++++++++++++++++++++++
+
+TYPESYSTEM_SOURCE(App::PropertyEnumeration, App::PropertyInteger)
+
+//**************************************************************************
+// Construction/Destruction
+
+
+PropertyEnumeration::PropertyEnumeration()
+{
+    _editorTypeName = "Gui::PropertyEditor::PropertyEnumItem";
+}
+
+PropertyEnumeration::PropertyEnumeration(const App::Enumeration &e)
+{
+    _enum = e;
+}
+
+PropertyEnumeration::~PropertyEnumeration()
+{
+
+}
+
+void PropertyEnumeration::setEnums(const char **plEnums)
+{
+    // Setting the enum is done only once inside the constructor
+    // but before the current index is already set. So, this needs
+    // to be preserved.
+    int index = _enum._index;
+    _enum.setEnums(plEnums);
+    _enum._index = index;
+}
+
+void PropertyEnumeration::setValue(const char *value)
+{
+    aboutToSetValue();
+    _enum.setValue(value);
+    hasSetValue();
+}
+
+void PropertyEnumeration::setValue(long value)
+{
+    aboutToSetValue();
+    _enum.setValue(value);
+    hasSetValue();
+}
+
+void PropertyEnumeration::setValue(const Enumeration &source)
+{
+    aboutToSetValue();
+    _enum = source;
+    hasSetValue();
+}
+
+long PropertyEnumeration::getValue(void) const
+{
+    return _enum.getInt();
+}
+
+bool PropertyEnumeration::isValue(const char *value) const
+{
+    return _enum.isValue(value);
+}
+
+bool PropertyEnumeration::isPartOf(const char *value) const
+{
+    return _enum.contains(value);
+}
+
+const char * PropertyEnumeration::getValueAsString(void) const
+{
+    if (!_enum.isValid())
+        throw Base::RuntimeError("Cannot get value from invalid enumeration");
+    return _enum.getCStr();
+}
+
+const Enumeration &PropertyEnumeration::getEnum(void) const
+{
+    return _enum;
+}
+
+std::vector<std::string> PropertyEnumeration::getEnumVector(void) const
+{
+    return _enum.getEnumVector();
+}
+
+const char ** PropertyEnumeration::getEnums(void) const
+{
+    return _enum.getEnums();
+}
+
+bool PropertyEnumeration::isValid(void) const
+{
+    return _enum.isValid();
+}
+
+void PropertyEnumeration::Save(Base::Writer &writer) const
+{
+    writer.Stream() << writer.ind() << "<Integer value=\"" <<  _enum.getInt() <<"\"";
+    if (_enum.isCustom())
+        writer.Stream() << " CustomEnum=\"true\"";
+    writer.Stream() << "/>\n";
+    if (_enum.isCustom()) {
+        std::vector<std::string> items = getEnumVector();
+        writer.Stream() << writer.ind() << "<CustomEnumList count=\"" <<  items.size() <<"\">\n";
+        writer.incInd();
+        for(std::vector<std::string>::iterator it = items.begin(); it != items.end(); ++it) {
+            std::string val = encodeAttribute(*it);
+            writer.Stream() << "<Enum value=\"" <<  val <<"\"/>\n";
+        }
+        writer.decInd();
+        writer.Stream() << writer.ind() << "</CustomEnumList>\n";
+    }
+}
+
+void PropertyEnumeration::Restore(Base::XMLReader &reader)
+{
+    // read my Element
+    reader.readElement("Integer");
+    // get the value of my Attribute
+    long val = reader.getAttributeAsInteger("value");
+
+    if (reader.hasAttribute("CustomEnum")) {
+        reader.readElement("CustomEnumList");
+        int count = reader.getAttributeAsInteger("count");
+        std::vector<std::string> values(count);
+
+        for(int i = 0; i < count; i++) {
+            reader.readElement("Enum");
+            values[i] = reader.getAttribute("value");
+        }
+
+        reader.readEndElement("CustomEnumList");
+
+        _enum.setEnums(values);
+    }
+
+    if (val < 0) {
+        // If the enum is empty at this stage do not print a warning
+        if (_enum.getEnums())
+            Base::Console().Warning("Enumeration index %d is out of range, ignore it\n", val);
+        val = getValue();
+    }
+
+    setValue(val);
+}
+
+PyObject * PropertyEnumeration::getPyObject(void)
+{
+    if (!_enum.isValid()) {
+        // There is legimate use case of having an empty PropertyEnumeration and
+        // set its enumeration items later. Returning error here cause hasattr()
+        // to return False even though the property exists.
+        //
+        // PyErr_SetString(PyExc_AssertionError, "The enum is empty");
+        // return 0;
+        //
+        Py_Return;
+    }
+
+    return Py_BuildValue("s", getValueAsString());
+}
+
+void PropertyEnumeration::setPyObject(PyObject *value)
+{
+#if PY_MAJOR_VERSION < 3
+    if (PyInt_Check(value)) {
+        long val = PyInt_AsLong(value);
+#else
+    if (PyLong_Check(value)) {
+        long val = PyLong_AsLong(value);
+#endif
+        if (_enum.isValid()) {
+            aboutToSetValue();
+            _enum.setValue(val, true);
+            hasSetValue();
+        }
+        return;
+    }
+#if PY_MAJOR_VERSION < 3
+    else if (PyString_Check(value)) {
+        const char* str = PyString_AsString (value);
+        if (_enum.contains(str)) {
+            aboutToSetValue();
+            _enum.setValue(PyString_AsString (value));
+            hasSetValue();
+        }
+        else {
+            FC_THROWM(Base::ValueError, "'" << str 
+                    << "' is not part of the enumeration in "
+                    << getFullName());
+        }
+        return;
+    }
+#endif
+    else if (PyUnicode_Check(value)) {
+#if PY_MAJOR_VERSION >=3
+        std::string str = PyUnicode_AsUTF8(value);
+#else
+        PyObject* unicode = PyUnicode_AsUTF8String(value);
+        std::string str = PyString_AsString(unicode);
+        Py_DECREF(unicode);
+#endif
+        if (_enum.contains(str.c_str())) {
+            aboutToSetValue();
+            _enum.setValue(str);
+            hasSetValue();
+        }
+        else {
+            FC_THROWM(Base::ValueError, "'" << str 
+                    << "' is not part of the enumeration in "
+                    << getFullName());
+        }
+        return;
+    }
+    else if (PySequence_Check(value)) {
+
+        try {
+            std::vector<std::string> values;
+
+            int idx = -1;
+            Py::Sequence seq(value);
+
+            if(seq.size() == 2) {
+                Py::Object v(seq[0].ptr());
+                if(!v.isString() && v.isSequence()) {
+                    idx = Py::Int(seq[1].ptr());
+                    seq = v;
+                }
+            }
+
+            values.resize(seq.size());
+
+            for (std::size_t i = 0; i < seq.size(); ++i) {
+                PyObject *item = seq[i].ptr();
+
+                if (PyUnicode_Check(item)) {
+#if PY_MAJOR_VERSION >= 3
+                    values[i] = PyUnicode_AsUTF8(item);
+#else
+                    PyObject* unicode = PyUnicode_AsUTF8String(item);
+                    values[i] = PyString_AsString(unicode);
+                    Py_DECREF(unicode);
+#endif
+                }
+#if PY_MAJOR_VERSION < 3
+                else if (PyString_Check(item)) {
+                    values[i] = PyString_AsString(item);
+                }
+#endif
+                else {
+                    FC_THROWM(Base::TypeError, "PropertyEnumeration "
+                            << getFullName() << " expects type in list to be string, not "
+                            << item->ob_type->tp_name);
+                }
+            }
+
+            aboutToSetValue();
+            _enum.setEnums(values);
+            if (idx>=0)
+                _enum.setValue(idx,true);
+            hasSetValue();
+            return;
+        } catch (Py::Exception &) {
+            Base::PyException e;
+            e.ReportException();
+        }
+    }
+
+    FC_THROWM(Base::TypeError, "PropertyEnumeration " << getFullName()
+            << " expects type to be int, string, or list(string), or list(list, int)");
+}
+
+Property * PropertyEnumeration::Copy(void) const
+{
+    return new PropertyEnumeration(_enum);
+}
+
+void PropertyEnumeration::Paste(const Property &from)
+{
+    const PropertyEnumeration& prop = dynamic_cast<const PropertyEnumeration&>(from);
+    setValue(prop._enum);
+}
+
+void PropertyEnumeration::setPathValue(const ObjectIdentifier &, const App::any &value)
+{
+    if (value.type() == typeid(int))
+        setValue(App::any_cast<int>(value));
+    else if (value.type() == typeid(long))
+        setValue(App::any_cast<long>(value));
+    else if (value.type() == typeid(double))
+        setValue(App::any_cast<double>(value));
+    else if (value.type() == typeid(float))
+        setValue(App::any_cast<float>(value));
+    else if (value.type() == typeid(short))
+        setValue(App::any_cast<short>(value));
+    else if (value.type() == typeid(std::string))
+        setValue(App::any_cast<const std::string &>(value).c_str());
+    else if (value.type() == typeid(char*))
+        setValue(App::any_cast<char*>(value));
+    else if (value.type() == typeid(const char*))
+        setValue(App::any_cast<const char*>(value));
+    else {
+        Base::PyGILStateLocker lock;
+        setPyObject(pyObjectFromAny(value).ptr());
+    }
+}
+
+bool PropertyEnumeration::setPyPathValue(const ObjectIdentifier &, const Py::Object &value)
+{
+    setPyObject(value.ptr());
+    return true;
+}
+
+App::any PropertyEnumeration::getPathValue(const ObjectIdentifier &path) const
+{
+    std::string p = path.getSubPathStr();
+    if (p == ".Enum" || p == ".All") {
+        Base::PyGILStateLocker lock;
+        Py::Object res;
+        getPyPathValue(path, res);
+        return pyObjectToAny(res,false);
+    }
+    else if (p == ".String") {
+        auto v = getValueAsString();
+        return std::string(v?v:"");
+    } else
+        return getValue();
+}
+
+bool PropertyEnumeration::getPyPathValue(const ObjectIdentifier &path, Py::Object &r) const
+{
+    std::string p = path.getSubPathStr();
+    if (p == ".Enum" || p == ".All") {
+        Base::PyGILStateLocker lock;
+        Py::Tuple res(_enum.maxValue()+1);
+        const char **enums = _enum.getEnums();
+        PropertyString tmp;
+        for(int i=0;i<=_enum.maxValue();++i) {
+            tmp.setValue(enums[i]);
+            res.setItem(i,Py::asObject(tmp.getPyObject()));
+        }
+        if(p == ".Enum")
+            r = res;
+        else {
+            Py::Tuple tuple(2);
+            tuple.setItem(0, res);
+            tuple.setItem(1, Py::Int(getValue()));
+            r = tuple;
+        }
+    } else if (p == ".String") {
+        auto v = getValueAsString();
+        r = Py::String(v?v:"");
+    } else 
+        r = Py::Int(getValue());
+    return true;
+}
+
+//**************************************************************************
+//**************************************************************************
+// PropertyIntegerConstraint
+//++++++++++++++++++++++++++++++++++++++++++++++++++++++++++++++++++++++++++
+
+TYPESYSTEM_SOURCE(App::PropertyIntegerConstraint, App::PropertyInteger)
+
+//**************************************************************************
+// Construction/Destruction
+
+
+PropertyIntegerConstraint::PropertyIntegerConstraint()
+  : _ConstStruct(0)
+{
+
+}
+
+
+PropertyIntegerConstraint::~PropertyIntegerConstraint()
+{
+    if (_ConstStruct && _ConstStruct->isDeletable())
+        delete _ConstStruct;
+}
+
+void PropertyIntegerConstraint::setConstraints(const Constraints* sConstrain)
+{
+    if (_ConstStruct != sConstrain) {
+        if (_ConstStruct && _ConstStruct->isDeletable())
+            delete _ConstStruct;
+    }
+
+    _ConstStruct = sConstrain;
+}
+
+const PropertyIntegerConstraint::Constraints*  PropertyIntegerConstraint::getConstraints(void) const
+{
+    return _ConstStruct;
+}
+
+void PropertyIntegerConstraint::setPyObject(PyObject *value)
+{
+#if PY_MAJOR_VERSION < 3
+    if (PyInt_Check(value)) {
+        long temp = PyInt_AsLong(value);
+#else
+    if (PyLong_Check(value)) {
+        long temp = PyLong_AsLong(value);
+#endif
+        if (_ConstStruct) {
+            if (temp > _ConstStruct->UpperBound)
+                temp = _ConstStruct->UpperBound;
+            else if(temp < _ConstStruct->LowerBound)
+                temp = _ConstStruct->LowerBound;
+        }
+
+        aboutToSetValue();
+        _lValue = temp;
+        hasSetValue();
+    }
+    else if (PyTuple_Check(value) && PyTuple_Size(value) == 4) {
+        long values[4];
+        for (int i=0; i<4; i++) {
+            PyObject* item;
+            item = PyTuple_GetItem(value,i);
+#if PY_MAJOR_VERSION < 3
+            if (PyInt_Check(item))
+                values[i] = PyInt_AsLong(item);
+#else
+            if (PyLong_Check(item))
+                values[i] = PyLong_AsLong(item);
+#endif
+            else
+                throw Base::TypeError("Type in tuple must be int");
+        }
+
+        Constraints* c = new Constraints();
+        c->setDeletable(true);
+        c->LowerBound = values[1];
+        c->UpperBound = values[2];
+        c->StepSize = std::max<long>(1, values[3]);
+        if (values[0] > c->UpperBound)
+            values[0] = c->UpperBound;
+        else if (values[0] < c->LowerBound)
+            values[0] = c->LowerBound;
+        setConstraints(c);
+
+        aboutToSetValue();
+        _lValue = values[0];
+        hasSetValue();
+    }
+    else {
+        std::string error = std::string("type must be int, not ");
+        error += value->ob_type->tp_name;
+        throw Base::TypeError(error);
+    }
+}
+
+//**************************************************************************
+//**************************************************************************
+// PropertyPercent
+//++++++++++++++++++++++++++++++++++++++++++++++++++++++++++++++++++++++++++
+
+TYPESYSTEM_SOURCE(App::PropertyPercent , App::PropertyIntegerConstraint)
+
+const PropertyIntegerConstraint::Constraints percent = {0,100,1};
+
+//**************************************************************************
+// Construction/Destruction
+
+
+PropertyPercent::PropertyPercent()
+{
+    _ConstStruct = &percent;
+}
+
+PropertyPercent::~PropertyPercent()
+{
+}
+
+//**************************************************************************
+//**************************************************************************
+// PropertyIntegerList
+//++++++++++++++++++++++++++++++++++++++++++++++++++++++++++++++++++++++++++
+
+TYPESYSTEM_SOURCE(App::PropertyIntegerList , App::PropertyLists)
+
+//**************************************************************************
+// Construction/Destruction
+
+
+PropertyIntegerList::PropertyIntegerList()
+{
+
+}
+
+PropertyIntegerList::~PropertyIntegerList()
+{
+
+}
+
+//**************************************************************************
+// Base class implementer
+
+PyObject *PropertyIntegerList::getPyObject(void)
+{
+    PyObject* list = PyList_New(getSize());
+    for(int i = 0;i<getSize(); i++)
+#if PY_MAJOR_VERSION < 3
+        PyList_SetItem( list, i, PyInt_FromLong(_lValueList[i]));
+#else
+        PyList_SetItem( list, i, PyLong_FromLong(_lValueList[i]));
+#endif
+    return list;
+}
+
+long PropertyIntegerList::getPyValue(PyObject *item) const {
+#if PY_MAJOR_VERSION < 3
+    if (PyInt_Check(item))
+        return PyInt_AsLong(item);
+#else
+    if (PyLong_Check(item)) 
+        return PyLong_AsLong(item);
+#endif
+    std::string error = std::string("type in list must be int, not ");
+    error += item->ob_type->tp_name;
+    throw Base::TypeError(error);
+}
+
+bool PropertyIntegerList::saveXML(Base::Writer &writer) const
+{
+    writer.Stream() << ">\n";
+    if(writer.getFileVersion()>1) {
+        for(auto &v : _lValueList)
+            writer.Stream() << v << '\n';
+    } else {
+        for(auto &v : _lValueList)
+            writer.Stream() << "<I v=\"" <<  v <<"\"/>\n";
+    }
+    return false;
+}
+
+void PropertyIntegerList::restoreXML(Base::XMLReader &reader)
+{
+    int count = reader.getAttributeAsInteger("count");
+    std::vector<long> values(count);
+    if(reader.FileVersion>1) {
+        auto &s = reader.beginCharStream(false);
+        for(int i = 0; i < count; i++)
+            s >> values[i];
+        reader.endCharStream();
+    } else {
+        for(int i = 0; i < count; i++) {
+            reader.readElement("I");
+            values[i] = reader.getAttributeAsInteger("v");
+        }
+    }
+    //assignment
+    setValues(std::move(values));
+}
+
+Property *PropertyIntegerList::Copy(void) const
+{
+    PropertyIntegerList *p= new PropertyIntegerList();
+    p->_lValueList = _lValueList;
+    return p;
+}
+
+void PropertyIntegerList::Paste(const Property &from)
+{
+    setValues(dynamic_cast<const PropertyIntegerList&>(from)._lValueList);
+}
+
+//**************************************************************************
+// PropertyIntegerSet
+//++++++++++++++++++++++++++++++++++++++++++++++++++++++++++++++++++++++++++
+
+TYPESYSTEM_SOURCE(App::PropertyIntegerSet , App::Property)
+
+//**************************************************************************
+// Construction/Destruction
+
+
+PropertyIntegerSet::PropertyIntegerSet()
+{
+
+}
+
+PropertyIntegerSet::~PropertyIntegerSet()
+{
+
+}
+
+
+//**************************************************************************
+// Base class implementer
+
+void PropertyIntegerSet::setValue(long lValue)
+{
+    aboutToSetValue();
+    _lValueSet.clear();
+    _lValueSet.insert(lValue);
+    hasSetValue();
+}
+
+void PropertyIntegerSet::setValues(const std::set<long>& values)
+{
+    aboutToSetValue();
+    _lValueSet = values;
+    hasSetValue();
+}
+
+PyObject *PropertyIntegerSet::getPyObject(void)
+{
+    PyObject* set = PySet_New(NULL);
+    for(std::set<long>::const_iterator it=_lValueSet.begin();it!=_lValueSet.end();++it)
+#if PY_MAJOR_VERSION < 3
+        PySet_Add(set,PyInt_FromLong(*it));
+#else
+        PySet_Add(set,PyLong_FromLong(*it));
+#endif
+    return set;
+}
+
+void PropertyIntegerSet::setPyObject(PyObject *value)
+{ 
+    if (PySequence_Check(value)) {
+        
+        Py_ssize_t nSize = PySequence_Length(value);
+        std::set<long> values;
+
+        for (Py_ssize_t i=0; i<nSize;++i) {
+            PyObject* item = PySequence_GetItem(value, i);
+#if PY_MAJOR_VERSION < 3
+            if (!PyInt_Check(item)) {
+                std::string error = std::string("type in list must be int, not ");
+                error += item->ob_type->tp_name;
+                throw Base::TypeError(error);
+            }
+            values.insert(PyInt_AsLong(item));
+#else
+            if (!PyLong_Check(item)) {
+                std::string error = std::string("type in list must be int, not ");
+                error += item->ob_type->tp_name;
+                throw Base::TypeError(error);
+            }
+            values.insert(PyLong_AsLong(item));
+#endif
+        }
+
+        setValues(values);
+    }
+#if PY_MAJOR_VERSION < 3
+    else if (PyInt_Check(value)) {
+        setValue(PyInt_AsLong(value));
+#else
+    else if (PyLong_Check(value)) {
+        setValue(PyLong_AsLong(value));
+#endif
+    }
+    else {
+        std::string error = std::string("type must be int or list of int, not ");
+        error += value->ob_type->tp_name;
+        throw Base::TypeError(error);
+    }
+}
+
+void PropertyIntegerSet::Save (Base::Writer &writer) const
+{
+    writer.Stream() << writer.ind() << "<IntegerSet count=\"" <<  _lValueSet.size() <<"\">\n";
+    if(writer.getFileVersion()>1) {
+        for(auto &v : _lValueSet)
+            writer.Stream() << v << '\n';
+    } else {
+        for(std::set<long>::const_iterator it=_lValueSet.begin();it!=_lValueSet.end();++it)
+            writer.Stream() << "<I v=\"" <<  *it <<"\"/>\n";
+    }
+    writer.Stream() << writer.ind() << "</IntegerSet>\n" ;
+}
+
+void PropertyIntegerSet::Restore(Base::XMLReader &reader)
+{
+    // read my Element
+    reader.readElement("IntegerSet");
+    // get the value of my Attribute
+    int count = reader.getAttributeAsInteger("count");
+    
+    std::set<long> values;
+    if(reader.FileVersion > 1) {
+        auto &s = reader.beginCharStream(false);
+        for(int i = 0; i < count; i++) {
+            long v;
+            s >> v;
+            values.insert(v);
+        }
+        reader.endCharStream();
+    } else {
+        for(int i = 0; i < count; i++) {
+            reader.readElement("I");
+            values.insert(reader.getAttributeAsInteger("v"));
+        }
+    }
+    
+    reader.readEndElement("IntegerSet");
+
+    //assignment
+    setValues(values);
+}
+
+Property *PropertyIntegerSet::Copy(void) const
+{
+    PropertyIntegerSet *p= new PropertyIntegerSet();
+    p->_lValueSet = _lValueSet;
+    return p;
+}
+
+void PropertyIntegerSet::Paste(const Property &from)
+{
+    aboutToSetValue();
+    _lValueSet = dynamic_cast<const PropertyIntegerSet&>(from)._lValueSet;
+    hasSetValue();
+}
+
+unsigned int PropertyIntegerSet::getMemSize (void) const
+{
+    return static_cast<unsigned int>(_lValueSet.size() * sizeof(long));
+}
+
+
+
+//**************************************************************************
+//**************************************************************************
+// PropertyFloat
+//++++++++++++++++++++++++++++++++++++++++++++++++++++++++++++++++++++++++++
+
+TYPESYSTEM_SOURCE(App::PropertyFloat , App::Property)
+
+//**************************************************************************
+// Construction/Destruction
+
+
+PropertyFloat::PropertyFloat()
+{
+    _dValue = 0.0;
+}
+
+PropertyFloat::~PropertyFloat()
+{
+
+}
+
+//**************************************************************************
+// Base class implementer
+
+void PropertyFloat::setValue(double lValue)
+{
+    aboutToSetValue();
+    _dValue=lValue;
+    hasSetValue();
+}
+
+double PropertyFloat::getValue(void) const
+{
+    return _dValue;
+}
+
+PyObject *PropertyFloat::getPyObject(void)
+{
+    return Py_BuildValue("d", _dValue);
+}
+
+void PropertyFloat::setPyObject(PyObject *value)
+{
+    if (PyFloat_Check(value)) {
+        aboutToSetValue();
+        _dValue = PyFloat_AsDouble(value);
+        hasSetValue();
+    }
+#if PY_MAJOR_VERSION < 3
+    else if(PyInt_Check(value)) {
+        aboutToSetValue();
+        _dValue = PyInt_AsLong(value);
+#else
+    else if(PyLong_Check(value)) {
+        aboutToSetValue();
+        _dValue = PyLong_AsLong(value);
+#endif
+        hasSetValue();
+    }
+    else {
+        std::string error = std::string("type must be float or int, not ");
+        error += value->ob_type->tp_name;
+        throw Base::TypeError(error);
+    }
+}
+
+void PropertyFloat::Save (Base::Writer &writer) const
+{
+    writer.Stream() << writer.ind() << "<Float value=\"" <<  _dValue <<"\"/>\n";
+}
+
+void PropertyFloat::Restore(Base::XMLReader &reader)
+{
+    // read my Element
+    reader.readElement("Float");
+    // get the value of my Attribute
+    setValue(reader.getAttributeAsFloat("value"));
+}
+
+Property *PropertyFloat::Copy(void) const
+{
+    PropertyFloat *p= new PropertyFloat();
+    p->_dValue = _dValue;
+    return p;
+}
+
+void PropertyFloat::Paste(const Property &from)
+{
+    aboutToSetValue();
+    _dValue = dynamic_cast<const PropertyFloat&>(from)._dValue;
+    hasSetValue();
+}
+
+void PropertyFloat::setPathValue(const ObjectIdentifier &path, const App::any &value)
+{
+    verifyPath(path);
+
+    if (value.type() == typeid(double))
+        setValue(App::any_cast<double>(value));
+    else if (value.type() == typeid(float))
+        setValue(App::any_cast<float>(value));
+    else if (value.type() == typeid(long))
+        setValue(App::any_cast<long>(value));
+    else if (value.type() == typeid(int))
+        setValue(App::any_cast<int>(value));
+    else if (value.type() == typeid(Quantity))
+        setValue((App::any_cast<const Quantity&>(value)).getValue());
+    else if (value.type() == typeid(long))
+        setValue(App::any_cast<long>(value));
+    else if (value.type() == typeid(unsigned long))
+        setValue(App::any_cast<unsigned long>(value));
+    else
+        throw bad_cast();
+}
+
+App::any PropertyFloat::getPathValue(const ObjectIdentifier &path) const
+{
+    verifyPath(path);
+    return _dValue;
+}
+
+//**************************************************************************
+//**************************************************************************
+// PropertyFloatConstraint
+//++++++++++++++++++++++++++++++++++++++++++++++++++++++++++++++++++++++++++
+
+TYPESYSTEM_SOURCE(App::PropertyFloatConstraint, App::PropertyFloat)
+
+//**************************************************************************
+// Construction/Destruction
+
+
+PropertyFloatConstraint::PropertyFloatConstraint()
+  : _ConstStruct(0)
+{
+
+}
+
+PropertyFloatConstraint::~PropertyFloatConstraint()
+{
+    if (_ConstStruct && _ConstStruct->isDeletable())
+        delete _ConstStruct;
+}
+
+void PropertyFloatConstraint::setConstraints(const Constraints* sConstrain)
+{
+    if (_ConstStruct != sConstrain) {
+        if (_ConstStruct && _ConstStruct->isDeletable())
+            delete _ConstStruct;
+    }
+    _ConstStruct = sConstrain;
+}
+
+const PropertyFloatConstraint::Constraints*  PropertyFloatConstraint::getConstraints(void) const
+{
+    return _ConstStruct;
+}
+
+void PropertyFloatConstraint::setPyObject(PyObject *value)
+{ 
+    if (PyFloat_Check(value)) {
+        double temp = PyFloat_AsDouble(value);
+        if (_ConstStruct) {
+            if (temp > _ConstStruct->UpperBound)
+                temp = _ConstStruct->UpperBound;
+            else if (temp < _ConstStruct->LowerBound)
+                temp = _ConstStruct->LowerBound;
+        }
+    
+        aboutToSetValue();
+        _dValue = temp;
+        hasSetValue();
+    }
+#if PY_MAJOR_VERSION < 3
+    else if (PyInt_Check(value)) {
+        double temp = (double)PyInt_AsLong(value);
+#else
+    else if (PyLong_Check(value)) {
+        double temp = (double)PyLong_AsLong(value);
+#endif
+        if (_ConstStruct) {
+            if (temp > _ConstStruct->UpperBound)
+                temp = _ConstStruct->UpperBound;
+            else if (temp < _ConstStruct->LowerBound)
+                temp = _ConstStruct->LowerBound;
+        }
+    
+        aboutToSetValue();
+        _dValue = temp;
+        hasSetValue();
+    }
+    else if (PyTuple_Check(value) && PyTuple_Size(value) == 4) {
+        double values[4];
+        for (int i=0; i<4; i++) {
+            PyObject* item;
+            item = PyTuple_GetItem(value,i);
+            if (PyFloat_Check(item))
+                values[i] = PyFloat_AsDouble(item);
+#if PY_MAJOR_VERSION < 3
+            else if (PyInt_Check(item))
+                values[i] = PyInt_AsLong(item);
+#else
+            else if (PyLong_Check(item))
+                values[i] = PyLong_AsLong(item);
+#endif
+            else
+                throw Base::TypeError("Type in tuple must be float or int");
+        }
+
+        double stepSize = values[3];
+        // need a value > 0
+        if (stepSize < DBL_EPSILON)
+            throw Base::ValueError("Step size must be greater than zero");
+
+        Constraints* c = new Constraints();
+        c->setDeletable(true);
+        c->LowerBound = values[1];
+        c->UpperBound = values[2];
+        c->StepSize = stepSize;
+        if (values[0] > c->UpperBound)
+            values[0] = c->UpperBound;
+        else if (values[0] < c->LowerBound)
+            values[0] = c->LowerBound;
+        setConstraints(c);
+
+        aboutToSetValue();
+        _dValue = values[0];
+        hasSetValue();
+    }
+    else {
+        std::string error = std::string("type must be float, not ");
+        error += value->ob_type->tp_name;
+        throw Base::TypeError(error);
+    }
+}
+
+//**************************************************************************
+// PropertyPrecision
+//++++++++++++++++++++++++++++++++++++++++++++++++++++++++++++++++++++++++++
+
+TYPESYSTEM_SOURCE(App::PropertyPrecision, App::PropertyFloatConstraint)
+
+//**************************************************************************
+// Construction/Destruction
+//
+const PropertyFloatConstraint::Constraints PrecisionStandard = {0.0,DBL_MAX,0.001};
+
+PropertyPrecision::PropertyPrecision()
+{
+    setConstraints(&PrecisionStandard);
+}
+
+PropertyPrecision::~PropertyPrecision()
+{
+
+}
+
+
+//**************************************************************************
+// PropertyFloatList
+//++++++++++++++++++++++++++++++++++++++++++++++++++++++++++++++++++++++++++
+
+TYPESYSTEM_SOURCE(App::PropertyFloatList , App::PropertyLists)
+
+//**************************************************************************
+// Construction/Destruction
+
+
+PropertyFloatList::PropertyFloatList()
+{
+
+}
+
+PropertyFloatList::~PropertyFloatList()
+{
+
+}
+
+//**************************************************************************
+// Base class implementer
+
+PyObject *PropertyFloatList::getPyObject(void)
+{
+    PyObject* list = PyList_New(getSize());
+    for (int i = 0;i<getSize(); i++)
+         PyList_SetItem( list, i, PyFloat_FromDouble(_lValueList[i]));
+    return list;
+}
+
+double PropertyFloatList::getPyValue(PyObject *item) const {
+    if (PyFloat_Check(item)) {
+        return PyFloat_AsDouble(item);
+#if PY_MAJOR_VERSION >= 3
+    } else if (PyLong_Check(item)) {
+        return static_cast<double>(PyLong_AsLong(item));
+#else
+    } else if (PyInt_Check(item)) {
+        return static_cast<double>(PyInt_AsLong(item));
+#endif
+    } else {
+        std::string error = std::string("type in list must be float, not ");
+        error += item->ob_type->tp_name;
+        throw Base::TypeError(error);
+    }
+}
+
+bool PropertyFloatList::saveXML(Base::Writer &writer) const
+{
+    writer.Stream() << ">\n";
+    for(auto &v : _lValueList)
+        writer.Stream() << v << '\n';
+    return false;
+}
+
+void PropertyFloatList::restoreXML(Base::XMLReader &reader)
+{
+    int count = reader.getAttributeAsInteger("count");
+    std::vector<double> values(count);
+    auto &s = reader.beginCharStream(false);
+    for(int i=0;i<count;++i)
+        s >> values[i];
+    setValues(std::move(values));
+}
+
+void PropertyFloatList::saveStream(Base::OutputStream &str) const
+{
+    if (!isSinglePrecision()) {
+        for (std::vector<double>::const_iterator it = _lValueList.begin(); it != _lValueList.end(); ++it) {
+            str << *it;
+        }
+    }
+    else {
+        for (std::vector<double>::const_iterator it = _lValueList.begin(); it != _lValueList.end(); ++it) {
+            float v = (float)*it;
+            str << v;
+        }
+    }
+}
+
+void PropertyFloatList::restoreStream(Base::InputStream &str, unsigned uCt)
+{
+    std::vector<double> values(uCt);
+    if (!isSinglePrecision()) {
+        for (std::vector<double>::iterator it = values.begin(); it != values.end(); ++it) {
+            str >> *it;
+        }
+    }
+    else {
+        for (std::vector<double>::iterator it = values.begin(); it != values.end(); ++it) {
+            float val;
+            str >> val;
+            (*it) = val;
+        }
+    }
+    setValues(std::move(values));
+}
+
+Property *PropertyFloatList::Copy(void) const
+{
+    PropertyFloatList *p= new PropertyFloatList();
+    p->_lValueList = _lValueList;
+    return p;
+}
+
+void PropertyFloatList::Paste(const Property &from)
+{
+    setValues(dynamic_cast<const PropertyFloatList&>(from)._lValueList);
+}
+
+//**************************************************************************
+// _PropertyFloatList (single precision float list)
+//++++++++++++++++++++++++++++++++++++++++++++++++++++++++++++++++++++++++++
+
+PyObject *_PropertyFloatList::getPyObject(void)
+{
+    PyObject* list = PyList_New(getSize());
+    for (int i = 0;i<getSize(); i++)
+         PyList_SetItem( list, i, PyFloat_FromDouble(_lValueList[i]));
+    return list;
+}
+
+float _PropertyFloatList::getPyValue(PyObject *item) const {
+    if (PyFloat_Check(item)) {
+        return PyFloat_AsDouble(item);
+#if PY_MAJOR_VERSION >= 3
+    } else if (PyLong_Check(item)) {
+        return static_cast<float>(PyLong_AsLong(item));
+#else
+    } else if (PyInt_Check(item)) {
+        return static_cast<float>(PyInt_AsLong(item));
+#endif
+    } else {
+        std::string error = std::string("type in list must be float, not ");
+        error += item->ob_type->tp_name;
+        throw Base::TypeError(error);
+    }
+}
+
+bool _PropertyFloatList::saveXML(Base::Writer &writer) const
+{
+    writer.Stream() << ">\n";
+    for(auto &v : _lValueList)
+        writer.Stream() << v << '\n';
+    return false;
+}
+
+void _PropertyFloatList::restoreXML(Base::XMLReader &reader)
+{
+    int count = reader.getAttributeAsInteger("count");
+    std::vector<float> values(count);
+    auto &s = reader.beginCharStream(false);
+    for(int i=0;i<count;++i)
+        s >> values[i];
+    setValues(std::move(values));
+}
+
+void _PropertyFloatList::saveStream(Base::OutputStream &str) const {
+    for (auto &v : _lValueList)
+        str << v;
+}
+
+void _PropertyFloatList::restoreStream(Base::InputStream &str, unsigned uCt)
+{
+    std::vector<float> values(uCt);
+    for(auto &v : values)
+        str >> v;
+    setValues(std::move(values));
+}
+
+Property *_PropertyFloatList::Copy(void) const
+{
+    _PropertyFloatList *p= new _PropertyFloatList();
+    p->_lValueList = _lValueList;
+    return p;
+}
+
+void _PropertyFloatList::Paste(const Property &from)
+{
+    setValues(dynamic_cast<const _PropertyFloatList&>(from)._lValueList);
+}
+
+//**************************************************************************
+// PropertyString
+//++++++++++++++++++++++++++++++++++++++++++++++++++++++++++++++++++++++++++
+
+TYPESYSTEM_SOURCE(App::PropertyString , App::Property)
+
+PropertyString::PropertyString()
+{
+
+}
+
+PropertyString::~PropertyString()
+{
+
+}
+
+void PropertyString::setValue(const char* newLabel)
+{
+    if(!newLabel) return;
+
+    if(_cValue == newLabel)
+        return;
+
+    std::string _newLabel;
+
+    std::vector<std::pair<Property*,std::unique_ptr<Property> > > propChanges;
+    std::string label;
+    auto obj = dynamic_cast<DocumentObject*>(getContainer());
+    bool commit = false;
+
+    if(obj && obj->getNameInDocument() && this==&obj->Label &&
+       (!obj->getDocument()->testStatus(App::Document::Restoring)||
+        obj->getDocument()->testStatus(App::Document::Importing)) && 
+       !obj->getDocument()->isPerformingTransaction()) 
+    {
+        // allow object to control label change
+
+        static ParameterGrp::handle _hPGrp;
+        if(!_hPGrp) {
+            _hPGrp = GetApplication().GetUserParameter().GetGroup("BaseApp");
+            _hPGrp = _hPGrp->GetGroup("Preferences")->GetGroup("Document");
+        }
+        App::Document* doc = obj->getDocument();
+        if(doc && !_hPGrp->GetBool("DuplicateLabels") && !obj->allowDuplicateLabel()) {
+            std::vector<std::string> objectLabels;
+            std::vector<App::DocumentObject*>::const_iterator it;
+            std::vector<App::DocumentObject*> objs = doc->getObjects();
+            bool match = false;
+            for (it = objs.begin();it != objs.end();++it) {
+                if (*it == obj)
+                    continue; // don't compare object with itself
+                std::string objLabel = (*it)->Label.getValue();
+                if (!match && objLabel == newLabel)
+                    match = true;
+                objectLabels.push_back(objLabel);
+            }
+
+            // make sure that there is a name conflict otherwise we don't have to do anything
+            if (match && *newLabel) {
+                label = newLabel;
+                // remove number from end to avoid lengthy names
+                size_t lastpos = label.length()-1;
+                while (label[lastpos] >= 48 && label[lastpos] <= 57) {
+                    // if 'lastpos' becomes 0 then all characters are digits. In this case we use
+                    // the complete label again
+                    if (lastpos == 0) {
+                        lastpos = label.length()-1;
+                        break;
+                    }
+                    lastpos--;
+                }
+
+                bool changed = false;
+                label = label.substr(0,lastpos+1);
+                if(label != obj->getNameInDocument()
+                        && boost::starts_with(obj->getNameInDocument(),label))
+                {
+                    // In case the label has the same base name as object's
+                    // internal name, use it as the label instead.
+                    const char *objName = obj->getNameInDocument();
+                    const char *c = &objName[lastpos+1];
+                    for(;*c;++c) {
+                        if(*c<48 || *c>57)
+                            break;
+                    }
+                    if(*c == 0 && std::find(objectLabels.begin(), objectLabels.end(),
+                                            obj->getNameInDocument())==objectLabels.end()) 
+                    {
+                        label = obj->getNameInDocument();
+                        changed = true;
+                    }
+                }
+                if(!changed)
+                    label = Base::Tools::getUniqueName(label, objectLabels, 3);
+            }
+        }
+
+        if(label.empty())
+            label = newLabel;
+        obj->onBeforeChangeLabel(label);
+        newLabel = label.c_str();
+
+        if(!obj->getDocument()->testStatus(App::Document::Restoring)) {
+            // Only update label reference if we are not restoring. When
+            // importing (which also counts as restoring), it is possible the
+            // new object changes its label. However, we cannot update label
+            // references here, because object restoring is not based on
+            // dependency order. It can only be done in afterRestore(). 
+            //
+            // See PropertyLinkBase::restoreLabelReference() for more details.
+            propChanges = PropertyLinkBase::updateLabelReferences(obj,newLabel);
+        }
+
+        if(propChanges.size() && !GetApplication().getActiveTransaction()) {
+            commit = true;
+            std::ostringstream str;
+            str << "Change " << obj->getNameInDocument() << ".Label";
+            GetApplication().setActiveTransaction(str.str().c_str());
+        }
+    }
+
+    aboutToSetValue();
+    _cValue = newLabel;
+    hasSetValue();
+
+    for(auto &change : propChanges)
+        change.first->Paste(*change.second.get());
+
+    if(commit)
+        GetApplication().closeActiveTransaction();
+}
+
+void PropertyString::setValue(const std::string &sString)
+{
+    setValue(sString.c_str());
+}
+
+const char* PropertyString::getValue(void) const
+{
+    return _cValue.c_str();
+}
+
+PyObject *PropertyString::getPyObject(void)
+{
+    PyObject *p = PyUnicode_DecodeUTF8(_cValue.c_str(),_cValue.size(),0);
+    if (!p) throw Base::UnicodeError("UTF8 conversion failure at PropertyString::getPyObject()");
+    return p;
+}
+
+void PropertyString::setPyObject(PyObject *value)
+{
+    std::string string;
+    if (PyUnicode_Check(value)) {
+#if PY_MAJOR_VERSION >= 3
+        string = PyUnicode_AsUTF8(value);
+#else
+        PyObject* unicode = PyUnicode_AsUTF8String(value);
+        string = PyString_AsString(unicode);
+        Py_DECREF(unicode);
+    }
+    else if (PyString_Check(value)) {
+        string = PyString_AsString(value);
+#endif
+    }
+    else {
+        try {
+            string = Py::Object(value).as_string();
+        } catch (Py::Exception &) {
+            Base::PyException::ThrowException();
+        }
+    }
+
+    // assign the string
+    setValue(string);
+}
+
+void PropertyString::Save (Base::Writer &writer) const
+{
+    std::string val;
+    auto obj = dynamic_cast<DocumentObject*>(getContainer());
+    writer.Stream() << writer.ind() << "<String ";
+    bool exported = false;
+    if(obj && obj->getNameInDocument() && 
+       obj->isExporting() && &obj->Label==this)
+    {
+        if(obj->allowDuplicateLabel())
+            writer.Stream() <<"restore=\"1\" ";
+        else if(_cValue==obj->getNameInDocument()) {
+            writer.Stream() <<"restore=\"0\" ";
+            val = encodeAttribute(obj->getExportName());
+            exported = true;
+        }
+    }
+    if(!exported)
+        val = encodeAttribute(_cValue);
+    writer.Stream() <<"value=\"" << val <<"\"/>\n";
+}
+
+void PropertyString::Restore(Base::XMLReader &reader)
+{
+    // read my Element
+    reader.readElement("String");
+    // get the value of my Attribute
+    auto obj = dynamic_cast<DocumentObject*>(getContainer());
+    if(obj && &obj->Label==this) {
+        if(reader.hasAttribute("restore")) {
+            int restore = reader.getAttributeAsInteger("restore");
+            if(restore == 1) {
+                aboutToSetValue();
+                _cValue = reader.getAttribute("value");
+                hasSetValue();
+            }else
+                setValue(reader.getName(reader.getAttribute("value")));
+        } else
+            setValue(reader.getAttribute("value"));
+    }else
+        setValue(reader.getAttribute("value"));
+}
+
+Property *PropertyString::Copy(void) const
+{
+    PropertyString *p= new PropertyString();
+    p->_cValue = _cValue;
+    return p;
+}
+
+void PropertyString::Paste(const Property &from)
+{
+    setValue(dynamic_cast<const PropertyString&>(from)._cValue);
+}
+
+unsigned int PropertyString::getMemSize (void) const
+{
+    return static_cast<unsigned int>(_cValue.size());
+}
+
+void PropertyString::setPathValue(const ObjectIdentifier &path, const App::any &value)
+{
+    verifyPath(path);
+    if (value.type() == typeid(bool))
+        setValue(App::any_cast<bool>(value)?"True":"False");
+    else if (value.type() == typeid(int))
+        setValue(std::to_string(App::any_cast<int>(value)));
+    else if (value.type() == typeid(long))
+        setValue(std::to_string(App::any_cast<long>(value)));
+    else if (value.type() == typeid(double))
+        setValue(std::to_string(App::any_cast<double>(value)));
+    else if (value.type() == typeid(float))
+        setValue(std::to_string(App::any_cast<float>(value)));
+    else if (value.type() == typeid(Quantity))
+        setValue(App::any_cast<Quantity>(value).getUserString().toUtf8().constData());
+    else if (value.type() == typeid(std::string))
+        setValue(App::any_cast<const std::string &>(value));
+    else {
+        Base::PyGILStateLocker lock;
+        setValue(pyObjectFromAny(value).as_string());
+    }
+}
+
+App::any PropertyString::getPathValue(const ObjectIdentifier &path) const
+{
+    verifyPath(path);
+    return _cValue;
+}
+
+//**************************************************************************
+//**************************************************************************
+// PropertyUUID
+//++++++++++++++++++++++++++++++++++++++++++++++++++++++++++++++++++++++++++
+
+TYPESYSTEM_SOURCE(App::PropertyUUID , App::Property)
+
+PropertyUUID::PropertyUUID()
+{
+
+}
+
+PropertyUUID::~PropertyUUID()
+{
+
+}
+
+void PropertyUUID::setValue(const Base::Uuid &id)
+{
+    aboutToSetValue();
+    _uuid = id;
+    hasSetValue();
+}
+
+void PropertyUUID::setValue(const char* sString)
+{
+    if (sString) {
+        aboutToSetValue();
+        _uuid.setValue(sString);
+        hasSetValue();
+    }
+}
+
+void PropertyUUID::setValue(const std::string &sString)
+{
+    aboutToSetValue();
+    _uuid.setValue(sString);
+    hasSetValue();
+}
+
+const std::string& PropertyUUID::getValueStr(void) const
+{
+    return _uuid.getValue();
+}
+
+const Base::Uuid& PropertyUUID::getValue(void) const
+{
+    return _uuid;
+}
+
+PyObject *PropertyUUID::getPyObject(void)
+{
+#if PY_MAJOR_VERSION >= 3
+    PyObject *p = PyUnicode_FromString(_uuid.getValue().c_str());
+#else
+    PyObject *p = PyString_FromString(_uuid.getValue().c_str());
+#endif
+    return p;
+}
+
+void PropertyUUID::setPyObject(PyObject *value)
+{
+    std::string string;
+    if (PyUnicode_Check(value)) {
+#if PY_MAJOR_VERSION >= 3
+        string = PyUnicode_AsUTF8(value);
+#else
+        PyObject* unicode = PyUnicode_AsUTF8String(value);
+        string = PyString_AsString(unicode);
+        Py_DECREF(unicode);
+    }
+    else if (PyString_Check(value)) {
+        string = PyString_AsString(value);
+#endif
+    }
+    else {
+        std::string error = std::string("type must be unicode or str, not ");
+        error += value->ob_type->tp_name;
+        throw Base::TypeError(error);
+    }
+
+    try {
+        // assign the string
+        Base::Uuid uid;
+        uid.setValue(string);
+        setValue(uid);
+    }
+    catch (const std::exception& e) {
+        throw Base::RuntimeError(e.what());
+    }
+}
+
+void PropertyUUID::Save (Base::Writer &writer) const
+{
+    writer.Stream() << writer.ind() << "<Uuid value=\"" << _uuid.getValue() <<"\"/>\n";
+}
+
+void PropertyUUID::Restore(Base::XMLReader &reader)
+{
+    // read my Element
+    reader.readElement("Uuid");
+    // get the value of my Attribute
+    setValue(reader.getAttribute("value"));
+}
+
+Property *PropertyUUID::Copy(void) const
+{
+    PropertyUUID *p= new PropertyUUID();
+    p->_uuid = _uuid;
+    return p;
+}
+
+void PropertyUUID::Paste(const Property &from)
+{
+    aboutToSetValue();
+    _uuid = dynamic_cast<const PropertyUUID&>(from)._uuid;
+    hasSetValue();
+}
+
+unsigned int PropertyUUID::getMemSize (void) const
+{
+    return static_cast<unsigned int>(sizeof(_uuid));
+}
+
+//**************************************************************************
+// PropertyFont
+//++++++++++++++++++++++++++++++++++++++++++++++++++++++++++++++++++++++++++
+
+TYPESYSTEM_SOURCE(App::PropertyFont , App::PropertyString)
+
+PropertyFont::PropertyFont()
+{
+
+}
+
+PropertyFont::~PropertyFont()
+{
+
+}
+
+//**************************************************************************
+// PropertyStringList
+//++++++++++++++++++++++++++++++++++++++++++++++++++++++++++++++++++++++++++
+
+TYPESYSTEM_SOURCE(App::PropertyStringList , App::PropertyLists)
+
+PropertyStringList::PropertyStringList()
+{
+
+}
+
+PropertyStringList::~PropertyStringList()
+{
+
+}
+
+//**************************************************************************
+// Base class implementer
+
+void PropertyStringList::setValues(const std::list<std::string>& lValue)
+{
+    std::vector<std::string> vals;
+    vals.reserve(lValue.size());
+    for(const auto &v : lValue)
+        vals.push_back(v);
+    setValues(std::move(vals));
+}
+
+PyObject *PropertyStringList::getPyObject(void)
+{
+    PyObject* list = PyList_New(getSize());
+
+    for (int i = 0;i<getSize(); i++) {
+        PyObject* item = PyUnicode_DecodeUTF8(_lValueList[i].c_str(), _lValueList[i].size(), 0);
+        if (!item) {
+            Py_DECREF(list);
+            throw Base::UnicodeError("UTF8 conversion failure at PropertyStringList::getPyObject()");
+        }
+        PyList_SetItem(list, i, item);
+    }
+
+    return list;
+}
+
+std::string PropertyStringList::getPyValue(PyObject *item) const
+{
+    std::string ret;
+    if (PyUnicode_Check(item)) {
+#if PY_MAJOR_VERSION >= 3
+        ret = PyUnicode_AsUTF8(item);
+#else
+        PyObject* unicode = PyUnicode_AsUTF8String(item);
+        ret = PyString_AsString(unicode);
+        Py_DECREF(unicode);
+    } else if (PyString_Check(item)) {
+        ret = PyString_AsString(item);
+#endif
+#if PY_MAJOR_VERSION >= 3
+    } else if (PyBytes_Check(item)) {
+        ret = PyBytes_AsString(item);
+#endif
+    } else {
+        std::string error = std::string("type in list must be str or unicode, not ");
+        error += item->ob_type->tp_name;
+        throw Base::TypeError(error);
+    }
+    return ret;
+}
+
+unsigned int PropertyStringList::getMemSize (void) const
+{
+    size_t size=0;
+    for(int i = 0;i<getSize(); i++) 
+        size += _lValueList[i].size();
+    return static_cast<unsigned int>(size);
+}
+
+bool PropertyStringList::saveXML(Base::Writer &writer) const
+{
+    writer.Stream() << ">\n";
+    for(int i = 0;i<getSize(); i++) {
+        std::string val = encodeAttribute(_lValueList[i]);
+        writer.Stream() << "<String value=\"" <<  val <<"\"/>\n";
+    }
+    return false;
+}
+
+void PropertyStringList::restoreXML(Base::XMLReader &reader)
+{
+    int count = reader.getAttributeAsInteger("count");
+
+    std::vector<std::string> values(count);
+    for(int i = 0; i < count; i++) {
+        reader.readElement("String");
+        values[i] = reader.getAttribute("value");
+    }
+
+    // assignment
+    setValues(std::move(values));
+}
+
+Property *PropertyStringList::Copy(void) const
+{
+    PropertyStringList *p= new PropertyStringList();
+    p->_lValueList = _lValueList;
+    return p;
+}
+
+void PropertyStringList::Paste(const Property &from)
+{
+    setValues(dynamic_cast<const PropertyStringList&>(from)._lValueList);
+}
+
+
+//**************************************************************************
+// PropertyMap
+//++++++++++++++++++++++++++++++++++++++++++++++++++++++++++++++++++++++++++
+
+TYPESYSTEM_SOURCE(App::PropertyMap , App::Property)
+
+PropertyMap::PropertyMap()
+{
+
+}
+
+PropertyMap::~PropertyMap()
+{
+
+}
+
+//**************************************************************************
+// Base class implementer
+
+
+int PropertyMap::getSize(void) const
+{
+    return static_cast<int>(_lValueList.size());
+}
+
+void PropertyMap::setValue(const std::string& key,const std::string& value)
+{
+    aboutToSetValue();
+    _lValueList[key] = value;
+    hasSetValue();
+}
+
+void PropertyMap::setValue(const char *key, const char *value)
+{
+    if(!key)
+        return;
+    if(!value) {
+        auto it = _lValueList.find(key);
+        if(it == _lValueList.end())
+            return;
+        aboutToSetValue();
+        _lValueList.erase(it);
+        hasSetValue();
+        return;
+    }
+
+    aboutToSetValue();
+    _lValueList[key] = value;
+    hasSetValue();
+}
+
+void PropertyMap::setValues(const std::map<std::string,std::string>& map)
+{
+    aboutToSetValue();
+    _lValueList=map;
+    hasSetValue();
+}
+
+void PropertyMap::setValues(std::map<std::string,std::string>&& map)
+{
+    aboutToSetValue();
+    _lValueList=std::move(map);
+    hasSetValue();
+}
+
+const std::string& PropertyMap::operator[] (const std::string& key) const 
+{
+    static std::string empty;
+    std::map<std::string,std::string>::const_iterator it = _lValueList.find(key);
+    if(it!=_lValueList.end())
+        return it->second;
+    else
+        return empty;
+} 
+
+const char *PropertyMap::getValue(const char *key) const {
+    if(!key)
+        return 0;
+    auto it = _lValueList.find(key);
+    if(it == _lValueList.end())
+        return 0;
+    return it->second.c_str();
+}
+
+PyObject *PropertyMap::getPyObject(void)
+{
+    PyObject* dict = PyDict_New();
+
+    for (std::map<std::string,std::string>::const_iterator it = _lValueList.begin();it!= _lValueList.end(); ++it) {
+        PyObject* item = PyUnicode_DecodeUTF8(it->second.c_str(), it->second.size(), 0);
+        if (!item) {
+            Py_DECREF(dict);
+            throw Base::UnicodeError("UTF8 conversion failure at PropertyMap::getPyObject()");
+        }
+        PyDict_SetItemString(dict,it->first.c_str(),item);
+    }
+
+    return dict;
+}
+
+void PropertyMap::setPyObject(PyObject *value)
+{
+    if (PyDict_Check(value)) {
+
+        std::map<std::string,std::string> values;
+        // get key and item list
+        PyObject* keyList = PyDict_Keys(value);
+
+        PyObject* itemList = PyDict_Values(value);
+        Py_ssize_t nSize = PyList_Size(keyList);
+
+        for (Py_ssize_t i=0; i<nSize;++i) {
+
+            // check on the key:
+            std::string keyStr;
+            PyObject* key = PyList_GetItem(keyList, i);
+            if (PyUnicode_Check(key)) {
+#if PY_MAJOR_VERSION >= 3
+                keyStr = PyUnicode_AsUTF8(key);
+#else
+                PyObject* unicode = PyUnicode_AsUTF8String(key);
+                keyStr = PyString_AsString(unicode);
+                Py_DECREF(unicode);
+            }else if (PyString_Check(key)) {
+                keyStr = PyString_AsString(key);
+#endif
+            }
+            else {
+                std::string error = std::string("type of the key need to be unicode or string, not");
+                error += key->ob_type->tp_name;
+                throw Base::TypeError(error);
+            }
+
+            // check on the item:
+            PyObject* item = PyList_GetItem(itemList, i);
+            if (PyUnicode_Check(item)) {
+#if PY_MAJOR_VERSION >= 3
+                values[keyStr] = PyUnicode_AsUTF8(item);
+#else
+                PyObject* unicode = PyUnicode_AsUTF8String(item);
+                values[keyStr] = PyString_AsString(unicode);
+                Py_DECREF(unicode);
+            }
+            else if (PyString_Check(item)) {
+                values[keyStr] = PyString_AsString(item);
+#endif
+            }
+            else {
+                std::string error = std::string("type in list must be string or unicode, not ");
+                error += item->ob_type->tp_name;
+                throw Base::TypeError(error);
+            }
+        }
+        
+        setValues(std::move(values));
+    }
+    else {
+        std::string error = std::string("type must be a dict object");
+        error += value->ob_type->tp_name;
+        throw Base::TypeError(error);
+    }
+}
+
+unsigned int PropertyMap::getMemSize (void) const
+{
+    size_t size=0;
+    for (std::map<std::string,std::string>::const_iterator it = _lValueList.begin();it!= _lValueList.end(); ++it) {
+        size += it->second.size();
+        size += it->first.size();
+    }
+    return size;
+}
+
+void PropertyMap::Save (Base::Writer &writer) const
+{
+    writer.Stream() << writer.ind() << "<Map count=\"" <<  getSize() <<"\">\n";
+    for (std::map<std::string,std::string>::const_iterator it = _lValueList.begin();it!= _lValueList.end(); ++it) 
+        writer.Stream() << "<Item key=\"" <<  it->first <<"\" value=\"" <<  encodeAttribute(it->second) <<"\"/>\n";
+
+    writer.Stream() << writer.ind() << "</Map>\n" ;
+}
+
+void PropertyMap::Restore(Base::XMLReader &reader)
+{
+    // read my Element
+    reader.readElement("Map");
+    // get the value of my Attribute
+    int count = reader.getAttributeAsInteger("count");
+
+    std::map<std::string,std::string> values;
+    for(int i = 0; i < count; i++) {
+        reader.readElement("Item");
+        values[reader.getAttribute("key")] = reader.getAttribute("value");
+    }
+    
+    reader.readEndElement("Map");
+
+    // assignment
+    setValues(values);
+}
+
+Property *PropertyMap::Copy(void) const
+{
+    PropertyMap *p= new PropertyMap();
+    p->_lValueList = _lValueList;
+    return p;
+}
+
+void PropertyMap::Paste(const Property &from)
+{
+    aboutToSetValue();
+    _lValueList = dynamic_cast<const PropertyMap&>(from)._lValueList;
+    hasSetValue();
+}
+
+
+
+
+//**************************************************************************
+//**************************************************************************
+// PropertyBool
+//++++++++++++++++++++++++++++++++++++++++++++++++++++++++++++++++++++++++++
+
+TYPESYSTEM_SOURCE(App::PropertyBool , App::Property)
+
+//**************************************************************************
+// Construction/Destruction
+
+PropertyBool::PropertyBool()
+{
+    _lValue = false;
+}
+
+PropertyBool::~PropertyBool()
+{
+
+}
+
+//**************************************************************************
+// Setter/getter for the property
+
+void PropertyBool::setValue(bool lValue)
+{
+    aboutToSetValue();
+    _lValue=lValue;
+    hasSetValue();
+}
+
+bool PropertyBool::getValue(void) const
+{
+    return _lValue;
+}
+
+PyObject *PropertyBool::getPyObject(void)
+{
+    return PyBool_FromLong(_lValue ? 1 : 0);
+}
+
+void PropertyBool::setPyObject(PyObject *value)
+{
+    if (PyBool_Check(value))
+        setValue(PyObject_IsTrue(value)!=0);
+#if PY_MAJOR_VERSION < 3
+    else if(PyInt_Check(value))
+        setValue(PyInt_AsLong(value)!=0);
+#else
+    else if(PyLong_Check(value))
+        setValue(PyLong_AsLong(value)!=0);
+#endif
+    else {
+        std::string error = std::string("type must be bool, not ");
+        error += value->ob_type->tp_name;
+        throw Base::TypeError(error);
+    }
+}
+
+void PropertyBool::Save (Base::Writer &writer) const
+{
+    writer.Stream() << writer.ind() << "<Bool value=\"" ;
+    if (_lValue)
+        writer.Stream() << "true" <<"\"/>" ;
+    else
+        writer.Stream() << "false" <<"\"/>" ;
+    writer.Stream() << '\n';
+}
+
+void PropertyBool::Restore(Base::XMLReader &reader)
+{
+    // read my Element
+    reader.readElement("Bool");
+    // get the value of my Attribute
+    string b = reader.getAttribute("value");
+    (b == "true") ? setValue(true) : setValue(false);
+}
+
+
+Property *PropertyBool::Copy(void) const
+{
+    PropertyBool *p= new PropertyBool();
+    p->_lValue = _lValue;
+    return p;
+}
+
+void PropertyBool::Paste(const Property &from)
+{
+    aboutToSetValue();
+    _lValue = dynamic_cast<const PropertyBool&>(from)._lValue;
+    hasSetValue();
+}
+
+void PropertyBool::setPathValue(const ObjectIdentifier &path, const App::any &value)
+{
+    verifyPath(path);
+
+    if (value.type() == typeid(bool))
+        setValue(App::any_cast<bool>(value));
+    else if (value.type() == typeid(int))
+        setValue(App::any_cast<int>(value) != 0);
+    else if (value.type() == typeid(long))
+        setValue(App::any_cast<long>(value) != 0);
+    else if (value.type() == typeid(double))
+        setValue(boost::math::round(App::any_cast<double>(value)));
+    else if (value.type() == typeid(float))
+        setValue(boost::math::round(App::any_cast<float>(value)));
+    else if (value.type() == typeid(Quantity))
+        setValue(App::any_cast<const Quantity&>(value).getValue() != 0);
+    else
+        throw bad_cast();
+}
+
+App::any PropertyBool::getPathValue(const ObjectIdentifier &path) const
+{
+    verifyPath(path);
+
+    return _lValue;
+}
+
+//**************************************************************************
+//**************************************************************************
+// PropertyBoolList
+//++++++++++++++++++++++++++++++++++++++++++++++++++++++++++++++++++++++++++
+
+TYPESYSTEM_SOURCE(App::PropertyBoolList , App::PropertyLists)
+
+//**************************************************************************
+// Construction/Destruction
+
+
+PropertyBoolList::PropertyBoolList()
+{
+
+}
+
+PropertyBoolList::~PropertyBoolList()
+{
+
+}
+
+//**************************************************************************
+// Base class implementer
+
+PyObject *PropertyBoolList::getPyObject(void)
+{
+    PyObject* tuple = PyTuple_New(getSize());
+    for(int i = 0;i<getSize(); i++) {
+        bool v = _lValueList[i];
+        if (v) {
+            PyTuple_SetItem(tuple, i, PyBool_FromLong(1));
+        }
+        else {
+            PyTuple_SetItem(tuple, i, PyBool_FromLong(0));
+        }
+    }
+    return tuple;
+}
+
+void PropertyBoolList::setPyObject(PyObject *value)
+{
+    // string is also a sequence and must be treated differently
+    std::string str;
+    if (PyUnicode_Check(value)) {
+#if PY_MAJOR_VERSION >= 3
+        str = PyUnicode_AsUTF8(value);
+#else
+        PyObject* unicode = PyUnicode_AsUTF8String(value);
+        str = PyString_AsString(unicode);
+        Py_DECREF(unicode);
+        boost::dynamic_bitset<> values(str);
+        setValues(values);
+    } else if (PyString_Check(value)) {
+        str = PyString_AsString(value);
+#endif
+        boost::dynamic_bitset<> values(str);
+        setValues(values);
+    }else
+        inherited::setPyObject(value);
+}
+
+bool PropertyBoolList::getPyValue(PyObject *item) const {
+    if (PyBool_Check(item)) {
+        return (PyObject_IsTrue(item) ? true : false);
+#if PY_MAJOR_VERSION < 3
+    } else if (PyInt_Check(item)) {
+        return (PyInt_AsLong(item) ? true : false);
+#else
+    } else if (PyLong_Check(item)) {
+        return (PyLong_AsLong(item) ? true : false);
+#endif
+    } else {
+        std::string error = std::string("type in list must be bool or int, not ");
+        error += item->ob_type->tp_name;
+        throw Base::TypeError(error);
+    }
+}
+
+void PropertyBoolList::Save (Base::Writer &writer) const
+{
+    writer.Stream() << writer.ind() << "<BoolList value=\"" ;
+    std::string bitset;
+    boost::to_string(_lValueList, bitset);
+    writer.Stream() << bitset <<"\"/>" ;
+    writer.Stream() << '\n';
+}
+
+void PropertyBoolList::Restore(Base::XMLReader &reader)
+{
+    // read my Element
+    reader.readElement("BoolList");
+    // get the value of my Attribute
+    string str = reader.getAttribute("value");
+    boost::dynamic_bitset<> bitset(str);
+    setValues(std::move(bitset));
+}
+
+Property *PropertyBoolList::Copy(void) const
+{
+    PropertyBoolList *p= new PropertyBoolList();
+    p->_lValueList = _lValueList;
+    return p;
+}
+
+void PropertyBoolList::Paste(const Property &from)
+{
+    setValues(dynamic_cast<const PropertyBoolList&>(from)._lValueList);
+}
+
+unsigned int PropertyBoolList::getMemSize (void) const
+{
+    return static_cast<unsigned int>(_lValueList.size());
+}
+
+//**************************************************************************
+//**************************************************************************
+// PropertyColor
+//++++++++++++++++++++++++++++++++++++++++++++++++++++++++++++++++++++++++++
+
+TYPESYSTEM_SOURCE(App::PropertyColor , App::Property)
+
+//**************************************************************************
+// Construction/Destruction
+
+PropertyColor::PropertyColor()
+{
+
+}
+
+PropertyColor::~PropertyColor()
+{
+
+}
+
+//**************************************************************************
+// Base class implementer
+
+void PropertyColor::setValue(const Color &col)
+{
+    aboutToSetValue();
+    _cCol=col;
+    hasSetValue();
+}
+
+void PropertyColor::setValue(uint32_t rgba)
+{
+    aboutToSetValue();
+    _cCol.setPackedValue(rgba);
+    hasSetValue();
+}
+
+void PropertyColor::setValue(float r, float g, float b, float a)
+{
+    aboutToSetValue();
+    _cCol.set(r,g,b,a);
+    hasSetValue();
+}
+
+const Color& PropertyColor::getValue(void) const 
+{
+    return _cCol;
+}
+
+PyObject *PropertyColor::getPyObject(void)
+{
+    PyObject* rgba = PyTuple_New(4);
+    PyObject* r = PyFloat_FromDouble(_cCol.r);
+    PyObject* g = PyFloat_FromDouble(_cCol.g);
+    PyObject* b = PyFloat_FromDouble(_cCol.b);
+    PyObject* a = PyFloat_FromDouble(_cCol.a);
+
+    PyTuple_SetItem(rgba, 0, r);
+    PyTuple_SetItem(rgba, 1, g);
+    PyTuple_SetItem(rgba, 2, b);
+    PyTuple_SetItem(rgba, 3, a);
+
+    return rgba;
+}
+
+void PropertyColor::setPyObject(PyObject *value)
+{
+    App::Color cCol;
+    if (PyTuple_Check(value) && PyTuple_Size(value) == 3) {
+        PyObject* item;
+        item = PyTuple_GetItem(value,0);
+        if (PyFloat_Check(item))
+            cCol.r = (float)PyFloat_AsDouble(item);
+        else
+            throw Base::TypeError("Type in tuple must be float");
+        item = PyTuple_GetItem(value,1);
+        if (PyFloat_Check(item))
+            cCol.g = (float)PyFloat_AsDouble(item);
+        else
+            throw Base::TypeError("Type in tuple must be float");
+        item = PyTuple_GetItem(value,2);
+        if (PyFloat_Check(item))
+            cCol.b = (float)PyFloat_AsDouble(item);
+        else
+            throw Base::TypeError("Type in tuple must be float");
+    }
+    else if (PyTuple_Check(value) && PyTuple_Size(value) == 4) {
+        PyObject* item;
+        item = PyTuple_GetItem(value,0);
+        if (PyFloat_Check(item))
+            cCol.r = (float)PyFloat_AsDouble(item);
+        else
+            throw Base::TypeError("Type in tuple must be float");
+        item = PyTuple_GetItem(value,1);
+        if (PyFloat_Check(item))
+            cCol.g = (float)PyFloat_AsDouble(item);
+        else
+            throw Base::TypeError("Type in tuple must be float");
+        item = PyTuple_GetItem(value,2);
+        if (PyFloat_Check(item))
+            cCol.b = (float)PyFloat_AsDouble(item);
+        else
+            throw Base::TypeError("Type in tuple must be float");
+        item = PyTuple_GetItem(value,3);
+        if (PyFloat_Check(item))
+            cCol.a = (float)PyFloat_AsDouble(item);
+        else
+            throw Base::TypeError("Type in tuple must be float");
+    }
+    else if (PyLong_Check(value)) {
+        cCol.setPackedValue(PyLong_AsUnsignedLong(value));
+    }
+    else {
+        std::string error = std::string("type must be int or tuple of float, not ");
+        error += value->ob_type->tp_name;
+        throw Base::TypeError(error);
+    }
+
+    setValue( cCol );
+}
+
+void PropertyColor::Save (Base::Writer &writer) const
+{
+    writer.Stream() << writer.ind() << "<PropertyColor value=\"" 
+    <<  _cCol.getPackedValue() <<"\"/>\n";
+}
+
+void PropertyColor::Restore(Base::XMLReader &reader)
+{
+    // read my Element
+    reader.readElement("PropertyColor");
+    // get the value of my Attribute
+    unsigned long rgba = reader.getAttributeAsUnsigned("value");
+    setValue(rgba);
+}
+
+Property *PropertyColor::Copy(void) const
+{
+    PropertyColor *p= new PropertyColor();
+    p->_cCol = _cCol;
+    return p;
+}
+
+void PropertyColor::Paste(const Property &from)
+{
+    aboutToSetValue();
+    _cCol = dynamic_cast<const PropertyColor&>(from)._cCol;
+    hasSetValue();
+}
+
+//**************************************************************************
+// PropertyColorList
+//++++++++++++++++++++++++++++++++++++++++++++++++++++++++++++++++++++++++++
+
+TYPESYSTEM_SOURCE(App::PropertyColorList , App::PropertyLists)
+
+//**************************************************************************
+// Construction/Destruction
+
+PropertyColorList::PropertyColorList()
+{
+
+}
+
+PropertyColorList::~PropertyColorList()
+{
+
+}
+
+//**************************************************************************
+// Base class implementer
+
+PyObject *PropertyColorList::getPyObject(void)
+{
+    PyObject* list = PyList_New(getSize());
+
+    for(int i = 0;i<getSize(); i++) {
+        PyObject* rgba = PyTuple_New(4);
+        PyObject* r = PyFloat_FromDouble(_lValueList[i].r);
+        PyObject* g = PyFloat_FromDouble(_lValueList[i].g);
+        PyObject* b = PyFloat_FromDouble(_lValueList[i].b);
+        PyObject* a = PyFloat_FromDouble(_lValueList[i].a);
+
+        PyTuple_SetItem(rgba, 0, r);
+        PyTuple_SetItem(rgba, 1, g);
+        PyTuple_SetItem(rgba, 2, b);
+        PyTuple_SetItem(rgba, 3, a);
+
+        PyList_SetItem( list, i, rgba );
+    }
+
+    return list;
+}
+
+Color PropertyColorList::getPyValue(PyObject *item) const {
+    PropertyColor col;
+    col.setPyObject(item);
+    return col.getValue();
+}
+
+bool PropertyColorList::saveXML(Base::Writer &writer) const
+{
+    writer.Stream() << ">\n" << std::hex;
+    for(const auto &c : _lValueList)
+        writer.Stream() << c.getPackedValue() << '\n';
+    writer.Stream() << std::dec;
+    return false;
+}
+
+void PropertyColorList::restoreXML(Base::XMLReader &reader)
+{
+    int count = reader.getAttributeAsInteger("count");
+    std::vector<Color> values(count);
+    auto &s = reader.beginCharStream(false) >> std::hex;
+    for(int i=0;i<count;++i) {
+        uint32_t v;
+        s >> v;
+        values[i].setPackedValue(v);
+    }
+    s >> std::dec;
+    setValues(std::move(values));
+    reader.endCharStream();
+}
+
+void PropertyColorList::saveStream(Base::OutputStream &str) const
+{
+    for (std::vector<App::Color>::const_iterator it = _lValueList.begin(); it != _lValueList.end(); ++it) {
+        str << it->getPackedValue();
+    }
+}
+
+void PropertyColorList::restoreStream(Base::InputStream &str, unsigned uCt)
+{
+    std::vector<Color> values(uCt);
+    uint32_t value; // must be 32 bit long
+    for (std::vector<App::Color>::iterator it = values.begin(); it != values.end(); ++it) {
+        str >> value;
+        it->setPackedValue(value);
+    }
+    setValues(std::move(values));
+}
+
+Property *PropertyColorList::Copy(void) const
+{
+    PropertyColorList *p= new PropertyColorList();
+    p->_lValueList = _lValueList;
+    return p;
+}
+
+void PropertyColorList::Paste(const Property &from)
+{
+    setValues(dynamic_cast<const PropertyColorList&>(from)._lValueList);
+}
+
+//**************************************************************************
+// PropertyMaterial
+//++++++++++++++++++++++++++++++++++++++++++++++++++++++++++++++++++++++++++
+
+TYPESYSTEM_SOURCE(App::PropertyMaterial , App::Property)
+
+PropertyMaterial::PropertyMaterial()
+{
+
+}
+
+PropertyMaterial::~PropertyMaterial()
+{
+
+}
+
+void PropertyMaterial::setValue(const Material &mat)
+{
+    aboutToSetValue();
+    _cMat=mat;
+    hasSetValue();
+}
+
+const Material& PropertyMaterial::getValue(void) const 
+{
+    return _cMat;
+}
+
+void PropertyMaterial::setAmbientColor(const Color& col)
+{
+    aboutToSetValue();
+    _cMat.ambientColor = col;
+    hasSetValue();
+}
+
+void PropertyMaterial::setDiffuseColor(const Color& col)
+{
+    aboutToSetValue();
+    _cMat.diffuseColor = col;
+    hasSetValue();
+}
+
+void PropertyMaterial::setSpecularColor(const Color& col)
+{
+    aboutToSetValue();
+    _cMat.specularColor = col;
+    hasSetValue();
+}
+
+void PropertyMaterial::setEmissiveColor(const Color& col)
+{
+    aboutToSetValue();
+    _cMat.emissiveColor = col;
+    hasSetValue();
+}
+
+void PropertyMaterial::setShininess(float val)
+{
+    aboutToSetValue();
+    _cMat.shininess = val;
+    hasSetValue();
+}
+
+void PropertyMaterial::setTransparency(float val)
+{
+    aboutToSetValue();
+    _cMat.transparency = val;
+    hasSetValue();
+}
+
+PyObject *PropertyMaterial::getPyObject(void)
+{
+    return new MaterialPy(new Material(_cMat));
+}
+
+void PropertyMaterial::setPyObject(PyObject *value)
+{
+    if (PyObject_TypeCheck(value, &(MaterialPy::Type))) {
+        setValue(*static_cast<MaterialPy*>(value)->getMaterialPtr());
+    }
+    else {
+        std::string error = std::string("type must be 'Material', not ");
+        error += value->ob_type->tp_name;
+        throw Base::TypeError(error);
+    }
+}
+
+void PropertyMaterial::Save (Base::Writer &writer) const
+{
+    writer.Stream() << writer.ind() << "<PropertyMaterial ambientColor=\"" 
+        <<  _cMat.ambientColor.getPackedValue() 
+        << "\" diffuseColor=\"" <<  _cMat.diffuseColor.getPackedValue() 
+        << "\" specularColor=\"" <<  _cMat.specularColor.getPackedValue()
+        << "\" emissiveColor=\"" <<  _cMat.emissiveColor.getPackedValue()
+        << "\" shininess=\"" <<  _cMat.shininess << "\" transparency=\"" 
+        <<  _cMat.transparency << "\"/>\n";
+}
+
+void PropertyMaterial::Restore(Base::XMLReader &reader)
+{
+    // read my Element
+    reader.readElement("PropertyMaterial");
+    // get the value of my Attribute
+    aboutToSetValue();
+    _cMat.ambientColor.setPackedValue(reader.getAttributeAsUnsigned("ambientColor"));
+    _cMat.diffuseColor.setPackedValue(reader.getAttributeAsUnsigned("diffuseColor"));
+    _cMat.specularColor.setPackedValue(reader.getAttributeAsUnsigned("specularColor"));
+    _cMat.emissiveColor.setPackedValue(reader.getAttributeAsUnsigned("emissiveColor"));
+    _cMat.shininess = (float)reader.getAttributeAsFloat("shininess");
+    _cMat.transparency = (float)reader.getAttributeAsFloat("transparency");
+    hasSetValue();
+}
+
+const char* PropertyMaterial::getEditorName(void) const
+{
+    if(testStatus(MaterialEdit))
+        return "Gui::PropertyEditor::PropertyMaterialItem";
+    return "";
+}
+
+Property *PropertyMaterial::Copy(void) const
+{
+    PropertyMaterial *p= new PropertyMaterial();
+    p->_cMat = _cMat;
+    return p;
+}
+
+void PropertyMaterial::Paste(const Property &from)
+{
+    aboutToSetValue();
+    _cMat = dynamic_cast<const PropertyMaterial&>(from)._cMat;
+    hasSetValue();
+}
+
+//**************************************************************************
+// PropertyMaterialList
+//++++++++++++++++++++++++++++++++++++++++++++++++++++++++++++++++++++++++++
+
+TYPESYSTEM_SOURCE(App::PropertyMaterialList, App::PropertyLists)
+
+//**************************************************************************
+// Construction/Destruction
+
+PropertyMaterialList::PropertyMaterialList()
+{
+
+}
+
+PropertyMaterialList::~PropertyMaterialList()
+{
+
+}
+
+//**************************************************************************
+// Base class implementer
+
+PyObject *PropertyMaterialList::getPyObject(void)
+{
+    Py::Tuple tuple(getSize());
+
+    for (int i = 0; i<getSize(); i++) {
+        tuple.setItem(i, Py::asObject(new MaterialPy(new Material(_lValueList[i]))));
+    }
+
+    return Py::new_reference_to(tuple);
+}
+
+Material PropertyMaterialList::getPyValue(PyObject *value) const {
+    if (PyObject_TypeCheck(value, &(MaterialPy::Type)))
+        return *static_cast<MaterialPy*>(value)->getMaterialPtr();
+    else {
+        std::string error = std::string("type must be 'Material', not ");
+        error += value->ob_type->tp_name;
+        throw Base::TypeError(error);
+    }
+}
+
+bool PropertyMaterialList::saveXML(Base::Writer &writer) const
+{
+    writer.Stream() << ">\n" << std::hex;
+    for(auto &m : _lValueList) {
+        writer.Stream() << m.ambientColor.getPackedValue()
+                        << ' ' << m.diffuseColor.getPackedValue()
+                        << ' ' << m.specularColor.getPackedValue()
+                        << ' ' << m.emissiveColor.getPackedValue()
+                        << ' ' << m.shininess
+                        << ' ' << m.transparency
+                        << '\n';
+    }
+    writer.Stream() << std::dec;
+    return false;
+}
+
+void PropertyMaterialList::restoreXML(Base::XMLReader &reader)
+{
+    uint32_t uCt = reader.getAttributeAsUnsigned("count");
+    auto &s = reader.beginCharStream(false) >> std::hex;
+    std::vector<Material> values(uCt);
+    for(auto &m : values) {
+        uint32_t ambient,diffuse,specular,emissive;
+        s >> ambient >> diffuse >> specular >> emissive >> m.shininess >> m.transparency;
+        m.ambientColor.setPackedValue(ambient);
+        m.diffuseColor.setPackedValue(diffuse);
+        m.specularColor.setPackedValue(specular);
+        m.emissiveColor.setPackedValue(emissive);
+    }
+    s >> std::dec;
+    reader.endCharStream();
+    setValues(std::move(values));
+}
+
+void PropertyMaterialList::saveStream(Base::OutputStream &str) const
+{
+    for (std::vector<App::Material>::const_iterator it = _lValueList.begin(); it != _lValueList.end(); ++it) {
+        str << it->ambientColor.getPackedValue();
+        str << it->diffuseColor.getPackedValue();
+        str << it->specularColor.getPackedValue();
+        str << it->emissiveColor.getPackedValue();
+        str << it->shininess;
+        str << it->transparency;
+    }
+}
+
+void PropertyMaterialList::restoreStream(Base::InputStream &str, unsigned uCt)
+{
+    std::vector<Material> values(uCt);
+    uint32_t value; // must be 32 bit long
+    float valueF;
+    for (std::vector<App::Material>::iterator it = values.begin(); it != values.end(); ++it) {
+        str >> value;
+        it->ambientColor.setPackedValue(value);
+        str >> value;
+        it->diffuseColor.setPackedValue(value);
+        str >> value;
+        it->specularColor.setPackedValue(value);
+        str >> value;
+        it->emissiveColor.setPackedValue(value);
+        str >> valueF;
+        it->shininess = valueF;
+        str >> valueF;
+        it->transparency = valueF;
+    }
+    setValues(std::move(values));
+}
+
+const char* PropertyMaterialList::getEditorName(void) const
+{
+    if(testStatus(NoMaterialListEdit))
+        return "";
+    return "Gui::PropertyEditor::PropertyMaterialListItem";
+}
+
+Property *PropertyMaterialList::Copy(void) const
+{
+    PropertyMaterialList *p = new PropertyMaterialList();
+    p->_lValueList = _lValueList;
+    return p;
+}
+
+void PropertyMaterialList::Paste(const Property &from)
+{
+    setValues(dynamic_cast<const PropertyMaterialList&>(from)._lValueList);
+}
+
+//**************************************************************************
+// PropertyPersistentObject
+//++++++++++++++++++++++++++++++++++++++++++++++++++++++++++++++++++++++++++
+
+TYPESYSTEM_SOURCE(App::PropertyPersistentObject , App::PropertyString)
+
+PyObject *PropertyPersistentObject::getPyObject(void){
+    if(_pObject)
+        return _pObject->getPyObject();
+    return inherited::getPyObject();
+}
+
+void PropertyPersistentObject::Save(Base::Writer &writer) const{
+    inherited::Save(writer);
+#define ELEMENT_PERSISTENT_OBJ "PersistentObject"
+    writer.Stream() << writer.ind() << "<" ELEMENT_PERSISTENT_OBJ ">" << std::endl;
+    if(_pObject) {
+        writer.incInd();
+        _pObject->Save(writer);
+        writer.decInd();
+    }
+    writer.Stream() << writer.ind() << "</" ELEMENT_PERSISTENT_OBJ ">" << std::endl;
+}
+
+void PropertyPersistentObject::Restore(Base::XMLReader &reader){
+    inherited::Restore(reader);
+    reader.readElement(ELEMENT_PERSISTENT_OBJ);
+    if(_pObject)
+        _pObject->Restore(reader);
+    reader.readEndElement(ELEMENT_PERSISTENT_OBJ);
+}
+
+Property *PropertyPersistentObject::Copy(void) const{
+    auto *p= new PropertyPersistentObject();
+    p->_cValue = _cValue;
+    p->_pObject = _pObject;
+    return p;
+}
+
+void PropertyPersistentObject::Paste(const Property &from){
+    const auto &prop = dynamic_cast<const PropertyPersistentObject&>(from);
+    if(_cValue!=prop._cValue || _pObject!=prop._pObject) {
+        aboutToSetValue();
+        _cValue = prop._cValue;
+        _pObject = prop._pObject;
+        hasSetValue();
+    }
+}
+
+unsigned int PropertyPersistentObject::getMemSize (void) const{
+    auto size = inherited::getMemSize();
+    if(_pObject)
+        size += _pObject->getMemSize();
+    return size;
+}
+
+void PropertyPersistentObject::setValue(const char *type) {
+    if(!type) type = "";
+    if(type[0]) {
+        Base::Type::importModule(type);
+        Base::Type t = Base::Type::fromName(type);
+        if(t.isBad())
+            throw Base::TypeError("Invalid type");
+        if(!t.isDerivedFrom(Persistence::getClassTypeId()))
+            throw Base::TypeError("Type must be derived from Base::Persistence");
+        if(_pObject && _pObject->getTypeId()==t)
+            return;
+    }
+    aboutToSetValue();
+    _pObject.reset();
+    _cValue = type;
+    if(type[0])
+        _pObject.reset(static_cast<Base::Persistence*>(Base::Type::createInstanceByName(type)));
+    hasSetValue();
+}