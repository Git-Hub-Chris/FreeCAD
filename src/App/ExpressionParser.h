/****************************************************************************
 *   Copyright (c) 2015 Eivind Kvedalen <eivind@kvedalen.name>              *
 *   Copyright (c) 2019 Zheng, Lei (realthunder) <realthunder.dev@gmail.com>*
 *                                                                          *
 *   This file is part of the FreeCAD CAx development system.               *
 *                                                                          *
 *   This library is free software; you can redistribute it and/or          *
 *   modify it under the terms of the GNU Library General Public            *
 *   License as published by the Free Software Foundation; either           *
 *   version 2 of the License, or (at your option) any later version.       *
 *                                                                          *
 *   This library  is distributed in the hope that it will be useful,       *
 *   but WITHOUT ANY WARRANTY; without even the implied warranty of         *
 *   MERCHANTABILITY or FITNESS FOR A PARTICULAR PURPOSE.  See the          *
 *   GNU Library General Public License for more details.                   *
 *                                                                          *
 *   You should have received a copy of the GNU Library General Public      *
 *   License along with this library; see the file COPYING.LIB. If not,     *
 *   write to the Free Software Foundation, Inc., 59 Temple Place,          *
 *   Suite 330, Boston, MA  02111-1307, USA                                 *
 *                                                                          *
 ****************************************************************************/


#ifndef EXPRESSION_PARSER_H
#define EXPRESSION_PARSER_H

#include <Base/Interpreter.h>
#include "Expression.h"

namespace App {

////////////////////////////////////////////////////////////////////////////////////
// Expecting the extended expression is going to be constantly amended (to
// conform to Python), we move most of the class declarations here to avoid
// constant recompiling of the whole FC code base, as the expression header is
// included by everyone
///////////////////////////////////////////////////////////////////////////////////

_ExpressionAllocDefine(_ExpressionFastAlloc,boost::fast_pool_allocator);
#define ExpressionFastAlloc(_t) _ExpressionFastAlloc<_t> 

AppExport ExpressionPtr expressionFromPy(const App::DocumentObject *owner, const Py::Object &value);
AppExport Py::Object pyFromQuantity(const Base::Quantity &quantity);
AppExport bool pyToQuantity(Base::Quantity &q, const Py::Object &pyobj);

////////////////////////////////////////////////////////////////////////////////////

struct AppExport Expression::Component {
    ObjectIdentifier::Component comp;
    ExpressionPtr e1;
    ExpressionPtr e2;
    ExpressionPtr e3;

    Component(const std::string &n);
    Component(ExpressionPtr &&e1, ExpressionPtr &&e2, ExpressionPtr &&e3, bool isRange=false);
    Component(const ObjectIdentifier::Component &comp);
    Component(const Component &other);
    ~Component();
    Component &operator=(const Component &)=delete;

    static void* operator new(std::size_t sz);
    void operator delete(void *p);

    void visit(ExpressionVisitor &v);
    bool isTouched() const;
    void toString(std::ostream &ss, bool persistent) const;
    ComponentPtr copy() const;
    ComponentPtr eval() const;

    Py::Object get(const Expression *owner, const Py::Object &pyobj) const;
    void set(const Expression *owner, Py::Object &pyobj, const Py::Object &value) const;
    void del(const Expression *owner, Py::Object &pyobj) const;
};

////////////////////////////////////////////////////////////////////////////////////

struct AppExport VarInfo {
    Py::Object prefix;
    Py::Object *lhs;
    Py::Object rhs;
    Expression::ComponentPtr component;

    VarInfo()
        :lhs(0)
    {}

    VarInfo(Py::Object &v)
        :lhs(&v),rhs(v)
    {}

    VarInfo(VarInfo &&other)
        :prefix(other.prefix)
        ,lhs(other.lhs)
        ,rhs(other.rhs)
        ,component(std::move(other.component))
    {}

    VarInfo &operator=(VarInfo &&other) {
        lhs = other.lhs;
        prefix = other.prefix;
        rhs = other.rhs;
        component = std::move(other.component);
        return *this;
    }
};

#define EXPR_TYPESYSTEM_HEADER() \
    TYPESYSTEM_HEADER();\
public:\
    void operator delete(void *p)
        
/**
  * Part of an expressions that contains a unit.
  *
  */

class  AppExport UnitExpression : public Expression {
    EXPR_TYPESYSTEM_HEADER();
public:
<<<<<<< HEAD
=======

    static UnitExpression *create(const App::DocumentObject *_owner, const char *unit);

    UnitExpression(const App::DocumentObject *_owner = 0, const Base::Quantity & _quantity = Base::Quantity());

>>>>>>> c782435b
    ~UnitExpression();

    static ExpressionPtr create(const App::DocumentObject *owner, 
            const Base::Quantity &quantity, std::string &&unitStr);

    static ExpressionPtr create(const App::DocumentObject *owner, 
            const Base::Quantity &quantity, const char *unitStr);

    virtual ExpressionPtr simplify() const;

    void setQuantity(const Base::Quantity &_quantity);

    double getValue() const { return quantity.getValue(); }

    const Base::Unit & getUnit() const { return quantity.getUnit(); }

    const Base::Quantity & getQuantity() const { return quantity; }

    const char *getUnitString() const { return unitStr; }

    double getScaler() const { return quantity.getValue(); }

protected:
<<<<<<< HEAD
    UnitExpression(const App::DocumentObject *_owner, 
            const Base::Quantity &q, std::string &&unitStr=std::string());

    virtual void _toString(std::ostream &ss, bool persistent, int indent) const;
    virtual ExpressionPtr _copy() const;
    virtual Py::Object _getPyValue(int *jumpCode=0) const;
=======
    UnitExpression(const App::DocumentObject *_owner, const Base::Quantity & _quantity, const char *unit);

    virtual Expression * _copy() const override;
    virtual void _toString(std::ostream &ss, bool persistent, int indent) const override;
    virtual Py::Object _getPyValue() const override;
>>>>>>> c782435b

protected:
    mutable PyObject *cache = 0;

private:
    Base::Quantity quantity;
    const char *unitStr; /**< The unit string from the original parsed string */
};

/**
  * Class implementing a number with an optional unit
  */

class AppExport NumberExpression : public UnitExpression {
    EXPR_TYPESYSTEM_HEADER();
public:
    static ExpressionPtr create(const App::DocumentObject *_owner, const Base::Quantity & quantity);
    static ExpressionPtr create(const App::DocumentObject *_owner, double fvalue);

    void negate();

    bool isInteger(long *v=0) const;

protected:
    NumberExpression(const App::DocumentObject *_owner, const Base::Quantity &q)
        :UnitExpression(_owner,q) 
    {}

    virtual void _toString(std::ostream &ss, bool persistent, int indent) const;
    virtual ExpressionPtr _copy() const;
};

class AppExport ConstantExpression : public NumberExpression {
    EXPR_TYPESYSTEM_HEADER();
public:
    static ExpressionPtr create(const App::DocumentObject *owner, 
            const char *name, const Base::Quantity &_quantity);

    const char *getName() const { return name; }

    bool isNumber() const;

    virtual ExpressionPtr simplify() const;

protected:
    ConstantExpression(const App::DocumentObject *_owner, const Base::Quantity &q)
        :NumberExpression(_owner,q)
    {}

    virtual Py::Object _getPyValue(int *jumpCode=0) const;
    virtual void _toString(std::ostream &ss, bool persistent, int indent) const;
    virtual ExpressionPtr _copy() const;

    const char *name; /**< Constant's name */
};

/**
  * Class implementing a reference to a property. If the name is unqualified,
  * the owner of the expression is searched. If it is qualified, the document
  * that contains the owning document object is searched for other document
  * objects to search. Both labels and internal document names are searched.
  *
  */
class AppExport VariableExpression : public Expression {
    EXPR_TYPESYSTEM_HEADER();
public:
    static ExpressionPtr create(const App::DocumentObject *owner, ObjectIdentifier &&var);

    virtual bool isTouched() const;

    std::string name() const;

<<<<<<< HEAD
    const ObjectIdentifier &getPath() const;

    virtual void addComponent(ComponentPtr &&component);

    VarInfo push(const Expression *owner, bool mustExist, std::string *name=0) const;

protected:
    VariableExpression(const App::DocumentObject *_owner):Expression(_owner) {}

    void setVarInfo(VarInfo &info, bool mustExist, bool noassign=false) const;

    virtual bool _isIndexable() const;
    virtual void _toString(std::ostream &ss, bool persistent, int indent) const;
    virtual ExpressionPtr _copy() const;
    virtual void _getIdentifiers(std::map<App::ObjectIdentifier,bool> &) const;
    virtual bool _adjustLinks(const std::set<App::DocumentObject*> &, ExpressionVisitor &);
    virtual void _importSubNames(const ObjectIdentifier::SubNameMap &);
    virtual void _updateLabelReference(App::DocumentObject *, const std::string &, const char *);
    virtual bool _updateElementReference(App::DocumentObject *,bool,ExpressionVisitor &);
    virtual bool _relabeledDocument(const std::string &, const std::string &, ExpressionVisitor &);
    virtual bool _renameObjectIdentifier(const std::map<ObjectIdentifier,ObjectIdentifier> &, 
                                         const ObjectIdentifier &, ExpressionVisitor &);
    virtual void _collectReplacement(std::map<ObjectIdentifier,ObjectIdentifier> &, 
                    const App::DocumentObject *parent, App::DocumentObject *oldObj, 
                    App::DocumentObject *newObj) const;
    virtual void _moveCells(const CellAddress &, int, int, ExpressionVisitor &);
    virtual void _offsetCells(int, int, ExpressionVisitor &);
    virtual Py::Object _getPyValue(int *jumpCode=0) const;

protected:
    ObjectIdentifier var; /**< Variable name  */
};

struct ExpressionString {
    std::string text;
    char prefix0;
    char prefix1;
    char quote;

    enum QuoteType{
        QuoteNormal,
        QuoteSingle,
        QuoteDouble,
        QuoteSingleLong,
        QuoteDoubleLong,
=======
class AppExport OperatorExpression : public UnitExpression {
    TYPESYSTEM_HEADER_WITH_OVERRIDE();
public:
    enum Operator {
        NONE,
        ADD,
        SUB,
        MUL,
        DIV,
        MOD,
        POW,
        EQ,
        NEQ,
        LT,
        GT,
        LTE,
        GTE,
        UNIT,
        UNIT_ADD,
        NEG,
        POS
>>>>>>> c782435b
    };

    ExpressionString(std::string &&txt = std::string())
        :text(std::move(txt))
        ,prefix0(0)
        ,prefix1(0)
        ,quote(0)
    {
    }

    ExpressionString(const ExpressionString &other)
        :text(other.text),prefix0(other.prefix0),prefix1(other.prefix1),quote(other.quote)
    {
    }
    ExpressionString(ExpressionString &&other)
        :text(std::move(other.text)),prefix0(other.prefix0),prefix1(other.prefix1),quote(other.quote)
    {
    }
    ExpressionString &operator=(const ExpressionString &other) {
        text = other.text;
        prefix0 = other.prefix0;
        prefix1 = other.prefix1;
        quote = other.quote;
        return *this;
    }
    ExpressionString &operator=(ExpressionString &&other) {
        text = std::move(other.text);
        prefix0 = other.prefix0;
        prefix1 = other.prefix1;
        quote = other.quote;
        return *this;
    }
    bool isRaw() const {
        return prefix0=='r'||prefix1=='r';
    }
    bool isFormatted() const {
        return prefix0=='f'||prefix1=='f';
    }
    bool isLong() const {
        return quote==QuoteSingleLong || quote==QuoteDoubleLong;
    }
    static ExpressionString unquote(const char *txt);
};

/**
  * Class implementing a string. Used to signal either a genuine string or
  * a failed evaluation of an expression.
  */
class AppExport StringExpression : public Expression {
    EXPR_TYPESYSTEM_HEADER();
public:
    ~StringExpression();

    static ExpressionPtr create(const App::DocumentObject *owner, ExpressionString &&text);

    static ExpressionPtr create(const App::DocumentObject *owner, const char *txt) {
        return create(owner,ExpressionString(std::string(txt?txt:"")));
    }

    virtual const std::string &getText() const { return str.text; }

    void append(const ExpressionString &);

protected:
    StringExpression(const App::DocumentObject *_owner):Expression(_owner) {}

    virtual bool _isIndexable() const { return true; }
    virtual ExpressionPtr _copy() const;
    virtual void _toString(std::ostream &ss, bool persistent, int indent) const;
    virtual Py::Object _getPyValue(int *jumpCode=0) const;

private:
    ExpressionString str;
    mutable PyObject *cache = 0;
};

//////////////////////////////////////////////////////////////////////

class AppExport PyObjectExpression : public Expression {
    EXPR_TYPESYSTEM_HEADER();

public:
    static ExpressionPtr create(const App::DocumentObject *owner, PyObject *pyobj=0);
    virtual ~PyObjectExpression();

    void setPyObject(Py::Object pyobj);
    void setPyObject(PyObject *pyobj, bool owned=false);

protected:
    PyObjectExpression(const App::DocumentObject *_owner):Expression(_owner) {}

    virtual Py::Object _getPyValue(int *jumpCode=0) const;
    virtual void _toString(std::ostream &,bool, int) const;
    virtual ExpressionPtr _copy() const;

protected:
    PyObject *pyObj = 0;
};

/**
  * Class implementing a boolean expression.
  *
  */

class AppExport BooleanExpression : public NumberExpression {
    EXPR_TYPESYSTEM_HEADER();
public:
    static ExpressionPtr create(const App::DocumentObject *owner, bool value);

protected:
    BooleanExpression(const App::DocumentObject *_owner, const Base::Quantity &q)
        :NumberExpression(_owner,q)
    {}
    virtual Py::Object _getPyValue(int *jumpCode=0) const;
    virtual ExpressionPtr _copy() const;
};


/**
  * Class implementing an infix expression.
  *
  */

class AppExport OperatorExpression : public Expression {
    EXPR_TYPESYSTEM_HEADER();
public:
    static ExpressionPtr create(const App::DocumentObject *owner, 
            ExpressionPtr &&left, int op, ExpressionPtr &&right);

    virtual bool isTouched() const;

    virtual ExpressionPtr simplify() const;

    virtual int priority() const;

    int getOperator() const { return op; }

    const Expression * getLeft() const { return left.get(); }

    const Expression * getRight() const { return right.get(); }

protected:
    OperatorExpression(const App::DocumentObject *_owner):Expression(_owner){}

    virtual void _visit(ExpressionVisitor & v);
    virtual void _toString(std::ostream &ss, bool persistent, int indent) const;
    virtual ExpressionPtr _copy() const;
    virtual Py::Object _getPyValue(int *jumpCode=0) const;

    virtual bool isCommutative() const;

    virtual bool isLeftAssociative() const;

    virtual bool isRightAssociative() const;

    int op=0;        /**< Operator working on left and right */
    ExpressionPtr left;  /**< Left operand */
    ExpressionPtr right; /**< Right operand */
};

class AppExport AssignmentExpression : public Expression {
    EXPR_TYPESYSTEM_HEADER();

public:
    static ExpressionPtr create(const App::DocumentObject *_owner, 
            int catchAll, ExpressionList &&left, ExpressionList &&right, int op=0);

    static ExpressionPtr create(const App::DocumentObject *_owner, 
            ExpressionPtr &&left, ExpressionPtr &&right, int op=0);

    virtual bool isTouched() const;

    static Py::Object apply(const Expression *owner, int catchAll, 
            const ExpressionList &left, const Expression *right, int op=0);

protected:
    AssignmentExpression(const App::DocumentObject *_owner) :Expression(_owner) {}

    virtual void _visit(ExpressionVisitor & v);
    virtual void _toString(std::ostream &ss, bool persistent, int indent) const;
    virtual ExpressionPtr _copy() const;
    virtual Py::Object _getPyValue(int *jumpCode=0) const;

    static void assign(const Expression *owner, const Expression *left, PyObject *right);

protected:
    ExpressionList left;
    ExpressionPtr right;
    int catchAll = -1;
    int op = 0;
    bool rightTuple = false;
};

class AppExport ConditionalExpression : public Expression {
    EXPR_TYPESYSTEM_HEADER();
public:
    static ExpressionPtr create(const App::DocumentObject *owner, ExpressionPtr &&condition, 
            ExpressionPtr &&trueExpr,  ExpressionPtr &&falseExpr, bool python_form=false);

    virtual bool isTouched() const;

    virtual ExpressionPtr simplify() const;

    virtual int priority() const;

protected:
    ConditionalExpression(const App::DocumentObject *_owner)
        :Expression(_owner)
    {}

    virtual void _visit(ExpressionVisitor & v);
    virtual void _toString(std::ostream &ss, bool persistent, int indent) const;
    virtual ExpressionPtr _copy() const;
    virtual Py::Object _getPyValue(int *jumpCode=0) const;

    ExpressionPtr condition;  /**< Condition */
    ExpressionPtr trueExpr;  /**< Expression if abs(condition) is > 0.5 */
    ExpressionPtr falseExpr; /**< Expression if abs(condition) is < 0.5 */
    bool pythonForm = false;
};

/**
  * Class implementing various functions, e.g sin, cos, etc.
  *
  */

class AppExport FunctionExpression : public Expression {
    EXPR_TYPESYSTEM_HEADER();
public:
    static ExpressionPtr create(const App::DocumentObject *owner, int f, ExpressionList &&args);

    virtual bool isTouched() const;

    virtual ExpressionPtr simplify() const;

    enum FunctionType {
        FUNC_NONE,

        // Normal functions taking one or two arguments
        ACOS,
        ASIN,
        ATAN,
        ABS,
        EXP,
        LOG,
        LOG10,
        SIN,
        SINH,
        TAN,
        TANH,
        SQRT,
        COS,
        COSH,
        ATAN2,
        FMOD,
        FPOW,
        ROUND,
        TRUNC,
        CEIL,
        FLOOR,
        HYPOT,
        CATH,

        GET_VAR,
        HAS_VAR,
        IMPORT_PY,
        PRAGMA,
        LIST,
        TUPLE,
        MSCALE,
        MINVERT,
        CREATE,
        STR,
        HREF,

        CALLABLE_START,

        FUNC,
        FUNC_D,
        FUNC_PARSED,
        EVAL,

        CALLABLE_END,

        // Aggregates
        AGGREGATES,

        SUM,
        AVERAGE,
        STDDEV,
        COUNT,
        MIN,
        MAX,

        // Last one
        LAST,
    };
    int type() const {return f;}

    static Py::Object evaluate(const Expression *owner, int type, const ExpressionList &args);

    const ExpressionList &getArgs() const {return args;}

    struct FunctionInfo {
        Function type;
        const char *name;
        const char *description;
    };
    static const std::vector<FunctionInfo> &getFunctions();

protected:
    FunctionExpression(const App::DocumentObject *_owner):Expression(_owner){}

    virtual void _visit(ExpressionVisitor & v);
    virtual void _toString(std::ostream &ss, bool persistent, int indent) const;
    virtual ExpressionPtr _copy() const;
    virtual Py::Object _getPyValue(int *jumpCode=0) const;
    static Py::Object evalAggregate(const Expression *owner, int type, const ExpressionList &args);

    int f;        /**< Function to execute */
    ExpressionList args; /** Arguments to function*/
};

/**
  * Class implementing a callable expression with named arguments and optional trailing accessor
  */

class AppExport CallableExpression : public Expression {
    EXPR_TYPESYSTEM_HEADER();
public:
<<<<<<< HEAD
    static ExpressionPtr create(const App::DocumentObject *owner, std::string &&name,
            StringList &&names=StringList(), ExpressionList &&args=ExpressionList());
=======
    VariableExpression(const App::DocumentObject *_owner = 0,
            ObjectIdentifier &&_var = ObjectIdentifier());
>>>>>>> c782435b

    static ExpressionPtr create(const App::DocumentObject *owner, ObjectIdentifier &&path,
            StringList &&names=StringList(), ExpressionList &&args=ExpressionList());

    static ExpressionPtr create(const DocumentObject *owner, ExpressionPtr &&expr, 
            StringList &&names=StringList(), ExpressionList &&args=ExpressionList(), 
            int ftype=0, std::string &&name = std::string(), bool checkArgs=true);

    Py::Object evaluate(PyObject *tuple, PyObject *kwds);

    VarInfo getVarInfo(bool mustExist) const;

    virtual bool isTouched() const;

    std::string getDocString() const;
    const std::string &getName() const {return name;}

protected:
    CallableExpression(const App::DocumentObject *_owner):Expression(_owner) {}

<<<<<<< HEAD
    virtual void _visit(ExpressionVisitor & v);
    virtual bool _isIndexable() const { return true; }
    virtual Py::Object _getPyValue(int *jumpCode=0) const;
    virtual void _toString(std::ostream &ss, bool persistent, int indent) const;
    virtual ExpressionPtr _copy() const;
=======
    std::vector<std::string> getStringList() const;

    // strip out given number of component
    void popComponents(int count=1);

    virtual void addComponent(Component* component) override;
>>>>>>> c782435b

protected:
    ExpressionPtr expr;
    std::string name;
    StringList names;
    ExpressionList args;
    int ftype = 0;
};

class AppExport RangeExpression : public App::Expression {
    EXPR_TYPESYSTEM_HEADER();
public:
    static ExpressionPtr create(const App::DocumentObject * owner,
            std::string &&begin, std::string &&end);

    virtual bool isTouched() const;

    Range getRange() const;

protected:
    RangeExpression(const App::DocumentObject *_owner):Expression(_owner){}

    virtual void _toString(std::ostream &, bool, int) const;
    virtual ExpressionPtr _copy() const;
    virtual void _getIdentifiers(std::map<App::ObjectIdentifier,bool> &) const;
    virtual bool _renameObjectIdentifier(const std::map<ObjectIdentifier,ObjectIdentifier> &, 
                                         const ObjectIdentifier &, ExpressionVisitor &);
    virtual void _moveCells(const CellAddress &, int, int, ExpressionVisitor &);
    virtual void _offsetCells(int, int, ExpressionVisitor &);
    virtual Py::Object _getPyValue(int *jumpCode=0) const;

protected:
    std::string begin;
    std::string end;
};

//////////////////////////////////////////////////////////////////////

class AppExport ComprehensionExpression : public Expression {
    EXPR_TYPESYSTEM_HEADER();

public:
    static ExpressionPtr create(const App::DocumentObject * owner, 
            int catchAll, ExpressionList &&targets, ExpressionPtr &&expr);

    virtual bool isTouched() const;

    void setExpr(ExpressionPtr &&key, ExpressionPtr &&value);
    void setExpr(ExpressionPtr &&key, bool isList=true);

    void add(int catchAll, ExpressionList &&targets, ExpressionPtr &&expr);
    void addCond(ExpressionPtr &&cond);

protected:
    ComprehensionExpression(const App::DocumentObject *_owner):Expression(_owner) {}

    virtual void _visit(ExpressionVisitor & v);
    virtual bool _isIndexable() const {return true;}
    virtual Py::Object _getPyValue(int *jumpCode=0) const;
    virtual void _toString(std::ostream &, bool, int) const;
    virtual ExpressionPtr _copy() const;

    struct CompFor {
        ExpressionList targets;
        ExpressionPtr expr;
        ExpressionList conds;
        int catchAll;

        CompFor():catchAll(-1) 
        {}
        CompFor(CompFor &&other)
            :targets(std::move(other.targets))
            ,expr(std::move(other.expr))
            ,conds(std::move(other.conds))
            ,catchAll(other.catchAll)
        {}
        CompFor(const CompFor &other);
        CompFor &operator=(const CompFor &other) = delete;
    };
    typedef std::list<CompFor, ExpressionFastAlloc(CompFor) > CompForList;
    void _calc(Py::Object &res, CompForList::const_iterator iter) const;

protected:
    ExpressionPtr key;
    ExpressionPtr value;
    CompForList comps;
    bool list = false;
};

//////////////////////////////////////////////////////////////////////

class AppExport ListExpression : public Expression {
    EXPR_TYPESYSTEM_HEADER();

public:
    typedef std::vector<bool>                       FlagList;
    typedef std::pair<ExpressionPtr, bool>          FlagExpression;
    typedef std::pair<ExpressionList, FlagList>     FlagExpressionList;

    static ExpressionPtr create(const App::DocumentObject *owner);

    static ExpressionPtr create(const App::DocumentObject *owner, 
            ExpressionList &&items, FlagList &&flags = FlagList());

    virtual bool isTouched() const;

    void printItems(std::ostream &ss, bool persistent) const;

    std::size_t getSize() const {
        return items.size();
    }

    void setItem(std::size_t index, ExpressionPtr &&expr);
    void append(ExpressionPtr &&expr);

protected:
    ListExpression(const App::DocumentObject *_owner):Expression(_owner) {}

    virtual void _visit(ExpressionVisitor & v);
    virtual bool _isIndexable() const {return true;}
    virtual Py::Object _getPyValue(int *jumpCode=0) const;
    virtual void _toString(std::ostream &, bool, int) const;
    virtual ExpressionPtr _copy() const;

    friend class AssignmentExpression;

protected:
    ExpressionList items;
    FlagList flags;
};

//////////////////////////////////////////////////////////////////////

class AppExport TupleExpression : public ListExpression {
    EXPR_TYPESYSTEM_HEADER();

public:
    static ExpressionPtr create(const App::DocumentObject *owner);

    static ExpressionPtr create(const App::DocumentObject *owner, ExpressionPtr &&expr, bool flag);

    static ExpressionPtr create(const App::DocumentObject *owner, 
            ExpressionList &&items, FlagList &&flags = FlagList());

protected:
    TupleExpression(const App::DocumentObject *_owner):ListExpression(_owner) {}

    virtual Py::Object _getPyValue(int *jumpCode=0) const;
    virtual ExpressionPtr _copy() const;
    virtual void _toString(std::ostream &, bool, int) const;
};

//////////////////////////////////////////////////////////////////////

class AppExport DictExpression : public Expression {
    EXPR_TYPESYSTEM_HEADER();

public:
    static ExpressionPtr create(const App::DocumentObject * owner);

    static ExpressionPtr create(const App::DocumentObject *owner, 
            ExpressionPtr &&key, ExpressionPtr &&value);

    static ExpressionPtr create(const App::DocumentObject *owner, ExpressionPtr &&value);

    virtual bool isTouched() const;

    void addItem(ExpressionPtr &&key, ExpressionPtr &&value);
    void addItem(ExpressionPtr &&value);

protected:
    DictExpression(const App::DocumentObject *_owner):Expression(_owner) {}

    virtual void _visit(ExpressionVisitor & v);
    virtual bool _isIndexable() const {return true;}
    virtual Py::Object _getPyValue(int *jumpCode=0) const;
    virtual void _toString(std::ostream &, bool, int) const;
    virtual ExpressionPtr _copy() const;

protected:
    ExpressionList keys;
    ExpressionList values;
};

//////////////////////////////////////////////////////////////////////

class AppExport IDictExpression : public Expression {
    EXPR_TYPESYSTEM_HEADER();

public:
    static ExpressionPtr create(const App::DocumentObject * owner);

    static ExpressionPtr create(const App::DocumentObject * owner, 
            std::string &&key, ExpressionPtr &&value);

    static ExpressionPtr create(const App::DocumentObject * owner, 
            const char *key, ExpressionPtr &&value);

    virtual bool isTouched() const;

    void addItem(std::string &&key, ExpressionPtr &&value);
    void addItem(const char *key, ExpressionPtr &&value);

protected:
    IDictExpression(const App::DocumentObject *_owner):Expression(_owner) {}

    virtual void _visit(ExpressionVisitor & v);
    virtual bool _isIndexable() const {return true;}
    virtual Py::Object _getPyValue(int *jumpCode=0) const;
    virtual void _toString(std::ostream &, bool, int) const;
    virtual ExpressionPtr _copy() const;

protected:
    StringList keys;
    ExpressionList values;
};

/////////////////////////////////////////////////////////////////

class AppExport BaseStatement : public Expression {
    EXPR_TYPESYSTEM_HEADER();
public:
protected:
    BaseStatement(const App::DocumentObject *owner):Expression(owner){}
};

/////////////////////////////////////////////////////////////////

class AppExport PseudoStatement : public BaseStatement {
    EXPR_TYPESYSTEM_HEADER();

public:
    static ExpressionPtr create(const App::DocumentObject *owner, int type);

protected:
    PseudoStatement(const App::DocumentObject *_owner,int _t)
        :BaseStatement(_owner),type(_t)
    {}

    virtual void _toString(std::ostream &ss, bool persistent, int indent) const;
    virtual ExpressionPtr _copy() const;
    virtual Py::Object _getPyValue(int *jumpCode=0) const;

protected:
    int type;
};

/////////////////////////////////////////////////////////////////

class AppExport JumpStatement : public BaseStatement {
    EXPR_TYPESYSTEM_HEADER();

public:
    static ExpressionPtr create(const App::DocumentObject *owner, 
                    int type, ExpressionPtr &&expr = ExpressionPtr());

    virtual bool isTouched() const;

protected:
    JumpStatement(const App::DocumentObject *_owner) :BaseStatement(_owner) {}

    virtual void _visit(ExpressionVisitor & v);
    virtual void _toString(std::ostream &ss, bool persistent, int indent) const;
    virtual ExpressionPtr _copy() const;
    virtual Py::Object _getPyValue(int *jumpCode=0) const;

protected:
    ExpressionPtr expr;
    int type = 0;
};

/////////////////////////////////////////////////////////////////

class AppExport IfStatement : public BaseStatement {
    EXPR_TYPESYSTEM_HEADER();

public:
    static ExpressionPtr create(const App::DocumentObject *owner, 
            ExpressionPtr &&condition, ExpressionPtr &&statement);

    void add(ExpressionPtr &&condition, ExpressionPtr &&statement);
    void addElse(ExpressionPtr &&statement);

    virtual bool isTouched() const;
    virtual bool needLineEnd() const;

protected:
    IfStatement(const App::DocumentObject *_owner):BaseStatement(_owner) {}

    virtual void _visit(ExpressionVisitor & v);
    virtual void _toString(std::ostream &ss, bool persistent, int indent) const;
    virtual ExpressionPtr _copy() const;
    virtual Py::Object _getPyValue(int *jumpCode=0) const;

protected:
    ExpressionList conditions;
    ExpressionList statements;
};

/////////////////////////////////////////////////////////////////

class AppExport WhileStatement : public BaseStatement {
    EXPR_TYPESYSTEM_HEADER();

public:
    static ExpressionPtr create(const App::DocumentObject *owner, 
            ExpressionPtr &&condition, ExpressionPtr &&statement);

    void addElse(ExpressionPtr &&expr);

    virtual bool isTouched() const;
    virtual bool needLineEnd() const;

protected:
    WhileStatement(const App::DocumentObject *_owner):BaseStatement(_owner) {}

    virtual void _visit(ExpressionVisitor & v);
    virtual void _toString(std::ostream &ss, bool persistent, int indent) const;
    virtual ExpressionPtr _copy() const;
    virtual Py::Object _getPyValue(int *jumpCode=0) const;

protected:
    ExpressionPtr condition;
    ExpressionPtr statement;
    ExpressionPtr else_expr;
};

/////////////////////////////////////////////////////////////////

class AppExport ForStatement : public BaseStatement {
    EXPR_TYPESYSTEM_HEADER();

public:
    static ExpressionPtr create(const App::DocumentObject *owner, 
            int catchAll, ExpressionList &&targets, ExpressionList &&exprs, ExpressionPtr &&statement);

    void addElse(ExpressionPtr &&expr);

    virtual bool isTouched() const;
    virtual bool needLineEnd() const;

protected:
    ForStatement(const App::DocumentObject *_owner):BaseStatement(_owner) {}

    virtual void _visit(ExpressionVisitor & v);
    virtual void _toString(std::ostream &ss, bool persistent, int indent) const;
    virtual ExpressionPtr _copy() const;
    virtual Py::Object _getPyValue(int *jumpCode=0) const;

protected:
    ExpressionList targets;
    ExpressionPtr value;
    ExpressionPtr statement;
    ExpressionPtr else_expr;
    int catchAll = -1;
    bool valueTuple = false;
};

/////////////////////////////////////////////////////////////////

class AppExport SimpleStatement : public BaseStatement {
    EXPR_TYPESYSTEM_HEADER();

public:
    static ExpressionPtr create(const App::DocumentObject *owner, ExpressionPtr &&expr);

    virtual bool isTouched() const;
    void add(ExpressionPtr &&expr);

    std::size_t getSize() const {return exprs.size();}
    const Expression *getExpr(std::size_t idx) const;

    template<typename T>
    static const T *cast(const Expression *expr) {
        auto res = Base::freecad_dynamic_cast<const T>(expr);
        if(res)
            return res;
        auto stmt = Base::freecad_dynamic_cast<const SimpleStatement>(expr);
        if(stmt && stmt->getSize()==1)
            return cast<T>(stmt->getExpr(0));
        return 0;
    }

    ExpressionPtr reduce() const;

protected:
    SimpleStatement(const App::DocumentObject *_owner):BaseStatement(_owner) {}

    virtual void _visit(ExpressionVisitor & v);
    virtual void _toString(std::ostream &ss, bool persistent, int indent) const;
    virtual ExpressionPtr _copy() const;
    virtual Py::Object _getPyValue(int *jumpCode=0) const;

protected:
    ExpressionList exprs;
};

/////////////////////////////////////////////////////////////

class AppExport Statement : public SimpleStatement {
    EXPR_TYPESYSTEM_HEADER();

public:
    static ExpressionPtr create(const App::DocumentObject *owner, ExpressionPtr &&expr);

protected:
    Statement(const App::DocumentObject *_owner):SimpleStatement(_owner) {}

    virtual void _toString(std::ostream &ss, bool persistent, int indent) const;
    virtual ExpressionPtr _copy() const;
};

/////////////////////////////////////////////////////////////

class AppExport LambdaExpression : public Expression {
    EXPR_TYPESYSTEM_HEADER();

public:
    static ExpressionPtr create(const App::DocumentObject *owner, ExpressionPtr &&body, 
            StringList &&names=StringList(), ExpressionList &&args=ExpressionList());

    virtual bool isTouched() const;

protected:
    LambdaExpression(const App::DocumentObject *_owner):Expression(_owner) {}

    virtual void _visit(ExpressionVisitor & v);
    virtual void _toString(std::ostream &ss, bool persistent, int indent) const;
    virtual ExpressionPtr _copy() const;
    virtual Py::Object _getPyValue(int *jumpCode=0) const;

protected:
    StringList names;
    ExpressionList args;
    ExpressionPtr body;
};

/////////////////////////////////////////////////////////////

class AppExport FunctionStatement : public LambdaExpression {
    EXPR_TYPESYSTEM_HEADER();

public:
    static ExpressionPtr create(const App::DocumentObject *owner, std::string &&name, 
            ExpressionPtr &&body, StringList &&names=StringList(), ExpressionList &&args=ExpressionList());

    virtual bool needLineEnd() const;

    const std::string &getName() const {return name;}

protected:
    FunctionStatement(const App::DocumentObject *_owner):LambdaExpression(_owner) {}

    virtual void _toString(std::ostream &ss, bool persistent, int indent) const;
    virtual ExpressionPtr _copy() const;
    virtual Py::Object _getPyValue(int *jumpCode=0) const;

protected:
    std::string name;
};


/////////////////////////////////////////////////////////////

class AppExport DelStatement : public BaseStatement {
    EXPR_TYPESYSTEM_HEADER();

public:
    static ExpressionPtr create(const App::DocumentObject *owner, ExpressionList &&targets);

    virtual bool isTouched() const;

protected:
    DelStatement(const App::DocumentObject *_owner):BaseStatement(_owner) {}

    virtual void _visit(ExpressionVisitor & v);
    virtual void _toString(std::ostream &ss, bool persistent, int indent) const;
    virtual ExpressionPtr _copy() const;
    virtual Py::Object _getPyValue(int *jumpCode=0) const;

protected:
    ExpressionList targets;
};

/////////////////////////////////////////////////////////////

class AppExport ScopeStatement : public BaseStatement {
    EXPR_TYPESYSTEM_HEADER();

public:
    static ExpressionPtr create(const App::DocumentObject *owner, StringList &&names, bool global=true); 

protected:
    ScopeStatement(const App::DocumentObject *_owner):BaseStatement(_owner) {}

    virtual void _toString(std::ostream &ss, bool persistent, int indent) const;
    virtual ExpressionPtr _copy() const;
    virtual Py::Object _getPyValue(int *jumpCode=0) const;

protected:
    StringList names;
    bool global = true;
};

/////////////////////////////////////////////////////////////

class AppExport TryStatement : public BaseStatement {
    EXPR_TYPESYSTEM_HEADER();

public:
    static ExpressionPtr create(const App::DocumentObject *owner, ExpressionPtr &&body);

    void add(ExpressionPtr &&body, ExpressionPtr &&expr=ExpressionPtr(), std::string &&name=std::string());
    void addElse(ExpressionPtr &&body);
    void addFinal(ExpressionPtr &&body);
    void check();
    virtual bool needLineEnd() const;

protected:
    TryStatement(const App::DocumentObject *_owner):BaseStatement(_owner) {}

    virtual void _toString(std::ostream &ss, bool persistent, int indent) const;
    virtual ExpressionPtr _copy() const;
    virtual Py::Object _getPyValue(int *jumpCode=0) const;

    bool findException(Py::Object &res, int *jumpCode, Base::Exception &e, PyObject *pyobj) const;

protected:
    ExpressionPtr body;
    StringList names;
    ExpressionList exprs;
    ExpressionList bodies;
    ExpressionPtr else_body;
    ExpressionPtr final_body;
};

/////////////////////////////////////////////////////////////

class AppExport ImportStatement : public BaseStatement {
    EXPR_TYPESYSTEM_HEADER();

public:
    static ExpressionPtr create(const App::DocumentObject *owner, std::string &&module,
            std::string &&name = std::string());

    void add(std::string &&module, std::string &&name = std::string());

protected:
    ImportStatement(const App::DocumentObject *_owner):BaseStatement(_owner) {}

    virtual void _toString(std::ostream &ss, bool persistent, int indent) const;
    virtual ExpressionPtr _copy() const;
    virtual Py::Object _getPyValue(int *jumpCode=0) const;

protected:
    StringList modules;
    StringList names;
};

/////////////////////////////////////////////////////////////////////////////////////

class AppExport FromStatement : public BaseStatement {
    EXPR_TYPESYSTEM_HEADER();

public:
    static ExpressionPtr create(const App::DocumentObject *owner, std::string &&module,
            std::string &&tail, std::string &&name = std::string());

    void add(std::string &&tail, std::string &&name = std::string());

protected:
    FromStatement(const App::DocumentObject *_owner):BaseStatement(_owner) {}

    virtual void _toString(std::ostream &ss, bool persistent, int indent) const;
    virtual ExpressionPtr _copy() const;
    virtual Py::Object _getPyValue(int *jumpCode=0) const;

protected:
    std::string module;
    StringList tails;
    StringList names;
};

/////////////////////////////////////////////////////////////////////////////////////

namespace ExpressionParser {

AppExport ExpressionPtr parse(const App::DocumentObject *owner, 
        const char *buffer, std::size_t len=0, bool verbose=false, bool pythonMode=false);
AppExport ExpressionPtr parseUnit(const App::DocumentObject *owner, const char *buffer, std::size_t len=0);
AppExport ObjectIdentifier parsePath(const App::DocumentObject *owner, const char* buffer, std::size_t len=0);
AppExport bool isTokenAnIndentifier(const std::string & str);
AppExport bool isTokenAUnit(const std::string & str);

<<<<<<< HEAD
AppExport std::vector<boost::tuple<int, int, std::string> > tokenize(const std::string & str);
=======
AppExport std::vector<boost::tuple<int, int, std::string> > tokenize(const char *str);

inline std::vector<boost::tuple<int, int, std::string> > tokenize(const std::string & str) {
    return tokenize(str.c_str());
}
>>>>>>> c782435b

AppExport void clearWarning();

enum TokenType {
    FC_TOK_END,
    FC_TOK_LITERAL,
    FC_TOK_KEYWORD,
    FC_TOK_IDENTIFIER,
    FC_TOK_STRING,
    FC_TOK_UNIT,
    FC_TOK_CELLADDRESS,
    FC_TOK_NUMBER,
    FC_TOK_OPERATOR,
    FC_TOK_OTHER,
};
AppExport int translateToken(int t);

/// Convenient class to mark begin of importing
class AppExport ExpressionImporter {
public:
    ExpressionImporter(Base::XMLReader &reader);
    ~ExpressionImporter();
    static Base::XMLReader *reader();
};

AppExport bool isModuleImported(PyObject *);

} // end of namespace ExpressionParser
} // end of namespace App

#endif //EXPRESSION_PARSER_H

<|MERGE_RESOLUTION|>--- conflicted
+++ resolved
@@ -118,21 +118,11 @@
 class  AppExport UnitExpression : public Expression {
     EXPR_TYPESYSTEM_HEADER();
 public:
-<<<<<<< HEAD
-=======
-
-    static UnitExpression *create(const App::DocumentObject *_owner, const char *unit);
 
     UnitExpression(const App::DocumentObject *_owner = 0, const Base::Quantity & _quantity = Base::Quantity());
-
->>>>>>> c782435b
     ~UnitExpression();
 
-    static ExpressionPtr create(const App::DocumentObject *owner, 
-            const Base::Quantity &quantity, std::string &&unitStr);
-
-    static ExpressionPtr create(const App::DocumentObject *owner, 
-            const Base::Quantity &quantity, const char *unitStr);
+    static ExpressionPtr create(const App::DocumentObject *owner, const char *unitStr);
 
     virtual ExpressionPtr simplify() const;
 
@@ -149,20 +139,11 @@
     double getScaler() const { return quantity.getValue(); }
 
 protected:
-<<<<<<< HEAD
-    UnitExpression(const App::DocumentObject *_owner, 
-            const Base::Quantity &q, std::string &&unitStr=std::string());
-
-    virtual void _toString(std::ostream &ss, bool persistent, int indent) const;
-    virtual ExpressionPtr _copy() const;
-    virtual Py::Object _getPyValue(int *jumpCode=0) const;
-=======
     UnitExpression(const App::DocumentObject *_owner, const Base::Quantity & _quantity, const char *unit);
 
-    virtual Expression * _copy() const override;
-    virtual void _toString(std::ostream &ss, bool persistent, int indent) const override;
-    virtual Py::Object _getPyValue() const override;
->>>>>>> c782435b
+    virtual void _toString(std::ostream &ss, bool persistent, int indent) const;
+    virtual ExpressionPtr _copy() const;
+    virtual Py::Object _getPyValue(int *jumpCode=0) const;
 
 protected:
     mutable PyObject *cache = 0;
@@ -235,12 +216,18 @@
 
     std::string name() const;
 
-<<<<<<< HEAD
     const ObjectIdentifier &getPath() const;
 
     virtual void addComponent(ComponentPtr &&component);
 
+    std::vector<std::string> getStringList() const;
+
+    // strip out given number of component
+    void popComponents(int count=1);
+
     VarInfo push(const Expression *owner, bool mustExist, std::string *name=0) const;
+
+    virtual ExpressionPtr simplify() const;
 
 protected:
     VariableExpression(const App::DocumentObject *_owner):Expression(_owner) {}
@@ -281,29 +268,6 @@
         QuoteDouble,
         QuoteSingleLong,
         QuoteDoubleLong,
-=======
-class AppExport OperatorExpression : public UnitExpression {
-    TYPESYSTEM_HEADER_WITH_OVERRIDE();
-public:
-    enum Operator {
-        NONE,
-        ADD,
-        SUB,
-        MUL,
-        DIV,
-        MOD,
-        POW,
-        EQ,
-        NEQ,
-        LT,
-        GT,
-        LTE,
-        GTE,
-        UNIT,
-        UNIT_ADD,
-        NEG,
-        POS
->>>>>>> c782435b
     };
 
     ExpressionString(std::string &&txt = std::string())
@@ -608,7 +572,7 @@
     const ExpressionList &getArgs() const {return args;}
 
     struct FunctionInfo {
-        Function type;
+        FunctionType type;
         const char *name;
         const char *description;
     };
@@ -634,13 +598,8 @@
 class AppExport CallableExpression : public Expression {
     EXPR_TYPESYSTEM_HEADER();
 public:
-<<<<<<< HEAD
     static ExpressionPtr create(const App::DocumentObject *owner, std::string &&name,
             StringList &&names=StringList(), ExpressionList &&args=ExpressionList());
-=======
-    VariableExpression(const App::DocumentObject *_owner = 0,
-            ObjectIdentifier &&_var = ObjectIdentifier());
->>>>>>> c782435b
 
     static ExpressionPtr create(const App::DocumentObject *owner, ObjectIdentifier &&path,
             StringList &&names=StringList(), ExpressionList &&args=ExpressionList());
@@ -661,20 +620,11 @@
 protected:
     CallableExpression(const App::DocumentObject *_owner):Expression(_owner) {}
 
-<<<<<<< HEAD
     virtual void _visit(ExpressionVisitor & v);
     virtual bool _isIndexable() const { return true; }
     virtual Py::Object _getPyValue(int *jumpCode=0) const;
     virtual void _toString(std::ostream &ss, bool persistent, int indent) const;
     virtual ExpressionPtr _copy() const;
-=======
-    std::vector<std::string> getStringList() const;
-
-    // strip out given number of component
-    void popComponents(int count=1);
-
-    virtual void addComponent(Component* component) override;
->>>>>>> c782435b
 
 protected:
     ExpressionPtr expr;
@@ -1264,20 +1214,16 @@
 
 AppExport ExpressionPtr parse(const App::DocumentObject *owner, 
         const char *buffer, std::size_t len=0, bool verbose=false, bool pythonMode=false);
-AppExport ExpressionPtr parseUnit(const App::DocumentObject *owner, const char *buffer, std::size_t len=0);
+AppExport ExpressionPtr parseUnit(const App::DocumentObject *owner, const char *buffer);
 AppExport ObjectIdentifier parsePath(const App::DocumentObject *owner, const char* buffer, std::size_t len=0);
 AppExport bool isTokenAnIndentifier(const std::string & str);
 AppExport bool isTokenAUnit(const std::string & str);
 
-<<<<<<< HEAD
-AppExport std::vector<boost::tuple<int, int, std::string> > tokenize(const std::string & str);
-=======
 AppExport std::vector<boost::tuple<int, int, std::string> > tokenize(const char *str);
 
 inline std::vector<boost::tuple<int, int, std::string> > tokenize(const std::string & str) {
     return tokenize(str.c_str());
 }
->>>>>>> c782435b
 
 AppExport void clearWarning();
 
@@ -1309,4 +1255,3 @@
 } // end of namespace App
 
 #endif //EXPRESSION_PARSER_H
-
