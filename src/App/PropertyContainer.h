/***************************************************************************
 *   Copyright (c) 2005 Jürgen Riegel <juergen.riegel@web.de>              *
 *                                                                         *
 *   This file is part of the FreeCAD CAx development system.              *
 *                                                                         *
 *   This library is free software; you can redistribute it and/or         *
 *   modify it under the terms of the GNU Library General Public           *
 *   License as published by the Free Software Foundation; either          *
 *   version 2 of the License, or (at your option) any later version.      *
 *                                                                         *
 *   This library  is distributed in the hope that it will be useful,      *
 *   but WITHOUT ANY WARRANTY; without even the implied warranty of        *
 *   MERCHANTABILITY or FITNESS FOR A PARTICULAR PURPOSE.  See the         *
 *   GNU Library General Public License for more details.                  *
 *                                                                         *
 *   You should have received a copy of the GNU Library General Public     *
 *   License along with this library; see the file COPYING.LIB. If not,    *
 *   write to the Free Software Foundation, Inc., 59 Temple Place,         *
 *   Suite 330, Boston, MA  02111-1307, USA                                *
 *                                                                         *
 ***************************************************************************/


#ifndef APP_PROPERTYCONTAINER_H
#define APP_PROPERTYCONTAINER_H

#include <map>
#include <climits>
#include <cstring>
#include <Base/Persistence.h>

#include "DynamicProperty.h"

namespace Base {
class Writer;
}


namespace App
{
class Property;
class PropertyContainer;
class DocumentObject;
class Document;
class Extension;

enum PropertyType 
{
  Prop_None        = 0, /*!< No special property type */
  Prop_ReadOnly    = 1, /*!< Property is read-only in the editor */
  Prop_Transient   = 2, /*!< Property content won't be saved to file, but still saves name, type and status */
  Prop_Hidden      = 4, /*!< Property won't appear in the editor */
  Prop_Output      = 8, /*!< Modified property doesn't touch its parent container */
  Prop_NoRecompute = 16,/*!< Modified property doesn't touch its container for recompute */
  Prop_NoPersist   = 32,/*!< Property won't be saved to file at all */
};

struct AppExport PropertyData
{
  struct PropertySpec
  {
    const char * Name;
    const char * Group;
    const char * Docu;
    short Offset, Type;

    inline PropertySpec(const char *name, const char *group, const char *doc, short offset, short type)
        :Name(name),Group(group),Docu(doc),Offset(offset),Type(type)
    {}
  };
  
  //purpose of this struct is to be constructible from all acceptable container types and to 
  //be able to return the offset to a property from the accepted containers. This allows to use 
  //one function implementation for multiple container types without losing all type safety by 
  //accepting void*
  struct OffsetBase
  {
      OffsetBase(const App::PropertyContainer* container) : m_container(container) {}
      OffsetBase(const App::Extension* container) : m_container(container) {}
      
      short int getOffsetTo(const App::Property* prop) const {
            auto *pt = (const char*)prop;
            auto *base = (const char *)m_container;
            if(pt<base || pt>base+SHRT_MAX)
                return -1;
            return (short) (pt-base);
      };
      char* getOffset() const {return (char*) m_container;}
      
  private:
      const void* m_container;
  };

  // A multi index container for holding the property spec, with the following
  // index,
  // * a sequence, to preserve creation order
  // * hash index on property name
  // * hash index on property pointer offset
  mutable bmi::multi_index_container<
      PropertySpec,
      bmi::indexed_by<
          bmi::sequenced<>,
          bmi::hashed_unique<
              bmi::member<PropertySpec, const char*, &PropertySpec::Name>,
              CStringHasher,
              CStringHasher
          >,
          bmi::hashed_unique<
              bmi::member<PropertySpec, short, &PropertySpec::Offset>
          >
      >
  > propertyData;

  mutable bool parentMerged = false;

  const PropertyData*     parentPropertyData;

  void addProperty(OffsetBase offsetBase,const char* PropName, Property *Prop, const char* PropertyGroup= 0, PropertyType = Prop_None, const char* PropertyDocu= 0 );
  
  const PropertySpec *findProperty(OffsetBase offsetBase,const char* PropName) const;
  const PropertySpec *findProperty(OffsetBase offsetBase,const Property* prop) const;
  
  const char* getName         (OffsetBase offsetBase,const Property* prop) const;
  short       getType         (OffsetBase offsetBase,const Property* prop) const;
  short       getType         (OffsetBase offsetBase,const char* name)     const;
  const char* getGroup        (OffsetBase offsetBase,const char* name)     const;
  const char* getGroup        (OffsetBase offsetBase,const Property* prop) const;
  const char* getDocumentation(OffsetBase offsetBase,const char* name)     const;
  const char* getDocumentation(OffsetBase offsetBase,const Property* prop) const;

  Property *getPropertyByName(OffsetBase offsetBase,const char* name) const;
  void getPropertyMap(OffsetBase offsetBase,std::map<std::string,Property*> &Map) const;
  void getPropertyList(OffsetBase offsetBase,std::vector<Property*> &List) const;

  void merge(PropertyData *other=0) const;
  void split(PropertyData *other);
};


/** Base class of all classes with properties
 */
class AppExport PropertyContainer: public Base::Persistence
{

  TYPESYSTEM_HEADER();

public:
  /**
   * A constructor.
   * A more elaborate description of the constructor.
   */
  PropertyContainer();

  /**
   * A destructor.
   * A more elaborate description of the destructor.
   */
  virtual ~PropertyContainer();

  virtual unsigned int getMemSize (void) const;

<<<<<<< HEAD
  /** Return a full quanlified name for this container
   *  @param python: if true, then return an expression for accessing this container in Python
   */
  virtual std::string getFullName(bool python=false) const {
      (void)python;
      return std::string();
  }

  /// Return owner document of this container
  virtual App::Document *getOwnerDocument() const 
    {return nullptr;}
=======
  virtual std::string getFullName() const {return std::string();}
>>>>>>> c0753806

  /// find a property by its name
  virtual Property *getPropertyByName(const char* name) const;
  /// get the name of a property
  virtual const char* getPropertyName(const Property* prop) const;
  /// get all properties of the class (including properties of the parent)
  virtual void getPropertyMap(std::map<std::string,Property*> &Map) const;
  /// get all properties of the class (including properties of the parent)
  virtual void getPropertyList(std::vector<Property*> &List) const;
  /// set the Status bit of all properties at once
  void setPropertyStatus(unsigned char bit,bool value);
  /// get the Type of a Property
  virtual short getPropertyType(const Property* prop) const;
  /// get the Type of a named Property
  virtual short getPropertyType(const char *name) const;
  /// get the Group of a Property
  virtual const char* getPropertyGroup(const Property* prop) const;
  /// get the Group of a named Property
  virtual const char* getPropertyGroup(const char *name) const;
  /// get the Group of a Property
  virtual const char* getPropertyDocumentation(const Property* prop) const;
  /// get the Group of a named Property
  virtual const char* getPropertyDocumentation(const char *name) const;
  /// check if the property is read-only
  bool isReadOnly(const Property* prop) const;
  /// check if the named property is read-only
  bool isReadOnly(const char *name) const;
  /// check if the property is hidden
  bool isHidden(const Property* prop) const;
  /// check if the named property is hidden
  bool isHidden(const char *name) const;
  virtual App::Property* addDynamicProperty(
        const char* type, const char* name=0,
        const char* group=0, const char* doc=0,
        short attr=0, bool ro=false, bool hidden=false);

  DynamicProperty::PropData getDynamicPropertyData(const Property* prop) const {
      return dynamicProps.getDynamicPropertyData(prop);
  }

  virtual bool removeDynamicProperty(const char* name) {
      return dynamicProps.removeDynamicProperty(name);
  }
  virtual std::vector<std::string> getDynamicPropertyNames() const {
      return dynamicProps.getDynamicPropertyNames();
  }
  virtual App::Property *getDynamicPropertyByName(const char* name) const {
      return dynamicProps.getDynamicPropertyByName(name);
  }

  virtual void onPropertyStatusChanged(const Property &prop, unsigned long oldStatus);

  virtual void Save (Base::Writer &writer) const;
  virtual void Restore(Base::XMLReader &reader);

  const char *getPropertyPrefix() const {
      return _propertyPrefix.c_str();
  }

  void setPropertyPrefix(const char *prefix) {
      _propertyPrefix = prefix;
  }

  friend class Property;
  friend class DynamicProperty;


protected: 
  /// get called by the container when a property has changed
  virtual void onChanged(const Property* /*prop*/){}
  /// get called before the value is changed
  virtual void onBeforeChange(const Property* /*prop*/){}

  //void hasChanged(Property* prop);
  static const  PropertyData * getPropertyDataPtr(void); 
  virtual const PropertyData& getPropertyData(void) const; 

  virtual void handleChangedPropertyName(Base::XMLReader &reader, const char * TypeName, const char *PropName);
  virtual void handleChangedPropertyType(Base::XMLReader &reader, const char * TypeName, Property * prop);

private:
  // forbidden
  PropertyContainer(const PropertyContainer&);
  PropertyContainer& operator = (const PropertyContainer&);

protected:
  DynamicProperty dynamicProps;

private: 
  std::string _propertyPrefix;
  static PropertyData propertyData; 
};

/// Property define 
#define _ADD_PROPERTY(_name,_prop_, _defaultval_) \
  do { \
    this->_prop_.setValue _defaultval_;\
    this->_prop_.setContainer(this); \
    propertyData.addProperty(static_cast<App::PropertyContainer*>(this), _name, &this->_prop_); \
  } while (0)

#define ADD_PROPERTY(_prop_, _defaultval_) \
    _ADD_PROPERTY(#_prop_, _prop_, _defaultval_)

#define _ADD_PROPERTY_TYPE(_name,_prop_, _defaultval_, _group_,_type_,_Docu_) \
  do { \
    this->_prop_.setValue _defaultval_;\
    this->_prop_.setContainer(this); \
    propertyData.addProperty(static_cast<App::PropertyContainer*>(this), _name, &this->_prop_, (_group_),(_type_),(_Docu_)); \
  } while (0)

#define ADD_PROPERTY_TYPE(_prop_, _defaultval_, _group_,_type_,_Docu_) \
    _ADD_PROPERTY_TYPE(#_prop_,_prop_,_defaultval_,_group_,_type_,_Docu_)


#define PROPERTY_HEADER(_class_) \
  TYPESYSTEM_HEADER(); \
protected: \
  static const App::PropertyData * getPropertyDataPtr(void); \
  virtual const App::PropertyData &getPropertyData(void) const; \
private: \
  static App::PropertyData propertyData 

/// Like PROPERTY_HEADER, but with overridden methods declared as such
#define PROPERTY_HEADER_WITH_OVERRIDE(_class_) \
  TYPESYSTEM_HEADER_WITH_OVERRIDE(); \
protected: \
  static const App::PropertyData * getPropertyDataPtr(void); \
  virtual const App::PropertyData &getPropertyData(void) const override; \
private: \
  static App::PropertyData propertyData 
/// 
#define PROPERTY_SOURCE(_class_, _parentclass_) \
TYPESYSTEM_SOURCE_P(_class_)\
const App::PropertyData * _class_::getPropertyDataPtr(void){return &propertyData;} \
const App::PropertyData & _class_::getPropertyData(void) const{return propertyData;} \
App::PropertyData _class_::propertyData; \
void _class_::init(void){\
  initSubclass(_class_::classTypeId, #_class_ , #_parentclass_, &(_class_::create) ); \
  _class_::propertyData.parentPropertyData = _parentclass_::getPropertyDataPtr(); \
}

#define PROPERTY_SOURCE_ABSTRACT(_class_, _parentclass_) \
TYPESYSTEM_SOURCE_ABSTRACT_P(_class_)\
const App::PropertyData * _class_::getPropertyDataPtr(void){return &propertyData;} \
const App::PropertyData & _class_::getPropertyData(void) const{return propertyData;} \
App::PropertyData _class_::propertyData; \
void _class_::init(void){\
  initSubclass(_class_::classTypeId, #_class_ , #_parentclass_, &(_class_::create) ); \
  _class_::propertyData.parentPropertyData = _parentclass_::getPropertyDataPtr(); \
}

#define TYPESYSTEM_SOURCE_TEMPLATE(_class_) \
template<> Base::Type _class_::classTypeId = Base::Type::badType();  \
template<> Base::Type _class_::getClassTypeId(void) { return _class_::classTypeId; } \
template<> Base::Type _class_::getTypeId(void) const { return _class_::classTypeId; } \
template<> void * _class_::create(void){\
   return new _class_ ();\
}

#define PROPERTY_SOURCE_TEMPLATE(_class_, _parentclass_) \
TYPESYSTEM_SOURCE_TEMPLATE(_class_)\
template<> App::PropertyData _class_::propertyData = App::PropertyData(); \
template<> const App::PropertyData * _class_::getPropertyDataPtr(void){return &propertyData;} \
template<> const App::PropertyData & _class_::getPropertyData(void) const{return propertyData;} \
template<> void _class_::init(void){\
  initSubclass(_class_::classTypeId, #_class_ , #_parentclass_, &(_class_::create) ); \
  _class_::propertyData.parentPropertyData = _parentclass_::getPropertyDataPtr(); \
}

} // namespace App

#endif // APP_PROPERTYCONTAINER_H
<|MERGE_RESOLUTION|>--- conflicted
+++ resolved
@@ -1,349 +1,345 @@
-/***************************************************************************
- *   Copyright (c) 2005 Jürgen Riegel <juergen.riegel@web.de>              *
- *                                                                         *
- *   This file is part of the FreeCAD CAx development system.              *
- *                                                                         *
- *   This library is free software; you can redistribute it and/or         *
- *   modify it under the terms of the GNU Library General Public           *
- *   License as published by the Free Software Foundation; either          *
- *   version 2 of the License, or (at your option) any later version.      *
- *                                                                         *
- *   This library  is distributed in the hope that it will be useful,      *
- *   but WITHOUT ANY WARRANTY; without even the implied warranty of        *
- *   MERCHANTABILITY or FITNESS FOR A PARTICULAR PURPOSE.  See the         *
- *   GNU Library General Public License for more details.                  *
- *                                                                         *
- *   You should have received a copy of the GNU Library General Public     *
- *   License along with this library; see the file COPYING.LIB. If not,    *
- *   write to the Free Software Foundation, Inc., 59 Temple Place,         *
- *   Suite 330, Boston, MA  02111-1307, USA                                *
- *                                                                         *
- ***************************************************************************/
-
-
-#ifndef APP_PROPERTYCONTAINER_H
-#define APP_PROPERTYCONTAINER_H
-
-#include <map>
-#include <climits>
-#include <cstring>
-#include <Base/Persistence.h>
-
-#include "DynamicProperty.h"
-
-namespace Base {
-class Writer;
-}
-
-
-namespace App
-{
-class Property;
-class PropertyContainer;
-class DocumentObject;
-class Document;
-class Extension;
-
-enum PropertyType 
-{
-  Prop_None        = 0, /*!< No special property type */
-  Prop_ReadOnly    = 1, /*!< Property is read-only in the editor */
-  Prop_Transient   = 2, /*!< Property content won't be saved to file, but still saves name, type and status */
-  Prop_Hidden      = 4, /*!< Property won't appear in the editor */
-  Prop_Output      = 8, /*!< Modified property doesn't touch its parent container */
-  Prop_NoRecompute = 16,/*!< Modified property doesn't touch its container for recompute */
-  Prop_NoPersist   = 32,/*!< Property won't be saved to file at all */
-};
-
-struct AppExport PropertyData
-{
-  struct PropertySpec
-  {
-    const char * Name;
-    const char * Group;
-    const char * Docu;
-    short Offset, Type;
-
-    inline PropertySpec(const char *name, const char *group, const char *doc, short offset, short type)
-        :Name(name),Group(group),Docu(doc),Offset(offset),Type(type)
-    {}
-  };
-  
-  //purpose of this struct is to be constructible from all acceptable container types and to 
-  //be able to return the offset to a property from the accepted containers. This allows to use 
-  //one function implementation for multiple container types without losing all type safety by 
-  //accepting void*
-  struct OffsetBase
-  {
-      OffsetBase(const App::PropertyContainer* container) : m_container(container) {}
-      OffsetBase(const App::Extension* container) : m_container(container) {}
-      
-      short int getOffsetTo(const App::Property* prop) const {
-            auto *pt = (const char*)prop;
-            auto *base = (const char *)m_container;
-            if(pt<base || pt>base+SHRT_MAX)
-                return -1;
-            return (short) (pt-base);
-      };
-      char* getOffset() const {return (char*) m_container;}
-      
-  private:
-      const void* m_container;
-  };
-
-  // A multi index container for holding the property spec, with the following
-  // index,
-  // * a sequence, to preserve creation order
-  // * hash index on property name
-  // * hash index on property pointer offset
-  mutable bmi::multi_index_container<
-      PropertySpec,
-      bmi::indexed_by<
-          bmi::sequenced<>,
-          bmi::hashed_unique<
-              bmi::member<PropertySpec, const char*, &PropertySpec::Name>,
-              CStringHasher,
-              CStringHasher
-          >,
-          bmi::hashed_unique<
-              bmi::member<PropertySpec, short, &PropertySpec::Offset>
-          >
-      >
-  > propertyData;
-
-  mutable bool parentMerged = false;
-
-  const PropertyData*     parentPropertyData;
-
-  void addProperty(OffsetBase offsetBase,const char* PropName, Property *Prop, const char* PropertyGroup= 0, PropertyType = Prop_None, const char* PropertyDocu= 0 );
-  
-  const PropertySpec *findProperty(OffsetBase offsetBase,const char* PropName) const;
-  const PropertySpec *findProperty(OffsetBase offsetBase,const Property* prop) const;
-  
-  const char* getName         (OffsetBase offsetBase,const Property* prop) const;
-  short       getType         (OffsetBase offsetBase,const Property* prop) const;
-  short       getType         (OffsetBase offsetBase,const char* name)     const;
-  const char* getGroup        (OffsetBase offsetBase,const char* name)     const;
-  const char* getGroup        (OffsetBase offsetBase,const Property* prop) const;
-  const char* getDocumentation(OffsetBase offsetBase,const char* name)     const;
-  const char* getDocumentation(OffsetBase offsetBase,const Property* prop) const;
-
-  Property *getPropertyByName(OffsetBase offsetBase,const char* name) const;
-  void getPropertyMap(OffsetBase offsetBase,std::map<std::string,Property*> &Map) const;
-  void getPropertyList(OffsetBase offsetBase,std::vector<Property*> &List) const;
-
-  void merge(PropertyData *other=0) const;
-  void split(PropertyData *other);
-};
-
-
-/** Base class of all classes with properties
- */
-class AppExport PropertyContainer: public Base::Persistence
-{
-
-  TYPESYSTEM_HEADER();
-
-public:
-  /**
-   * A constructor.
-   * A more elaborate description of the constructor.
-   */
-  PropertyContainer();
-
-  /**
-   * A destructor.
-   * A more elaborate description of the destructor.
-   */
-  virtual ~PropertyContainer();
-
-  virtual unsigned int getMemSize (void) const;
-
-<<<<<<< HEAD
-  /** Return a full quanlified name for this container
-   *  @param python: if true, then return an expression for accessing this container in Python
-   */
-  virtual std::string getFullName(bool python=false) const {
-      (void)python;
-      return std::string();
-  }
-
-  /// Return owner document of this container
-  virtual App::Document *getOwnerDocument() const 
-    {return nullptr;}
-=======
-  virtual std::string getFullName() const {return std::string();}
->>>>>>> c0753806
-
-  /// find a property by its name
-  virtual Property *getPropertyByName(const char* name) const;
-  /// get the name of a property
-  virtual const char* getPropertyName(const Property* prop) const;
-  /// get all properties of the class (including properties of the parent)
-  virtual void getPropertyMap(std::map<std::string,Property*> &Map) const;
-  /// get all properties of the class (including properties of the parent)
-  virtual void getPropertyList(std::vector<Property*> &List) const;
-  /// set the Status bit of all properties at once
-  void setPropertyStatus(unsigned char bit,bool value);
-  /// get the Type of a Property
-  virtual short getPropertyType(const Property* prop) const;
-  /// get the Type of a named Property
-  virtual short getPropertyType(const char *name) const;
-  /// get the Group of a Property
-  virtual const char* getPropertyGroup(const Property* prop) const;
-  /// get the Group of a named Property
-  virtual const char* getPropertyGroup(const char *name) const;
-  /// get the Group of a Property
-  virtual const char* getPropertyDocumentation(const Property* prop) const;
-  /// get the Group of a named Property
-  virtual const char* getPropertyDocumentation(const char *name) const;
-  /// check if the property is read-only
-  bool isReadOnly(const Property* prop) const;
-  /// check if the named property is read-only
-  bool isReadOnly(const char *name) const;
-  /// check if the property is hidden
-  bool isHidden(const Property* prop) const;
-  /// check if the named property is hidden
-  bool isHidden(const char *name) const;
-  virtual App::Property* addDynamicProperty(
-        const char* type, const char* name=0,
-        const char* group=0, const char* doc=0,
-        short attr=0, bool ro=false, bool hidden=false);
-
-  DynamicProperty::PropData getDynamicPropertyData(const Property* prop) const {
-      return dynamicProps.getDynamicPropertyData(prop);
-  }
-
-  virtual bool removeDynamicProperty(const char* name) {
-      return dynamicProps.removeDynamicProperty(name);
-  }
-  virtual std::vector<std::string> getDynamicPropertyNames() const {
-      return dynamicProps.getDynamicPropertyNames();
-  }
-  virtual App::Property *getDynamicPropertyByName(const char* name) const {
-      return dynamicProps.getDynamicPropertyByName(name);
-  }
-
-  virtual void onPropertyStatusChanged(const Property &prop, unsigned long oldStatus);
-
-  virtual void Save (Base::Writer &writer) const;
-  virtual void Restore(Base::XMLReader &reader);
-
-  const char *getPropertyPrefix() const {
-      return _propertyPrefix.c_str();
-  }
-
-  void setPropertyPrefix(const char *prefix) {
-      _propertyPrefix = prefix;
-  }
-
-  friend class Property;
-  friend class DynamicProperty;
-
-
-protected: 
-  /// get called by the container when a property has changed
-  virtual void onChanged(const Property* /*prop*/){}
-  /// get called before the value is changed
-  virtual void onBeforeChange(const Property* /*prop*/){}
-
-  //void hasChanged(Property* prop);
-  static const  PropertyData * getPropertyDataPtr(void); 
-  virtual const PropertyData& getPropertyData(void) const; 
-
-  virtual void handleChangedPropertyName(Base::XMLReader &reader, const char * TypeName, const char *PropName);
-  virtual void handleChangedPropertyType(Base::XMLReader &reader, const char * TypeName, Property * prop);
-
-private:
-  // forbidden
-  PropertyContainer(const PropertyContainer&);
-  PropertyContainer& operator = (const PropertyContainer&);
-
-protected:
-  DynamicProperty dynamicProps;
-
-private: 
-  std::string _propertyPrefix;
-  static PropertyData propertyData; 
-};
-
-/// Property define 
-#define _ADD_PROPERTY(_name,_prop_, _defaultval_) \
-  do { \
-    this->_prop_.setValue _defaultval_;\
-    this->_prop_.setContainer(this); \
-    propertyData.addProperty(static_cast<App::PropertyContainer*>(this), _name, &this->_prop_); \
-  } while (0)
-
-#define ADD_PROPERTY(_prop_, _defaultval_) \
-    _ADD_PROPERTY(#_prop_, _prop_, _defaultval_)
-
-#define _ADD_PROPERTY_TYPE(_name,_prop_, _defaultval_, _group_,_type_,_Docu_) \
-  do { \
-    this->_prop_.setValue _defaultval_;\
-    this->_prop_.setContainer(this); \
-    propertyData.addProperty(static_cast<App::PropertyContainer*>(this), _name, &this->_prop_, (_group_),(_type_),(_Docu_)); \
-  } while (0)
-
-#define ADD_PROPERTY_TYPE(_prop_, _defaultval_, _group_,_type_,_Docu_) \
-    _ADD_PROPERTY_TYPE(#_prop_,_prop_,_defaultval_,_group_,_type_,_Docu_)
-
-
-#define PROPERTY_HEADER(_class_) \
-  TYPESYSTEM_HEADER(); \
-protected: \
-  static const App::PropertyData * getPropertyDataPtr(void); \
-  virtual const App::PropertyData &getPropertyData(void) const; \
-private: \
-  static App::PropertyData propertyData 
-
-/// Like PROPERTY_HEADER, but with overridden methods declared as such
-#define PROPERTY_HEADER_WITH_OVERRIDE(_class_) \
-  TYPESYSTEM_HEADER_WITH_OVERRIDE(); \
-protected: \
-  static const App::PropertyData * getPropertyDataPtr(void); \
-  virtual const App::PropertyData &getPropertyData(void) const override; \
-private: \
-  static App::PropertyData propertyData 
-/// 
-#define PROPERTY_SOURCE(_class_, _parentclass_) \
-TYPESYSTEM_SOURCE_P(_class_)\
-const App::PropertyData * _class_::getPropertyDataPtr(void){return &propertyData;} \
-const App::PropertyData & _class_::getPropertyData(void) const{return propertyData;} \
-App::PropertyData _class_::propertyData; \
-void _class_::init(void){\
-  initSubclass(_class_::classTypeId, #_class_ , #_parentclass_, &(_class_::create) ); \
-  _class_::propertyData.parentPropertyData = _parentclass_::getPropertyDataPtr(); \
-}
-
-#define PROPERTY_SOURCE_ABSTRACT(_class_, _parentclass_) \
-TYPESYSTEM_SOURCE_ABSTRACT_P(_class_)\
-const App::PropertyData * _class_::getPropertyDataPtr(void){return &propertyData;} \
-const App::PropertyData & _class_::getPropertyData(void) const{return propertyData;} \
-App::PropertyData _class_::propertyData; \
-void _class_::init(void){\
-  initSubclass(_class_::classTypeId, #_class_ , #_parentclass_, &(_class_::create) ); \
-  _class_::propertyData.parentPropertyData = _parentclass_::getPropertyDataPtr(); \
-}
-
-#define TYPESYSTEM_SOURCE_TEMPLATE(_class_) \
-template<> Base::Type _class_::classTypeId = Base::Type::badType();  \
-template<> Base::Type _class_::getClassTypeId(void) { return _class_::classTypeId; } \
-template<> Base::Type _class_::getTypeId(void) const { return _class_::classTypeId; } \
-template<> void * _class_::create(void){\
-   return new _class_ ();\
-}
-
-#define PROPERTY_SOURCE_TEMPLATE(_class_, _parentclass_) \
-TYPESYSTEM_SOURCE_TEMPLATE(_class_)\
-template<> App::PropertyData _class_::propertyData = App::PropertyData(); \
-template<> const App::PropertyData * _class_::getPropertyDataPtr(void){return &propertyData;} \
-template<> const App::PropertyData & _class_::getPropertyData(void) const{return propertyData;} \
-template<> void _class_::init(void){\
-  initSubclass(_class_::classTypeId, #_class_ , #_parentclass_, &(_class_::create) ); \
-  _class_::propertyData.parentPropertyData = _parentclass_::getPropertyDataPtr(); \
-}
-
-} // namespace App
-
-#endif // APP_PROPERTYCONTAINER_H
+/***************************************************************************
+ *   Copyright (c) 2005 Jürgen Riegel <juergen.riegel@web.de>              *
+ *                                                                         *
+ *   This file is part of the FreeCAD CAx development system.              *
+ *                                                                         *
+ *   This library is free software; you can redistribute it and/or         *
+ *   modify it under the terms of the GNU Library General Public           *
+ *   License as published by the Free Software Foundation; either          *
+ *   version 2 of the License, or (at your option) any later version.      *
+ *                                                                         *
+ *   This library  is distributed in the hope that it will be useful,      *
+ *   but WITHOUT ANY WARRANTY; without even the implied warranty of        *
+ *   MERCHANTABILITY or FITNESS FOR A PARTICULAR PURPOSE.  See the         *
+ *   GNU Library General Public License for more details.                  *
+ *                                                                         *
+ *   You should have received a copy of the GNU Library General Public     *
+ *   License along with this library; see the file COPYING.LIB. If not,    *
+ *   write to the Free Software Foundation, Inc., 59 Temple Place,         *
+ *   Suite 330, Boston, MA  02111-1307, USA                                *
+ *                                                                         *
+ ***************************************************************************/
+
+
+#ifndef APP_PROPERTYCONTAINER_H
+#define APP_PROPERTYCONTAINER_H
+
+#include <map>
+#include <climits>
+#include <cstring>
+#include <Base/Persistence.h>
+
+#include "DynamicProperty.h"
+
+namespace Base {
+class Writer;
+}
+
+
+namespace App
+{
+class Property;
+class PropertyContainer;
+class DocumentObject;
+class Document;
+class Extension;
+
+enum PropertyType 
+{
+  Prop_None        = 0, /*!< No special property type */
+  Prop_ReadOnly    = 1, /*!< Property is read-only in the editor */
+  Prop_Transient   = 2, /*!< Property content won't be saved to file, but still saves name, type and status */
+  Prop_Hidden      = 4, /*!< Property won't appear in the editor */
+  Prop_Output      = 8, /*!< Modified property doesn't touch its parent container */
+  Prop_NoRecompute = 16,/*!< Modified property doesn't touch its container for recompute */
+  Prop_NoPersist   = 32,/*!< Property won't be saved to file at all */
+};
+
+struct AppExport PropertyData
+{
+  struct PropertySpec
+  {
+    const char * Name;
+    const char * Group;
+    const char * Docu;
+    short Offset, Type;
+
+    inline PropertySpec(const char *name, const char *group, const char *doc, short offset, short type)
+        :Name(name),Group(group),Docu(doc),Offset(offset),Type(type)
+    {}
+  };
+  
+  //purpose of this struct is to be constructible from all acceptable container types and to 
+  //be able to return the offset to a property from the accepted containers. This allows to use 
+  //one function implementation for multiple container types without losing all type safety by 
+  //accepting void*
+  struct OffsetBase
+  {
+      OffsetBase(const App::PropertyContainer* container) : m_container(container) {}
+      OffsetBase(const App::Extension* container) : m_container(container) {}
+      
+      short int getOffsetTo(const App::Property* prop) const {
+            auto *pt = (const char*)prop;
+            auto *base = (const char *)m_container;
+            if(pt<base || pt>base+SHRT_MAX)
+                return -1;
+            return (short) (pt-base);
+      };
+      char* getOffset() const {return (char*) m_container;}
+      
+  private:
+      const void* m_container;
+  };
+
+  // A multi index container for holding the property spec, with the following
+  // index,
+  // * a sequence, to preserve creation order
+  // * hash index on property name
+  // * hash index on property pointer offset
+  mutable bmi::multi_index_container<
+      PropertySpec,
+      bmi::indexed_by<
+          bmi::sequenced<>,
+          bmi::hashed_unique<
+              bmi::member<PropertySpec, const char*, &PropertySpec::Name>,
+              CStringHasher,
+              CStringHasher
+          >,
+          bmi::hashed_unique<
+              bmi::member<PropertySpec, short, &PropertySpec::Offset>
+          >
+      >
+  > propertyData;
+
+  mutable bool parentMerged = false;
+
+  const PropertyData*     parentPropertyData;
+
+  void addProperty(OffsetBase offsetBase,const char* PropName, Property *Prop, const char* PropertyGroup= 0, PropertyType = Prop_None, const char* PropertyDocu= 0 );
+  
+  const PropertySpec *findProperty(OffsetBase offsetBase,const char* PropName) const;
+  const PropertySpec *findProperty(OffsetBase offsetBase,const Property* prop) const;
+  
+  const char* getName         (OffsetBase offsetBase,const Property* prop) const;
+  short       getType         (OffsetBase offsetBase,const Property* prop) const;
+  short       getType         (OffsetBase offsetBase,const char* name)     const;
+  const char* getGroup        (OffsetBase offsetBase,const char* name)     const;
+  const char* getGroup        (OffsetBase offsetBase,const Property* prop) const;
+  const char* getDocumentation(OffsetBase offsetBase,const char* name)     const;
+  const char* getDocumentation(OffsetBase offsetBase,const Property* prop) const;
+
+  Property *getPropertyByName(OffsetBase offsetBase,const char* name) const;
+  void getPropertyMap(OffsetBase offsetBase,std::map<std::string,Property*> &Map) const;
+  void getPropertyList(OffsetBase offsetBase,std::vector<Property*> &List) const;
+
+  void merge(PropertyData *other=0) const;
+  void split(PropertyData *other);
+};
+
+
+/** Base class of all classes with properties
+ */
+class AppExport PropertyContainer: public Base::Persistence
+{
+
+  TYPESYSTEM_HEADER();
+
+public:
+  /**
+   * A constructor.
+   * A more elaborate description of the constructor.
+   */
+  PropertyContainer();
+
+  /**
+   * A destructor.
+   * A more elaborate description of the destructor.
+   */
+  virtual ~PropertyContainer();
+
+  virtual unsigned int getMemSize (void) const;
+
+  /** Return a full quanlified name for this container
+   *  @param python: if true, then return an expression for accessing this container in Python
+   */
+  virtual std::string getFullName(bool python=false) const {
+      (void)python;
+      return std::string();
+  }
+
+  /// Return owner document of this container
+  virtual App::Document *getOwnerDocument() const 
+    {return nullptr;}
+
+  /// find a property by its name
+  virtual Property *getPropertyByName(const char* name) const;
+  /// get the name of a property
+  virtual const char* getPropertyName(const Property* prop) const;
+  /// get all properties of the class (including properties of the parent)
+  virtual void getPropertyMap(std::map<std::string,Property*> &Map) const;
+  /// get all properties of the class (including properties of the parent)
+  virtual void getPropertyList(std::vector<Property*> &List) const;
+  /// set the Status bit of all properties at once
+  void setPropertyStatus(unsigned char bit,bool value);
+  /// get the Type of a Property
+  virtual short getPropertyType(const Property* prop) const;
+  /// get the Type of a named Property
+  virtual short getPropertyType(const char *name) const;
+  /// get the Group of a Property
+  virtual const char* getPropertyGroup(const Property* prop) const;
+  /// get the Group of a named Property
+  virtual const char* getPropertyGroup(const char *name) const;
+  /// get the Group of a Property
+  virtual const char* getPropertyDocumentation(const Property* prop) const;
+  /// get the Group of a named Property
+  virtual const char* getPropertyDocumentation(const char *name) const;
+  /// check if the property is read-only
+  bool isReadOnly(const Property* prop) const;
+  /// check if the named property is read-only
+  bool isReadOnly(const char *name) const;
+  /// check if the property is hidden
+  bool isHidden(const Property* prop) const;
+  /// check if the named property is hidden
+  bool isHidden(const char *name) const;
+  virtual App::Property* addDynamicProperty(
+        const char* type, const char* name=0,
+        const char* group=0, const char* doc=0,
+        short attr=0, bool ro=false, bool hidden=false);
+
+  DynamicProperty::PropData getDynamicPropertyData(const Property* prop) const {
+      return dynamicProps.getDynamicPropertyData(prop);
+  }
+
+  virtual bool removeDynamicProperty(const char* name) {
+      return dynamicProps.removeDynamicProperty(name);
+  }
+  virtual std::vector<std::string> getDynamicPropertyNames() const {
+      return dynamicProps.getDynamicPropertyNames();
+  }
+  virtual App::Property *getDynamicPropertyByName(const char* name) const {
+      return dynamicProps.getDynamicPropertyByName(name);
+  }
+
+  virtual void onPropertyStatusChanged(const Property &prop, unsigned long oldStatus);
+
+  virtual void Save (Base::Writer &writer) const;
+  virtual void Restore(Base::XMLReader &reader);
+
+  const char *getPropertyPrefix() const {
+      return _propertyPrefix.c_str();
+  }
+
+  void setPropertyPrefix(const char *prefix) {
+      _propertyPrefix = prefix;
+  }
+
+  friend class Property;
+  friend class DynamicProperty;
+
+
+protected: 
+  /// get called by the container when a property has changed
+  virtual void onChanged(const Property* /*prop*/){}
+  /// get called before the value is changed
+  virtual void onBeforeChange(const Property* /*prop*/){}
+
+  //void hasChanged(Property* prop);
+  static const  PropertyData * getPropertyDataPtr(void); 
+  virtual const PropertyData& getPropertyData(void) const; 
+
+  virtual void handleChangedPropertyName(Base::XMLReader &reader, const char * TypeName, const char *PropName);
+  virtual void handleChangedPropertyType(Base::XMLReader &reader, const char * TypeName, Property * prop);
+
+private:
+  // forbidden
+  PropertyContainer(const PropertyContainer&);
+  PropertyContainer& operator = (const PropertyContainer&);
+
+protected:
+  DynamicProperty dynamicProps;
+
+private: 
+  std::string _propertyPrefix;
+  static PropertyData propertyData; 
+};
+
+/// Property define 
+#define _ADD_PROPERTY(_name,_prop_, _defaultval_) \
+  do { \
+    this->_prop_.setValue _defaultval_;\
+    this->_prop_.setContainer(this); \
+    propertyData.addProperty(static_cast<App::PropertyContainer*>(this), _name, &this->_prop_); \
+  } while (0)
+
+#define ADD_PROPERTY(_prop_, _defaultval_) \
+    _ADD_PROPERTY(#_prop_, _prop_, _defaultval_)
+
+#define _ADD_PROPERTY_TYPE(_name,_prop_, _defaultval_, _group_,_type_,_Docu_) \
+  do { \
+    this->_prop_.setValue _defaultval_;\
+    this->_prop_.setContainer(this); \
+    propertyData.addProperty(static_cast<App::PropertyContainer*>(this), _name, &this->_prop_, (_group_),(_type_),(_Docu_)); \
+  } while (0)
+
+#define ADD_PROPERTY_TYPE(_prop_, _defaultval_, _group_,_type_,_Docu_) \
+    _ADD_PROPERTY_TYPE(#_prop_,_prop_,_defaultval_,_group_,_type_,_Docu_)
+
+
+#define PROPERTY_HEADER(_class_) \
+  TYPESYSTEM_HEADER(); \
+protected: \
+  static const App::PropertyData * getPropertyDataPtr(void); \
+  virtual const App::PropertyData &getPropertyData(void) const; \
+private: \
+  static App::PropertyData propertyData 
+
+/// Like PROPERTY_HEADER, but with overridden methods declared as such
+#define PROPERTY_HEADER_WITH_OVERRIDE(_class_) \
+  TYPESYSTEM_HEADER_WITH_OVERRIDE(); \
+protected: \
+  static const App::PropertyData * getPropertyDataPtr(void); \
+  virtual const App::PropertyData &getPropertyData(void) const override; \
+private: \
+  static App::PropertyData propertyData 
+/// 
+#define PROPERTY_SOURCE(_class_, _parentclass_) \
+TYPESYSTEM_SOURCE_P(_class_)\
+const App::PropertyData * _class_::getPropertyDataPtr(void){return &propertyData;} \
+const App::PropertyData & _class_::getPropertyData(void) const{return propertyData;} \
+App::PropertyData _class_::propertyData; \
+void _class_::init(void){\
+  initSubclass(_class_::classTypeId, #_class_ , #_parentclass_, &(_class_::create) ); \
+  _class_::propertyData.parentPropertyData = _parentclass_::getPropertyDataPtr(); \
+}
+
+#define PROPERTY_SOURCE_ABSTRACT(_class_, _parentclass_) \
+TYPESYSTEM_SOURCE_ABSTRACT_P(_class_)\
+const App::PropertyData * _class_::getPropertyDataPtr(void){return &propertyData;} \
+const App::PropertyData & _class_::getPropertyData(void) const{return propertyData;} \
+App::PropertyData _class_::propertyData; \
+void _class_::init(void){\
+  initSubclass(_class_::classTypeId, #_class_ , #_parentclass_, &(_class_::create) ); \
+  _class_::propertyData.parentPropertyData = _parentclass_::getPropertyDataPtr(); \
+}
+
+#define TYPESYSTEM_SOURCE_TEMPLATE(_class_) \
+template<> Base::Type _class_::classTypeId = Base::Type::badType();  \
+template<> Base::Type _class_::getClassTypeId(void) { return _class_::classTypeId; } \
+template<> Base::Type _class_::getTypeId(void) const { return _class_::classTypeId; } \
+template<> void * _class_::create(void){\
+   return new _class_ ();\
+}
+
+#define PROPERTY_SOURCE_TEMPLATE(_class_, _parentclass_) \
+TYPESYSTEM_SOURCE_TEMPLATE(_class_)\
+template<> App::PropertyData _class_::propertyData = App::PropertyData(); \
+template<> const App::PropertyData * _class_::getPropertyDataPtr(void){return &propertyData;} \
+template<> const App::PropertyData & _class_::getPropertyData(void) const{return propertyData;} \
+template<> void _class_::init(void){\
+  initSubclass(_class_::classTypeId, #_class_ , #_parentclass_, &(_class_::create) ); \
+  _class_::propertyData.parentPropertyData = _parentclass_::getPropertyDataPtr(); \
+}
+
+} // namespace App
+
+#endif // APP_PROPERTYCONTAINER_H