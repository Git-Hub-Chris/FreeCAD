--- conflicted
+++ resolved
@@ -1,226 +1,216 @@
-/***************************************************************************
- *   Copyright (c) Jürgen Riegel          (juergen.riegel@web.de) 2002     *
- *                                                                         *
- *   This file is part of the FreeCAD CAx development system.              *
- *                                                                         *
- *   This library is free software; you can redistribute it and/or         *
- *   modify it under the terms of the GNU Library General Public           *
- *   License as published by the Free Software Foundation; either          *
- *   version 2 of the License, or (at your option) any later version.      *
- *                                                                         *
- *   This library  is distributed in the hope that it will be useful,      *
- *   but WITHOUT ANY WARRANTY; without even the implied warranty of        *
- *   MERCHANTABILITY or FITNESS FOR A PARTICULAR PURPOSE.  See the         *
- *   GNU Library General Public License for more details.                  *
- *                                                                         *
- *   You should have received a copy of the GNU Library General Public     *
- *   License along with this library; see the file COPYING.LIB. If not,    *
- *   write to the Free Software Foundation, Inc., 59 Temple Place,         *
- *   Suite 330, Boston, MA  02111-1307, USA                                *
- *                                                                         *
- ***************************************************************************/
-
-
-#ifndef _AppComplexGeoData_h_
-#define _AppComplexGeoData_h_
-
-#include <Base/Placement.h>
-#include <Base/Persistence.h>
-#include <Base/Handle.h>
-#include <Base/Matrix.h>
-#include <Base/BoundBox.h>
-#include <Base/Rotation.h>
-
-#ifdef __GNUC__
-# include <stdint.h>
-#endif
-
-
-namespace Data
-{
-
-/** Segments
- *  Subelement type of the ComplexGeoData type
- *  It is used to split an object in further sub-parts.
- */
-class AppExport Segment: public Base::BaseClass
-{
-    TYPESYSTEM_HEADER();
-
-public:
-    virtual ~Segment(){}
-    virtual std::string getName() const=0;
-};
-
-
-/** ComplexGeoData Object
- */
-class AppExport ComplexGeoData: public Base::Persistence, public Base::Handled
-{
-    TYPESYSTEM_HEADER();
- 
-public:
-    struct Line  {uint32_t I1; uint32_t I2;};
-    struct Facet {uint32_t I1; uint32_t I2; uint32_t I3;};
-    struct Domain {
-        std::vector<Base::Vector3d> points;
-        std::vector<Facet> facets;
-    };
-
-    /// Constructor
-    ComplexGeoData(void);
-    /// Destructor
-    virtual ~ComplexGeoData();
-
-    /** @name Subelement management */
-    //@{
-    /** Sub type list
-     *  List of different subelement types
-     *  its NOT a list of the subelements itself
-     */
-    virtual std::vector<const char*> getElementTypes(void) const=0;
-    virtual unsigned long countSubElements(const char* Type) const=0;
-    /// get the subelement by type and number
-    virtual Segment* getSubElement(const char* Type, unsigned long) const=0;
-    /// get subelement by combined name
-    virtual Segment* getSubElementByName(const char* Name) const;
-    /** Get lines from segment */
-    virtual void getLinesFromSubelement(
-        const Segment*,
-        std::vector<Base::Vector3d> &Points,
-        std::vector<Line> &lines) const;
-    /** Get faces from segment */
-    virtual void getFacesFromSubelement(
-        const Segment*,
-        std::vector<Base::Vector3d> &Points,
-        std::vector<Base::Vector3d> &PointNormals,
-        std::vector<Facet> &faces) const;
-    //@}
-
-    /** @name Placement control */
-    //@{
-    /** Applies an additional transformation to the current transformation. */
-    void applyTransform(const Base::Matrix4D& rclTrf);
-    /** Applies an additional translation to the current transformation. */
-    void applyTranslation(const Base::Vector3d&);
-    /** Applies an additional rotation to the current transformation. */
-    void applyRotation(const Base::Rotation&);
-    /** Override the current transformation with a placement
-     * using the setTransform() method.
-     */
-    void setPlacement(const Base::Placement& rclPlacement);
-    /** Return the current transformation as placement using 
-     * getTransform().
-     */
-    Base::Placement getPlacement() const;
-    /** Override the current transformation with the new one. 
-     * This method has to be handled by the child classes.
-     * the actual placement and matrix is not part of this class.
-     */
-    virtual void setTransform(const Base::Matrix4D& rclTrf)=0;
-    /** Return the current matrix
-     * This method has to be handled by the child classes.
-     * the actual placement and matrix is not part of this class.
-     */
-    virtual Base::Matrix4D getTransform(void) const = 0;
-    //@}
-
-    /** @name Modification */
-    //@{
-    /// Applies a transformation on the real geometric data type
-    virtual void transformGeometry(const Base::Matrix4D &rclMat) = 0;
-    //@}
-
-    /** @name Getting basic geometric entities */
-    //@{
-    /// Get the bound box
-    virtual Base::BoundBox3d getBoundBox(void)const=0;
-    /** Get point from line object intersection  */
-    virtual Base::Vector3d getPointFromLineIntersection(
-        const Base::Vector3f& base,
-        const Base::Vector3f& dir) const;
-    /** Get points from object with given accuracy */
-    virtual void getPoints(std::vector<Base::Vector3d> &Points,
-        std::vector<Base::Vector3d> &Normals,
-        float Accuracy, uint16_t flags=0) const;
-    /** Get lines from object with given accuracy */
-    virtual void getLines(std::vector<Base::Vector3d> &Points,std::vector<Line> &lines,
-        float Accuracy, uint16_t flags=0) const;
-    /** Get faces from object with given accuracy */
-    virtual void getFaces(std::vector<Base::Vector3d> &Points,std::vector<Facet> &faces,
-        float Accuracy, uint16_t flags=0) const;
-    /** Get the center of gravity
-     * If this method is implemented then true is returned and the center of gravity.
-     * The default implementation only returns false.
-     */
-    virtual bool getCenterOfGravity(Base::Vector3d& center) const;
-    //@}
-
-    /** @name Element name mapping */
-    //@{
-<<<<<<< HEAD
-    /// Sepecial prefix to mark the begining of a mapped sub-element name
-    static const std::string &elementMapPrefix();
-    /// Sepecial postfix to mark the following tag
-=======
-    /// Special prefix to mark the beginning of a mapped sub-element name
-    static const std::string &elementMapPrefix();
-    /// Special postfix to mark the following tag
->>>>>>> 3c4d5983
-    static const std::string &tagPostfix();
-    /// Speical postfix to mark the index of an array element
-    static const std::string &indexPostfix();
-    /// Speical prefix to mark a missing element
-    static const std::string &missingPrefix();
-    /// Check if a subname contains missing element
-    static bool hasMissingElement(const char *subname);
-    /** Check if the name starts with elementMapPrefix()
-     *
-     * @param name: input name
-     * @return Returns the name stripped with elementMapPrefix(), or 0 if not
-     * start with the prefix
-     */
-    static const char *isMappedElement(const char *name);
-
-<<<<<<< HEAD
-    /// Strip out the trailing element name if there is mapped element name preceeds it.
-=======
-    /// Strip out the trailing element name if there is mapped element name precedes it.
->>>>>>> 3c4d5983
-    static std::string newElementName(const char *name);
-    /// Strip out the mapped element name if there is one.
-    static std::string oldElementName(const char *name);
-    /// Strip out the old and new element name if there is one.
-    static std::string noElementName(const char *name);
-
-    /// Find the start of an element name in a subname
-    static const char *findElementName(const char *subname);
-
-    static inline const char *hasMappedElementName(const char *subname) {
-        return isMappedElement(findElementName(subname));
-    }
-    //@}
-
-protected:
-
-    /// from local to outside
-    inline Base::Vector3d transformToOutside(const Base::Vector3f& vec) const
-    {
-        return getTransform() * Base::Vector3d(vec.x,vec.y,vec.z);
-    }
-    /// from local to inside
-    inline Base::Vector3f transformToInside(const Base::Vector3d& vec) const
-    {
-        Base::Matrix4D tmpM(getTransform()); 
-        tmpM.inverse();
-        Base::Vector3d tmp = tmpM * vec;
-        return Base::Vector3f((float)tmp.x,(float)tmp.y,(float)tmp.z);
-    }
-public:
-    mutable long Tag;
-};
-
-} //namespace App
-
-
-#endif
+/***************************************************************************
+ *   Copyright (c) Jürgen Riegel          (juergen.riegel@web.de) 2002     *
+ *                                                                         *
+ *   This file is part of the FreeCAD CAx development system.              *
+ *                                                                         *
+ *   This library is free software; you can redistribute it and/or         *
+ *   modify it under the terms of the GNU Library General Public           *
+ *   License as published by the Free Software Foundation; either          *
+ *   version 2 of the License, or (at your option) any later version.      *
+ *                                                                         *
+ *   This library  is distributed in the hope that it will be useful,      *
+ *   but WITHOUT ANY WARRANTY; without even the implied warranty of        *
+ *   MERCHANTABILITY or FITNESS FOR A PARTICULAR PURPOSE.  See the         *
+ *   GNU Library General Public License for more details.                  *
+ *                                                                         *
+ *   You should have received a copy of the GNU Library General Public     *
+ *   License along with this library; see the file COPYING.LIB. If not,    *
+ *   write to the Free Software Foundation, Inc., 59 Temple Place,         *
+ *   Suite 330, Boston, MA  02111-1307, USA                                *
+ *                                                                         *
+ ***************************************************************************/
+
+
+#ifndef _AppComplexGeoData_h_
+#define _AppComplexGeoData_h_
+
+#include <Base/Placement.h>
+#include <Base/Persistence.h>
+#include <Base/Handle.h>
+#include <Base/Matrix.h>
+#include <Base/BoundBox.h>
+#include <Base/Rotation.h>
+
+#ifdef __GNUC__
+# include <stdint.h>
+#endif
+
+
+namespace Data
+{
+
+/** Segments
+ *  Subelement type of the ComplexGeoData type
+ *  It is used to split an object in further sub-parts.
+ */
+class AppExport Segment: public Base::BaseClass
+{
+    TYPESYSTEM_HEADER();
+
+public:
+    virtual ~Segment(){}
+    virtual std::string getName() const=0;
+};
+
+
+/** ComplexGeoData Object
+ */
+class AppExport ComplexGeoData: public Base::Persistence, public Base::Handled
+{
+    TYPESYSTEM_HEADER();
+ 
+public:
+    struct Line  {uint32_t I1; uint32_t I2;};
+    struct Facet {uint32_t I1; uint32_t I2; uint32_t I3;};
+    struct Domain {
+        std::vector<Base::Vector3d> points;
+        std::vector<Facet> facets;
+    };
+
+    /// Constructor
+    ComplexGeoData(void);
+    /// Destructor
+    virtual ~ComplexGeoData();
+
+    /** @name Subelement management */
+    //@{
+    /** Sub type list
+     *  List of different subelement types
+     *  its NOT a list of the subelements itself
+     */
+    virtual std::vector<const char*> getElementTypes(void) const=0;
+    virtual unsigned long countSubElements(const char* Type) const=0;
+    /// get the subelement by type and number
+    virtual Segment* getSubElement(const char* Type, unsigned long) const=0;
+    /// get subelement by combined name
+    virtual Segment* getSubElementByName(const char* Name) const;
+    /** Get lines from segment */
+    virtual void getLinesFromSubelement(
+        const Segment*,
+        std::vector<Base::Vector3d> &Points,
+        std::vector<Line> &lines) const;
+    /** Get faces from segment */
+    virtual void getFacesFromSubelement(
+        const Segment*,
+        std::vector<Base::Vector3d> &Points,
+        std::vector<Base::Vector3d> &PointNormals,
+        std::vector<Facet> &faces) const;
+    //@}
+
+    /** @name Placement control */
+    //@{
+    /** Applies an additional transformation to the current transformation. */
+    void applyTransform(const Base::Matrix4D& rclTrf);
+    /** Applies an additional translation to the current transformation. */
+    void applyTranslation(const Base::Vector3d&);
+    /** Applies an additional rotation to the current transformation. */
+    void applyRotation(const Base::Rotation&);
+    /** Override the current transformation with a placement
+     * using the setTransform() method.
+     */
+    void setPlacement(const Base::Placement& rclPlacement);
+    /** Return the current transformation as placement using 
+     * getTransform().
+     */
+    Base::Placement getPlacement() const;
+    /** Override the current transformation with the new one. 
+     * This method has to be handled by the child classes.
+     * the actual placement and matrix is not part of this class.
+     */
+    virtual void setTransform(const Base::Matrix4D& rclTrf)=0;
+    /** Return the current matrix
+     * This method has to be handled by the child classes.
+     * the actual placement and matrix is not part of this class.
+     */
+    virtual Base::Matrix4D getTransform(void) const = 0;
+    //@}
+
+    /** @name Modification */
+    //@{
+    /// Applies a transformation on the real geometric data type
+    virtual void transformGeometry(const Base::Matrix4D &rclMat) = 0;
+    //@}
+
+    /** @name Getting basic geometric entities */
+    //@{
+    /// Get the bound box
+    virtual Base::BoundBox3d getBoundBox(void)const=0;
+    /** Get point from line object intersection  */
+    virtual Base::Vector3d getPointFromLineIntersection(
+        const Base::Vector3f& base,
+        const Base::Vector3f& dir) const;
+    /** Get points from object with given accuracy */
+    virtual void getPoints(std::vector<Base::Vector3d> &Points,
+        std::vector<Base::Vector3d> &Normals,
+        float Accuracy, uint16_t flags=0) const;
+    /** Get lines from object with given accuracy */
+    virtual void getLines(std::vector<Base::Vector3d> &Points,std::vector<Line> &lines,
+        float Accuracy, uint16_t flags=0) const;
+    /** Get faces from object with given accuracy */
+    virtual void getFaces(std::vector<Base::Vector3d> &Points,std::vector<Facet> &faces,
+        float Accuracy, uint16_t flags=0) const;
+    /** Get the center of gravity
+     * If this method is implemented then true is returned and the center of gravity.
+     * The default implementation only returns false.
+     */
+    virtual bool getCenterOfGravity(Base::Vector3d& center) const;
+    //@}
+
+    /** @name Element name mapping */
+    //@{
+    /// Special prefix to mark the beginning of a mapped sub-element name
+    static const std::string &elementMapPrefix();
+    /// Special postfix to mark the following tag
+    static const std::string &tagPostfix();
+    /// Speical postfix to mark the index of an array element
+    static const std::string &indexPostfix();
+    /// Speical prefix to mark a missing element
+    static const std::string &missingPrefix();
+    /// Check if a subname contains missing element
+    static bool hasMissingElement(const char *subname);
+    /** Check if the name starts with elementMapPrefix()
+     *
+     * @param name: input name
+     * @return Returns the name stripped with elementMapPrefix(), or 0 if not
+     * start with the prefix
+     */
+    static const char *isMappedElement(const char *name);
+
+    /// Strip out the trailing element name if there is mapped element name precedes it.
+    static std::string newElementName(const char *name);
+    /// Strip out the mapped element name if there is one.
+    static std::string oldElementName(const char *name);
+    /// Strip out the old and new element name if there is one.
+    static std::string noElementName(const char *name);
+
+    /// Find the start of an element name in a subname
+    static const char *findElementName(const char *subname);
+
+    static inline const char *hasMappedElementName(const char *subname) {
+        return isMappedElement(findElementName(subname));
+    }
+    //@}
+
+protected:
+
+    /// from local to outside
+    inline Base::Vector3d transformToOutside(const Base::Vector3f& vec) const
+    {
+        return getTransform() * Base::Vector3d(vec.x,vec.y,vec.z);
+    }
+    /// from local to inside
+    inline Base::Vector3f transformToInside(const Base::Vector3d& vec) const
+    {
+        Base::Matrix4D tmpM(getTransform()); 
+        tmpM.inverse();
+        Base::Vector3d tmp = tmpM * vec;
+        return Base::Vector3f((float)tmp.x,(float)tmp.y,(float)tmp.z);
+    }
+public:
+    mutable long Tag;
+};
+
+} //namespace App
+
+
+#endif