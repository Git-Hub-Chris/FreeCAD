# FreeCADInstProj
A Windows installer for FreeCAD

To build the installer you can do the following:
1. Get the latest zip-file of the whole installer source code "FC-standard-installer.zip"
   from https://github.com/donovaly/FreeCADInstProj/releases
2. Extract it to e.g. the path "C:\FreeCAD\Installer"
3. Open the file Settings.nsh with a text editor
   (the editor jEdit (jedit.org) can be recommended to edit NSIS files)
   and adapt there the following paths to the ones on your PC, e.g.:</br>
   !define FILES_FREECAD "C:\FreeCAD\Installer\FreeCAD"</br>
   !define FILES_DEPS "C:\FreeCAD\Installer\MSVCRedist"
4. Specify in Settings.nsh if it should be an installer for 32bit by commenting the line </br>
  !define MULTIUSER_USE_PROGRAMFILES64
5. Install the latest version 3.x of NSIS (https://nsis.sourceforge.io/Download)
6. Copy the file ~\nsprocess\Include\nsProcess.nsh to the folder</br>
   \Include of NSIS's installation folder.</br>
   Copy the file ~\nsprocess\Plugins\x86-unicode\nsProcess.dll to the folder</br>
   \Plugins\x86-unicode of NSIS's installation folder.
   (You can alternatively get nsProcess from https://nsis.sourceforge.io/NsProcess_plugin)
7. Copy all FreeCAD files to the folder "~\FreeCAD"
   e.g. "C:\FreeCAD\Installer\FreeCAD"
8. If you use a version of FreeCAD that was compiled using another MSVC version than MSVC 2019,
   copy its distributable DLLs to the folder FILES_DEPS (see step 3).
9. Right-click on the file FreeCAD-installer.nsi and choose "Compile NSIS script"
   to compile the installer.
10. The folder ~\MSVCRedist contains already all MSVC 2019 x64 redistributable DLLs necessary
<<<<<<< HEAD
   for FreeCAD 0.19. If another MSVC version was used to compile FreeCAD, replace the DLLs by
=======
   for FreeCAD 0.20dev. If another MSVC version was used to compile FreeCAD, replace the DLLs by
>>>>>>> f58faa60
   the ones of the used MSVC. (They are usually available in the folder
   C:\Program Files (x86)\Microsoft Visual Studio\2019\Community\VC\Redist\MSVC)

For test builds of the installer you can turn off the compression. This speeds up
the build time for the installer a lot but increases its file size. The compression
is turned off by uncommenting the line
SetCompressor /SOLID lzma
in the file Settings.nsh.<|MERGE_RESOLUTION|>--- conflicted
+++ resolved
@@ -25,11 +25,7 @@
 9. Right-click on the file FreeCAD-installer.nsi and choose "Compile NSIS script"
    to compile the installer.
 10. The folder ~\MSVCRedist contains already all MSVC 2019 x64 redistributable DLLs necessary
-<<<<<<< HEAD
-   for FreeCAD 0.19. If another MSVC version was used to compile FreeCAD, replace the DLLs by
-=======
    for FreeCAD 0.20dev. If another MSVC version was used to compile FreeCAD, replace the DLLs by
->>>>>>> f58faa60
    the ones of the used MSVC. (They are usually available in the folder
    C:\Program Files (x86)\Microsoft Visual Studio\2019\Community\VC\Redist\MSVC)
 
