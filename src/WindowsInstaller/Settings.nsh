--- conflicted
+++ resolved
@@ -18,11 +18,7 @@
 !define APP_VERSION_MAJOR 0
 !define APP_VERSION_MINOR 20
 !define APP_VERSION_REVISION 0
-<<<<<<< HEAD
-!define APP_VERSION_EMERGENCY "" # use "1" for an emergency release of FreeCAD otherwise ""
-=======
 !define APP_VERSION_EMERGENCY "rev24344" # use "1" for an emergency release of FreeCAD otherwise ""
->>>>>>> f58faa60
 	# alternatively you can use APP_VERSION_EMERGENCY for a custom suffix of the version number
 !define APP_EMERGENCY_DOT "" # use "." for an emergency release of FreeCAD otherwise ""
 !define APP_VERSION_BUILD 1 # Start with 1 for the installer releases of each version
